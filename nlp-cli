--- conflicted
+++ resolved
@@ -7,11 +7,8 @@
 from nlp.commands.env import EnvironmentCommand
 from nlp.commands.user import UserCommands
 from nlp.commands.test import TestCommand
-<<<<<<< HEAD
 from nlp.commands.run_beam import RunBeamCommand
-=======
 from nlp.commands.dummy_data import DummyDataCommand
->>>>>>> 19e8ec19
 
 logging.basicConfig(level=logging.INFO)
 
@@ -25,11 +22,8 @@
     EnvironmentCommand.register_subcommand(commands_parser)
     UserCommands.register_subcommand(commands_parser)
     TestCommand.register_subcommand(commands_parser)
-<<<<<<< HEAD
     RunBeamCommand.register_subcommand(commands_parser)
-=======
     DummyDataCommand.register_subcommand(commands_parser)
->>>>>>> 19e8ec19
 
     # Let's go
     args = parser.parse_args()
