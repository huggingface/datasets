import pickle
from typing import List, Union

import numpy as np
import pyarrow as pa
import pytest

from datasets.table import (
    ConcatenationTable,
    InMemoryTable,
    MemoryMappedTable,
    Table,
    TableBlock,
    _in_memory_arrow_table_from_buffer,
    _in_memory_arrow_table_from_file,
    _interpolation_search,
    _memory_mapped_arrow_table_from_file,
    concat_tables,
    inject_arrow_table_documentation,
)

from .utils import assert_arrow_memory_doesnt_increase, assert_arrow_memory_increases, slow


@pytest.fixture(scope="session")
def in_memory_pa_table(arrow_file) -> pa.Table:
    return pa.ipc.open_stream(arrow_file).read_all()


def _to_testing_blocks(table: TableBlock) -> List[List[TableBlock]]:
    assert len(table) > 2
    blocks = [
        [table.slice(0, 2)],
        [table.slice(2).drop([c for c in table.column_names if c != "tokens"]), table.slice(2).drop(["tokens"])],
    ]
    return blocks


@pytest.fixture(scope="session")
def in_memory_blocks(in_memory_pa_table):
    table = InMemoryTable(in_memory_pa_table)
    return _to_testing_blocks(table)


@pytest.fixture(scope="session")
def memory_mapped_blocks(arrow_file):
    table = MemoryMappedTable.from_file(arrow_file)
    return _to_testing_blocks(table)


@pytest.fixture(scope="session")
def mixed_in_memory_and_memory_mapped_blocks(in_memory_blocks, memory_mapped_blocks):
    return in_memory_blocks[:1] + memory_mapped_blocks[1:]


def assert_pickle_without_bringing_data_in_memory(table: MemoryMappedTable):
    with assert_arrow_memory_doesnt_increase():
        pickled_table = pickle.dumps(table)
        unpickled_table = pickle.loads(pickled_table)
    assert isinstance(unpickled_table, MemoryMappedTable)
    assert unpickled_table.table == table.table


def assert_pickle_does_bring_data_in_memory(table: MemoryMappedTable):
    with assert_arrow_memory_increases():
        pickled_table = pickle.dumps(table)
        unpickled_table = pickle.loads(pickled_table)
    assert isinstance(unpickled_table, MemoryMappedTable)
    assert unpickled_table.table == table.table


def test_inject_arrow_table_documentation(in_memory_pa_table):
    method = pa.Table.slice

    def function_to_wrap(*args):
        return method(*args)

    args = (0, 1)
    wrapped_method = inject_arrow_table_documentation(method)(function_to_wrap)
    assert method(in_memory_pa_table, *args) == wrapped_method(in_memory_pa_table, *args)
    assert "pyarrow.Table" not in wrapped_method.__doc__
    assert "Table" in wrapped_method.__doc__


def test__in_memory_arrow_table_from_file(arrow_file, in_memory_pa_table):
    with assert_arrow_memory_increases():
        pa_table = _in_memory_arrow_table_from_file(arrow_file)
        assert in_memory_pa_table == pa_table


def test__in_memory_arrow_table_from_buffer(in_memory_pa_table):
    with assert_arrow_memory_increases():
        buf_writer = pa.BufferOutputStream()
        writer = pa.RecordBatchStreamWriter(buf_writer, schema=in_memory_pa_table.schema)
        writer.write_table(in_memory_pa_table)
        writer.close()
        buf_writer.close()
        pa_table = _in_memory_arrow_table_from_buffer(buf_writer.getvalue())
        assert in_memory_pa_table == pa_table


def test__memory_mapped_arrow_table_from_file(arrow_file, in_memory_pa_table):
    with assert_arrow_memory_doesnt_increase():
        pa_table = _memory_mapped_arrow_table_from_file(arrow_file)
        assert in_memory_pa_table == pa_table


def test_table_init(in_memory_pa_table):
    table = Table(in_memory_pa_table)
    assert table.table == in_memory_pa_table


def test_table_validate(in_memory_pa_table):
    table = Table(in_memory_pa_table)
    assert table.validate() == in_memory_pa_table.validate()


def test_table_equals(in_memory_pa_table):
    table = Table(in_memory_pa_table)
    assert table.equals(in_memory_pa_table)


def test_table_to_batches(in_memory_pa_table):
    table = Table(in_memory_pa_table)
    assert table.to_batches() == in_memory_pa_table.to_batches()


def test_table_to_pydict(in_memory_pa_table):
    table = Table(in_memory_pa_table)
    assert table.to_pydict() == in_memory_pa_table.to_pydict()


def test_table_to_string(in_memory_pa_table):
    table = Table(in_memory_pa_table)
    assert table.to_string() == in_memory_pa_table.to_string()


def test_table_field(in_memory_pa_table):
    assert "tokens" in in_memory_pa_table.column_names
    table = Table(in_memory_pa_table)
    assert table.field("tokens") == in_memory_pa_table.field("tokens")


def test_table_column(in_memory_pa_table):
    assert "tokens" in in_memory_pa_table.column_names
    table = Table(in_memory_pa_table)
    assert table.column("tokens") == in_memory_pa_table.column("tokens")


def test_table_itercolumns(in_memory_pa_table):
    table = Table(in_memory_pa_table)
    assert isinstance(table.itercolumns(), type(in_memory_pa_table.itercolumns()))
    assert list(table.itercolumns()) == list(in_memory_pa_table.itercolumns())


def test_table_getitem(in_memory_pa_table):
    table = Table(in_memory_pa_table)
    assert table[0] == in_memory_pa_table[0]


def test_table_len(in_memory_pa_table):
    table = Table(in_memory_pa_table)
    assert len(table) == len(in_memory_pa_table)


def test_table_str(in_memory_pa_table):
    table = Table(in_memory_pa_table)
    assert str(table) == str(in_memory_pa_table).replace("pyarrow.Table", "Table")
    assert repr(table) == repr(in_memory_pa_table).replace("pyarrow.Table", "Table")


@pytest.mark.parametrize(
    "attribute", ["schema", "columns", "num_columns", "num_rows", "shape", "nbytes", "column_names"]
)
def test_table_attributes(in_memory_pa_table, attribute):
    table = Table(in_memory_pa_table)
    assert getattr(table, attribute) == getattr(in_memory_pa_table, attribute)


def test_in_memory_table_from_file(arrow_file, in_memory_pa_table):
    with assert_arrow_memory_increases():
        table = InMemoryTable.from_file(arrow_file)
        assert table.table == in_memory_pa_table
        assert isinstance(table, InMemoryTable)


def test_in_memory_table_from_buffer(in_memory_pa_table):
    with assert_arrow_memory_increases():
        buf_writer = pa.BufferOutputStream()
        writer = pa.RecordBatchStreamWriter(buf_writer, schema=in_memory_pa_table.schema)
        writer.write_table(in_memory_pa_table)
        writer.close()
        buf_writer.close()
        table = InMemoryTable.from_buffer(buf_writer.getvalue())
        assert table.table == in_memory_pa_table
        assert isinstance(table, InMemoryTable)


def test_in_memory_table_from_pandas(in_memory_pa_table):
    df = in_memory_pa_table.to_pandas()
    with assert_arrow_memory_increases():
        table = InMemoryTable.from_pandas(df)
        assert table.table == in_memory_pa_table
        assert isinstance(table, InMemoryTable)


def test_in_memory_table_from_arrays(in_memory_pa_table):
    arrays = list(in_memory_pa_table.columns)
    names = list(in_memory_pa_table.column_names)
    table = InMemoryTable.from_arrays(arrays, names=names)
    assert table.table == in_memory_pa_table
    assert isinstance(table, InMemoryTable)


def test_in_memory_table_from_pydict(in_memory_pa_table):
    pydict = in_memory_pa_table.to_pydict()
    with assert_arrow_memory_increases():
        table = InMemoryTable.from_pydict(pydict)
        assert isinstance(table, InMemoryTable)
        assert table.table == pa.Table.from_pydict(pydict)


def test_in_memory_table_from_batches(in_memory_pa_table):
    batches = list(in_memory_pa_table.to_batches())
    table = InMemoryTable.from_batches(batches)
    assert table.table == in_memory_pa_table
    assert isinstance(table, InMemoryTable)


@slow
def test_in_memory_table_pickle_big_table():
    big_table_4GB = InMemoryTable.from_pydict({"col": [0] * ((4 * 8 << 30) // 64)})
    length = len(big_table_4GB)
    big_table_4GB = pickle.dumps(big_table_4GB)
    big_table_4GB = pickle.loads(big_table_4GB)
    assert len(big_table_4GB) == length


def test_in_memory_table_slice(in_memory_pa_table):
    table = InMemoryTable(in_memory_pa_table).slice(1, 2)
    assert table.table == in_memory_pa_table.slice(1, 2)
    assert isinstance(table, InMemoryTable)


def test_in_memory_table_filter(in_memory_pa_table):
    mask = pa.array([i % 2 == 0 for i in range(len(in_memory_pa_table))])
    table = InMemoryTable(in_memory_pa_table).filter(mask)
    assert table.table == in_memory_pa_table.filter(mask)
    assert isinstance(table, InMemoryTable)


def test_in_memory_table_flatten(in_memory_pa_table):
    table = InMemoryTable(in_memory_pa_table).flatten()
    assert table.table == in_memory_pa_table.flatten()
    assert isinstance(table, InMemoryTable)


def test_in_memory_table_combine_chunks(in_memory_pa_table):
    table = InMemoryTable(in_memory_pa_table).combine_chunks()
    assert table.table == in_memory_pa_table.combine_chunks()
    assert isinstance(table, InMemoryTable)


def test_in_memory_table_cast(in_memory_pa_table):
    assert pa.list_(pa.int64()) in in_memory_pa_table.schema.types
    schema = pa.schema(
        {
            k: v if v != pa.list_(pa.int64()) else pa.list_(pa.int32())
            for k, v in zip(in_memory_pa_table.schema.names, in_memory_pa_table.schema.types)
        }
    )
    table = InMemoryTable(in_memory_pa_table).cast(schema)
    assert table.table == in_memory_pa_table.cast(schema)
    assert isinstance(table, InMemoryTable)


def test_in_memory_table_add_column(in_memory_pa_table):
    i = len(in_memory_pa_table.column_names)
    field_ = "new_field"
    column = pa.array([i for i in range(len(in_memory_pa_table))])
    table = InMemoryTable(in_memory_pa_table).add_column(i, field_, column)
    assert table.table == in_memory_pa_table.add_column(i, field_, column)
    assert isinstance(table, InMemoryTable)


def test_in_memory_table_append_column(in_memory_pa_table):
    field_ = "new_field"
    column = pa.array([i for i in range(len(in_memory_pa_table))])
    table = InMemoryTable(in_memory_pa_table).append_column(field_, column)
    assert table.table == in_memory_pa_table.append_column(field_, column)
    assert isinstance(table, InMemoryTable)


def test_in_memory_table_remove_column(in_memory_pa_table):
    table = InMemoryTable(in_memory_pa_table).remove_column(0)
    assert table.table == in_memory_pa_table.remove_column(0)
    assert isinstance(table, InMemoryTable)


def test_in_memory_table_set_column(in_memory_pa_table):
    i = len(in_memory_pa_table.column_names)
    field_ = "new_field"
    column = pa.array([i for i in range(len(in_memory_pa_table))])
    table = InMemoryTable(in_memory_pa_table).set_column(i, field_, column)
    assert table.table == in_memory_pa_table.set_column(i, field_, column)
    assert isinstance(table, InMemoryTable)


def test_in_memory_table_rename_columns(in_memory_pa_table):
    assert "tokens" in in_memory_pa_table.column_names
    names = [name if name != "tokens" else "new_tokens" for name in in_memory_pa_table.column_names]
    table = InMemoryTable(in_memory_pa_table).rename_columns(names)
    assert table.table == in_memory_pa_table.rename_columns(names)
    assert isinstance(table, InMemoryTable)


def test_in_memory_table_drop(in_memory_pa_table):
    names = [in_memory_pa_table.column_names[0]]
    table = InMemoryTable(in_memory_pa_table).drop(names)
    assert table.table == in_memory_pa_table.drop(names)
    assert isinstance(table, InMemoryTable)


def test_memory_mapped_table_init(arrow_file, in_memory_pa_table):
    table = MemoryMappedTable(_memory_mapped_arrow_table_from_file(arrow_file), arrow_file)
    assert table.table == in_memory_pa_table
    assert isinstance(table, MemoryMappedTable)
    assert_pickle_without_bringing_data_in_memory(table)


def test_memory_mapped_table_from_file(arrow_file, in_memory_pa_table):
    with assert_arrow_memory_doesnt_increase():
        table = MemoryMappedTable.from_file(arrow_file)
    assert table.table == in_memory_pa_table
    assert isinstance(table, MemoryMappedTable)
    assert_pickle_without_bringing_data_in_memory(table)


def test_memory_mapped_table_from_file_with_replay(arrow_file, in_memory_pa_table):
    replays = [("slice", (0, 1), {}), ("flatten", tuple(), {})]
    with assert_arrow_memory_doesnt_increase():
        table = MemoryMappedTable.from_file(arrow_file, replays=replays)
    assert len(table) == 1
    for method, args, kwargs in replays:
        in_memory_pa_table = getattr(in_memory_pa_table, method)(*args, **kwargs)
    assert table.table == in_memory_pa_table
    assert_pickle_without_bringing_data_in_memory(table)


def test_memory_mapped_table_pickle_doesnt_fill_memory(arrow_file):
    with assert_arrow_memory_doesnt_increase():
        table = MemoryMappedTable.from_file(arrow_file)
    assert_pickle_without_bringing_data_in_memory(table)


def test_memory_mapped_table_pickle_applies_replay(arrow_file):
    replays = [("slice", (0, 1), {}), ("flatten", tuple(), {})]
    with assert_arrow_memory_doesnt_increase():
        table = MemoryMappedTable.from_file(arrow_file, replays=replays)
    assert isinstance(table, MemoryMappedTable)
    assert table.replays == replays
    assert_pickle_without_bringing_data_in_memory(table)


def test_memory_mapped_table_slice(arrow_file, in_memory_pa_table):
    table = MemoryMappedTable.from_file(arrow_file).slice(1, 2)
    assert table.table == in_memory_pa_table.slice(1, 2)
    assert isinstance(table, MemoryMappedTable)
    assert table.replays == [("slice", (1, 2), {})]
    assert_pickle_without_bringing_data_in_memory(table)


def test_memory_mapped_table_filter(arrow_file, in_memory_pa_table):
    mask = pa.array([i % 2 == 0 for i in range(len(in_memory_pa_table))])
    table = MemoryMappedTable.from_file(arrow_file).filter(mask)
    assert table.table == in_memory_pa_table.filter(mask)
    assert isinstance(table, MemoryMappedTable)
    assert table.replays == [("filter", (mask,), {})]
    # filter DOES increase memory
    # assert_pickle_without_bringing_data_in_memory(table)
    assert_pickle_does_bring_data_in_memory(table)


def test_memory_mapped_table_flatten(arrow_file, in_memory_pa_table):
    table = MemoryMappedTable.from_file(arrow_file).flatten()
    assert table.table == in_memory_pa_table.flatten()
    assert isinstance(table, MemoryMappedTable)
    assert table.replays == [("flatten", tuple(), {})]
    assert_pickle_without_bringing_data_in_memory(table)


def test_memory_mapped_table_combine_chunks(arrow_file, in_memory_pa_table):
    table = MemoryMappedTable.from_file(arrow_file).combine_chunks()
    assert table.table == in_memory_pa_table.combine_chunks()
    assert isinstance(table, MemoryMappedTable)
    assert table.replays == [("combine_chunks", tuple(), {})]
    assert_pickle_without_bringing_data_in_memory(table)


def test_memory_mapped_table_cast(arrow_file, in_memory_pa_table):
    assert pa.list_(pa.int64()) in in_memory_pa_table.schema.types
    schema = pa.schema(
        {
            k: v if v != pa.list_(pa.int64()) else pa.list_(pa.int32())
            for k, v in zip(in_memory_pa_table.schema.names, in_memory_pa_table.schema.types)
        }
    )
    table = MemoryMappedTable.from_file(arrow_file).cast(schema)
    assert table.table == in_memory_pa_table.cast(schema)
    assert isinstance(table, MemoryMappedTable)
    assert table.replays == [("cast", (schema,), {})]
    # cast DOES increase memory when converting integers precision for example
    # assert_pickle_without_bringing_data_in_memory(table)
    assert_pickle_does_bring_data_in_memory(table)


def test_memory_mapped_table_add_column(arrow_file, in_memory_pa_table):
    i = len(in_memory_pa_table.column_names)
    field_ = "new_field"
    column = pa.array([i for i in range(len(in_memory_pa_table))])
    table = MemoryMappedTable.from_file(arrow_file).add_column(i, field_, column)
    assert table.table == in_memory_pa_table.add_column(i, field_, column)
    assert isinstance(table, MemoryMappedTable)
    assert table.replays == [("add_column", (i, field_, column), {})]
    assert_pickle_without_bringing_data_in_memory(table)


def test_memory_mapped_table_append_column(arrow_file, in_memory_pa_table):
    field_ = "new_field"
    column = pa.array([i for i in range(len(in_memory_pa_table))])
    table = MemoryMappedTable.from_file(arrow_file).append_column(field_, column)
    assert table.table == in_memory_pa_table.append_column(field_, column)
    assert isinstance(table, MemoryMappedTable)
    assert table.replays == [("append_column", (field_, column), {})]
    assert_pickle_without_bringing_data_in_memory(table)


def test_memory_mapped_table_remove_column(arrow_file, in_memory_pa_table):
    table = MemoryMappedTable.from_file(arrow_file).remove_column(0)
    assert table.table == in_memory_pa_table.remove_column(0)
    assert isinstance(table, MemoryMappedTable)
    assert table.replays == [("remove_column", (0,), {})]
    assert_pickle_without_bringing_data_in_memory(table)


def test_memory_mapped_table_set_column(arrow_file, in_memory_pa_table):
    i = len(in_memory_pa_table.column_names)
    field_ = "new_field"
    column = pa.array([i for i in range(len(in_memory_pa_table))])
    table = MemoryMappedTable.from_file(arrow_file).set_column(i, field_, column)
    assert table.table == in_memory_pa_table.set_column(i, field_, column)
    assert isinstance(table, MemoryMappedTable)
    assert table.replays == [("set_column", (i, field_, column), {})]
    assert_pickle_without_bringing_data_in_memory(table)


def test_memory_mapped_table_rename_columns(arrow_file, in_memory_pa_table):
    assert "tokens" in in_memory_pa_table.column_names
    names = [name if name != "tokens" else "new_tokens" for name in in_memory_pa_table.column_names]
    table = MemoryMappedTable.from_file(arrow_file).rename_columns(names)
    assert table.table == in_memory_pa_table.rename_columns(names)
    assert isinstance(table, MemoryMappedTable)
    assert table.replays == [("rename_columns", (names,), {})]
    assert_pickle_without_bringing_data_in_memory(table)


def test_memory_mapped_table_drop(arrow_file, in_memory_pa_table):
    names = [in_memory_pa_table.column_names[0]]
    table = MemoryMappedTable.from_file(arrow_file).drop(names)
    assert table.table == in_memory_pa_table.drop(names)
    assert isinstance(table, MemoryMappedTable)
    assert table.replays == [("drop", (names,), {})]
    assert_pickle_without_bringing_data_in_memory(table)


@pytest.mark.parametrize("blocks_type", ["in_memory", "memory_mapped", "mixed"])
def test_concatenation_table_init(
    blocks_type, in_memory_pa_table, in_memory_blocks, memory_mapped_blocks, mixed_in_memory_and_memory_mapped_blocks
):
    blocks = (
        in_memory_blocks
        if blocks_type == "in_memory"
        else memory_mapped_blocks
        if blocks_type == "memory_mapped"
        else mixed_in_memory_and_memory_mapped_blocks
    )
    table = ConcatenationTable(in_memory_pa_table, blocks)
    assert table.table == in_memory_pa_table
    assert table.blocks == blocks


def test_concatenation_table_from_blocks(in_memory_pa_table, in_memory_blocks):
    assert len(in_memory_pa_table) > 2
    in_memory_table = InMemoryTable(in_memory_pa_table)
    t1, t2 = in_memory_table.slice(0, 2), in_memory_table.slice(2)
    table = ConcatenationTable.from_blocks(in_memory_table)
    assert isinstance(table, ConcatenationTable)
    assert table.table == in_memory_pa_table
    assert table.blocks == [[in_memory_table]]
    table = ConcatenationTable.from_blocks([t1, t2])
    assert isinstance(table, ConcatenationTable)
    assert table.table == in_memory_pa_table
    assert table.blocks == [[in_memory_table]]
    table = ConcatenationTable.from_blocks([[t1], [t2]])
    assert isinstance(table, ConcatenationTable)
    assert table.table == in_memory_pa_table
    assert table.blocks == [[in_memory_table]]
    table = ConcatenationTable.from_blocks(in_memory_blocks)
    assert isinstance(table, ConcatenationTable)
    assert table.table == in_memory_pa_table
    assert table.blocks == [[in_memory_table]]


@pytest.mark.parametrize("blocks_type", ["in_memory", "memory_mapped", "mixed"])
def test_concatenation_table_from_blocks_doesnt_increase_memory(
    blocks_type, in_memory_pa_table, in_memory_blocks, memory_mapped_blocks, mixed_in_memory_and_memory_mapped_blocks
):
    blocks = {
        "in_memory": in_memory_blocks,
        "memory_mapped": memory_mapped_blocks,
        "mixed": mixed_in_memory_and_memory_mapped_blocks,
    }[blocks_type]
    with assert_arrow_memory_doesnt_increase():
        table = ConcatenationTable.from_blocks(blocks)
        assert isinstance(table, ConcatenationTable)
        assert table.table == in_memory_pa_table
        if blocks_type == "in_memory":
            assert table.blocks == [[InMemoryTable(in_memory_pa_table)]]
        else:
            assert table.blocks == blocks


def test_concatenation_table_from_tables(in_memory_pa_table):
    in_memory_table = InMemoryTable(in_memory_pa_table)
    concatenation_table = ConcatenationTable.from_blocks(in_memory_table)
    with assert_arrow_memory_doesnt_increase():
        table = ConcatenationTable.from_tables([in_memory_pa_table, in_memory_table, concatenation_table])
        assert table.table == pa.concat_tables([in_memory_pa_table] * 3)
        assert isinstance(table, ConcatenationTable)
        assert len(table.blocks) == 1
        assert all(len(tables) == 1 for tables in table.blocks)
        assert all(isinstance(tables[0], InMemoryTable) for tables in table.blocks)
        assert table.blocks[0][0].table == pa.concat_tables([in_memory_pa_table] * 3)


@pytest.mark.parametrize("blocks_type", ["in_memory", "memory_mapped", "mixed"])
def test_concatenation_table_slice(
    blocks_type, in_memory_pa_table, in_memory_blocks, memory_mapped_blocks, mixed_in_memory_and_memory_mapped_blocks
):
    blocks = {
        "in_memory": in_memory_blocks,
        "memory_mapped": memory_mapped_blocks,
        "mixed": mixed_in_memory_and_memory_mapped_blocks,
    }[blocks_type]
    table = ConcatenationTable.from_blocks(blocks).slice(1, 2)
    assert table.table == in_memory_pa_table.slice(1, 2)
    assert isinstance(table, ConcatenationTable)


@pytest.mark.parametrize("blocks_type", ["in_memory", "memory_mapped", "mixed"])
def test_concatenation_table_filter(
    blocks_type, in_memory_pa_table, in_memory_blocks, memory_mapped_blocks, mixed_in_memory_and_memory_mapped_blocks
):
    blocks = {
        "in_memory": in_memory_blocks,
        "memory_mapped": memory_mapped_blocks,
        "mixed": mixed_in_memory_and_memory_mapped_blocks,
    }[blocks_type]
    mask = pa.array([i % 2 == 0 for i in range(len(in_memory_pa_table))])
    table = ConcatenationTable.from_blocks(blocks).filter(mask)
    assert table.table == in_memory_pa_table.filter(mask)
    assert isinstance(table, ConcatenationTable)


@pytest.mark.parametrize("blocks_type", ["in_memory", "memory_mapped", "mixed"])
def test_concatenation_table_flatten(
    blocks_type, in_memory_pa_table, in_memory_blocks, memory_mapped_blocks, mixed_in_memory_and_memory_mapped_blocks
):
    blocks = {
        "in_memory": in_memory_blocks,
        "memory_mapped": memory_mapped_blocks,
        "mixed": mixed_in_memory_and_memory_mapped_blocks,
    }[blocks_type]
    table = ConcatenationTable.from_blocks(blocks).flatten()
    assert table.table == in_memory_pa_table.flatten()
    assert isinstance(table, ConcatenationTable)


@pytest.mark.parametrize("blocks_type", ["in_memory", "memory_mapped", "mixed"])
def test_concatenation_table_combine_chunks(
    blocks_type, in_memory_pa_table, in_memory_blocks, memory_mapped_blocks, mixed_in_memory_and_memory_mapped_blocks
):
    blocks = {
        "in_memory": in_memory_blocks,
        "memory_mapped": memory_mapped_blocks,
        "mixed": mixed_in_memory_and_memory_mapped_blocks,
    }[blocks_type]
    table = ConcatenationTable.from_blocks(blocks).combine_chunks()
    assert table.table == in_memory_pa_table.combine_chunks()
    assert isinstance(table, ConcatenationTable)


@pytest.mark.parametrize("blocks_type", ["in_memory", "memory_mapped", "mixed"])
def test_concatenation_table_cast(
    blocks_type, in_memory_pa_table, in_memory_blocks, memory_mapped_blocks, mixed_in_memory_and_memory_mapped_blocks
):
    blocks = {
        "in_memory": in_memory_blocks,
        "memory_mapped": memory_mapped_blocks,
        "mixed": mixed_in_memory_and_memory_mapped_blocks,
    }[blocks_type]
    assert pa.list_(pa.int64()) in in_memory_pa_table.schema.types
    assert pa.int64() in in_memory_pa_table.schema.types
    schema = pa.schema(
        {
            k: v if v != pa.list_(pa.int64()) else pa.list_(pa.int32())
            for k, v in zip(in_memory_pa_table.schema.names, in_memory_pa_table.schema.types)
        }
    )
    with pytest.raises(pa.ArrowNotImplementedError):
        ConcatenationTable.from_blocks(blocks).cast(schema)
    schema = pa.schema(
        {
            k: v if v != pa.int64() else pa.int32()
            for k, v in zip(in_memory_pa_table.schema.names, in_memory_pa_table.schema.types)
        }
    )
    table = ConcatenationTable.from_blocks(blocks).cast(schema)
    assert table.table == in_memory_pa_table.cast(schema)
    assert isinstance(table, ConcatenationTable)


@pytest.mark.parametrize("blocks_type", ["in_memory", "memory_mapped", "mixed"])
def test_concatenation_table_add_column(
    blocks_type, in_memory_pa_table, in_memory_blocks, memory_mapped_blocks, mixed_in_memory_and_memory_mapped_blocks
):
    blocks = {
        "in_memory": in_memory_blocks,
        "memory_mapped": memory_mapped_blocks,
        "mixed": mixed_in_memory_and_memory_mapped_blocks,
    }[blocks_type]
    i = len(in_memory_pa_table.column_names)
    field_ = "new_field"
    column = pa.array([i for i in range(len(in_memory_pa_table))])
    with pytest.raises(NotImplementedError):
        ConcatenationTable.from_blocks(blocks).add_column(i, field_, column)
        # assert table.table == in_memory_pa_table.add_column(i, field_, column)
        # unpickled_table = pickle.loads(pickle.dumps(table))
        # assert unpickled_table.table == in_memory_pa_table.add_column(i, field_, column)


@pytest.mark.parametrize("blocks_type", ["in_memory", "memory_mapped", "mixed"])
def test_concatenation_table_append_column(
    blocks_type, in_memory_pa_table, in_memory_blocks, memory_mapped_blocks, mixed_in_memory_and_memory_mapped_blocks
):
    blocks = {
        "in_memory": in_memory_blocks,
        "memory_mapped": memory_mapped_blocks,
        "mixed": mixed_in_memory_and_memory_mapped_blocks,
    }[blocks_type]
    field_ = "new_field"
    column = pa.array([i for i in range(len(in_memory_pa_table))])
    with pytest.raises(NotImplementedError):
        ConcatenationTable.from_blocks(blocks).append_column(field_, column)
        # assert table.table == in_memory_pa_table.append_column(field_, column)
        # unpickled_table = pickle.loads(pickle.dumps(table))
        # assert unpickled_table.table == in_memory_pa_table.append_column(field_, column)


@pytest.mark.parametrize("blocks_type", ["in_memory", "memory_mapped", "mixed"])
def test_concatenation_table_remove_column(
    blocks_type, in_memory_pa_table, in_memory_blocks, memory_mapped_blocks, mixed_in_memory_and_memory_mapped_blocks
):
    blocks = {
        "in_memory": in_memory_blocks,
        "memory_mapped": memory_mapped_blocks,
        "mixed": mixed_in_memory_and_memory_mapped_blocks,
    }[blocks_type]
    table = ConcatenationTable.from_blocks(blocks).remove_column(0)
    assert table.table == in_memory_pa_table.remove_column(0)
    assert isinstance(table, ConcatenationTable)


@pytest.mark.parametrize("blocks_type", ["in_memory", "memory_mapped", "mixed"])
def test_concatenation_table_set_column(
    blocks_type, in_memory_pa_table, in_memory_blocks, memory_mapped_blocks, mixed_in_memory_and_memory_mapped_blocks
):
    blocks = {
        "in_memory": in_memory_blocks,
        "memory_mapped": memory_mapped_blocks,
        "mixed": mixed_in_memory_and_memory_mapped_blocks,
    }[blocks_type]
    i = len(in_memory_pa_table.column_names)
    field_ = "new_field"
    column = pa.array([i for i in range(len(in_memory_pa_table))])
    with pytest.raises(NotImplementedError):
        ConcatenationTable.from_blocks(blocks).set_column(i, field_, column)
        # assert table.table == in_memory_pa_table.set_column(i, field_, column)
        # unpickled_table = pickle.loads(pickle.dumps(table))
        # assert unpickled_table.table == in_memory_pa_table.set_column(i, field_, column)


@pytest.mark.parametrize("blocks_type", ["in_memory", "memory_mapped", "mixed"])
def test_concatenation_table_rename_columns(
    blocks_type, in_memory_pa_table, in_memory_blocks, memory_mapped_blocks, mixed_in_memory_and_memory_mapped_blocks
):
    blocks = {
        "in_memory": in_memory_blocks,
        "memory_mapped": memory_mapped_blocks,
        "mixed": mixed_in_memory_and_memory_mapped_blocks,
    }[blocks_type]
    assert "tokens" in in_memory_pa_table.column_names
    names = [name if name != "tokens" else "new_tokens" for name in in_memory_pa_table.column_names]
    table = ConcatenationTable.from_blocks(blocks).rename_columns(names)
    assert isinstance(table, ConcatenationTable)
    assert table.table == in_memory_pa_table.rename_columns(names)


@pytest.mark.parametrize("blocks_type", ["in_memory", "memory_mapped", "mixed"])
def test_concatenation_table_drop(
    blocks_type, in_memory_pa_table, in_memory_blocks, memory_mapped_blocks, mixed_in_memory_and_memory_mapped_blocks
):
    blocks = {
        "in_memory": in_memory_blocks,
        "memory_mapped": memory_mapped_blocks,
        "mixed": mixed_in_memory_and_memory_mapped_blocks,
    }[blocks_type]
    names = [in_memory_pa_table.column_names[0]]
    table = ConcatenationTable.from_blocks(blocks).drop(names)
    assert table.table == in_memory_pa_table.drop(names)
    assert isinstance(table, ConcatenationTable)


def test_concat_tables(arrow_file, in_memory_pa_table):
    t0 = in_memory_pa_table
    t1 = InMemoryTable(t0)
    t2 = MemoryMappedTable.from_file(arrow_file)
    t3 = ConcatenationTable.from_blocks(t1)
    concatenated_table = concat_tables([t0, t1, t2, t3])
    assert concatenated_table.table == pa.concat_tables([t0] * 4)
    assert isinstance(concatenated_table, ConcatenationTable)
    assert len(concatenated_table.blocks) == 3  # t0 and t1 are consolidated as a single InMemoryTable
    assert isinstance(concatenated_table.blocks[0][0], InMemoryTable)
<<<<<<< HEAD
    assert isinstance(concatenated_table.blocks[1][0], MemoryMappedTable)
    assert isinstance(concatenated_table.blocks[2][0], InMemoryTable)
=======
    assert isinstance(concatenated_table.blocks[1][0], InMemoryTable)
    assert isinstance(concatenated_table.blocks[2][0], MemoryMappedTable)
    assert isinstance(concatenated_table.blocks[3][0], InMemoryTable)


def _interpolation_search_ground_truth(arr: List[int], x: int) -> Union[int, IndexError]:
    for i in range(len(arr) - 1):
        if arr[i] <= x < arr[i + 1]:
            return i
    return IndexError


class _ListWithGetitemCounter(list):
    def __init__(self, *args, **kwargs):
        super().__init__(*args, **kwargs)
        self.unique_getitem_calls = set()

    def __getitem__(self, i):
        out = super().__getitem__(i)
        self.unique_getitem_calls.add(i)
        return out

    @property
    def getitem_unique_count(self):
        return len(self.unique_getitem_calls)


@pytest.mark.parametrize(
    "arr, x",
    [(np.arange(0, 14, 3), x) for x in range(-1, 22)]
    + [(list(np.arange(-5, 5)), x) for x in range(-6, 6)]
    + [([0, 1_000, 1_001, 1_003], x) for x in [-1, 0, 2, 100, 999, 1_000, 1_001, 1_002, 1_003, 1_004]]
    + [(list(range(1_000)), x) for x in [-1, 0, 1, 10, 666, 999, 1_000, 1_0001]],
)
def test_interpolation_search(arr, x):
    ground_truth = _interpolation_search_ground_truth(arr, x)
    if isinstance(ground_truth, int):
        arr = _ListWithGetitemCounter(arr)
        output = _interpolation_search(arr, x)
        assert ground_truth == output
        # 4 maximum unique getitem calls is expected for the cases of this test
        # but it can be bigger for large and messy arrays.
        assert arr.getitem_unique_count <= 4
    else:
        with pytest.raises(ground_truth):
            _interpolation_search(arr, x)


def test_indexed_table_mixin():
    n_rows_per_chunk = 10
    n_chunks = 4
    pa_table = pa.Table.from_pydict({"col": [0] * n_rows_per_chunk})
    pa_table = pa.concat_tables([pa_table] * n_chunks)
    table = Table(pa_table)
    assert all(table._offsets.tolist() == np.cumsum([0] + [n_rows_per_chunk] * n_chunks))
    assert table.fast_slice(5) == pa_table.slice(5)
    assert table.fast_slice(2, 13) == pa_table.slice(2, 13)
>>>>>>> c906e854
<|MERGE_RESOLUTION|>--- conflicted
+++ resolved
@@ -741,13 +741,8 @@
     assert isinstance(concatenated_table, ConcatenationTable)
     assert len(concatenated_table.blocks) == 3  # t0 and t1 are consolidated as a single InMemoryTable
     assert isinstance(concatenated_table.blocks[0][0], InMemoryTable)
-<<<<<<< HEAD
     assert isinstance(concatenated_table.blocks[1][0], MemoryMappedTable)
     assert isinstance(concatenated_table.blocks[2][0], InMemoryTable)
-=======
-    assert isinstance(concatenated_table.blocks[1][0], InMemoryTable)
-    assert isinstance(concatenated_table.blocks[2][0], MemoryMappedTable)
-    assert isinstance(concatenated_table.blocks[3][0], InMemoryTable)
 
 
 def _interpolation_search_ground_truth(arr: List[int], x: int) -> Union[int, IndexError]:
@@ -801,5 +796,4 @@
     table = Table(pa_table)
     assert all(table._offsets.tolist() == np.cumsum([0] + [n_rows_per_chunk] * n_chunks))
     assert table.fast_slice(5) == pa_table.slice(5)
-    assert table.fast_slice(2, 13) == pa_table.slice(2, 13)
->>>>>>> c906e854
+    assert table.fast_slice(2, 13) == pa_table.slice(2, 13)