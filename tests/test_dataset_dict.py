--- conflicted
+++ resolved
@@ -474,20 +474,6 @@
     ],
 )
 @pytest.mark.parametrize("split", [None, "train", "test"])
-<<<<<<< HEAD
-def test_datasetdict_from_json(split, features, keep_in_memory, jsonl_path, tmp_path):
-    if split:
-        path = {split: jsonl_path}
-    else:
-        split = "train"
-        path = {"train": jsonl_path, "test": jsonl_path}
-    cache_dir = tmp_path / "cache"
-    default_expected_features = {"col_1": "string", "col_2": "int64", "col_3": "float64"}
-    expected_features = features.copy() if features else default_expected_features
-    features = Features({feature: Value(dtype) for feature, dtype in features.items()}) if features else None
-    previous_allocated_memory = pa.total_allocated_bytes()
-    dataset = DatasetDict.from_json(path, features=features, cache_dir=cache_dir, keep_in_memory=keep_in_memory)
-=======
 def test_datasetdict_from_csv(split, features, keep_in_memory, csv_path, tmp_path):
     if split:
         path = {split: csv_path}
@@ -501,7 +487,42 @@
     features = Features({feature: Value(dtype) for feature, dtype in features.items()}) if features else None
     previous_allocated_memory = pa.total_allocated_bytes()
     dataset = DatasetDict.from_csv(path, features=features, cache_dir=cache_dir, keep_in_memory=keep_in_memory)
->>>>>>> 77bb2400
+    increased_allocated_memory = (pa.total_allocated_bytes() - previous_allocated_memory) > 0
+    assert isinstance(dataset, DatasetDict)
+    dataset = dataset[split]
+    assert dataset.num_rows == 4
+    assert dataset.num_columns == 3
+    assert dataset.column_names == ["col_1", "col_2", "col_3"]
+    assert dataset.split == split
+    for feature, expected_dtype in expected_features.items():
+        assert dataset.features[feature].dtype == expected_dtype
+    assert increased_allocated_memory == keep_in_memory
+
+
+@pytest.mark.parametrize("keep_in_memory", [False, True])
+@pytest.mark.parametrize(
+    "features",
+    [
+        None,
+        {"col_1": "string", "col_2": "int64", "col_3": "float64"},
+        {"col_1": "string", "col_2": "string", "col_3": "string"},
+        {"col_1": "int32", "col_2": "int32", "col_3": "int32"},
+        {"col_1": "float32", "col_2": "float32", "col_3": "float32"},
+    ],
+)
+@pytest.mark.parametrize("split", [None, "train", "test"])
+def test_datasetdict_from_json(split, features, keep_in_memory, jsonl_path, tmp_path):
+    if split:
+        path = {split: jsonl_path}
+    else:
+        split = "train"
+        path = {"train": jsonl_path, "test": jsonl_path}
+    cache_dir = tmp_path / "cache"
+    default_expected_features = {"col_1": "string", "col_2": "int64", "col_3": "float64"}
+    expected_features = features.copy() if features else default_expected_features
+    features = Features({feature: Value(dtype) for feature, dtype in features.items()}) if features else None
+    previous_allocated_memory = pa.total_allocated_bytes()
+    dataset = DatasetDict.from_json(path, features=features, cache_dir=cache_dir, keep_in_memory=keep_in_memory)
     increased_allocated_memory = (pa.total_allocated_bytes() - previous_allocated_memory) > 0
     assert isinstance(dataset, DatasetDict)
     dataset = dataset[split]
