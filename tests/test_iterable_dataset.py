from copy import deepcopy
from itertools import chain, islice

import numpy as np
import pandas as pd
import pytest

from datasets import load_dataset
from datasets.combine import concatenate_datasets, interleave_datasets
from datasets.features import ClassLabel, Features, Value
from datasets.info import DatasetInfo
from datasets.iterable_dataset import (
    BufferShuffledExamplesIterable,
    CyclingMultiSourcesExamplesIterable,
    ExamplesIterable,
    FilteredExamplesIterable,
    HorizontallyConcatenatedMultiSourcesExamplesIterable,
    IterableDataset,
    MappedExamplesIterable,
    RandomlyCyclingMultiSourcesExamplesIterable,
    ShufflingConfig,
    SkipExamplesIterable,
    TakeExamplesIterable,
    VerticallyConcatenatedMultiSourcesExamplesIterable,
    _batch_to_examples,
    _examples_to_batch,
    iterable_dataset,
)

from .utils import is_rng_equal, require_torch


DEFAULT_N_EXAMPLES = 20
DEFAULT_FILEPATH = "file.txt"

SAMPLE_DATASET_IDENTIFIER = "lhoestq/test"  # has dataset script


def generate_examples_fn(**kwargs):
    kwargs = kwargs.copy()
    n = kwargs.pop("n", DEFAULT_N_EXAMPLES)
    filepaths = kwargs.pop("filepaths", None)
    for filepath in filepaths or [DEFAULT_FILEPATH]:
        if filepaths is not None:
            kwargs["filepath"] = filepath
        for i in range(n):
            yield f"{filepath}_{i}", {"id": i, **kwargs}


@pytest.fixture
def dataset():
    ex_iterable = ExamplesIterable(generate_examples_fn, {})
    return IterableDataset(ex_iterable, info=DatasetInfo(description="dummy"), split="train")


@pytest.fixture
def dataset_with_several_columns():
    ex_iterable = ExamplesIterable(
        generate_examples_fn,
        {"filepath": ["data0.txt", "data1.txt", "data2.txt"], "metadata": {"sources": ["https://foo.bar"]}},
    )
    return IterableDataset(ex_iterable, info=DatasetInfo(description="dummy"), split="train")


################################
#
#   _BaseExampleIterable tests
#
################################


def test_examples_iterable():
    ex_iterable = ExamplesIterable(generate_examples_fn, {})
    expected = list(generate_examples_fn())
    assert next(iter(ex_iterable)) == expected[0]
    assert list(ex_iterable) == expected


def test_examples_iterable_with_kwargs():
    ex_iterable = ExamplesIterable(generate_examples_fn, {"filepaths": ["0.txt", "1.txt"], "split": "train"})
    expected = list(generate_examples_fn(filepaths=["0.txt", "1.txt"], split="train"))
    assert list(ex_iterable) == expected
    assert all("split" in ex for _, ex in ex_iterable)
    assert sorted({ex["filepath"] for _, ex in ex_iterable}) == ["0.txt", "1.txt"]


def test_examples_iterable_shuffle_data_sources():
    ex_iterable = ExamplesIterable(generate_examples_fn, {"filepaths": ["0.txt", "1.txt"]})
    ex_iterable = ex_iterable.shuffle_data_sources(np.random.default_rng(40))
    expected = list(generate_examples_fn(filepaths=["1.txt", "0.txt"]))  # shuffle the filepaths
    assert list(ex_iterable) == expected


def test_examples_iterable_shuffle_shards_and_metadata():
    def gen(filepaths, all_metadata):
        for i, (filepath, metadata) in enumerate(zip(filepaths, all_metadata)):
            yield i, {"filepath": filepath, "metadata": metadata}

    ex_iterable = ExamplesIterable(
        gen,
        {
            "filepaths": [f"{i}.txt" for i in range(100)],
            "all_metadata": [{"id": str(i)} for i in range(100)],
        },
    )
    ex_iterable = ex_iterable.shuffle_data_sources(np.random.default_rng(42))
    out = list(ex_iterable)
    filepaths_ids = [x["filepath"].split(".")[0] for _, x in out]
    metadata_ids = [x["metadata"]["id"] for _, x in out]
    assert filepaths_ids == metadata_ids, "entangled lists of shards/metadata should be shuffled the same way"


@pytest.mark.parametrize("seed", [42, 1337, 101010, 123456])
def test_buffer_shuffled_examples_iterable(seed):
    n, buffer_size = 100, 30
    generator = np.random.default_rng(seed)
    base_ex_iterable = ExamplesIterable(generate_examples_fn, {"n": n})
    ex_iterable = BufferShuffledExamplesIterable(base_ex_iterable, buffer_size=buffer_size, generator=generator)

    rng = deepcopy(generator)
    expected_indices_used_for_shuffling = list(
        islice(BufferShuffledExamplesIterable._iter_random_indices(rng, buffer_size=buffer_size), n - buffer_size)
    )
    # indices to pick in the shuffle buffer should all be in the right range
    assert all(0 <= index_to_pick < buffer_size for index_to_pick in expected_indices_used_for_shuffling)
    # it should be random indices
    assert expected_indices_used_for_shuffling != list(range(buffer_size))

    # The final order of examples is the result of a shuffle buffer.
    all_examples = list(generate_examples_fn(n=n))
    # We create a buffer and we pick random examples from it.
    buffer, rest = all_examples[:buffer_size], all_examples[buffer_size:]
    expected = []
    for i, index_to_pick in enumerate(expected_indices_used_for_shuffling):
        expected.append(buffer[index_to_pick])
        # The picked examples are directly replaced by the next examples from the iterable.
        buffer[index_to_pick] = rest.pop(0)
    # Once we have reached the end of the iterable, we shuffle the buffer and return the remaining examples.
    rng.shuffle(buffer)
    expected += buffer

    assert next(iter(ex_iterable)) == expected[0]
    assert list(ex_iterable) == expected
    assert sorted(list(ex_iterable)) == sorted(all_examples)


def test_cycling_multi_sources_examples_iterable():
    ex_iterable1 = ExamplesIterable(generate_examples_fn, {"text": "foo"})
    ex_iterable2 = ExamplesIterable(generate_examples_fn, {"text": "bar"})
    ex_iterable = CyclingMultiSourcesExamplesIterable([ex_iterable1, ex_iterable2])
    expected = list(chain(*zip(generate_examples_fn(text="foo"), generate_examples_fn(text="bar"))))

    # The cycling stops as soon as one iterable is out of examples (here ex_iterable1), so the last sample from ex_iterable2 is unecessary
    expected = expected[:-1]

    assert next(iter(ex_iterable)) == expected[0]
    assert list(ex_iterable) == expected
    assert all((x["id"], x["text"]) == (i // 2, "bar" if i % 2 else "foo") for i, (_, x) in enumerate(ex_iterable))


@pytest.mark.parametrize("probabilities", [None, (0.5, 0.5), (0.9, 0.1)])
def test_randomly_cycling_multi_sources_examples_iterable(probabilities):
    seed = 42
    generator = np.random.default_rng(seed)
    ex_iterable1 = ExamplesIterable(generate_examples_fn, {"text": "foo"})
    ex_iterable2 = ExamplesIterable(generate_examples_fn, {"text": "bar"})
    ex_iterable = RandomlyCyclingMultiSourcesExamplesIterable(
        [ex_iterable1, ex_iterable2], generator=generator, probabilities=probabilities
    )

    # The source used randomly changes at each example. It stops when one of the iterators is empty.
    rng = deepcopy(generator)
    iterators = (generate_examples_fn(text="foo"), generate_examples_fn(text="bar"))
    indices_iterator = RandomlyCyclingMultiSourcesExamplesIterable._iter_random_indices(
        rng, len(iterators), p=probabilities
    )
    expected = []
    lengths = [len(list(ex_iterable1)), len(list(ex_iterable2))]
    for i in indices_iterator:
        if lengths[0] == 0 or lengths[1] == 0:
            break
        for key, example in iterators[i]:
            expected.append((key, example))
            lengths[i] -= 1
            break
        else:
            break

    assert next(iter(ex_iterable)) == expected[0]
    assert list(ex_iterable) == expected


@pytest.mark.parametrize(
    "n, func, batch_size",
    [
        (3, lambda x: {"id+1": x["id"] + 1}, None),  # just add 1 to the id
        (3, lambda x: {"id+1": [x["id"][0] + 1]}, 1),  # same with bs=1
        (5, lambda x: {"id+1": [i + 1 for i in x["id"]]}, 10),  # same with bs=10
        (25, lambda x: {"id+1": [i + 1 for i in x["id"]]}, 10),  # same with bs=10
        (3, lambda x: {k: v * 2 for k, v in x.items()}, 1),  # make a duplicate of each example
    ],
)
def test_mapped_examples_iterable(n, func, batch_size):
    base_ex_iterable = ExamplesIterable(generate_examples_fn, {"n": n})
    ex_iterable = MappedExamplesIterable(base_ex_iterable, func, batched=batch_size is not None, batch_size=batch_size)
    all_examples = [x for _, x in generate_examples_fn(n=n)]
    if batch_size is None:
        expected = [{**x, **func(x)} for x in all_examples]
    else:
        # For batched map we have to format the examples as a batch (i.e. in one single dictionary) to pass the batch to the function
        all_transformed_examples = []
        for batch_offset in range(0, len(all_examples), batch_size):
            examples = all_examples[batch_offset : batch_offset + batch_size]
            batch = _examples_to_batch(examples)
            transformed_batch = func(batch)
            all_transformed_examples.extend(_batch_to_examples(transformed_batch))
        expected = _examples_to_batch(all_examples)
        expected.update(_examples_to_batch(all_transformed_examples))
        expected = list(_batch_to_examples(expected))
    assert next(iter(ex_iterable))[1] == expected[0]
    assert list(x for _, x in ex_iterable) == expected


@pytest.mark.parametrize(
    "n, func, batch_size",
    [
        (3, lambda x: {"id+1": x["id"] + 1}, None),  # just add 1 to the id
        (3, lambda x: {"id+1": [x["id"][0] + 1]}, 1),  # same with bs=1
        (5, lambda x: {"id+1": [i + 1 for i in x["id"]]}, 10),  # same with bs=10
        (25, lambda x: {"id+1": [i + 1 for i in x["id"]]}, 10),  # same with bs=10
        (3, lambda x: {k: v * 2 for k, v in x.items()}, 1),  # make a duplicate of each example
    ],
)
def test_mapped_examples_iterable_drop_last_batch(n, func, batch_size):
    base_ex_iterable = ExamplesIterable(generate_examples_fn, {"n": n})
    ex_iterable = MappedExamplesIterable(
        base_ex_iterable, func, batched=batch_size is not None, batch_size=batch_size, drop_last_batch=True
    )
    all_examples = [x for _, x in generate_examples_fn(n=n)]
    is_empty = False
    if batch_size is None:
        # `drop_last_batch` has no effect here
        expected = [{**x, **func(x)} for x in all_examples]
    else:
        # For batched map we have to format the examples as a batch (i.e. in one single dictionary) to pass the batch to the function
        all_transformed_examples = []
        for batch_offset in range(0, len(all_examples), batch_size):
            examples = all_examples[batch_offset : batch_offset + batch_size]
            if len(examples) < batch_size:  # ignore last batch
                break
            batch = _examples_to_batch(examples)
            transformed_batch = func(batch)
            all_transformed_examples.extend(_batch_to_examples(transformed_batch))
        all_examples = all_examples if n % batch_size == 0 else all_examples[: n // batch_size * batch_size]
        if all_examples:
            expected = _examples_to_batch(all_examples)
            expected.update(_examples_to_batch(all_transformed_examples))
            expected = list(_batch_to_examples(expected))
        else:
            is_empty = True

    if not is_empty:
        assert next(iter(ex_iterable))[1] == expected[0]
        assert list(x for _, x in ex_iterable) == expected
    else:
        with pytest.raises(StopIteration):
            next(iter(ex_iterable))


@pytest.mark.parametrize(
    "n, func, batch_size",
    [
        (3, lambda x, index: {"id+idx": x["id"] + index}, None),  # add the index to the id
        (25, lambda x, indices: {"id+idx": [i + j for i, j in zip(x["id"], indices)]}, 10),  # add the index to the id
    ],
)
def test_mapped_examples_iterable_with_indices(n, func, batch_size):
    base_ex_iterable = ExamplesIterable(generate_examples_fn, {"n": n})
    ex_iterable = MappedExamplesIterable(
        base_ex_iterable, func, batched=batch_size is not None, batch_size=batch_size, with_indices=True
    )
    all_examples = [x for _, x in generate_examples_fn(n=n)]
    if batch_size is None:
        expected = [{**x, **func(x, idx)} for idx, x in enumerate(all_examples)]
    else:
        # For batched map we have to format the examples as a batch (i.e. in one single dictionary) to pass the batch to the function
        all_transformed_examples = []
        for batch_offset in range(0, len(all_examples), batch_size):
            examples = all_examples[batch_offset : batch_offset + batch_size]
            batch = _examples_to_batch(examples)
            indices = list(range(batch_offset, batch_offset + len(examples)))
            transformed_batch = func(batch, indices)
            all_transformed_examples.extend(_batch_to_examples(transformed_batch))
        expected = _examples_to_batch(all_examples)
        expected.update(_examples_to_batch(all_transformed_examples))
        expected = list(_batch_to_examples(expected))
    assert next(iter(ex_iterable))[1] == expected[0]
    assert list(x for _, x in ex_iterable) == expected


@pytest.mark.parametrize(
    "n, func, batch_size, remove_columns",
    [
        (3, lambda x: {"id+1": x["id"] + 1}, None, ["extra_column"]),  # just add 1 to the id
        (25, lambda x: {"id+1": [i + 1 for i in x["id"]]}, 10, ["extra_column"]),  # same with bs=10
        (
            50,
            lambda x: {"foo": ["bar"] * np.random.default_rng(x["id"][0]).integers(0, 10)},
            8,
            ["extra_column", "id"],
        ),  # make a duplicate of each example
    ],
)
def test_mapped_examples_iterable_remove_columns(n, func, batch_size, remove_columns):
    base_ex_iterable = ExamplesIterable(generate_examples_fn, {"n": n, "extra_column": "foo"})
    ex_iterable = MappedExamplesIterable(
        base_ex_iterable, func, batched=batch_size is not None, batch_size=batch_size, remove_columns=remove_columns
    )
    all_examples = [x for _, x in generate_examples_fn(n=n)]
    columns_to_remove = remove_columns if isinstance(remove_columns, list) else [remove_columns]
    if batch_size is None:
        expected = [{**{k: v for k, v in x.items() if k not in columns_to_remove}, **func(x)} for x in all_examples]
    else:
        # For batched map we have to format the examples as a batch (i.e. in one single dictionary) to pass the batch to the function
        all_transformed_examples = []
        for batch_offset in range(0, len(all_examples), batch_size):
            examples = all_examples[batch_offset : batch_offset + batch_size]
            batch = _examples_to_batch(examples)
            transformed_batch = func(batch)
            all_transformed_examples.extend(_batch_to_examples(transformed_batch))
        expected = {k: v for k, v in _examples_to_batch(all_examples).items() if k not in columns_to_remove}
        expected.update(_examples_to_batch(all_transformed_examples))
        expected = list(_batch_to_examples(expected))
    assert next(iter(ex_iterable))[1] == expected[0]
    assert list(x for _, x in ex_iterable) == expected


@pytest.mark.parametrize(
    "n, func, batch_size, fn_kwargs",
    [
        (3, lambda x, y=0: {"id+y": x["id"] + y}, None, None),
        (3, lambda x, y=0: {"id+y": x["id"] + y}, None, {"y": 3}),
        (25, lambda x, y=0: {"id+y": [i + y for i in x["id"]]}, 10, {"y": 3}),
    ],
)
def test_mapped_examples_iterable_fn_kwargs(n, func, batch_size, fn_kwargs):
    base_ex_iterable = ExamplesIterable(generate_examples_fn, {"n": n})
    ex_iterable = MappedExamplesIterable(
        base_ex_iterable, func, batched=batch_size is not None, batch_size=batch_size, fn_kwargs=fn_kwargs
    )
    all_examples = [x for _, x in generate_examples_fn(n=n)]
    if fn_kwargs is None:
        fn_kwargs = {}
    if batch_size is None:
        expected = [{**x, **func(x, **fn_kwargs)} for x in all_examples]
    else:
        # For batched map we have to format the examples as a batch (i.e. in one single dictionary) to pass the batch to the function
        all_transformed_examples = []
        for batch_offset in range(0, len(all_examples), batch_size):
            examples = all_examples[batch_offset : batch_offset + batch_size]
            batch = _examples_to_batch(examples)
            transformed_batch = func(batch, **fn_kwargs)
            all_transformed_examples.extend(_batch_to_examples(transformed_batch))
        expected = _examples_to_batch(all_examples)
        expected.update(_examples_to_batch(all_transformed_examples))
        expected = list(_batch_to_examples(expected))
    assert next(iter(ex_iterable))[1] == expected[0]
    assert list(x for _, x in ex_iterable) == expected


@pytest.mark.parametrize(
    "n, func, batch_size, input_columns",
    [
        (3, lambda id_: {"id+1": id_ + 1}, None, ["id"]),  # just add 1 to the id
        (25, lambda ids_: {"id+1": [i + 1 for i in ids_]}, 10, ["id"]),  # same with bs=10
    ],
)
def test_mapped_examples_iterable_input_columns(n, func, batch_size, input_columns):
    base_ex_iterable = ExamplesIterable(generate_examples_fn, {"n": n})
    ex_iterable = MappedExamplesIterable(
        base_ex_iterable, func, batched=batch_size is not None, batch_size=batch_size, input_columns=input_columns
    )
    all_examples = [x for _, x in generate_examples_fn(n=n)]
    columns_to_input = input_columns if isinstance(input_columns, list) else [input_columns]
    if batch_size is None:
        expected = [{**x, **func(*[x[col] for col in columns_to_input])} for x in all_examples]
    else:
        # For batched map we have to format the examples as a batch (i.e. in one single dictionary) to pass the batch to the function
        all_transformed_examples = []
        for batch_offset in range(0, len(all_examples), batch_size):
            examples = all_examples[batch_offset : batch_offset + batch_size]
            batch = _examples_to_batch(examples)
            transformed_batch = func(*[batch[col] for col in columns_to_input])
            all_transformed_examples.extend(_batch_to_examples(transformed_batch))
        expected = _examples_to_batch(all_examples)
        expected.update(_examples_to_batch(all_transformed_examples))
        expected = list(_batch_to_examples(expected))
    assert next(iter(ex_iterable))[1] == expected[0]
    assert list(x for _, x in ex_iterable) == expected


@pytest.mark.parametrize(
    "n, func, batch_size",
    [
        (3, lambda x: x["id"] % 2 == 0, None),  # keep even number
        (3, lambda x: [x["id"][0] % 2 == 0], 1),  # same with bs=1
        (5, lambda x: [i % 2 == 0 for i in x["id"]], 10),  # same with bs=10
        (25, lambda x: [i % 2 == 0 for i in x["id"]], 10),  # same with bs=10
        (3, lambda x: False, None),  # return 0 examples
        (3, lambda x: [False] * len(x["id"]), 10),  # same with bs=10
    ],
)
def test_filtered_examples_iterable(n, func, batch_size):
    base_ex_iterable = ExamplesIterable(generate_examples_fn, {"n": n})
    ex_iterable = FilteredExamplesIterable(
        base_ex_iterable, func, batched=batch_size is not None, batch_size=batch_size
    )
    all_examples = [x for _, x in generate_examples_fn(n=n)]
    if batch_size is None:
        expected = [x for x in all_examples if func(x)]
    else:
        # For batched filter we have to format the examples as a batch (i.e. in one single dictionary) to pass the batch to the function
        expected = []
        for batch_offset in range(0, len(all_examples), batch_size):
            examples = all_examples[batch_offset : batch_offset + batch_size]
            batch = _examples_to_batch(examples)
            mask = func(batch)
            expected.extend([x for x, to_keep in zip(examples, mask) if to_keep])
    if expected:
        assert next(iter(ex_iterable))[1] == expected[0]
    assert list(x for _, x in ex_iterable) == expected


@pytest.mark.parametrize(
    "n, func, batch_size",
    [
        (3, lambda x, index: index % 2 == 0, None),  # keep even number
        (25, lambda x, indices: [idx % 2 == 0 for idx in indices], 10),  # same with bs=10
    ],
)
def test_filtered_examples_iterable_with_indices(n, func, batch_size):
    base_ex_iterable = ExamplesIterable(generate_examples_fn, {"n": n})
    ex_iterable = FilteredExamplesIterable(
        base_ex_iterable, func, batched=batch_size is not None, batch_size=batch_size, with_indices=True
    )
    all_examples = [x for _, x in generate_examples_fn(n=n)]
    if batch_size is None:
        expected = [x for idx, x in enumerate(all_examples) if func(x, idx)]
    else:
        # For batched filter we have to format the examples as a batch (i.e. in one single dictionary) to pass the batch to the function
        expected = []
        for batch_offset in range(0, len(all_examples), batch_size):
            examples = all_examples[batch_offset : batch_offset + batch_size]
            batch = _examples_to_batch(examples)
            indices = list(range(batch_offset, batch_offset + len(examples)))
            mask = func(batch, indices)
            expected.extend([x for x, to_keep in zip(examples, mask) if to_keep])
    assert next(iter(ex_iterable))[1] == expected[0]
    assert list(x for _, x in ex_iterable) == expected


@pytest.mark.parametrize(
    "n, func, batch_size, input_columns",
    [
        (3, lambda id_: id_ % 2 == 0, None, ["id"]),  # keep even number
        (25, lambda ids_: [i % 2 == 0 for i in ids_], 10, ["id"]),  # same with bs=10
    ],
)
def test_filtered_examples_iterable_input_columns(n, func, batch_size, input_columns):
    base_ex_iterable = ExamplesIterable(generate_examples_fn, {"n": n})
    ex_iterable = FilteredExamplesIterable(
        base_ex_iterable, func, batched=batch_size is not None, batch_size=batch_size, input_columns=input_columns
    )
    all_examples = [x for _, x in generate_examples_fn(n=n)]
    columns_to_input = input_columns if isinstance(input_columns, list) else [input_columns]
    if batch_size is None:
        expected = [x for x in all_examples if func(*[x[col] for col in columns_to_input])]
    else:
        # For batched filter we have to format the examples as a batch (i.e. in one single dictionary) to pass the batch to the function
        expected = []
        for batch_offset in range(0, len(all_examples), batch_size):
            examples = all_examples[batch_offset : batch_offset + batch_size]
            batch = _examples_to_batch(examples)
            mask = func(*[batch[col] for col in columns_to_input])
            expected.extend([x for x, to_keep in zip(examples, mask) if to_keep])
    assert next(iter(ex_iterable))[1] == expected[0]
    assert list(x for _, x in ex_iterable) == expected


def test_skip_examples_iterable():
    total, count = 10, 2
    base_ex_iterable = ExamplesIterable(generate_examples_fn, {"n": total})
    skip_ex_iterable = SkipExamplesIterable(base_ex_iterable, n=count)
    expected = list(generate_examples_fn(n=total))[count:]
    assert list(skip_ex_iterable) == expected
    assert (
        skip_ex_iterable.shuffle_data_sources(np.random.default_rng(42)) is skip_ex_iterable
    ), "skip examples makes the shards order fixed"


def test_take_examples_iterable():
    total, count = 10, 2
    base_ex_iterable = ExamplesIterable(generate_examples_fn, {"n": total})
    take_ex_iterable = TakeExamplesIterable(base_ex_iterable, n=count)
    expected = list(generate_examples_fn(n=total))[:count]
    assert list(take_ex_iterable) == expected
    assert (
        take_ex_iterable.shuffle_data_sources(np.random.default_rng(42)) is take_ex_iterable
    ), "skip examples makes the shards order fixed"


def test_vertically_concatenated_examples_iterable():
    ex_iterable1 = ExamplesIterable(generate_examples_fn, {"label": 10})
    ex_iterable2 = ExamplesIterable(generate_examples_fn, {"label": 5})
    concatenated_ex_iterable = VerticallyConcatenatedMultiSourcesExamplesIterable([ex_iterable1, ex_iterable2])
    expected = list(x for _, x in ex_iterable1) + list(x for _, x in ex_iterable2)
    assert list(x for _, x in concatenated_ex_iterable) == expected


def test_vertically_concatenated_examples_iterable_with_different_columns():
    # having different columns is supported
    # Though iterable datasets fill the missing data with nulls
    ex_iterable1 = ExamplesIterable(generate_examples_fn, {"label": 10})
    ex_iterable2 = ExamplesIterable(generate_examples_fn, {})
    concatenated_ex_iterable = VerticallyConcatenatedMultiSourcesExamplesIterable([ex_iterable1, ex_iterable2])
    expected = list(x for _, x in ex_iterable1) + list(x for _, x in ex_iterable2)
    assert list(x for _, x in concatenated_ex_iterable) == expected


def test_vertically_concatenated_examples_iterable_shuffle_data_sources():
    ex_iterable1 = ExamplesIterable(generate_examples_fn, {"label": 10})
    ex_iterable2 = ExamplesIterable(generate_examples_fn, {"label": 5})
    concatenated_ex_iterable = VerticallyConcatenatedMultiSourcesExamplesIterable([ex_iterable1, ex_iterable2])
    rng = np.random.default_rng(42)
    shuffled_ex_iterable = concatenated_ex_iterable.shuffle_data_sources(rng)
    # make sure the list of examples iterables is shuffled, and each examples iterable is shuffled
    expected = list(x for _, x in ex_iterable2.shuffle_data_sources(rng)) + list(
        x for _, x in ex_iterable1.shuffle_data_sources(rng)
    )
    assert list(x for _, x in shuffled_ex_iterable) == expected


def test_horizontally_concatenated_examples_iterable():
    ex_iterable1 = ExamplesIterable(generate_examples_fn, {"label1": 10})
    ex_iterable2 = ExamplesIterable(generate_examples_fn, {"label2": 5})
    concatenated_ex_iterable = HorizontallyConcatenatedMultiSourcesExamplesIterable([ex_iterable1, ex_iterable2])
    with pytest.raises(ValueError):  # column "id" is duplicated -> raise an error
        list(concatenated_ex_iterable)
    ex_iterable2 = MappedExamplesIterable(ex_iterable2, lambda x: x, remove_columns=["id"])
    concatenated_ex_iterable = HorizontallyConcatenatedMultiSourcesExamplesIterable([ex_iterable1, ex_iterable2])
    expected = list({**x, **y} for (_, x), (_, y) in zip(ex_iterable1, ex_iterable2))
    assert list(x for _, x in concatenated_ex_iterable) == expected
    assert (
        concatenated_ex_iterable.shuffle_data_sources(np.random.default_rng(42)) is concatenated_ex_iterable
    ), "horizontally concatenated examples makes the shards order fixed"


############################
#
#   IterableDataset tests
#
############################


def test_iterable_dataset():
    dataset = IterableDataset(ExamplesIterable(generate_examples_fn, {}))
    expected = [x for _, x in generate_examples_fn()]
    assert next(iter(dataset)) == expected[0]
    assert list(dataset) == expected


def test_iterable_dataset_factory():
    ex_iterable = ExamplesIterable(generate_examples_fn, {})
    dataset = iterable_dataset(ex_iterable)
    assert isinstance(dataset, IterableDataset)
    assert dataset._ex_iterable is ex_iterable


@require_torch
def test_iterable_dataset_factory_torch_integration():
    import torch

    ex_iterable = ExamplesIterable(generate_examples_fn, {})
    dataset = iterable_dataset(ex_iterable, format_type="torch")
    assert isinstance(dataset, IterableDataset)
    assert isinstance(dataset, torch.utils.data.IterableDataset)
    assert dataset._format_type == "torch"
    assert dataset._ex_iterable is ex_iterable


@require_torch
def test_iterable_dataset_factory_torch_picklable():
    import pickle

    ex_iterable = ExamplesIterable(generate_examples_fn, {})
    dataset = iterable_dataset(ex_iterable, format_type="torch")
    reloaded_dataset = pickle.loads(pickle.dumps(dataset))

    import torch

    assert isinstance(reloaded_dataset, IterableDataset)
    assert isinstance(reloaded_dataset, torch.utils.data.IterableDataset)
    assert reloaded_dataset._format_type == "torch"
    assert len(list(dataset)) == len(list(reloaded_dataset))


@require_torch
def test_iterable_dataset_with_format_torch():
    from torch.utils.data import DataLoader

    ex_iterable = ExamplesIterable(generate_examples_fn, {})
    dataset = iterable_dataset(ex_iterable).with_format("torch")
    dataloader = DataLoader(dataset)
    assert len(list(dataloader)) == len(list(ex_iterable))


@require_torch
def test_iterable_dataset_torch_dataloader_parallel():
    from torch.utils.data import DataLoader

    ex_iterable = ExamplesIterable(generate_examples_fn, {})
    dataset = iterable_dataset(ex_iterable).with_format("torch")
    dataloader = DataLoader(dataset, num_workers=2, batch_size=None)
    result = list(dataloader)
    expected = [example for _, example in ex_iterable]
    assert len(result) == len(expected)
    assert set(str(x) for x in result) == set(str(x) for x in expected)


@require_torch
@pytest.mark.parametrize("n_shards, num_workers", [(2, 1), (2, 2), (3, 2), (2, 3)])
def test_sharded_iterable_dataset_torch_dataloader_parallel(n_shards, num_workers):
    from torch.utils.data import DataLoader

    ex_iterable = ExamplesIterable(generate_examples_fn, {"filepaths": [f"{i}.txt" for i in range(n_shards)]})
    dataset = iterable_dataset(ex_iterable).with_format("torch")
    dataloader = DataLoader(dataset, batch_size=None, num_workers=num_workers)
    result = list(dataloader)
    expected = [example for _, example in ex_iterable]
    assert len(result) == len(expected)
    assert set(str(x) for x in result) == set(str(x) for x in expected)


@require_torch
@pytest.mark.integration
@pytest.mark.parametrize("num_workers", [1, 2])
def test_iterable_dataset_from_hub_torch_dataloader_parallel(num_workers, tmp_path):
    from torch.utils.data import DataLoader

    dataset = load_dataset(
        SAMPLE_DATASET_IDENTIFIER, cache_dir=str(tmp_path), streaming=True, split="train"
    ).with_format("torch")
    dataloader = DataLoader(dataset, batch_size=None, num_workers=num_workers)
    result = list(dataloader)
    assert len(result) == 2


def test_iterable_dataset_info():
    info = DatasetInfo(description="desc", citation="@article{}", size_in_bytes=42)
    ex_iterable = ExamplesIterable(generate_examples_fn, {})
    dataset = IterableDataset(ex_iterable, info=info)
    assert dataset.info == info
    assert dataset.description == info.description
    assert dataset.citation == info.citation
    assert dataset.size_in_bytes == info.size_in_bytes


def test_iterable_dataset_set_epoch(dataset: IterableDataset):
    assert dataset._epoch == 0
    dataset.set_epoch(42)
    assert dataset._epoch == 42


@pytest.mark.parametrize("seed", [None, 42, 1337])
@pytest.mark.parametrize("epoch", [None, 0, 1, 10])
def test_iterable_dataset_set_epoch_of_shuffled_dataset(dataset: IterableDataset, seed, epoch):
    buffer_size = 10
    shuffled_dataset = dataset.shuffle(seed, buffer_size=buffer_size)
    base_generator = shuffled_dataset._shuffling.generator
    if epoch is not None:
        shuffled_dataset.set_epoch(epoch)
    effective_generator = shuffled_dataset._effective_generator()
    assert effective_generator is not None
    if epoch is None or epoch == 0:
        assert is_rng_equal(base_generator, shuffled_dataset._effective_generator())
    else:
        assert not is_rng_equal(base_generator, shuffled_dataset._effective_generator())
        effective_seed = deepcopy(base_generator).integers(0, 1 << 63) - epoch
        assert is_rng_equal(np.random.default_rng(effective_seed), shuffled_dataset._effective_generator())


def test_iterable_dataset_map(
    dataset: IterableDataset,
):
    func = lambda x: {"id+1": x["id"] + 1}  # noqa: E731
    mapped_dataset = dataset.map(func)
    assert isinstance(mapped_dataset._ex_iterable, MappedExamplesIterable)
    assert mapped_dataset._ex_iterable.function is func
    assert mapped_dataset._ex_iterable.batched is False
    assert next(iter(mapped_dataset)) == {**next(iter(dataset)), **func(next(iter(generate_examples_fn()))[1])}


def test_iterable_dataset_map_batched(
    dataset: IterableDataset,
):
    func = lambda x: {"id+1": [i + 1 for i in x["id"]]}  # noqa: E731
    batch_size = 3
    dataset = dataset.map(func, batched=True, batch_size=batch_size)
    assert isinstance(dataset._ex_iterable, MappedExamplesIterable)
    assert dataset._ex_iterable.function is func
    assert dataset._ex_iterable.batch_size == batch_size
    assert next(iter(dataset)) == {"id": 0, "id+1": 1}


def test_iterable_dataset_map_complex_features(
    dataset: IterableDataset,
):
    # https://github.com/huggingface/datasets/issues/3505
    ex_iterable = ExamplesIterable(generate_examples_fn, {"label": "positive"})
    features = Features(
        {
            "id": Value("int64"),
            "label": Value("string"),
        }
    )
    dataset = IterableDataset(ex_iterable, info=DatasetInfo(features=features))
    dataset = dataset.cast_column("label", ClassLabel(names=["negative", "positive"]))
    dataset = dataset.map(lambda x: {"id+1": x["id"] + 1, **x})
    assert isinstance(dataset._ex_iterable, MappedExamplesIterable)
    features["label"] = ClassLabel(names=["negative", "positive"])
    assert [{k: v for k, v in ex.items() if k != "id+1"} for ex in dataset] == [
        features.encode_example(ex) for _, ex in ex_iterable
    ]


@pytest.mark.parametrize("seed", [42, 1337, 101010, 123456])
@pytest.mark.parametrize("epoch", [None, 0, 1])
def test_iterable_dataset_shuffle(dataset: IterableDataset, seed, epoch):
    buffer_size = 3
    dataset = deepcopy(dataset)
    dataset._ex_iterable.kwargs["filepaths"] = ["0.txt", "1.txt"]
    dataset = dataset.shuffle(seed, buffer_size=buffer_size)
    assert isinstance(dataset._shuffling, ShufflingConfig)
    assert isinstance(dataset._shuffling.generator, np.random.Generator)
    assert is_rng_equal(dataset._shuffling.generator, np.random.default_rng(seed))
    # Effective seed is sum of seed and epoch
    if epoch is None or epoch == 0:
        effective_seed = seed
    else:
        dataset.set_epoch(epoch)
        effective_seed = np.random.default_rng(seed).integers(0, 1 << 63) - epoch
    # Shuffling adds a shuffle buffer
    expected_first_example_index = next(
        iter(BufferShuffledExamplesIterable._iter_random_indices(np.random.default_rng(effective_seed), buffer_size))
    )
    assert isinstance(dataset._ex_iterable, BufferShuffledExamplesIterable)
    # It also shuffles the underlying examples iterable
    expected_ex_iterable = ExamplesIterable(
        generate_examples_fn, {"filepaths": ["0.txt", "1.txt"]}
    ).shuffle_data_sources(np.random.default_rng(effective_seed))
    assert isinstance(dataset._ex_iterable.ex_iterable, ExamplesIterable)
    assert next(iter(dataset)) == list(islice(expected_ex_iterable, expected_first_example_index + 1))[-1][1]


@pytest.mark.parametrize(
    "features",
    [
        None,
        Features(
            {
                "id": Value("int64"),
                "label": Value("int64"),
            }
        ),
        Features(
            {
                "id": Value("int64"),
                "label": ClassLabel(names=["negative", "positive"]),
            }
        ),
    ],
)
def test_iterable_dataset_features(features):
    ex_iterable = ExamplesIterable(generate_examples_fn, {"label": 0})
    dataset = IterableDataset(ex_iterable, info=DatasetInfo(features=features))
    if features:
        expected = [features.encode_example(x) for _, x in ex_iterable]
    else:
        expected = [x for _, x in ex_iterable]
    assert list(dataset) == expected


def test_iterable_dataset_features_cast_to_python():
    ex_iterable = ExamplesIterable(
        generate_examples_fn, {"timestamp": pd.Timestamp(2020, 1, 1), "array": np.ones(5), "n": 1}
    )
    features = Features(
        {
            "id": Value("int64"),
            "timestamp": Value("timestamp[us]"),
            "array": [Value("int64")],
        }
    )
    dataset = IterableDataset(ex_iterable, info=DatasetInfo(features=features))
    assert list(dataset) == [{"timestamp": pd.Timestamp(2020, 1, 1).to_pydatetime(), "array": [1] * 5, "id": 0}]


@require_torch
@pytest.mark.parametrize("format_type", [None, "torch", "python"])
def test_iterable_dataset_with_format(dataset: IterableDataset, format_type):
    formatted_dataset = dataset.with_format(format_type)
    assert formatted_dataset._format_type == format_type
    if format_type == "torch":
        import torch

        assert isinstance(formatted_dataset, torch.utils.data.IterableDataset)


@pytest.mark.parametrize("n", [0, 2, int(1e10)])
def test_iterable_dataset_skip(dataset: IterableDataset, n):
    skip_dataset = dataset.skip(n)
    assert isinstance(skip_dataset._ex_iterable, SkipExamplesIterable)
    assert skip_dataset._ex_iterable.n == n
    assert list(skip_dataset) == list(dataset)[n:]


@pytest.mark.parametrize("n", [0, 2, int(1e10)])
def test_iterable_dataset_take(dataset: IterableDataset, n):
    take_dataset = dataset.take(n)
    assert isinstance(take_dataset._ex_iterable, TakeExamplesIterable)
    assert take_dataset._ex_iterable.n == n
    assert list(take_dataset) == list(dataset)[:n]


@pytest.mark.parametrize("method", ["skip", "take"])
def test_iterable_dataset_shuffle_after_skip_or_take(method):
    seed = 42
    n, n_shards = 3, 10
    count = 7
    ex_iterable = ExamplesIterable(generate_examples_fn, {"n": n, "filepaths": [f"{i}.txt" for i in range(n_shards)]})
    dataset = IterableDataset(ex_iterable)
    dataset = dataset.skip(n) if method == "skip" else dataset.take(count)
    shuffled_dataset = dataset.shuffle(seed, buffer_size=DEFAULT_N_EXAMPLES)
    # shuffling a skip/take dataset should keep the same examples and don't shuffle the shards
    key = lambda x: f"{x['filepath']}_{x['id']}"  # noqa: E731
    assert sorted(dataset, key=key) == sorted(shuffled_dataset, key=key)


def test_iterable_dataset_add_column(dataset_with_several_columns):
    new_column = list(range(DEFAULT_N_EXAMPLES))
    new_dataset = dataset_with_several_columns.add_column("new_column", new_column)
    assert list(new_dataset) == [
        {**example, "new_column": idx} for idx, example in enumerate(dataset_with_several_columns)
    ]


def test_iterable_dataset_rename_column(dataset_with_several_columns):
    new_dataset = dataset_with_several_columns.rename_column("id", "new_id")
    assert list(new_dataset) == [
        {("new_id" if k == "id" else k): v for k, v in example.items()} for example in dataset_with_several_columns
    ]


def test_iterable_dataset_rename_columns(dataset_with_several_columns):
    column_mapping = {"id": "new_id", "filepath": "filename"}
    new_dataset = dataset_with_several_columns.rename_columns(column_mapping)
    assert list(new_dataset) == [
        {column_mapping.get(k, k): v for k, v in example.items()} for example in dataset_with_several_columns
    ]


def test_iterable_dataset_remove_columns(dataset_with_several_columns):
    new_dataset = dataset_with_several_columns.remove_columns("id")
    assert list(new_dataset) == [
        {k: v for k, v in example.items() if k != "id"} for example in dataset_with_several_columns
    ]
    new_dataset = dataset_with_several_columns.remove_columns(["id", "filepath"])
    assert list(new_dataset) == [
        {k: v for k, v in example.items() if k != "id" and k != "filepath"} for example in dataset_with_several_columns
    ]


def test_iterable_dataset_cast_column():
    ex_iterable = ExamplesIterable(generate_examples_fn, {"label": 10})
    features = Features({"id": Value("int64"), "label": Value("int64")})
    dataset = IterableDataset(ex_iterable, info=DatasetInfo(features=features))
    casted_dataset = dataset.cast_column("label", Value("bool"))
    casted_features = features.copy()
    casted_features["label"] = Value("bool")
    assert list(casted_dataset) == [casted_features.encode_example(ex) for _, ex in ex_iterable]


def test_iterable_dataset_cast():
    ex_iterable = ExamplesIterable(generate_examples_fn, {"label": 10})
    features = Features({"id": Value("int64"), "label": Value("int64")})
    dataset = IterableDataset(ex_iterable, info=DatasetInfo(features=features))
    new_features = Features({"id": Value("int64"), "label": Value("bool")})
    casted_dataset = dataset.cast(new_features)
    assert list(casted_dataset) == [new_features.encode_example(ex) for _, ex in ex_iterable]


def test_iterable_dataset_resolve_features():
    ex_iterable = ExamplesIterable(generate_examples_fn, {})
    dataset = IterableDataset(ex_iterable)._resolve_features()
    assert dataset.features == Features(
        {
            "id": Value("int64"),
        }
    )


def test_iterable_dataset_resolve_features_keep_order():
    def gen():
        yield from zip(range(3), [{"a": 1}, {"c": 1}, {"b": 1}])

    ex_iterable = ExamplesIterable(gen, {})
    dataset = IterableDataset(ex_iterable)._resolve_features()
    # columns appear in order of appearance in the dataset
    assert list(dataset.features) == ["a", "c", "b"]


def test_iterable_dataset_with_features_fill_with_none():
    def gen():
        yield from zip(range(2), [{"a": 1}, {"b": 1}])

    ex_iterable = ExamplesIterable(gen, {})
    info = DatasetInfo(features=Features({"a": Value("int32"), "b": Value("int32")}))
    dataset = IterableDataset(ex_iterable, info=info)
    assert list(dataset) == [{"a": 1, "b": None}, {"b": 1, "a": None}]


def test_concatenate_datasets():
    ex_iterable1 = ExamplesIterable(generate_examples_fn, {"label": 10})
    dataset1 = IterableDataset(ex_iterable1)
    ex_iterable2 = ExamplesIterable(generate_examples_fn, {"label": 5})
    dataset2 = IterableDataset(ex_iterable2)
    concatenated_dataset = concatenate_datasets([dataset1, dataset2])
    assert list(concatenated_dataset) == list(dataset1) + list(dataset2)


def test_concatenate_datasets_resolves_features():
    ex_iterable1 = ExamplesIterable(generate_examples_fn, {"label": 10})
    dataset1 = IterableDataset(ex_iterable1)
    ex_iterable2 = ExamplesIterable(generate_examples_fn, {"label": 5})
    dataset2 = IterableDataset(ex_iterable2)
    concatenated_dataset = concatenate_datasets([dataset1, dataset2])
    assert concatenated_dataset.features is not None
    assert sorted(concatenated_dataset.features) == ["id", "label"]


def test_concatenate_datasets_with_different_columns():
    ex_iterable1 = ExamplesIterable(generate_examples_fn, {"label": 10})
    dataset1 = IterableDataset(ex_iterable1)
    ex_iterable2 = ExamplesIterable(generate_examples_fn, {})
    dataset2 = IterableDataset(ex_iterable2)
    # missing column "label" -> it should be replaced with nulls
    extended_dataset2_list = [{"label": None, **x} for x in dataset2]

    concatenated_dataset = concatenate_datasets([dataset1, dataset2])
    assert list(concatenated_dataset) == list(dataset1) + extended_dataset2_list
    # change order
    concatenated_dataset = concatenate_datasets([dataset2, dataset1])
    assert list(concatenated_dataset) == extended_dataset2_list + list(dataset1)


def test_concatenate_datasets_axis_1():
    ex_iterable1 = ExamplesIterable(generate_examples_fn, {"label1": 10})
    dataset1 = IterableDataset(ex_iterable1)
    ex_iterable2 = ExamplesIterable(generate_examples_fn, {"label2": 5})
    dataset2 = IterableDataset(ex_iterable2)
    with pytest.raises(ValueError):  # column "id" is duplicated -> raise an error
        concatenate_datasets([dataset1, dataset2], axis=1)
    concatenated_dataset = concatenate_datasets([dataset1, dataset2.remove_columns("id")], axis=1)
    assert list(concatenated_dataset) == [{**x, **y} for x, y in zip(dataset1, dataset2)]


def test_concatenate_datasets_axis_1_resolves_features():
    ex_iterable1 = ExamplesIterable(generate_examples_fn, {"label1": 10})
    dataset1 = IterableDataset(ex_iterable1)
    ex_iterable2 = ExamplesIterable(generate_examples_fn, {"label2": 5})
    dataset2 = IterableDataset(ex_iterable2).remove_columns("id")
    concatenated_dataset = concatenate_datasets([dataset1, dataset2], axis=1)
    assert concatenated_dataset.features is not None
    assert sorted(concatenated_dataset.features) == ["id", "label1", "label2"]


def test_concatenate_datasets_axis_1_with_different_lengths():
    n1 = 10
    ex_iterable1 = ExamplesIterable(generate_examples_fn, {"label1": 10, "n": n1})
    dataset1 = IterableDataset(ex_iterable1)
    n2 = 5
    ex_iterable2 = ExamplesIterable(generate_examples_fn, {"label2": 5, "n": n2})
    dataset2 = IterableDataset(ex_iterable2).remove_columns("id")
    # missing rows -> they should be replaced with nulls
    extended_dataset2_list = list(dataset2) + [{"label2": None}] * (n1 - n2)

    concatenated_dataset = concatenate_datasets([dataset1, dataset2], axis=1)
    assert list(concatenated_dataset) == [{**x, **y} for x, y in zip(dataset1, extended_dataset2_list)]
    # change order
    concatenated_dataset = concatenate_datasets([dataset2, dataset1], axis=1)
    assert list(concatenated_dataset) == [{**x, **y} for x, y in zip(extended_dataset2_list, dataset1)]


@pytest.mark.parametrize(
    "probas, seed, expected_length, stopping_strategy",
    [
        (None, None, 3 * (DEFAULT_N_EXAMPLES - 1) + 1, "first_exhausted"),
        ([1, 0, 0], None, DEFAULT_N_EXAMPLES, "first_exhausted"),
        ([0, 1, 0], None, DEFAULT_N_EXAMPLES, "first_exhausted"),
        ([0.2, 0.5, 0.3], 42, None, "first_exhausted"),
        ([0.1, 0.1, 0.8], 1337, None, "first_exhausted"),
        ([0.5, 0.2, 0.3], 101010, None, "first_exhausted"),
        (None, None, 3 * DEFAULT_N_EXAMPLES, "all_exhausted"),
        ([0.2, 0.5, 0.3], 42, None, "all_exhausted"),
        ([0.1, 0.1, 0.8], 1337, None, "all_exhausted"),
        ([0.5, 0.2, 0.3], 101010, None, "all_exhausted"),
    ],
)
def test_interleave_datasets(dataset: IterableDataset, probas, seed, expected_length, stopping_strategy):
    d1 = dataset
    d2 = dataset.map(lambda x: {"id+1": x["id"] + 1, **x})
    d3 = dataset.with_format("python")
    datasets = [d1, d2, d3]
<<<<<<< HEAD
    merged_dataset = interleave_datasets(
        datasets, probabilities=probas, seed=seed, stopping_strategy=stopping_strategy
    )
=======
    merged_dataset = interleave_datasets(datasets, probabilities=probas, seed=seed)

    def fill_default(example):
        return {"id": None, "id+1": None, **example}

>>>>>>> 0a0e8858
    # Check the examples iterable
    assert isinstance(
        merged_dataset._ex_iterable, (CyclingMultiSourcesExamplesIterable, RandomlyCyclingMultiSourcesExamplesIterable)
    )
    # Check that it is deterministic
    if seed is not None:
        merged_dataset2 = interleave_datasets(
            [d1, d2, d3], probabilities=probas, seed=seed, stopping_strategy=stopping_strategy
        )
        assert list(merged_dataset) == list(merged_dataset2)
    # Check features
    assert merged_dataset.features == Features({"id": Value("int64"), "id+1": Value("int64")})
    # Check first example
    if seed is not None:
        rng = np.random.default_rng(seed)
        i = next(iter(RandomlyCyclingMultiSourcesExamplesIterable._iter_random_indices(rng, len(datasets), p=probas)))
        assert next(iter(merged_dataset)) == fill_default(next(iter(datasets[i])))
    else:
        assert any(next(iter(merged_dataset)) == fill_default(next(iter(dataset))) for dataset in datasets)
    # Compute length it case it's random
    if expected_length is None:
        expected_length = 0
        counts = np.array([len(list(d)) for d in datasets])
        bool_strategy_func = np.all if stopping_strategy == "all_exhausted" else np.any
        rng = np.random.default_rng(seed)
        for i in RandomlyCyclingMultiSourcesExamplesIterable._iter_random_indices(rng, len(datasets), p=probas):
            counts[i] -= 1
            expected_length += 1
            if bool_strategy_func(counts <= 0):
                break
    # Check length
    assert len(list(merged_dataset)) == expected_length


def test_interleave_datasets_with_features(
    dataset: IterableDataset,
):
    features = Features(
        {
            "id": Value("int64"),
            "label": ClassLabel(names=["negative", "positive"]),
        }
    )
    ex_iterable = ExamplesIterable(generate_examples_fn, {"label": 0})
    dataset_with_features = IterableDataset(ex_iterable, info=DatasetInfo(features=features))

<<<<<<< HEAD
    merged_dataset = interleave_datasets([dataset, dataset_with_features], probabilities=[0, 1])
    assert isinstance(merged_dataset._ex_iterable, CyclingMultiSourcesExamplesIterable)
    assert isinstance(merged_dataset._ex_iterable.ex_iterables[1], TypedExamplesIterable)
    assert merged_dataset._ex_iterable.ex_iterables[1].features == features
    assert next(iter(merged_dataset)) == next(iter(dataset_with_features))


def test_interleave_datasets_with_oversampling():
    # Test hardcoded results
    d1 = IterableDataset(ExamplesIterable((lambda: (yield from [(i, {"a": i}) for i in [0, 1, 2]])), {}))
    d2 = IterableDataset(ExamplesIterable((lambda: (yield from [(i, {"a": i}) for i in [10, 11, 12, 13]])), {}))
    d3 = IterableDataset(ExamplesIterable((lambda: (yield from [(i, {"a": i}) for i in [20, 21, 22, 23, 24]])), {}))

    expected_values = [0, 10, 20, 1, 11, 21, 2, 12, 22, 0, 13, 23, 1, 10, 24]

    # Check oversampling strategy without probabilities
    assert [x["a"] for x in interleave_datasets([d1, d2, d3], stopping_strategy="all_exhausted")] == expected_values

    # Check oversampling strategy with probabilities
    expected_values = [20, 0, 21, 10, 1, 22, 23, 24, 2, 0, 1, 20, 11, 21, 2, 0, 12, 1, 22, 13]

    values = [
        x["a"]
        for x in interleave_datasets(
            [d1, d2, d3], probabilities=[0.5, 0.2, 0.3], seed=42, stopping_strategy="all_exhausted"
        )
    ]

    assert values == expected_values
=======
    merged_dataset = interleave_datasets([dataset, dataset_with_features])
    assert merged_dataset.features == features
>>>>>>> 0a0e8858
<|MERGE_RESOLUTION|>--- conflicted
+++ resolved
@@ -1021,17 +1021,14 @@
     d2 = dataset.map(lambda x: {"id+1": x["id"] + 1, **x})
     d3 = dataset.with_format("python")
     datasets = [d1, d2, d3]
-<<<<<<< HEAD
+    
     merged_dataset = interleave_datasets(
         datasets, probabilities=probas, seed=seed, stopping_strategy=stopping_strategy
     )
-=======
-    merged_dataset = interleave_datasets(datasets, probabilities=probas, seed=seed)
 
     def fill_default(example):
         return {"id": None, "id+1": None, **example}
 
->>>>>>> 0a0e8858
     # Check the examples iterable
     assert isinstance(
         merged_dataset._ex_iterable, (CyclingMultiSourcesExamplesIterable, RandomlyCyclingMultiSourcesExamplesIterable)
@@ -1078,12 +1075,8 @@
     ex_iterable = ExamplesIterable(generate_examples_fn, {"label": 0})
     dataset_with_features = IterableDataset(ex_iterable, info=DatasetInfo(features=features))
 
-<<<<<<< HEAD
-    merged_dataset = interleave_datasets([dataset, dataset_with_features], probabilities=[0, 1])
-    assert isinstance(merged_dataset._ex_iterable, CyclingMultiSourcesExamplesIterable)
-    assert isinstance(merged_dataset._ex_iterable.ex_iterables[1], TypedExamplesIterable)
-    assert merged_dataset._ex_iterable.ex_iterables[1].features == features
-    assert next(iter(merged_dataset)) == next(iter(dataset_with_features))
+    merged_dataset = interleave_datasets([dataset, dataset_with_features])
+    assert merged_dataset.features == features
 
 
 def test_interleave_datasets_with_oversampling():
@@ -1108,7 +1101,3 @@
     ]
 
     assert values == expected_values
-=======
-    merged_dataset = interleave_datasets([dataset, dataset_with_features])
-    assert merged_dataset.features == features
->>>>>>> 0a0e8858
