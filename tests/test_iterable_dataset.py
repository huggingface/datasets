--- conflicted
+++ resolved
@@ -1758,14 +1758,15 @@
     assert list(take_dataset) == list(dataset)[:n]
 
 
-<<<<<<< HEAD
+
 @pytest.mark.parametrize("n", [0, 2])
 def test_iterable_dataset_repeat(dataset: IterableDataset, n):
     repeat_dataset = dataset.repeat(n)
     assert isinstance(repeat_dataset._ex_iterable, RepeatExamplesIterable)
     assert repeat_dataset._ex_iterable.num_times == n
     assert list(repeat_dataset) == list(dataset) * n
-=======
+
+
 def test_iterable_dataset_shard():
     num_examples = 20
     num_shards = 5
@@ -1785,7 +1786,6 @@
         concatenate_datasets([dataset.shard(num_shards, i, contiguous=False) for i in range(num_shards)]),
         key=lambda x: x["a"],
     ) == list(dataset)
->>>>>>> fb91fd3c
 
 
 @pytest.mark.parametrize("method", ["skip", "take"])
