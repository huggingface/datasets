import os
from itertools import chain
from pathlib import Path, PurePath
from unittest.mock import patch

import fsspec
import pytest
from huggingface_hub.hf_api import DatasetInfo

from datasets.data_files import (
    DataFilesDict,
    DataFilesList,
    Url,
    _get_data_files_patterns,
<<<<<<< HEAD
    _is_inside_unrequested_special_dir,
    _is_unrequested_hidden_file_or_is_inside_unrequested_hidden_dir,
=======
    _get_metadata_files_patterns,
>>>>>>> bbe338d1
    resolve_patterns_in_dataset_repository,
    resolve_patterns_locally_or_by_urls,
)
from datasets.fingerprint import Hasher
from datasets.utils.file_utils import hf_hub_url


_TEST_PATTERNS = ["*", "**", "**/*", "*.txt", "data/*", "**/*.txt", "**/train.txt"]
_FILES_TO_IGNORE = {".dummy", "README.md", "dummy_data.zip", "dataset_infos.json"}
_DIRS_TO_IGNORE = {"data/.dummy_subdir", "__pycache__"}
_TEST_PATTERNS_SIZES = dict(
    [
        ("*", 0),
        ("**", 4),
        ("**/*", 4),
        ("*.txt", 0),
        ("data/*", 2),
        ("data/**", 4),
        ("**/*.txt", 4),
        ("**/train.txt", 2),
    ]
)

_TEST_URL = "https://raw.githubusercontent.com/huggingface/datasets/9675a5a1e7b99a86f9c250f6ea5fa5d1e6d5cc7d/setup.py"


@pytest.fixture
def complex_data_dir(tmp_path):
    data_dir = tmp_path / "complex_data_dir"
    data_dir.mkdir()
    (data_dir / "data").mkdir()
    with open(data_dir / "data" / "train.txt", "w") as f:
        f.write("foo\n" * 10)
    with open(data_dir / "data" / "test.txt", "w") as f:
        f.write("bar\n" * 10)
    with open(data_dir / "README.md", "w") as f:
        f.write("This is a readme")
    with open(data_dir / ".dummy", "w") as f:
        f.write("this is a dummy file that is not a data file")

    (data_dir / "data" / "subdir").mkdir()
    with open(data_dir / "data" / "subdir" / "train.txt", "w") as f:
        f.write("foo\n" * 10)
    with open(data_dir / "data" / "subdir" / "test.txt", "w") as f:
        f.write("bar\n" * 10)

    (data_dir / "data" / ".dummy_subdir").mkdir()
    with open(data_dir / "data" / ".dummy_subdir" / "train.txt", "w") as f:
        f.write("foo\n" * 10)
    with open(data_dir / "data" / ".dummy_subdir" / "test.txt", "w") as f:
        f.write("bar\n" * 10)

    (data_dir / "__pycache__").mkdir()
    with open(data_dir / "__pycache__" / "script.py", "w") as f:
        f.write("foo\n" * 10)

    return str(data_dir)


def is_relative_to(path, *other):
    # A built-in method in Python 3.9+
    try:
        path.relative_to(*other)
        return True
    except ValueError:
        return False


@pytest.fixture
def pattern_results(complex_data_dir):
    # We use fsspec glob as a reference for data files resolution from patterns.
    # This is the same as dask for example.
    #
    # /!\ Here are some behaviors specific to fsspec glob that are different from glob.glob, Path.glob, Path.match or fnmatch:
    # - '*' matches only first level items
    # - '**' matches all items
    # - '**/*' matches all at least second level items
    #
    # More generally:
    # - '*' matches any character except a forward-slash (to match just the file or directory name)
    # - '**' matches any character including a forward-slash /

    return {
        pattern: sorted(
            str(Path(path).resolve())
            for path in fsspec.filesystem("file").glob(os.path.join(complex_data_dir, pattern))
            if Path(path).name not in _FILES_TO_IGNORE
            and not any(
                is_relative_to(Path(path), os.path.join(complex_data_dir, dir_path)) for dir_path in _DIRS_TO_IGNORE
            )
            and Path(path).is_file()
        )
        for pattern in _TEST_PATTERNS
    }


@pytest.fixture
def hub_dataset_info(complex_data_dir):
    return DatasetInfo(
        siblings=[
            {"rfilename": path.relative_to(complex_data_dir).as_posix()}
            for path in Path(complex_data_dir).rglob("*")
            if path.is_file()
        ],
        sha="foobarfoobar",
        id="foo",
    )


@pytest.fixture
def hub_dataset_info_patterns_results(hub_dataset_info, complex_data_dir, pattern_results):
    return {
        pattern: [
            hf_hub_url(
                hub_dataset_info.id, Path(path).relative_to(complex_data_dir).as_posix(), revision=hub_dataset_info.sha
            )
            for path in pattern_results[pattern]
        ]
        for pattern in pattern_results
    }


def test_is_inside_unrequested_special_dir(complex_data_dir, pattern_results):
    # usual patterns outside special dir work fine
    for pattern, result in pattern_results.items():
        if result:
            matched_rel_path = str(Path(result[0]).relative_to(complex_data_dir))
            assert _is_inside_unrequested_special_dir(matched_rel_path, pattern) is False
    # check behavior for special dir
    f = _is_inside_unrequested_special_dir
    assert f("__pycache__/b.txt", "**") is True
    assert f("__pycache__/b.txt", "*/b.txt") is True
    assert f("__pycache__/b.txt", "__pycache__/*") is False
    assert f("__pycache__/__b.txt", "__pycache__/*") is False
    assert f("__b.txt", "*") is False


def test_is_unrequested_hidden_file_or_is_inside_unrequested_hidden_dir(complex_data_dir, pattern_results):
    # usual patterns outside hidden dir work fine
    for pattern, result in pattern_results.items():
        if result:
            matched_rel_path = str(Path(result[0]).relative_to(complex_data_dir))
            assert _is_inside_unrequested_special_dir(matched_rel_path, pattern) is False
    # check behavior for hidden dir and file
    f = _is_unrequested_hidden_file_or_is_inside_unrequested_hidden_dir
    assert f(".hidden_file.txt", "**") is True
    assert f(".hidden_file.txt", ".*") is False
    assert f(".hidden_dir/a.txt", "**") is True
    assert f(".hidden_dir/a.txt", ".*/*") is False
    assert f(".hidden_dir/a.txt", ".hidden_dir/*") is False
    assert f(".hidden_dir/.hidden_file.txt", "**") is True
    assert f(".hidden_dir/.hidden_file.txt", ".*/*") is True
    assert f(".hidden_dir/.hidden_file.txt", ".*/.*") is False
    assert f(".hidden_dir/.hidden_file.txt", ".hidden_dir/*") is True
    assert f(".hidden_dir/.hidden_file.txt", ".hidden_dir/.*") is False


@pytest.mark.parametrize("pattern", _TEST_PATTERNS)
def test_pattern_results_fixture(pattern_results, pattern):
    assert len(pattern_results[pattern]) == _TEST_PATTERNS_SIZES[pattern]
    assert all(Path(path).is_file() for path in pattern_results[pattern])


@pytest.mark.parametrize("pattern", _TEST_PATTERNS)
def test_resolve_patterns_locally_or_by_urls(complex_data_dir, pattern, pattern_results):
    try:
        resolved_data_files = resolve_patterns_locally_or_by_urls(complex_data_dir, [pattern])
        assert sorted(str(f) for f in resolved_data_files) == pattern_results[pattern]
        assert all(isinstance(path, Path) for path in resolved_data_files)
    except FileNotFoundError:
        assert len(pattern_results[pattern]) == 0


def test_resolve_patterns_locally_or_by_urls_with_dot_in_base_path(complex_data_dir):
    base_path_with_dot = os.path.join(complex_data_dir, "data", ".dummy_subdir")
    resolved_data_files = resolve_patterns_locally_or_by_urls(
        base_path_with_dot, [os.path.join(base_path_with_dot, "train.txt")]
    )
    assert len(resolved_data_files) == 1


def test_resolve_patterns_locally_or_by_urls_with_absolute_path(tmp_path, complex_data_dir):
    abs_path = os.path.join(complex_data_dir, "data", "train.txt")
    resolved_data_files = resolve_patterns_locally_or_by_urls(str(tmp_path / "blabla"), [abs_path])
    assert len(resolved_data_files) == 1


def test_resolve_patterns_locally_or_by_urls_with_double_dots(tmp_path, complex_data_dir):
    path_with_double_dots = os.path.join(complex_data_dir, "data", "subdir", "..", "train.txt")
    resolved_data_files = resolve_patterns_locally_or_by_urls(str(tmp_path / "blabla"), [path_with_double_dots])
    assert len(resolved_data_files) == 1


def test_resolve_patterns_locally_or_by_urls_returns_hidden_file_only_if_requested(complex_data_dir):
    with pytest.raises(FileNotFoundError):
        resolve_patterns_locally_or_by_urls(complex_data_dir, ["*dummy"])
    resolved_data_files = resolve_patterns_locally_or_by_urls(complex_data_dir, [".dummy"])
    assert len(resolved_data_files) == 1


def test_resolve_patterns_locally_or_by_urls_returns_hidden_dir_only_if_requested(complex_data_dir):
    with pytest.raises(FileNotFoundError):
        resolve_patterns_locally_or_by_urls(complex_data_dir, ["data/*dummy_subdir/train.txt"])
    resolved_data_files = resolve_patterns_locally_or_by_urls(complex_data_dir, ["data/.dummy_subdir/train.txt"])
    assert len(resolved_data_files) == 1
    resolved_data_files = resolve_patterns_locally_or_by_urls(complex_data_dir, ["*/.dummy_subdir/train.txt"])
    assert len(resolved_data_files) == 1


def test_resolve_patterns_locally_or_by_urls_returns_special_dir_only_if_requested(complex_data_dir):
    with pytest.raises(FileNotFoundError):
        resolve_patterns_locally_or_by_urls(complex_data_dir, ["data/*dummy_subdir/train.txt"])
    resolved_data_files = resolve_patterns_locally_or_by_urls(complex_data_dir, ["data/.dummy_subdir/train.txt"])
    assert len(resolved_data_files) == 1
    resolved_data_files = resolve_patterns_locally_or_by_urls(complex_data_dir, ["*/.dummy_subdir/train.txt"])
    assert len(resolved_data_files) == 1


@pytest.mark.parametrize("pattern,size,extensions", [("**", 4, ["txt"]), ("**", 4, None), ("**", 0, ["blablabla"])])
def test_resolve_patterns_locally_or_by_urls_with_extensions(complex_data_dir, pattern, size, extensions):
    if size > 0:
        resolved_data_files = resolve_patterns_locally_or_by_urls(
            complex_data_dir, [pattern], allowed_extensions=extensions
        )
        assert len(resolved_data_files) == size
    else:
        with pytest.raises(FileNotFoundError):
            resolve_patterns_locally_or_by_urls(complex_data_dir, [pattern], allowed_extensions=extensions)


def test_fail_resolve_patterns_locally_or_by_urls(complex_data_dir):
    with pytest.raises(FileNotFoundError):
        resolve_patterns_locally_or_by_urls(complex_data_dir, ["blablabla"])


def test_resolve_patterns_locally_or_by_urls_sorted_files(tmp_path_factory):
    path = str(tmp_path_factory.mktemp("unsorted_text_files"))
    unsorted_names = ["0.txt", "2.txt", "3.txt"]
    for name in unsorted_names:
        with open(os.path.join(path, name), "w"):
            pass
    resolved_data_files = resolve_patterns_locally_or_by_urls(path, ["*"])
    resolved_names = [os.path.basename(data_file) for data_file in resolved_data_files]
    assert resolved_names == sorted(unsorted_names)


@pytest.mark.parametrize("pattern", _TEST_PATTERNS)
def test_resolve_patterns_in_dataset_repository(hub_dataset_info, pattern, hub_dataset_info_patterns_results):
    try:
        resolved_data_files = resolve_patterns_in_dataset_repository(hub_dataset_info, [pattern])
        assert sorted(str(f) for f in resolved_data_files) == hub_dataset_info_patterns_results[pattern]
        assert all(isinstance(url, Url) for url in resolved_data_files)
    except FileNotFoundError:
        assert len(hub_dataset_info_patterns_results[pattern]) == 0


@pytest.mark.parametrize(
    "pattern,size,base_path", [("**", 4, None), ("**", 4, "data"), ("**", 2, "data/subdir"), ("**", 0, "data/subdir2")]
)
def test_resolve_patterns_in_dataset_repository_with_base_path(hub_dataset_info, pattern, size, base_path):
    if size > 0:
        resolved_data_files = resolve_patterns_in_dataset_repository(hub_dataset_info, [pattern], base_path=base_path)
        assert len(resolved_data_files) == size
    else:
        with pytest.raises(FileNotFoundError):
            resolved_data_files = resolve_patterns_in_dataset_repository(
                hub_dataset_info, [pattern], base_path=base_path
            )


@pytest.mark.parametrize("pattern,size,extensions", [("**", 4, ["txt"]), ("**", 4, None), ("**", 0, ["blablabla"])])
def test_resolve_patterns_in_dataset_repository_with_extensions(hub_dataset_info, pattern, size, extensions):
    if size > 0:
        resolved_data_files = resolve_patterns_in_dataset_repository(
            hub_dataset_info, [pattern], allowed_extensions=extensions
        )
        assert len(resolved_data_files) == size
    else:
        with pytest.raises(FileNotFoundError):
            resolved_data_files = resolve_patterns_in_dataset_repository(
                hub_dataset_info, [pattern], allowed_extensions=extensions
            )


def test_fail_resolve_patterns_in_dataset_repository(hub_dataset_info):
    with pytest.raises(FileNotFoundError):
        resolve_patterns_in_dataset_repository(hub_dataset_info, "blablabla")


def test_resolve_patterns_in_dataset_repository_sorted_files():
    unsorted_names = ["0.txt", "2.txt", "3.txt"]
    siblings = [{"rfilename": name} for name in unsorted_names]
    datasets_infos = DatasetInfo(id="test_unsorted_files", siblings=siblings, sha="foobar")
    resolved_data_files = resolve_patterns_in_dataset_repository(datasets_infos, ["*"])
    resolved_names = [os.path.basename(data_file) for data_file in resolved_data_files]
    assert resolved_names == sorted(unsorted_names)


def test_resolve_patterns_in_dataset_repository_returns_hidden_file_only_if_requested(hub_dataset_info):
    with pytest.raises(FileNotFoundError):
        resolve_patterns_in_dataset_repository(hub_dataset_info, ["*dummy"])
    resolved_data_files = resolve_patterns_in_dataset_repository(hub_dataset_info, [".dummy"])
    assert len(resolved_data_files) == 1


def test_resolve_patterns_in_dataset_repository_returns_hidden_dir_only_if_requested(hub_dataset_info):
    with pytest.raises(FileNotFoundError):
        resolve_patterns_in_dataset_repository(hub_dataset_info, ["data/*dummy_subdir/train.txt"])
    resolved_data_files = resolve_patterns_in_dataset_repository(hub_dataset_info, ["data/.dummy_subdir/train.txt"])
    assert len(resolved_data_files) == 1
    resolved_data_files = resolve_patterns_in_dataset_repository(hub_dataset_info, ["*/.dummy_subdir/train.txt"])
    assert len(resolved_data_files) == 1


def test_resolve_patterns_in_dataset_repository_returns_special_dir_only_if_requested(hub_dataset_info):
    with pytest.raises(FileNotFoundError):
        resolve_patterns_in_dataset_repository(hub_dataset_info, ["data/*dummy_subdir/train.txt"])
    resolved_data_files = resolve_patterns_in_dataset_repository(hub_dataset_info, ["data/.dummy_subdir/train.txt"])
    assert len(resolved_data_files) == 1
    resolved_data_files = resolve_patterns_in_dataset_repository(hub_dataset_info, ["*/.dummy_subdir/train.txt"])
    assert len(resolved_data_files) == 1


@pytest.mark.parametrize("pattern", _TEST_PATTERNS)
def test_DataFilesList_from_hf_repo(hub_dataset_info, hub_dataset_info_patterns_results, pattern):
    try:
        data_files_list = DataFilesList.from_hf_repo([pattern], hub_dataset_info)
        assert sorted(str(f) for f in data_files_list) == hub_dataset_info_patterns_results[pattern]
        assert all(isinstance(url, Url) for url in data_files_list)
        assert len(data_files_list.origin_metadata) > 0
    except FileNotFoundError:
        assert len(hub_dataset_info_patterns_results[pattern]) == 0


@pytest.mark.parametrize("pattern", _TEST_PATTERNS)
def test_DataFilesList_from_local_or_remote(complex_data_dir, pattern_results, pattern):
    try:
        data_files_list = DataFilesList.from_local_or_remote([pattern], complex_data_dir)
        assert sorted(str(f) for f in data_files_list) == pattern_results[pattern]
        assert all(isinstance(path, Path) for path in data_files_list)
        assert len(data_files_list.origin_metadata) > 0
    except FileNotFoundError:
        assert len(pattern_results[pattern]) == 0


def test_DataFilesList_from_local_or_remote_with_extra_files(complex_data_dir, text_file):
    data_files_list = DataFilesList.from_local_or_remote([_TEST_URL, str(text_file)], complex_data_dir)
    assert list(data_files_list) == [Url(_TEST_URL), Path(text_file)]
    assert len(data_files_list.origin_metadata) == 2


@pytest.mark.parametrize("pattern", _TEST_PATTERNS)
def test_DataFilesDict_from_hf_repo(hub_dataset_info, hub_dataset_info_patterns_results, pattern):
    split_name = "train"
    try:
        data_files = DataFilesDict.from_hf_repo({split_name: [pattern]}, hub_dataset_info)
        assert all(isinstance(data_files_list, DataFilesList) for data_files_list in data_files.values())
        assert sorted(str(f) for f in data_files[split_name]) == hub_dataset_info_patterns_results[pattern]
        assert all(isinstance(url, Url) for url in data_files[split_name])
    except FileNotFoundError:
        assert len(hub_dataset_info_patterns_results[pattern]) == 0


@pytest.mark.parametrize(
    "pattern,size,base_path,split_name",
    [
        ("**", 4, None, "train"),
        ("**", 4, "data", "train"),
        ("**", 2, "data/subdir", "train"),
        ("**train*", 1, "data/subdir", "train"),
        ("**test*", 1, "data/subdir", "test"),
        ("**", 0, "data/subdir2", "train"),
    ],
)
def test_DataFilesDict_from_hf_repo_with_base_path(hub_dataset_info, pattern, size, base_path, split_name):
    if size > 0:
        data_files = DataFilesDict.from_hf_repo({split_name: [pattern]}, hub_dataset_info, base_path=base_path)
        assert len(data_files[split_name]) == size
    else:
        with pytest.raises(FileNotFoundError):
            data_files = DataFilesDict.from_hf_repo({split_name: [pattern]}, hub_dataset_info, base_path=base_path)


@pytest.mark.parametrize("pattern", _TEST_PATTERNS)
def test_DataFilesDict_from_local_or_remote(complex_data_dir, pattern_results, pattern):
    split_name = "train"
    try:
        data_files = DataFilesDict.from_local_or_remote({split_name: [pattern]}, complex_data_dir)
        assert all(isinstance(data_files_list, DataFilesList) for data_files_list in data_files.values())
        assert sorted(str(f) for f in data_files[split_name]) == pattern_results[pattern]
        assert all(isinstance(url, Path) for url in data_files[split_name])
    except FileNotFoundError:
        assert len(pattern_results[pattern]) == 0


def test_DataFilesDict_from_hf_repo_hashing(hub_dataset_info):
    patterns = {"train": ["**/train.txt"], "test": ["**/test.txt"]}
    data_files1 = DataFilesDict.from_hf_repo(patterns, hub_dataset_info)
    data_files2 = DataFilesDict.from_hf_repo(patterns, hub_dataset_info)
    assert Hasher.hash(data_files1) == Hasher.hash(data_files2)

    data_files2 = DataFilesDict(sorted(data_files1.items(), reverse=True))
    assert Hasher.hash(data_files1) == Hasher.hash(data_files2)

    patterns2 = {"train": ["data/**train.txt"], "test": ["data/**test.txt"]}
    data_files2 = DataFilesDict.from_hf_repo(patterns2, hub_dataset_info)
    assert Hasher.hash(data_files1) == Hasher.hash(data_files2)

    patterns2 = {"train": ["data/**train.txt"], "test": ["data/**train.txt"]}
    data_files2 = DataFilesDict.from_hf_repo(patterns2, hub_dataset_info)
    assert Hasher.hash(data_files1) != Hasher.hash(data_files2)

    with patch.object(hub_dataset_info, "id", "blabla"):
        data_files2 = DataFilesDict.from_hf_repo(patterns, hub_dataset_info)
        assert Hasher.hash(data_files1) != Hasher.hash(data_files2)

    with patch.object(hub_dataset_info, "sha", "blabla"):
        data_files2 = DataFilesDict.from_hf_repo(patterns, hub_dataset_info)
        assert Hasher.hash(data_files1) != Hasher.hash(data_files2)


def test_DataFilesDict_from_hf_local_or_remote_hashing(text_file):
    patterns = {"train": [_TEST_URL], "test": [str(text_file)]}
    data_files1 = DataFilesDict.from_local_or_remote(patterns)
    data_files2 = DataFilesDict.from_local_or_remote(patterns)
    assert Hasher.hash(data_files1) == Hasher.hash(data_files2)

    data_files2 = DataFilesDict(sorted(data_files1.items(), reverse=True))
    assert Hasher.hash(data_files1) == Hasher.hash(data_files2)

    patterns2 = {"train": [_TEST_URL], "test": [_TEST_URL]}
    data_files2 = DataFilesDict.from_local_or_remote(patterns2)
    assert Hasher.hash(data_files1) != Hasher.hash(data_files2)

    with patch("datasets.data_files.request_etag") as mock_request_etag:
        mock_request_etag.return_value = "blabla"
        data_files2 = DataFilesDict.from_local_or_remote(patterns)
        assert Hasher.hash(data_files1) != Hasher.hash(data_files2)

    with patch("datasets.data_files.os.path.getmtime") as mock_getmtime:
        mock_getmtime.return_value = 123
        data_files2 = DataFilesDict.from_local_or_remote(patterns)
        assert Hasher.hash(data_files1) != Hasher.hash(data_files2)


@pytest.mark.parametrize(
    "data_file_per_split",
    [
        # === Main cases ===
        # file named after split at the root
        {"train": "train.txt", "test": "test.txt", "validation": "valid.txt"},
        # file named after split in a directory
        {
            "train": "data/train.txt",
            "test": "data/test.txt",
            "validation": "data/valid.txt",
        },
        # directory named after split
        {
            "train": "train/split.txt",
            "test": "test/split.txt",
            "validation": "valid/split.txt",
        },
        # sharded splits
        {
            "train": [f"data/train_{i}.txt" for i in range(3)],
            "test": [f"data/test_{i}.txt" for i in range(3)],
        },
        # sharded splits with standard format (+ custom split name)
        {
            "train": [f"data/train-0000{i}-of-00003.txt" for i in range(3)],
            "random": [f"data/random-0000{i}-of-00003.txt" for i in range(3)],
        },
        # === Secondary cases ===
        # Default to train split
        {"train": "dataset.txt"},
        {"train": "data/dataset.txt"},
        {"train": ["data/image.jpg", "metadata.jsonl"]},
        # With prefix or suffix in directory or file names
        {"train": "my_train_dir/dataset.txt"},
        {"train": "data/my_train_file.txt"},
        {"test": "my_test_dir/dataset.txt"},
        {"test": "data/my_test_file.txt"},
        {"validation": "my_validation_dir/dataset.txt"},
        {"validation": "data/my_validation_file.txt"},
        # With test<>eval aliases
        {"test": "eval.txt"},
        {"test": "data/eval.txt"},
        {"test": "eval/dataset.txt"},
        # With valid<>dev aliases
        {"validation": "dev.txt"},
        {"validation": "data/dev.txt"},
        {"validation": "dev/dataset.txt"},
        # With other extensions
        {"train": "train.parquet", "test": "test.parquet", "validation": "valid.parquet"},
    ],
)
def test_get_data_files_patterns(data_file_per_split):
    data_file_per_split = {k: v if isinstance(v, list) else [v] for k, v in data_file_per_split.items()}

    def resolver(pattern):
        return [PurePath(path) for path in chain(*data_file_per_split.values()) if PurePath(path).match(pattern)]

    patterns_per_split = _get_data_files_patterns(resolver)
    assert sorted(patterns_per_split.keys()) == sorted(data_file_per_split.keys())
    for split, patterns in patterns_per_split.items():
        matched = [
            path
            for path in chain(*data_file_per_split.values())
            for pattern in patterns
            if PurePath(path).match(pattern)
        ]
        assert len(matched) == len(data_file_per_split[split])
        assert matched == data_file_per_split[split]


@pytest.mark.parametrize(
    "metadata_files",
    [
        # metadata files at the root
        ["metadata.jsonl"],
        # nested metadata files
        ["data/metadata.jsonl", "data/train/metadata.jsonl"],
    ],
)
def test_get_metadata_files_patterns(metadata_files):
    def resolver(pattern):
        return [PurePath(path) for path in set(metadata_files) if PurePath(path).match(pattern)]

    patterns = _get_metadata_files_patterns(resolver)
    matched = [path for path in metadata_files for pattern in patterns if PurePath(path).match(pattern)]
    # Use set to remove the difference between in behavior between PurePath.match and mathcing via fsspec.glob
    assert len(set(matched)) == len(metadata_files)
    assert sorted(set(matched)) == sorted(metadata_files)<|MERGE_RESOLUTION|>--- conflicted
+++ resolved
@@ -12,12 +12,9 @@
     DataFilesList,
     Url,
     _get_data_files_patterns,
-<<<<<<< HEAD
+    _get_metadata_files_patterns,
     _is_inside_unrequested_special_dir,
     _is_unrequested_hidden_file_or_is_inside_unrequested_hidden_dir,
-=======
-    _get_metadata_files_patterns,
->>>>>>> bbe338d1
     resolve_patterns_in_dataset_repository,
     resolve_patterns_locally_or_by_urls,
 )
