from pathlib import Path
from unittest import TestCase

import numpy as np
import pandas as pd
import pyarrow as pa
import pytest

from datasets import Audio, Features, Image
from datasets.formatting import NumpyFormatter, PandasFormatter, PythonFormatter, query_table
from datasets.formatting.formatting import NumpyArrowExtractor, PandasArrowExtractor, PythonArrowExtractor
from datasets.table import InMemoryTable

from .utils import require_jax, require_tf, require_torch


_COL_A = [0, 1, 2]
_COL_B = ["foo", "bar", "foobar"]
_COL_C = [[[1.0, 0.0, 0.0]] * 2, [[0.0, 1.0, 0.0]] * 2, [[0.0, 0.0, 1.0]] * 2]

_INDICES = [1, 0]

IMAGE_PATH_1 = Path(__file__).parent / "features" / "data" / "test_image_rgb.jpg"
IMAGE_PATH_2 = Path(__file__).parent / "features" / "data" / "test_image_rgba.png"
AUDIO_PATH_1 = Path(__file__).parent / "features" / "data" / "test_audio_44100.wav"


class ArrowExtractorTest(TestCase):
    def _create_dummy_table(self):
        return pa.Table.from_pydict({"a": _COL_A, "b": _COL_B, "c": _COL_C})

    def test_python_extractor(self):
        pa_table = self._create_dummy_table()
        extractor = PythonArrowExtractor()
        row = extractor.extract_row(pa_table)
        self.assertEqual(row, {"a": _COL_A[0], "b": _COL_B[0], "c": _COL_C[0]})
        col = extractor.extract_column(pa_table)
        self.assertEqual(col, _COL_A)
        batch = extractor.extract_batch(pa_table)
        self.assertEqual(batch, {"a": _COL_A, "b": _COL_B, "c": _COL_C})

    def test_numpy_extractor(self):
        pa_table = self._create_dummy_table().drop(["c"])
        extractor = NumpyArrowExtractor()
        row = extractor.extract_row(pa_table)
        np.testing.assert_equal(row, {"a": _COL_A[0], "b": _COL_B[0]})
        col = extractor.extract_column(pa_table)
        np.testing.assert_equal(col, np.array(_COL_A))
        batch = extractor.extract_batch(pa_table)
        np.testing.assert_equal(batch, {"a": np.array(_COL_A), "b": np.array(_COL_B)})

    def test_numpy_extractor_nested(self):
        pa_table = self._create_dummy_table().drop(["a", "b"])
        extractor = NumpyArrowExtractor()
        row = extractor.extract_row(pa_table)
        self.assertEqual(row["c"][0].dtype, np.float64)
        self.assertEqual(row["c"].dtype, object)
        col = extractor.extract_column(pa_table)
        self.assertEqual(col[0][0].dtype, np.float64)
        self.assertEqual(col[0].dtype, object)
        self.assertEqual(col.dtype, object)
        batch = extractor.extract_batch(pa_table)
        self.assertEqual(batch["c"][0][0].dtype, np.float64)
        self.assertEqual(batch["c"][0].dtype, object)
        self.assertEqual(batch["c"].dtype, object)

    def test_pandas_extractor(self):
        pa_table = self._create_dummy_table()
        extractor = PandasArrowExtractor()
        row = extractor.extract_row(pa_table)
        self.assertIsInstance(row, pd.DataFrame)
        pd.testing.assert_series_equal(row["a"], pd.Series(_COL_A, name="a")[:1])
        pd.testing.assert_series_equal(row["b"], pd.Series(_COL_B, name="b")[:1])
        pd.testing.assert_series_equal(row["c"], pd.Series(_COL_C, name="c")[:1])
        col = extractor.extract_column(pa_table)
        pd.testing.assert_series_equal(col, pd.Series(_COL_A, name="a"))
        batch = extractor.extract_batch(pa_table)
        self.assertIsInstance(batch, pd.DataFrame)
        pd.testing.assert_series_equal(batch["a"], pd.Series(_COL_A, name="a"))
        pd.testing.assert_series_equal(batch["b"], pd.Series(_COL_B, name="b"))
        pd.testing.assert_series_equal(batch["c"], pd.Series(_COL_C, name="c"))


class FormatterTest(TestCase):
    def _create_dummy_table(self):
        return pa.Table.from_pydict({"a": _COL_A, "b": _COL_B, "c": _COL_C})

    def test_python_formatter(self):
        pa_table = self._create_dummy_table()
        formatter = PythonFormatter()
        row = formatter.format_row(pa_table)
        self.assertEqual(row, {"a": _COL_A[0], "b": _COL_B[0], "c": _COL_C[0]})
        col = formatter.format_column(pa_table)
        self.assertEqual(col, _COL_A)
        batch = formatter.format_batch(pa_table)
        self.assertEqual(batch, {"a": _COL_A, "b": _COL_B, "c": _COL_C})

    def test_numpy_formatter(self):
        pa_table = self._create_dummy_table()
        formatter = NumpyFormatter()
        row = formatter.format_row(pa_table)
        np.testing.assert_equal(row, {"a": _COL_A[0], "b": _COL_B[0], "c": np.array(_COL_C[0])})
        col = formatter.format_column(pa_table)
        np.testing.assert_equal(col, np.array(_COL_A))
        batch = formatter.format_batch(pa_table)
        np.testing.assert_equal(batch, {"a": np.array(_COL_A), "b": np.array(_COL_B), "c": np.array(_COL_C)})
        assert batch["c"].shape == np.array(_COL_C).shape

    def test_numpy_formatter_np_array_kwargs(self):
        pa_table = self._create_dummy_table().drop(["b"])
        formatter = NumpyFormatter(dtype=np.float16)
        row = formatter.format_row(pa_table)
        self.assertEqual(row["c"].dtype, np.dtype(np.float16))
        col = formatter.format_column(pa_table)
        self.assertEqual(col.dtype, np.float16)
        batch = formatter.format_batch(pa_table)
        self.assertEqual(batch["a"].dtype, np.dtype(np.float16))
        self.assertEqual(batch["c"].dtype, np.dtype(np.float16))

    def test_numpy_formatter_image(self):
        # same dimensions
        pa_table = pa.table({"image": [{"bytes": None, "path": str(IMAGE_PATH_1)}] * 2})
        formatter = NumpyFormatter(features=Features({"image": Image()}))
        row = formatter.format_row(pa_table)
        self.assertEqual(row["image"].dtype, np.uint8)
        self.assertEqual(row["image"].shape, (480, 640, 3))
        col = formatter.format_column(pa_table)
        self.assertEqual(col.dtype, np.uint8)
        self.assertEqual(col.shape, (2, 480, 640, 3))
        batch = formatter.format_batch(pa_table)
        self.assertEqual(batch["image"].dtype, np.uint8)
        self.assertEqual(batch["image"].shape, (2, 480, 640, 3))

        # different dimensions
        pa_table = pa.table(
            {"image": [{"bytes": None, "path": str(IMAGE_PATH_1)}, {"bytes": None, "path": str(IMAGE_PATH_2)}]}
        )
        formatter = NumpyFormatter(features=Features({"image": Image()}))
        row = formatter.format_row(pa_table)
        self.assertEqual(row["image"].dtype, np.uint8)
        self.assertEqual(row["image"].shape, (480, 640, 3))
        col = formatter.format_column(pa_table)
<<<<<<< HEAD
        self.assertIsInstance(col, list)
        self.assertEqual(col[0].dtype, np.uint8)
        self.assertEqual(col[0].shape, (480, 640, 3))
        batch = formatter.format_batch(pa_table)
        self.assertIsInstance(batch["image"], list)
=======
        self.assertIsInstance(col, np.ndarray)
        self.assertEqual(col.dtype, object)
        self.assertEqual(col[0].dtype, np.uint8)
        self.assertEqual(col[0].shape, (480, 640, 3))
        batch = formatter.format_batch(pa_table)
        self.assertIsInstance(batch["image"], np.ndarray)
        self.assertEqual(batch["image"].dtype, object)
>>>>>>> cd3169f3
        self.assertEqual(batch["image"][0].dtype, np.uint8)
        self.assertEqual(batch["image"][0].shape, (480, 640, 3))

    def test_numpy_formatter_audio(self):
        pa_table = pa.table({"audio": [{"bytes": None, "path": str(AUDIO_PATH_1)}]})
        formatter = NumpyFormatter(features=Features({"audio": Audio()}))
        row = formatter.format_row(pa_table)
        self.assertEqual(row["audio"]["array"].dtype, np.dtype(np.float32))
        col = formatter.format_column(pa_table)
        self.assertEqual(col[0]["array"].dtype, np.float32)
        batch = formatter.format_batch(pa_table)
        self.assertEqual(batch["audio"][0]["array"].dtype, np.dtype(np.float32))

    def test_pandas_formatter(self):
        pa_table = self._create_dummy_table()
        formatter = PandasFormatter()
        row = formatter.format_row(pa_table)
        self.assertIsInstance(row, pd.DataFrame)
        pd.testing.assert_series_equal(row["a"], pd.Series(_COL_A, name="a")[:1])
        pd.testing.assert_series_equal(row["b"], pd.Series(_COL_B, name="b")[:1])
        pd.testing.assert_series_equal(row["c"], pd.Series(_COL_C, name="c")[:1])
        col = formatter.format_column(pa_table)
        pd.testing.assert_series_equal(col, pd.Series(_COL_A, name="a"))
        batch = formatter.format_batch(pa_table)
        self.assertIsInstance(batch, pd.DataFrame)
        pd.testing.assert_series_equal(batch["a"], pd.Series(_COL_A, name="a"))
        pd.testing.assert_series_equal(batch["b"], pd.Series(_COL_B, name="b"))
        pd.testing.assert_series_equal(batch["c"], pd.Series(_COL_C, name="c"))

    @require_torch
    def test_torch_formatter(self):
        import torch

        from datasets.formatting import TorchFormatter

        pa_table = self._create_dummy_table()
        formatter = TorchFormatter()
        row = formatter.format_row(pa_table)
        torch.testing.assert_close(row["a"], torch.tensor(_COL_A, dtype=torch.int64)[0])
        assert row["b"] == _COL_B[0]
        torch.testing.assert_close(row["c"], torch.tensor(_COL_C, dtype=torch.float32)[0])
        col = formatter.format_column(pa_table)
        torch.testing.assert_close(col, torch.tensor(_COL_A, dtype=torch.int64))
        batch = formatter.format_batch(pa_table)
        torch.testing.assert_close(batch["a"], torch.tensor(_COL_A, dtype=torch.int64))
        assert batch["b"] == _COL_B
        torch.testing.assert_close(batch["c"], torch.tensor(_COL_C, dtype=torch.float32))
        assert batch["c"].shape == np.array(_COL_C).shape

    @require_torch
    def test_torch_formatter_torch_tensor_kwargs(self):
        import torch

        from datasets.formatting import TorchFormatter

        pa_table = self._create_dummy_table().drop(["b"])
        formatter = TorchFormatter(dtype=torch.float16)
        row = formatter.format_row(pa_table)
        self.assertEqual(row["c"].dtype, torch.float16)
        col = formatter.format_column(pa_table)
        self.assertEqual(col.dtype, torch.float16)
        batch = formatter.format_batch(pa_table)
        self.assertEqual(batch["a"].dtype, torch.float16)
        self.assertEqual(batch["c"].dtype, torch.float16)

    @require_torch
    def test_torch_formatter_image(self):
        import torch

        from datasets.formatting import TorchFormatter

        # same dimensions
        pa_table = pa.table({"image": [{"bytes": None, "path": str(IMAGE_PATH_1)}] * 2})
        formatter = TorchFormatter(features=Features({"image": Image()}))
        row = formatter.format_row(pa_table)
        self.assertEqual(row["image"].dtype, torch.uint8)
        self.assertEqual(row["image"].shape, (480, 640, 3))
        col = formatter.format_column(pa_table)
        self.assertEqual(col.dtype, torch.uint8)
        self.assertEqual(col.shape, (2, 480, 640, 3))
        batch = formatter.format_batch(pa_table)
        self.assertEqual(batch["image"].dtype, torch.uint8)
        self.assertEqual(batch["image"].shape, (2, 480, 640, 3))

        # different dimensions
        pa_table = pa.table(
            {"image": [{"bytes": None, "path": str(IMAGE_PATH_1)}, {"bytes": None, "path": str(IMAGE_PATH_2)}]}
        )
        formatter = TorchFormatter(features=Features({"image": Image()}))
        row = formatter.format_row(pa_table)
        self.assertEqual(row["image"].dtype, torch.uint8)
        self.assertEqual(row["image"].shape, (480, 640, 3))
        col = formatter.format_column(pa_table)
        self.assertIsInstance(col, list)
        self.assertEqual(col[0].dtype, torch.uint8)
        self.assertEqual(col[0].shape, (480, 640, 3))
        batch = formatter.format_batch(pa_table)
        self.assertIsInstance(batch["image"], list)
        self.assertEqual(batch["image"][0].dtype, torch.uint8)
        self.assertEqual(batch["image"][0].shape, (480, 640, 3))

    @require_torch
    def test_torch_formatter_audio(self):
        import torch

        from datasets.formatting import TorchFormatter

        pa_table = pa.table({"audio": [{"bytes": None, "path": str(AUDIO_PATH_1)}]})
        formatter = TorchFormatter(features=Features({"audio": Audio()}))
        row = formatter.format_row(pa_table)
        self.assertEqual(row["audio"]["array"].dtype, torch.float32)
        col = formatter.format_column(pa_table)
        self.assertEqual(col[0]["array"].dtype, torch.float32)
        batch = formatter.format_batch(pa_table)
        self.assertEqual(batch["audio"][0]["array"].dtype, torch.float32)

    @require_tf
    def test_tf_formatter(self):
        import tensorflow as tf

        from datasets.formatting import TFFormatter

        pa_table = self._create_dummy_table()
        formatter = TFFormatter()
        row = formatter.format_row(pa_table)
        tf.debugging.assert_equal(row["a"], tf.convert_to_tensor(_COL_A, dtype=tf.int64)[0])
        tf.debugging.assert_equal(row["b"], tf.convert_to_tensor(_COL_B, dtype=tf.string)[0])
        tf.debugging.assert_equal(row["c"], tf.convert_to_tensor(_COL_C, dtype=tf.float32)[0])
        col = formatter.format_column(pa_table)
        tf.debugging.assert_equal(col, tf.ragged.constant(_COL_A, dtype=tf.int64))
        batch = formatter.format_batch(pa_table)
        tf.debugging.assert_equal(batch["a"], tf.convert_to_tensor(_COL_A, dtype=tf.int64))
        tf.debugging.assert_equal(batch["b"], tf.convert_to_tensor(_COL_B, dtype=tf.string))
        self.assertIsInstance(batch["c"], tf.Tensor)
        self.assertEqual(batch["c"].dtype, tf.float32)
        tf.debugging.assert_equal(
            batch["c"].shape.as_list(), tf.convert_to_tensor(_COL_C, dtype=tf.float32).shape.as_list()
        )
        tf.debugging.assert_equal(tf.convert_to_tensor(batch["c"]), tf.convert_to_tensor(_COL_C, dtype=tf.float32))

    @require_tf
    def test_tf_formatter_tf_tensor_kwargs(self):
        import tensorflow as tf

        from datasets.formatting import TFFormatter

        pa_table = self._create_dummy_table().drop(["b"])
        formatter = TFFormatter(dtype=tf.float16)
        row = formatter.format_row(pa_table)
        self.assertEqual(row["c"].dtype, tf.float16)
        col = formatter.format_column(pa_table)
        self.assertEqual(col.dtype, tf.float16)
        batch = formatter.format_batch(pa_table)
        self.assertEqual(batch["a"].dtype, tf.float16)
        self.assertEqual(batch["c"].dtype, tf.float16)

    @require_tf
    def test_tf_formatter_image(self):
        import tensorflow as tf

        from datasets.formatting import TFFormatter

        # same dimensions
        pa_table = pa.table({"image": [{"bytes": None, "path": str(IMAGE_PATH_1)}] * 2})
        formatter = TFFormatter(features=Features({"image": Image()}))
        row = formatter.format_row(pa_table)
        self.assertEqual(row["image"].dtype, tf.uint8)
        self.assertEqual(row["image"].shape, (480, 640, 3))
        col = formatter.format_column(pa_table)
        self.assertEqual(col.dtype, tf.uint8)
        self.assertEqual(col.shape, (2, 480, 640, 3))
        batch = formatter.format_batch(pa_table)
        self.assertEqual(batch["image"][0].dtype, tf.uint8)
        self.assertEqual(batch["image"].shape, (2, 480, 640, 3))

        # different dimensions
        pa_table = pa.table(
            {"image": [{"bytes": None, "path": str(IMAGE_PATH_1)}, {"bytes": None, "path": str(IMAGE_PATH_2)}]}
        )
        formatter = TFFormatter(features=Features({"image": Image()}))
        row = formatter.format_row(pa_table)
        self.assertEqual(row["image"].dtype, tf.uint8)
        self.assertEqual(row["image"].shape, (480, 640, 3))
        col = formatter.format_column(pa_table)
        self.assertIsInstance(col, list)
        self.assertEqual(col[0].dtype, tf.uint8)
        self.assertEqual(col[0].shape, (480, 640, 3))
        batch = formatter.format_batch(pa_table)
        self.assertIsInstance(batch["image"], list)
        self.assertEqual(batch["image"][0].dtype, tf.uint8)
        self.assertEqual(batch["image"][0].shape, (480, 640, 3))

    @require_tf
    def test_tf_formatter_audio(self):
        import tensorflow as tf

        from datasets.formatting import TFFormatter

        pa_table = pa.table({"audio": [{"bytes": None, "path": str(AUDIO_PATH_1)}]})
        formatter = TFFormatter(features=Features({"audio": Audio()}))
        row = formatter.format_row(pa_table)
        self.assertEqual(row["audio"]["array"].dtype, tf.float32)
        col = formatter.format_column(pa_table)
        self.assertEqual(col[0]["array"].dtype, tf.float32)
        batch = formatter.format_batch(pa_table)
        self.assertEqual(batch["audio"][0]["array"].dtype, tf.float32)

    @require_jax
    def test_jax_formatter(self):
        import jax
        import jax.numpy as jnp

        from datasets.formatting import JaxFormatter

        pa_table = self._create_dummy_table()
        formatter = JaxFormatter()
        row = formatter.format_row(pa_table)
        jnp.allclose(row["a"], jnp.array(_COL_A, dtype=jnp.int64 if jax.config.jax_enable_x64 else jnp.int32)[0])
        assert row["b"] == _COL_B[0]
        jnp.allclose(row["c"], jnp.array(_COL_C, dtype=jnp.float32)[0])
        col = formatter.format_column(pa_table)
        jnp.allclose(col, jnp.array(_COL_A, dtype=jnp.int64 if jax.config.jax_enable_x64 else jnp.int32))
        batch = formatter.format_batch(pa_table)
        jnp.allclose(batch["a"], jnp.array(_COL_A, dtype=jnp.int64 if jax.config.jax_enable_x64 else jnp.int32))
        assert batch["b"] == _COL_B
        jnp.allclose(batch["c"], jnp.array(_COL_C, dtype=jnp.float32))
        assert batch["c"].shape == np.array(_COL_C).shape

    @require_jax
    def test_jax_formatter_jnp_array_kwargs(self):
        import jax.numpy as jnp

        from datasets.formatting import JaxFormatter

        pa_table = self._create_dummy_table().drop(["b"])
        formatter = JaxFormatter(dtype=jnp.float16)
        row = formatter.format_row(pa_table)
        self.assertEqual(row["c"].dtype, jnp.float16)
        col = formatter.format_column(pa_table)
        self.assertEqual(col.dtype, jnp.float16)
        batch = formatter.format_batch(pa_table)
        self.assertEqual(batch["a"].dtype, jnp.float16)
        self.assertEqual(batch["c"].dtype, jnp.float16)

    @require_jax
    def test_jax_formatter_image(self):
        import jax.numpy as jnp

        from datasets.formatting import JaxFormatter

        # same dimensions
        pa_table = pa.table({"image": [{"bytes": None, "path": str(IMAGE_PATH_1)}] * 2})
        formatter = JaxFormatter(features=Features({"image": Image()}))
        row = formatter.format_row(pa_table)
        self.assertEqual(row["image"].dtype, jnp.uint8)
        self.assertEqual(row["image"].shape, (480, 640, 3))
        col = formatter.format_column(pa_table)
        self.assertEqual(col.dtype, jnp.uint8)
        self.assertEqual(col.shape, (2, 480, 640, 3))
        batch = formatter.format_batch(pa_table)
        self.assertEqual(batch["image"].dtype, jnp.uint8)
        self.assertEqual(batch["image"].shape, (2, 480, 640, 3))

        # different dimensions
        pa_table = pa.table(
            {"image": [{"bytes": None, "path": str(IMAGE_PATH_1)}, {"bytes": None, "path": str(IMAGE_PATH_2)}]}
        )
        formatter = JaxFormatter(features=Features({"image": Image()}))
        row = formatter.format_row(pa_table)
        self.assertEqual(row["image"].dtype, jnp.uint8)
        self.assertEqual(row["image"].shape, (480, 640, 3))
        col = formatter.format_column(pa_table)
        self.assertIsInstance(col, list)
        self.assertEqual(col[0].dtype, jnp.uint8)
        self.assertEqual(col[0].shape, (480, 640, 3))
        batch = formatter.format_batch(pa_table)
        self.assertIsInstance(batch["image"], list)
        self.assertEqual(batch["image"][0].dtype, jnp.uint8)
        self.assertEqual(batch["image"][0].shape, (480, 640, 3))

    @require_jax
    def test_jax_formatter_audio(self):
        import jax.numpy as jnp

        from datasets.formatting import JaxFormatter

        pa_table = pa.table({"audio": [{"bytes": None, "path": str(AUDIO_PATH_1)}]})
        formatter = JaxFormatter(features=Features({"audio": Audio()}))
        row = formatter.format_row(pa_table)
        self.assertEqual(row["audio"]["array"].dtype, jnp.float32)
        col = formatter.format_column(pa_table)
        self.assertEqual(col[0]["array"].dtype, jnp.float32)
        batch = formatter.format_batch(pa_table)
        self.assertEqual(batch["audio"][0]["array"].dtype, jnp.float32)


class QueryTest(TestCase):
    def _create_dummy_table(self):
        return pa.Table.from_pydict({"a": _COL_A, "b": _COL_B, "c": _COL_C})

    def _create_dummy_arrow_indices(self):
        return pa.Table.from_arrays([pa.array(_INDICES, type=pa.uint64())], names=["indices"])

    def assertTableEqual(self, first: pa.Table, second: pa.Table):
        self.assertEqual(first.schema, second.schema)
        for first_array, second_array in zip(first, second):
            self.assertEqual(first_array, second_array)
        self.assertEqual(first, second)

    def test_query_table_int(self):
        pa_table = self._create_dummy_table()
        table = InMemoryTable(pa_table)
        n = pa_table.num_rows
        # classical usage
        subtable = query_table(table, 0)
        self.assertTableEqual(subtable, pa.Table.from_pydict({"a": _COL_A[:1], "b": _COL_B[:1], "c": _COL_C[:1]}))
        subtable = query_table(table, 1)
        self.assertTableEqual(subtable, pa.Table.from_pydict({"a": _COL_A[1:2], "b": _COL_B[1:2], "c": _COL_C[1:2]}))
        subtable = query_table(table, -1)
        self.assertTableEqual(subtable, pa.Table.from_pydict({"a": _COL_A[-1:], "b": _COL_B[-1:], "c": _COL_C[-1:]}))
        # raise an IndexError
        with self.assertRaises(IndexError):
            query_table(table, n)
        with self.assertRaises(IndexError):
            query_table(table, -(n + 1))
        # with indices
        indices = InMemoryTable(self._create_dummy_arrow_indices())
        subtable = query_table(table, 0, indices=indices)
        self.assertTableEqual(
            subtable,
            pa.Table.from_pydict({"a": [_COL_A[_INDICES[0]]], "b": [_COL_B[_INDICES[0]]], "c": [_COL_C[_INDICES[0]]]}),
        )
        with self.assertRaises(IndexError):
            assert len(indices) < n
            query_table(table, len(indices), indices=indices)

    def test_query_table_slice(self):
        pa_table = self._create_dummy_table()
        table = InMemoryTable(pa_table)
        n = pa_table.num_rows
        # classical usage
        subtable = query_table(table, slice(0, 1))
        self.assertTableEqual(subtable, pa.Table.from_pydict({"a": _COL_A[:1], "b": _COL_B[:1], "c": _COL_C[:1]}))
        subtable = query_table(table, slice(1, 2))
        self.assertTableEqual(subtable, pa.Table.from_pydict({"a": _COL_A[1:2], "b": _COL_B[1:2], "c": _COL_C[1:2]}))
        subtable = query_table(table, slice(-2, -1))
        self.assertTableEqual(
            subtable, pa.Table.from_pydict({"a": _COL_A[-2:-1], "b": _COL_B[-2:-1], "c": _COL_C[-2:-1]})
        )
        # usage with None
        subtable = query_table(table, slice(-1, None))
        self.assertTableEqual(subtable, pa.Table.from_pydict({"a": _COL_A[-1:], "b": _COL_B[-1:], "c": _COL_C[-1:]}))
        subtable = query_table(table, slice(None, n + 1))
        self.assertTableEqual(
            subtable, pa.Table.from_pydict({"a": _COL_A[: n + 1], "b": _COL_B[: n + 1], "c": _COL_C[: n + 1]})
        )
        self.assertTableEqual(subtable, pa.Table.from_pydict({"a": _COL_A, "b": _COL_B, "c": _COL_C}))
        subtable = query_table(table, slice(-(n + 1), None))
        self.assertTableEqual(
            subtable, pa.Table.from_pydict({"a": _COL_A[-(n + 1) :], "b": _COL_B[-(n + 1) :], "c": _COL_C[-(n + 1) :]})
        )
        self.assertTableEqual(subtable, pa.Table.from_pydict({"a": _COL_A, "b": _COL_B, "c": _COL_C}))
        # usage with step
        subtable = query_table(table, slice(None, None, 2))
        self.assertTableEqual(subtable, pa.Table.from_pydict({"a": _COL_A[::2], "b": _COL_B[::2], "c": _COL_C[::2]}))
        # empty ouput but no errors
        subtable = query_table(table, slice(-1, 0))  # usage with both negative and positive idx
        assert len(_COL_A[-1:0]) == 0
        self.assertTableEqual(subtable, pa_table.slice(0, 0))
        subtable = query_table(table, slice(2, 1))
        assert len(_COL_A[2:1]) == 0
        self.assertTableEqual(subtable, pa_table.slice(0, 0))
        subtable = query_table(table, slice(n, n))
        assert len(_COL_A[n:n]) == 0
        self.assertTableEqual(subtable, pa_table.slice(0, 0))
        subtable = query_table(table, slice(n, n + 1))
        assert len(_COL_A[n : n + 1]) == 0
        self.assertTableEqual(subtable, pa_table.slice(0, 0))
        # it's not possible to get an error with a slice

        # with indices
        indices = InMemoryTable(self._create_dummy_arrow_indices())
        subtable = query_table(table, slice(0, 1), indices=indices)
        self.assertTableEqual(
            subtable,
            pa.Table.from_pydict({"a": [_COL_A[_INDICES[0]]], "b": [_COL_B[_INDICES[0]]], "c": [_COL_C[_INDICES[0]]]}),
        )
        subtable = query_table(table, slice(n - 1, n), indices=indices)
        assert len(indices.column(0).to_pylist()[n - 1 : n]) == 0
        self.assertTableEqual(subtable, pa_table.slice(0, 0))

    def test_query_table_range(self):
        pa_table = self._create_dummy_table()
        table = InMemoryTable(pa_table)
        n = pa_table.num_rows
        np_A, np_B, np_C = np.array(_COL_A, dtype=np.int64), np.array(_COL_B), np.array(_COL_C)
        # classical usage
        subtable = query_table(table, range(0, 1))
        self.assertTableEqual(
            subtable,
            pa.Table.from_pydict({"a": np_A[range(0, 1)], "b": np_B[range(0, 1)], "c": np_C[range(0, 1)].tolist()}),
        )
        subtable = query_table(table, range(1, 2))
        self.assertTableEqual(
            subtable,
            pa.Table.from_pydict({"a": np_A[range(1, 2)], "b": np_B[range(1, 2)], "c": np_C[range(1, 2)].tolist()}),
        )
        subtable = query_table(table, range(-2, -1))
        self.assertTableEqual(
            subtable,
            pa.Table.from_pydict(
                {"a": np_A[range(-2, -1)], "b": np_B[range(-2, -1)], "c": np_C[range(-2, -1)].tolist()}
            ),
        )
        # usage with both negative and positive idx
        subtable = query_table(table, range(-1, 0))
        self.assertTableEqual(
            subtable,
            pa.Table.from_pydict({"a": np_A[range(-1, 0)], "b": np_B[range(-1, 0)], "c": np_C[range(-1, 0)].tolist()}),
        )
        subtable = query_table(table, range(-1, n))
        self.assertTableEqual(
            subtable,
            pa.Table.from_pydict({"a": np_A[range(-1, n)], "b": np_B[range(-1, n)], "c": np_C[range(-1, n)].tolist()}),
        )
        # usage with step
        subtable = query_table(table, range(0, n, 2))
        self.assertTableEqual(
            subtable,
            pa.Table.from_pydict(
                {"a": np_A[range(0, n, 2)], "b": np_B[range(0, n, 2)], "c": np_C[range(0, n, 2)].tolist()}
            ),
        )
        subtable = query_table(table, range(0, n + 1, 2 * n))
        self.assertTableEqual(
            subtable,
            pa.Table.from_pydict(
                {
                    "a": np_A[range(0, n + 1, 2 * n)],
                    "b": np_B[range(0, n + 1, 2 * n)],
                    "c": np_C[range(0, n + 1, 2 * n)].tolist(),
                }
            ),
        )
        # empty ouput but no errors
        subtable = query_table(table, range(2, 1))
        assert len(np_A[range(2, 1)]) == 0
        self.assertTableEqual(subtable, pa.Table.from_batches([], schema=pa_table.schema))
        subtable = query_table(table, range(n, n))
        assert len(np_A[range(n, n)]) == 0
        self.assertTableEqual(subtable, pa.Table.from_batches([], schema=pa_table.schema))
        # raise an IndexError
        with self.assertRaises(IndexError):
            with self.assertRaises(IndexError):
                np_A[range(0, n + 1)]
            query_table(table, range(0, n + 1))
        with self.assertRaises(IndexError):
            with self.assertRaises(IndexError):
                np_A[range(-(n + 1), -1)]
            query_table(table, range(-(n + 1), -1))
        with self.assertRaises(IndexError):
            with self.assertRaises(IndexError):
                np_A[range(n, n + 1)]
            query_table(table, range(n, n + 1))
        # with indices
        indices = InMemoryTable(self._create_dummy_arrow_indices())
        subtable = query_table(table, range(0, 1), indices=indices)
        self.assertTableEqual(
            subtable,
            pa.Table.from_pydict({"a": [_COL_A[_INDICES[0]]], "b": [_COL_B[_INDICES[0]]], "c": [_COL_C[_INDICES[0]]]}),
        )
        with self.assertRaises(IndexError):
            assert len(indices) < n
            query_table(table, range(len(indices), len(indices) + 1), indices=indices)

    def test_query_table_str(self):
        pa_table = self._create_dummy_table()
        table = InMemoryTable(pa_table)
        subtable = query_table(table, "a")
        self.assertTableEqual(subtable, pa.Table.from_pydict({"a": _COL_A}))
        with self.assertRaises(KeyError):
            query_table(table, "z")
        indices = InMemoryTable(self._create_dummy_arrow_indices())
        subtable = query_table(table, "a", indices=indices)
        self.assertTableEqual(subtable, pa.Table.from_pydict({"a": [_COL_A[i] for i in _INDICES]}))

    def test_query_table_iterable(self):
        pa_table = self._create_dummy_table()
        table = InMemoryTable(pa_table)
        n = pa_table.num_rows
        np_A, np_B, np_C = np.array(_COL_A, dtype=np.int64), np.array(_COL_B), np.array(_COL_C)
        # classical usage
        subtable = query_table(table, [0])
        self.assertTableEqual(
            subtable, pa.Table.from_pydict({"a": np_A[[0]], "b": np_B[[0]], "c": np_C[[0]].tolist()})
        )
        subtable = query_table(table, [1])
        self.assertTableEqual(
            subtable, pa.Table.from_pydict({"a": np_A[[1]], "b": np_B[[1]], "c": np_C[[1]].tolist()})
        )
        subtable = query_table(table, [-1])
        self.assertTableEqual(
            subtable, pa.Table.from_pydict({"a": np_A[[-1]], "b": np_B[[-1]], "c": np_C[[-1]].tolist()})
        )
        subtable = query_table(table, [0, -1, 1])
        self.assertTableEqual(
            subtable,
            pa.Table.from_pydict({"a": np_A[[0, -1, 1]], "b": np_B[[0, -1, 1]], "c": np_C[[0, -1, 1]].tolist()}),
        )
        # numpy iterable
        subtable = query_table(table, np.array([0, -1, 1]))
        self.assertTableEqual(
            subtable,
            pa.Table.from_pydict({"a": np_A[[0, -1, 1]], "b": np_B[[0, -1, 1]], "c": np_C[[0, -1, 1]].tolist()}),
        )
        # empty ouput but no errors
        subtable = query_table(table, [])
        assert len(np_A[[]]) == 0
        self.assertTableEqual(subtable, pa.Table.from_batches([], schema=pa_table.schema))
        # raise an IndexError
        with self.assertRaises(IndexError):
            with self.assertRaises(IndexError):
                np_A[[n]]
            query_table(table, [n])
        with self.assertRaises(IndexError):
            with self.assertRaises(IndexError):
                np_A[[-(n + 1)]]
            query_table(table, [-(n + 1)])
        # with indices
        indices = InMemoryTable(self._create_dummy_arrow_indices())
        subtable = query_table(table, [0], indices=indices)
        self.assertTableEqual(
            subtable,
            pa.Table.from_pydict({"a": [_COL_A[_INDICES[0]]], "b": [_COL_B[_INDICES[0]]], "c": [_COL_C[_INDICES[0]]]}),
        )
        with self.assertRaises(IndexError):
            assert len(indices) < n
            query_table(table, [len(indices)], indices=indices)

    def test_query_table_invalid_key_type(self):
        pa_table = self._create_dummy_table()
        table = InMemoryTable(pa_table)
        with self.assertRaises(TypeError):
            query_table(table, 0.0)
        with self.assertRaises(TypeError):
            query_table(table, [0, "a"])
        with self.assertRaises(TypeError):
            query_table(table, int)
        with self.assertRaises(TypeError):

            def iter_to_inf(start=0):
                while True:
                    yield start
                    start += 1

            query_table(table, iter_to_inf())


@pytest.fixture(scope="session")
def arrow_table():
    return pa.Table.from_pydict({"col_int": [0, 1, 2], "col_float": [0.0, 1.0, 2.0]})


@require_tf
@pytest.mark.parametrize(
    "cast_schema",
    [
        None,
        [("col_int", pa.int64()), ("col_float", pa.float64())],
        [("col_int", pa.int32()), ("col_float", pa.float64())],
        [("col_int", pa.int64()), ("col_float", pa.float32())],
    ],
)
def test_tf_formatter_sets_default_dtypes(cast_schema, arrow_table):
    import tensorflow as tf

    from datasets.formatting import TFFormatter

    if cast_schema:
        arrow_table = arrow_table.cast(pa.schema(cast_schema))
    arrow_table_dict = arrow_table.to_pydict()
    list_int = arrow_table_dict["col_int"]
    list_float = arrow_table_dict["col_float"]
    formatter = TFFormatter()

    row = formatter.format_row(arrow_table)
    tf.debugging.assert_equal(row["col_int"], tf.ragged.constant(list_int, dtype=tf.int64)[0])
    tf.debugging.assert_equal(row["col_float"], tf.ragged.constant(list_float, dtype=tf.float32)[0])

    col = formatter.format_column(arrow_table)
    tf.debugging.assert_equal(col, tf.ragged.constant(list_int, dtype=tf.int64))

    batch = formatter.format_batch(arrow_table)
    tf.debugging.assert_equal(batch["col_int"], tf.ragged.constant(list_int, dtype=tf.int64))
    tf.debugging.assert_equal(batch["col_float"], tf.ragged.constant(list_float, dtype=tf.float32))


@require_torch
@pytest.mark.parametrize(
    "cast_schema",
    [
        None,
        [("col_int", pa.int64()), ("col_float", pa.float64())],
        [("col_int", pa.int32()), ("col_float", pa.float64())],
        [("col_int", pa.int64()), ("col_float", pa.float32())],
    ],
)
def test_torch_formatter_sets_default_dtypes(cast_schema, arrow_table):
    import torch

    from datasets.formatting import TorchFormatter

    if cast_schema:
        arrow_table = arrow_table.cast(pa.schema(cast_schema))
    arrow_table_dict = arrow_table.to_pydict()
    list_int = arrow_table_dict["col_int"]
    list_float = arrow_table_dict["col_float"]
    formatter = TorchFormatter()

    row = formatter.format_row(arrow_table)
    torch.testing.assert_close(row["col_int"], torch.tensor(list_int, dtype=torch.int64)[0])
    torch.testing.assert_close(row["col_float"], torch.tensor(list_float, dtype=torch.float32)[0])

    col = formatter.format_column(arrow_table)
    torch.testing.assert_close(col, torch.tensor(list_int, dtype=torch.int64))

    batch = formatter.format_batch(arrow_table)
    torch.testing.assert_close(batch["col_int"], torch.tensor(list_int, dtype=torch.int64))
    torch.testing.assert_close(batch["col_float"], torch.tensor(list_float, dtype=torch.float32))<|MERGE_RESOLUTION|>--- conflicted
+++ resolved
@@ -140,13 +140,6 @@
         self.assertEqual(row["image"].dtype, np.uint8)
         self.assertEqual(row["image"].shape, (480, 640, 3))
         col = formatter.format_column(pa_table)
-<<<<<<< HEAD
-        self.assertIsInstance(col, list)
-        self.assertEqual(col[0].dtype, np.uint8)
-        self.assertEqual(col[0].shape, (480, 640, 3))
-        batch = formatter.format_batch(pa_table)
-        self.assertIsInstance(batch["image"], list)
-=======
         self.assertIsInstance(col, np.ndarray)
         self.assertEqual(col.dtype, object)
         self.assertEqual(col[0].dtype, np.uint8)
@@ -154,7 +147,6 @@
         batch = formatter.format_batch(pa_table)
         self.assertIsInstance(batch["image"], np.ndarray)
         self.assertEqual(batch["image"].dtype, object)
->>>>>>> cd3169f3
         self.assertEqual(batch["image"][0].dtype, np.uint8)
         self.assertEqual(batch["image"][0].shape, (480, 640, 3))
 
