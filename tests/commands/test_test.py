--- conflicted
+++ resolved
@@ -6,9 +6,8 @@
 from datasets.commands.test import TestCommand
 
 
-<<<<<<< HEAD
-TestCommandArgs = namedtuple(
-    "TestCommandArgs",
+_TestCommandArgs = namedtuple(
+    "_TestCommandArgs",
     [
         "dataset",
         "name",
@@ -22,40 +21,6 @@
     ],
     defaults=[None, None, None, False, False, False, False, False],
 )
-=======
-if config.PY_VERSION >= version.parse("3.7"):
-    _TestCommandArgs = namedtuple(
-        "_TestCommandArgs",
-        [
-            "dataset",
-            "name",
-            "cache_dir",
-            "data_dir",
-            "all_configs",
-            "save_infos",
-            "ignore_verifications",
-            "force_redownload",
-            "clear_cache",
-        ],
-        defaults=[None, None, None, False, False, False, False, False],
-    )
-else:
-
-    @dataclass
-    class _TestCommandArgs:
-        dataset: str
-        name: str = None
-        cache_dir: str = None
-        data_dir: str = None
-        all_configs: bool = False
-        save_infos: bool = False
-        ignore_verifications: bool = False
-        force_redownload: bool = False
-        clear_cache: bool = False
-
-        def __iter__(self):
-            return iter(self.__dict__.values())
->>>>>>> c91cb8c4
 
 
 def test_test_command(dataset_loading_script_dir):
