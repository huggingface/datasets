--- conflicted
+++ resolved
@@ -1,13 +1,8 @@
 import json
 import os
 from collections import namedtuple
-<<<<<<< HEAD
-from dataclasses import dataclass
 
 import pytest
-from packaging import version
-=======
->>>>>>> 75e6b740
 
 from datasets import config
 from datasets.commands.test import TestCommand
