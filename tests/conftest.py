--- conflicted
+++ resolved
@@ -29,7 +29,6 @@
 
 
 @pytest.fixture(scope="session")
-<<<<<<< HEAD
 def json_file(tmp_path_factory):
     filename = tmp_path_factory.mktemp("data") / "file.json"
     data = {
@@ -55,7 +54,10 @@
     }
     with open(filename, "w") as f:
         json.dump(data, f)
-=======
+    return filename
+
+
+@pytest.fixture(scope="session")
 def xml_file(tmp_path_factory):
     filename = tmp_path_factory.mktemp("data") / "file.xml"
     data = textwrap.dedent(
@@ -89,5 +91,4 @@
     )
     with open(filename, "w") as f:
         f.write(data)
->>>>>>> 0c31c0d6
     return filename