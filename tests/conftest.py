--- conflicted
+++ resolved
@@ -134,17 +134,16 @@
     "col_3": [0.0, 1.0, 2.0, 3.0],
 }
 
-<<<<<<< HEAD
+DATA_312 = [
+    {"col_3": 0.0, "col_1": "0", "col_2": 0},
+    {"col_3": 1.0, "col_1": "1", "col_2": 1},
+]
+
 DATA_STR = [
     {"col_1": "s0", "col_2": 0, "col_3": 0.0},
     {"col_1": "s1", "col_2": 1, "col_3": 1.0},
     {"col_1": "s2", "col_2": 2, "col_3": 2.0},
     {"col_1": "s3", "col_2": 3, "col_3": 3.0},
-=======
-DATA_312 = [
-    {"col_3": 0.0, "col_1": "0", "col_2": 0},
-    {"col_3": 1.0, "col_1": "1", "col_2": 1},
->>>>>>> fd1ff89a
 ]
 
 
@@ -200,17 +199,19 @@
 
 
 @pytest.fixture(scope="session")
-<<<<<<< HEAD
+def jsonl_312_path(tmp_path_factory):
+    path = str(tmp_path_factory.mktemp("data") / "dataset_312.jsonl")
+    with open(path, "w") as f:
+        for item in DATA_312:
+            f.write(json.dumps(item))
+    return path
+
+
+@pytest.fixture(scope="session")
 def jsonl_str_path(tmp_path_factory):
     path = str(tmp_path_factory.mktemp("data") / "dataset-str.jsonl")
     with open(path, "w") as f:
         for item in DATA_STR:
-=======
-def jsonl_312_path(tmp_path_factory):
-    path = str(tmp_path_factory.mktemp("data") / "dataset_312.jsonl")
-    with open(path, "w") as f:
-        for item in DATA_312:
->>>>>>> fd1ff89a
             f.write(json.dumps(item))
     return path
 
