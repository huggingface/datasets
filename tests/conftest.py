--- conflicted
+++ resolved
@@ -39,487 +39,4 @@
 @pytest.fixture(autouse=True)
 def set_update_download_counts_to_false(monkeypatch):
     # don't take tests into account when counting downloads
-<<<<<<< HEAD
-    monkeypatch.setattr("datasets.config.HF_UPDATE_DOWNLOAD_COUNTS", False)
-
-
-FILE_CONTENT = """\
-    Text data.
-    Second line of data."""
-
-
-@pytest.fixture(scope="session")
-def dataset():
-    n = 10
-    features = Features(
-        {
-            "tokens": Sequence(Value("string")),
-            "labels": Sequence(ClassLabel(names=["negative", "positive"])),
-            "answers": Sequence(
-                {
-                    "text": Value("string"),
-                    "answer_start": Value("int32"),
-                }
-            ),
-            "id": Value("int64"),
-        }
-    )
-    dataset = Dataset.from_dict(
-        {
-            "tokens": [["foo"] * 5] * n,
-            "labels": [[1] * 5] * n,
-            "answers": [{"answer_start": [97], "text": ["1976"]}] * 10,
-            "id": list(range(n)),
-        },
-        features=features,
-    )
-    return dataset
-
-
-@pytest.fixture(scope="session")
-def arrow_file(tmp_path_factory, dataset):
-    filename = str(tmp_path_factory.mktemp("data") / "file.arrow")
-    dataset.map(cache_file_name=filename)
-    return filename
-
-
-@pytest.fixture(scope="session")
-def text_file(tmp_path_factory):
-    filename = tmp_path_factory.mktemp("data") / "file.txt"
-    data = FILE_CONTENT
-    with open(filename, "w") as f:
-        f.write(data)
-    return filename
-
-
-@pytest.fixture(scope="session")
-def xz_file(tmp_path_factory):
-    filename = tmp_path_factory.mktemp("data") / "file.txt.xz"
-    data = bytes(FILE_CONTENT, "utf-8")
-    with lzma.open(filename, "wb") as f:
-        f.write(data)
-    return filename
-
-
-@pytest.fixture(scope="session")
-def gz_file(tmp_path_factory):
-    import gzip
-
-    path = str(tmp_path_factory.mktemp("data") / "file.txt.gz")
-    data = bytes(FILE_CONTENT, "utf-8")
-    with gzip.open(path, "wb") as f:
-        f.write(data)
-    return path
-
-
-@pytest.fixture(scope="session")
-def bz2_file(tmp_path_factory):
-    import bz2
-
-    path = tmp_path_factory.mktemp("data") / "file.txt.bz2"
-    data = bytes(FILE_CONTENT, "utf-8")
-    with bz2.open(path, "wb") as f:
-        f.write(data)
-    return path
-
-
-@pytest.fixture(scope="session")
-def zstd_file(tmp_path_factory):
-    if config.ZSTANDARD_AVAILABLE:
-        import zstandard as zstd
-
-        path = tmp_path_factory.mktemp("data") / "file.txt.zst"
-        data = bytes(FILE_CONTENT, "utf-8")
-        with zstd.open(path, "wb") as f:
-            f.write(data)
-        return path
-
-
-@pytest.fixture(scope="session")
-def lz4_file(tmp_path_factory):
-    if config.LZ4_AVAILABLE:
-        import lz4.frame
-
-        path = tmp_path_factory.mktemp("data") / "file.txt.lz4"
-        data = bytes(FILE_CONTENT, "utf-8")
-        with lz4.frame.open(path, "wb") as f:
-            f.write(data)
-        return path
-
-
-@pytest.fixture(scope="session")
-def seven_zip_file(tmp_path_factory, text_file):
-    if config.PY7ZR_AVAILABLE:
-        import py7zr
-
-        path = tmp_path_factory.mktemp("data") / "file.txt.7z"
-        with py7zr.SevenZipFile(path, "w") as archive:
-            archive.write(text_file, arcname=os.path.basename(text_file))
-        return path
-
-
-@pytest.fixture(scope="session")
-def xml_file(tmp_path_factory):
-    filename = tmp_path_factory.mktemp("data") / "file.xml"
-    data = textwrap.dedent(
-        """\
-    <?xml version="1.0" encoding="UTF-8" ?>
-    <tmx version="1.4">
-      <header segtype="sentence" srclang="ca" />
-      <body>
-        <tu>
-          <tuv xml:lang="ca"><seg>Contingut 1</seg></tuv>
-          <tuv xml:lang="en"><seg>Content 1</seg></tuv>
-        </tu>
-        <tu>
-          <tuv xml:lang="ca"><seg>Contingut 2</seg></tuv>
-          <tuv xml:lang="en"><seg>Content 2</seg></tuv>
-        </tu>
-        <tu>
-          <tuv xml:lang="ca"><seg>Contingut 3</seg></tuv>
-          <tuv xml:lang="en"><seg>Content 3</seg></tuv>
-        </tu>
-        <tu>
-          <tuv xml:lang="ca"><seg>Contingut 4</seg></tuv>
-          <tuv xml:lang="en"><seg>Content 4</seg></tuv>
-        </tu>
-        <tu>
-          <tuv xml:lang="ca"><seg>Contingut 5</seg></tuv>
-          <tuv xml:lang="en"><seg>Content 5</seg></tuv>
-        </tu>
-      </body>
-    </tmx>"""
-    )
-    with open(filename, "w") as f:
-        f.write(data)
-    return filename
-
-
-DATA = [
-    {"col_1": "0", "col_2": 0, "col_3": 0.0},
-    {"col_1": "1", "col_2": 1, "col_3": 1.0},
-    {"col_1": "2", "col_2": 2, "col_3": 2.0},
-    {"col_1": "3", "col_2": 3, "col_3": 3.0},
-]
-DATA2 = [
-    {"col_1": "4", "col_2": 4, "col_3": 4.0},
-    {"col_1": "5", "col_2": 5, "col_3": 5.0},
-]
-DATA_DICT_OF_LISTS = {
-    "col_1": ["0", "1", "2", "3"],
-    "col_2": [0, 1, 2, 3],
-    "col_3": [0.0, 1.0, 2.0, 3.0],
-}
-
-DATA_312 = [
-    {"col_3": 0.0, "col_1": "0", "col_2": 0},
-    {"col_3": 1.0, "col_1": "1", "col_2": 1},
-]
-
-DATA_STR = [
-    {"col_1": "s0", "col_2": 0, "col_3": 0.0},
-    {"col_1": "s1", "col_2": 1, "col_3": 1.0},
-    {"col_1": "s2", "col_2": 2, "col_3": 2.0},
-    {"col_1": "s3", "col_2": 3, "col_3": 3.0},
-]
-
-
-@pytest.fixture(scope="session")
-def dataset_dict():
-    return DATA_DICT_OF_LISTS
-
-
-@pytest.fixture(scope="session")
-def arrow_path(tmp_path_factory):
-    dataset = Dataset.from_dict(DATA_DICT_OF_LISTS)
-    path = str(tmp_path_factory.mktemp("data") / "dataset.arrow")
-    dataset.map(cache_file_name=path)
-    return path
-
-
-@pytest.fixture(scope="session")
-def csv_path(tmp_path_factory):
-    path = str(tmp_path_factory.mktemp("data") / "dataset.csv")
-    with open(path, "w", newline="") as f:
-        writer = csv.DictWriter(f, fieldnames=["col_1", "col_2", "col_3"])
-        writer.writeheader()
-        for item in DATA:
-            writer.writerow(item)
-    return path
-
-
-@pytest.fixture(scope="session")
-def csv2_path(tmp_path_factory):
-    path = str(tmp_path_factory.mktemp("data") / "dataset2.csv")
-    with open(path, "w", newline="") as f:
-        writer = csv.DictWriter(f, fieldnames=["col_1", "col_2", "col_3"])
-        writer.writeheader()
-        for item in DATA:
-            writer.writerow(item)
-    return path
-
-
-@pytest.fixture(scope="session")
-def bz2_csv_path(csv_path, tmp_path_factory):
-    import bz2
-
-    path = tmp_path_factory.mktemp("data") / "dataset.csv.bz2"
-    with open(csv_path, "rb") as f:
-        data = f.read()
-    # data = bytes(FILE_CONTENT, "utf-8")
-    with bz2.open(path, "wb") as f:
-        f.write(data)
-    return path
-
-
-@pytest.fixture(scope="session")
-def zip_csv_path(csv_path, csv2_path, tmp_path_factory):
-    import zipfile
-
-    path = tmp_path_factory.mktemp("data") / "dataset.csv.zip"
-    with zipfile.ZipFile(path, "w") as f:
-        f.write(csv_path, arcname=os.path.basename(csv_path))
-        f.write(csv2_path, arcname=os.path.basename(csv2_path))
-    return path
-
-
-@pytest.fixture(scope="session")
-def zip_csv_with_dir_path(csv_path, csv2_path, tmp_path_factory):
-    import zipfile
-
-    path = tmp_path_factory.mktemp("data") / "dataset_with_dir.csv.zip"
-    with zipfile.ZipFile(path, "w") as f:
-        f.write(csv_path, arcname=os.path.join("main_dir", os.path.basename(csv_path)))
-        f.write(csv2_path, arcname=os.path.join("main_dir", os.path.basename(csv2_path)))
-    return path
-
-
-@pytest.fixture(scope="session")
-def parquet_path(tmp_path_factory):
-    path = str(tmp_path_factory.mktemp("data") / "dataset.parquet")
-    schema = pa.schema(
-        {
-            "col_1": pa.string(),
-            "col_2": pa.int64(),
-            "col_3": pa.float64(),
-        }
-    )
-    with open(path, "wb") as f:
-        writer = pq.ParquetWriter(f, schema=schema)
-        pa_table = pa.Table.from_pydict({k: [DATA[i][k] for i in range(len(DATA))] for k in DATA[0]}, schema=schema)
-        writer.write_table(pa_table)
-        writer.close()
-    return path
-
-
-@pytest.fixture(scope="session")
-def json_list_of_dicts_path(tmp_path_factory):
-    path = str(tmp_path_factory.mktemp("data") / "dataset.json")
-    data = {"data": DATA}
-    with open(path, "w") as f:
-        json.dump(data, f)
-    return path
-
-
-@pytest.fixture(scope="session")
-def json_dict_of_lists_path(tmp_path_factory):
-    path = str(tmp_path_factory.mktemp("data") / "dataset.json")
-    data = {"data": DATA_DICT_OF_LISTS}
-    with open(path, "w") as f:
-        json.dump(data, f)
-    return path
-
-
-@pytest.fixture(scope="session")
-def jsonl_path(tmp_path_factory):
-    path = str(tmp_path_factory.mktemp("data") / "dataset.jsonl")
-    with open(path, "w") as f:
-        for item in DATA:
-            f.write(json.dumps(item) + "\n")
-    return path
-
-
-@pytest.fixture(scope="session")
-def jsonl2_path(tmp_path_factory):
-    path = str(tmp_path_factory.mktemp("data") / "dataset2.jsonl")
-    with open(path, "w") as f:
-        for item in DATA:
-            f.write(json.dumps(item) + "\n")
-    return path
-
-
-@pytest.fixture(scope="session")
-def jsonl_312_path(tmp_path_factory):
-    path = str(tmp_path_factory.mktemp("data") / "dataset_312.jsonl")
-    with open(path, "w") as f:
-        for item in DATA_312:
-            f.write(json.dumps(item) + "\n")
-    return path
-
-
-@pytest.fixture(scope="session")
-def jsonl_str_path(tmp_path_factory):
-    path = str(tmp_path_factory.mktemp("data") / "dataset-str.jsonl")
-    with open(path, "w") as f:
-        for item in DATA_STR:
-            f.write(json.dumps(item) + "\n")
-    return path
-
-
-@pytest.fixture(scope="session")
-def text_gz_path(tmp_path_factory, text_path):
-    import gzip
-
-    path = str(tmp_path_factory.mktemp("data") / "dataset.txt.gz")
-    with open(text_path, "rb") as orig_file:
-        with gzip.open(path, "wb") as zipped_file:
-            zipped_file.writelines(orig_file)
-    return path
-
-
-@pytest.fixture(scope="session")
-def jsonl_gz_path(tmp_path_factory, jsonl_path):
-    import gzip
-
-    path = str(tmp_path_factory.mktemp("data") / "dataset.jsonl.gz")
-    with open(jsonl_path, "rb") as orig_file:
-        with gzip.open(path, "wb") as zipped_file:
-            zipped_file.writelines(orig_file)
-    return path
-
-
-@pytest.fixture(scope="session")
-def zip_jsonl_path(jsonl_path, jsonl2_path, tmp_path_factory):
-    import zipfile
-
-    path = tmp_path_factory.mktemp("data") / "dataset.jsonl.zip"
-    with zipfile.ZipFile(path, "w") as f:
-        f.write(jsonl_path, arcname=os.path.basename(jsonl_path))
-        f.write(jsonl2_path, arcname=os.path.basename(jsonl2_path))
-    return path
-
-
-@pytest.fixture(scope="session")
-def zip_jsonl_with_dir_path(jsonl_path, jsonl2_path, tmp_path_factory):
-    import zipfile
-
-    path = tmp_path_factory.mktemp("data") / "dataset_with_dir.jsonl.zip"
-    with zipfile.ZipFile(path, "w") as f:
-        f.write(jsonl_path, arcname=os.path.join("main_dir", os.path.basename(jsonl_path)))
-        f.write(jsonl2_path, arcname=os.path.join("main_dir", os.path.basename(jsonl2_path)))
-    return path
-
-
-@pytest.fixture(scope="session")
-def tar_jsonl_path(jsonl_path, jsonl2_path, tmp_path_factory):
-    path = tmp_path_factory.mktemp("data") / "dataset.jsonl.tar"
-    with tarfile.TarFile(path, "w") as f:
-        f.add(jsonl_path, arcname=os.path.basename(jsonl_path))
-        f.add(jsonl2_path, arcname=os.path.basename(jsonl2_path))
-    return path
-
-
-@pytest.fixture(scope="session")
-def tar_nested_jsonl_path(tar_jsonl_path, jsonl_path, jsonl2_path, tmp_path_factory):
-    path = tmp_path_factory.mktemp("data") / "dataset_nested.jsonl.tar"
-    with tarfile.TarFile(path, "w") as f:
-        f.add(tar_jsonl_path, arcname=os.path.join("nested", os.path.basename(tar_jsonl_path)))
-    return path
-
-
-@pytest.fixture(scope="session")
-def text_path(tmp_path_factory):
-    data = ["0", "1", "2", "3"]
-    path = str(tmp_path_factory.mktemp("data") / "dataset.txt")
-    with open(path, "w") as f:
-        for item in data:
-            f.write(item + "\n")
-    return path
-
-
-@pytest.fixture(scope="session")
-def text2_path(tmp_path_factory):
-    data = ["0", "1", "2", "3"]
-    path = str(tmp_path_factory.mktemp("data") / "dataset2.txt")
-    with open(path, "w") as f:
-        for item in data:
-            f.write(item + "\n")
-    return path
-
-
-@pytest.fixture(scope="session")
-def zip_text_path(text_path, text2_path, tmp_path_factory):
-    import zipfile
-
-    path = tmp_path_factory.mktemp("data") / "dataset.text.zip"
-    with zipfile.ZipFile(path, "w") as f:
-        f.write(text_path, arcname=os.path.basename(text_path))
-        f.write(text2_path, arcname=os.path.basename(text2_path))
-    return path
-
-
-@pytest.fixture(scope="session")
-def zip_text_with_dir_path(text_path, text2_path, tmp_path_factory):
-    import zipfile
-
-    path = tmp_path_factory.mktemp("data") / "dataset_with_dir.text.zip"
-    with zipfile.ZipFile(path, "w") as f:
-        f.write(text_path, arcname=os.path.join("main_dir", os.path.basename(text_path)))
-        f.write(text2_path, arcname=os.path.join("main_dir", os.path.basename(text2_path)))
-    return path
-
-
-@pytest.fixture(scope="session")
-def text_path_with_unicode_new_lines(tmp_path_factory):
-    text = "\n".join(["First", "Second\u2029with Unicode new line", "Third"])
-    path = str(tmp_path_factory.mktemp("data") / "dataset_with_unicode_new_lines.txt")
-    with open(path, "w", encoding="utf-8") as f:
-        f.write(text)
-    return path
-
-
-@pytest.fixture(scope="session")
-def image_file():
-    return os.path.join(os.path.dirname(__file__), "features", "data", "test_image_rgb.jpg")
-
-
-@pytest.fixture
-def audio_file():
-    return os.path.join(os.path.dirname(__file__), "features", "data", "test_audio_44100.wav")
-
-
-@pytest.fixture(scope="session")
-def zip_image_path(image_file, tmp_path_factory):
-    import zipfile
-
-    path = tmp_path_factory.mktemp("data") / "dataset.img.zip"
-    with zipfile.ZipFile(path, "w") as f:
-        f.write(image_file, arcname=os.path.basename(image_file))
-        f.write(image_file, arcname=os.path.basename(image_file).replace(".jpg", "2.jpg"))
-    return path
-
-
-@pytest.fixture(scope="session")
-def data_dir_with_hidden_files(tmp_path_factory):
-    data_dir = tmp_path_factory.mktemp("data_dir")
-
-    (data_dir / "subdir").mkdir()
-    with open(data_dir / "subdir" / "train.txt", "w") as f:
-        f.write("foo\n" * 10)
-    with open(data_dir / "subdir" / "test.txt", "w") as f:
-        f.write("bar\n" * 10)
-    # hidden file
-    with open(data_dir / "subdir" / ".test.txt", "w") as f:
-        f.write("bar\n" * 10)
-
-    # hidden directory
-    (data_dir / ".subdir").mkdir()
-    with open(data_dir / ".subdir" / "train.txt", "w") as f:
-        f.write("foo\n" * 10)
-    with open(data_dir / ".subdir" / "test.txt", "w") as f:
-        f.write("bar\n" * 10)
-
-    return data_dir
-=======
-    monkeypatch.setattr("datasets.config.HF_UPDATE_DOWNLOAD_COUNTS", False)
->>>>>>> 1b607635
+    monkeypatch.setattr("datasets.config.HF_UPDATE_DOWNLOAD_COUNTS", False)