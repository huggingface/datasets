<<<<<<< HEAD
import json
=======
import csv
>>>>>>> 77bb2400
import lzma
import textwrap

import pytest

from datasets.arrow_dataset import Dataset
from datasets.features import ClassLabel, Features, Sequence, Value


FILE_CONTENT = """\
    Text data.
    Second line of data."""


@pytest.fixture(scope="session")
def dataset():
    n = 10
    features = Features(
        {
            "tokens": Sequence(Value("string")),
            "labels": Sequence(ClassLabel(names=["negative", "positive"])),
            "answers": Sequence(
                {
                    "text": Value("string"),
                    "answer_start": Value("int32"),
                }
            ),
        }
    )
    dataset = Dataset.from_dict(
        {
            "tokens": [["foo"] * 5] * n,
            "labels": [[1] * 5] * n,
            "answers": [{"answer_start": [97], "text": ["1976"]}] * 10,
        },
        features=features,
    )
    return dataset


@pytest.fixture(scope="session")
def arrow_file(tmp_path_factory, dataset):
    filename = str(tmp_path_factory.mktemp("data") / "file.arrow")
    dataset.map(cache_file_name=filename)
    return filename


@pytest.fixture(scope="session")
def text_file(tmp_path_factory):
    filename = tmp_path_factory.mktemp("data") / "file.txt"
    data = FILE_CONTENT
    with open(filename, "w") as f:
        f.write(data)
    return filename


@pytest.fixture(scope="session")
def xz_file(tmp_path_factory):
    filename = tmp_path_factory.mktemp("data") / "file.xz"
    data = bytes(FILE_CONTENT, "utf-8")
    with lzma.open(filename, "wb") as f:
        f.write(data)
    return filename


@pytest.fixture(scope="session")
def xml_file(tmp_path_factory):
    filename = tmp_path_factory.mktemp("data") / "file.xml"
    data = textwrap.dedent(
        """\
    <?xml version="1.0" encoding="UTF-8" ?>
    <tmx version="1.4">
      <header segtype="sentence" srclang="ca" />
      <body>
        <tu>
          <tuv xml:lang="ca"><seg>Contingut 1</seg></tuv>
          <tuv xml:lang="en"><seg>Content 1</seg></tuv>
        </tu>
        <tu>
          <tuv xml:lang="ca"><seg>Contingut 2</seg></tuv>
          <tuv xml:lang="en"><seg>Content 2</seg></tuv>
        </tu>
        <tu>
          <tuv xml:lang="ca"><seg>Contingut 3</seg></tuv>
          <tuv xml:lang="en"><seg>Content 3</seg></tuv>
        </tu>
        <tu>
          <tuv xml:lang="ca"><seg>Contingut 4</seg></tuv>
          <tuv xml:lang="en"><seg>Content 4</seg></tuv>
        </tu>
        <tu>
          <tuv xml:lang="ca"><seg>Contingut 5</seg></tuv>
          <tuv xml:lang="en"><seg>Content 5</seg></tuv>
        </tu>
      </body>
    </tmx>"""
    )
    with open(filename, "w") as f:
        f.write(data)
    return filename


DATA = [
    {"col_1": "0", "col_2": 0, "col_3": 0.0},
    {"col_1": "1", "col_2": 1, "col_3": 1.0},
    {"col_1": "2", "col_2": 2, "col_3": 2.0},
    {"col_1": "3", "col_2": 3, "col_3": 3.0},
]


@pytest.fixture(scope="session")
<<<<<<< HEAD
def jsonl_path(tmp_path_factory):
    path = str(tmp_path_factory.mktemp("data") / "dataset.jsonl")
    with open(path, "w") as f:
        for item in DATA:
            f.write(json.dumps(item))
=======
def csv_path(tmp_path_factory):
    path = str(tmp_path_factory.mktemp("data") / "dataset.csv")
    with open(path, "w") as f:
        writer = csv.DictWriter(f, fieldnames=["col_1", "col_2", "col_3"])
        writer.writeheader()
        for item in DATA:
            writer.writerow(item)
>>>>>>> 77bb2400
    return path<|MERGE_RESOLUTION|>--- conflicted
+++ resolved
@@ -1,8 +1,5 @@
-<<<<<<< HEAD
+import csv
 import json
-=======
-import csv
->>>>>>> 77bb2400
 import lzma
 import textwrap
 
@@ -113,14 +110,6 @@
 ]
 
 
-@pytest.fixture(scope="session")
-<<<<<<< HEAD
-def jsonl_path(tmp_path_factory):
-    path = str(tmp_path_factory.mktemp("data") / "dataset.jsonl")
-    with open(path, "w") as f:
-        for item in DATA:
-            f.write(json.dumps(item))
-=======
 def csv_path(tmp_path_factory):
     path = str(tmp_path_factory.mktemp("data") / "dataset.csv")
     with open(path, "w") as f:
@@ -128,5 +117,13 @@
         writer.writeheader()
         for item in DATA:
             writer.writerow(item)
->>>>>>> 77bb2400
+    return path
+
+
+@pytest.fixture(scope="session")
+def jsonl_path(tmp_path_factory):
+    path = str(tmp_path_factory.mktemp("data") / "dataset.jsonl")
+    with open(path, "w") as f:
+        for item in DATA:
+            f.write(json.dumps(item))
     return path