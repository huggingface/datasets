--- conflicted
+++ resolved
@@ -33,16 +33,15 @@
     monkeypatch.setattr("datasets.config.EXTRACTED_DATASETS_PATH", str(test_extracted_datasets_path))
 
 
-<<<<<<< HEAD
 @pytest.fixture(autouse=True, scope="session")
 def disable_tqdm_output():
     datasets.set_progress_bar_enabled(False)
-=======
-@pytest.fixture(autouse=True)
+
+    
+@pytest.fixture(autouse=True, scope="session")
 def set_update_download_counts_to_false(monkeypatch):
     # don't take tests into account when counting downloads
     monkeypatch.setattr("datasets.config.HF_UPDATE_DOWNLOAD_COUNTS", False)
->>>>>>> 127555dc
 
 
 FILE_CONTENT = """\
