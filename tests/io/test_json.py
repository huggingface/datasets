--- conflicted
+++ resolved
@@ -48,16 +48,6 @@
     _check_json_dataset(dataset, expected_features)
 
 
-<<<<<<< HEAD
-def test_dataset_from_json_with_mismatched_features(jsonl_312_path, tmp_path):
-    # jsonl_312_path features are {"col_3": "float64", "col_1": "string", "col_2": "int64"}
-    features = {"col_2": "int64", "col_3": "float64", "col_1": "string"}
-    expected_features = features.copy()
-    features = (
-        Features({feature: Value(dtype) for feature, dtype in features.items()}) if features is not None else None
-    )
-    cache_dir = tmp_path / "cache"
-=======
 @pytest.mark.parametrize(
     "features",
     [
@@ -72,16 +62,28 @@
     features = (
         Features({feature: Value(dtype) for feature, dtype in features.items()}) if features is not None else None
     )
->>>>>>> 4cee6295
     dataset = JsonDatasetReader(jsonl_312_path, features=features, cache_dir=cache_dir).read()
     assert isinstance(dataset, Dataset)
     assert dataset.num_rows == 2
     assert dataset.num_columns == 3
-<<<<<<< HEAD
+    assert dataset.column_names == ["col_3", "col_1", "col_2"]
+    for feature, expected_dtype in expected_features.items():
+        assert dataset.features[feature].dtype == expected_dtype
+
+
+def test_dataset_from_json_with_mismatched_features(jsonl_312_path, tmp_path):
+    # jsonl_312_path features are {"col_3": "float64", "col_1": "string", "col_2": "int64"}
+    features = {"col_2": "int64", "col_3": "float64", "col_1": "string"}
+    expected_features = features.copy()
+    features = (
+        Features({feature: Value(dtype) for feature, dtype in features.items()}) if features is not None else None
+    )
+    cache_dir = tmp_path / "cache"
+    dataset = JsonDatasetReader(jsonl_312_path, features=features, cache_dir=cache_dir).read()
+    assert isinstance(dataset, Dataset)
+    assert dataset.num_rows == 2
+    assert dataset.num_columns == 3
     assert dataset.column_names == ["col_2", "col_3", "col_1"]
-=======
-    assert dataset.column_names == ["col_3", "col_1", "col_2"]
->>>>>>> 4cee6295
     for feature, expected_dtype in expected_features.items():
         assert dataset.features[feature].dtype == expected_dtype
 
