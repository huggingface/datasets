--- conflicted
+++ resolved
@@ -2,21 +2,16 @@
 
 import pytest
 
-<<<<<<< HEAD
-=======
+from datasets.utils.streaming_download_manager import xopen
 from datasets.filesystems import COMPRESSION_FILESYSTEMS
 
-from .utils import require_lz4, require_streaming, require_zstandard
+from .utils import require_lz4, require_zstandard
 
->>>>>>> 374e171a
 
 TEST_URL = "https://huggingface.co/datasets/lhoestq/test/raw/main/some_text.txt"
 TEST_URL_CONTENT = "foo\nbar\nfoobar"
 
 
-<<<<<<< HEAD
-=======
-@require_streaming
 @pytest.mark.parametrize(
     "input_path, paths_to_join, expected_path",
     [
@@ -40,10 +35,7 @@
     assert output_path == expected_path
 
 
-@require_streaming
->>>>>>> 374e171a
 def test_xopen_local(text_path):
-    from datasets.utils.streaming_download_manager import xopen
 
     with xopen(text_path, encoding="utf-8") as f, open(text_path, encoding="utf-8") as expected_file:
         assert list(f) == list(expected_file)
@@ -82,14 +74,8 @@
     assert dl_manager.download_and_extract(urlpath) == urlpath
 
 
-<<<<<<< HEAD
-def test_streaming_dl_manager_extract(text_gz_path):
-    from datasets.utils.streaming_download_manager import StreamingDownloadManager
-=======
-@require_streaming
 def test_streaming_dl_manager_extract(text_gz_path, text_path):
     from datasets.utils.streaming_download_manager import StreamingDownloadManager, xopen
->>>>>>> 374e171a
 
     dl_manager = StreamingDownloadManager()
     output_path = dl_manager.extract(text_gz_path)
@@ -112,7 +98,6 @@
         assert f.read() == expected_file.read()
 
 
-@require_streaming
 @pytest.mark.parametrize(
     "input_path, filename, expected_path",
     [("https://domain.org/archive.zip", "filename.jsonl", "zip://filename.jsonl::https://domain.org/archive.zip")],
@@ -126,7 +111,6 @@
     assert output_path == expected_path
 
 
-@require_streaming
 @require_zstandard
 @require_lz4
 @pytest.mark.parametrize("compression_fs_class", COMPRESSION_FILESYSTEMS)
