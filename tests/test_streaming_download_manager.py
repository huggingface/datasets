import json
import os
import re
from pathlib import Path

import pytest
from fsspec.registry import _registry as _fsspec_registry
from fsspec.spec import AbstractBufferedFile, AbstractFileSystem

from datasets.download.download_config import DownloadConfig
from datasets.download.streaming_download_manager import (
    StreamingDownloadManager,
    _get_extraction_protocol,
    xbasename,
    xexists,
    xgetsize,
    xglob,
    xisdir,
    xisfile,
    xjoin,
    xlistdir,
    xnumpy_load,
    xopen,
    xPath,
    xrelpath,
    xsplit,
    xsplitext,
    xwalk,
)
from datasets.filesystems import COMPRESSION_FILESYSTEMS
from datasets.utils.hub import hf_hub_url

from .utils import require_lz4, require_zstandard, slow


TEST_URL = "https://huggingface.co/datasets/lhoestq/test/raw/main/some_text.txt"
TEST_URL_CONTENT = "foo\nbar\nfoobar"

TEST_GG_DRIVE_FILENAME = "train.tsv"
TEST_GG_DRIVE_URL = "https://drive.google.com/uc?export=download&id=17bOgBDc3hRCoPZ89EYtKDzK-yXAWat94"
TEST_GG_DRIVE_GZIPPED_URL = "https://drive.google.com/uc?export=download&id=1Bt4Garpf0QLiwkJhHJzXaVa0I0H5Qhwz"
TEST_GG_DRIVE_ZIPPED_URL = "https://drive.google.com/uc?export=download&id=1k92sUfpHxKq8PXWRr7Y5aNHXwOCNUmqh"
TEST_GG_DRIVE_CONTENT = """\
pokemon_name, type
Charmander, fire
Squirtle, water
Bulbasaur, grass"""


class DummyTestFS(AbstractFileSystem):
    protocol = "mock"
    _file_class = AbstractBufferedFile
    _fs_contents = (
        {"name": "top_level", "type": "directory"},
        {"name": "top_level/second_level", "type": "directory"},
        {"name": "top_level/second_level/date=2019-10-01", "type": "directory"},
        {
            "name": "top_level/second_level/date=2019-10-01/a.parquet",
            "type": "file",
            "size": 100,
        },
        {
            "name": "top_level/second_level/date=2019-10-01/b.parquet",
            "type": "file",
            "size": 100,
        },
        {"name": "top_level/second_level/date=2019-10-02", "type": "directory"},
        {
            "name": "top_level/second_level/date=2019-10-02/a.parquet",
            "type": "file",
            "size": 100,
        },
        {"name": "top_level/second_level/date=2019-10-04", "type": "directory"},
        {
            "name": "top_level/second_level/date=2019-10-04/a.parquet",
            "type": "file",
            "size": 100,
        },
        {"name": "misc", "type": "directory"},
        {"name": "misc/foo.txt", "type": "file", "size": 100},
        {"name": "glob_test", "type": "directory", "size": 0},
        {"name": "glob_test/hat", "type": "directory", "size": 0},
        {"name": "glob_test/hat/^foo.txt", "type": "file", "size": 100},
        {"name": "glob_test/dollar", "type": "directory", "size": 0},
        {"name": "glob_test/dollar/$foo.txt", "type": "file", "size": 100},
        {"name": "glob_test/lbrace", "type": "directory", "size": 0},
        {"name": "glob_test/lbrace/{foo.txt", "type": "file", "size": 100},
        {"name": "glob_test/rbrace", "type": "directory", "size": 0},
        {"name": "glob_test/rbrace/}foo.txt", "type": "file", "size": 100},
    )

    def __getitem__(self, name):
        for item in self._fs_contents:
            if item["name"] == name:
                return item
        raise IndexError(f"{name} not found!")

    def ls(self, path, detail=True, refresh=True, **kwargs):
        if kwargs.pop("strip_proto", True):
            path = self._strip_protocol(path)

        files = not refresh and self._ls_from_cache(path)
        if not files:
            files = [file for file in self._fs_contents if path == self._parent(file["name"])]
            files.sort(key=lambda file: file["name"])
            self.dircache[path.rstrip("/")] = files

        if detail:
            return files
        return [file["name"] for file in files]

    def _open(
        self,
        path,
        mode="rb",
        block_size=None,
        autocommit=True,
        cache_options=None,
        **kwargs,
    ):
        return self._file_class(
            self,
            path,
            mode,
            block_size,
            autocommit,
            cache_options=cache_options,
            **kwargs,
        )


@pytest.fixture
def mock_fsspec():
    _fsspec_registry["mock"] = DummyTestFS
    yield
    del _fsspec_registry["mock"]


def _readd_double_slash_removed_by_path(path_as_posix: str) -> str:
    """Path(...) on an url path like zip://file.txt::http://host.com/data.zip
    converts the :// to :/
    This function readds the ://

    It handles cases like:

    - https://host.com/data.zip
    - C://data.zip
    - zip://file.txt::https://host.com/data.zip
    - zip://file.txt::/Users/username/data.zip
    - zip://file.txt::C://data.zip

    Args:
        path_as_posix (str): output of Path(...).as_posix()

    Returns:
        str: the url path with :// instead of :/
    """
    return re.sub("([A-z]:/)([A-z:])", r"\g<1>/\g<2>", path_as_posix)


@pytest.mark.parametrize(
    "input_path, paths_to_join, expected_path",
    [
        (
            "https://host.com/archive.zip",
            ("file.txt",),
            "https://host.com/archive.zip/file.txt",
        ),
        (
            "zip://::https://host.com/archive.zip",
            ("file.txt",),
            "zip://file.txt::https://host.com/archive.zip",
        ),
        (
            "zip://folder::https://host.com/archive.zip",
            ("file.txt",),
            "zip://folder/file.txt::https://host.com/archive.zip",
        ),
        (
            ".",
            ("file.txt",),
            os.path.join(".", "file.txt"),
        ),
        (
            str(Path().resolve()),
            ("file.txt",),
            str((Path().resolve() / "file.txt")),
        ),
    ],
)
def test_xjoin(input_path, paths_to_join, expected_path):
    output_path = xjoin(input_path, *paths_to_join)
    assert output_path == expected_path
    output_path = xPath(input_path).joinpath(*paths_to_join)
    assert output_path == xPath(expected_path)


@pytest.mark.parametrize(
    "input_path, expected_path",
    [
        (str(Path(__file__).resolve()), str(Path(__file__).resolve().parent)),
        ("https://host.com/archive.zip", "https://host.com"),
        (
            "zip://file.txt::https://host.com/archive.zip",
            "zip://::https://host.com/archive.zip",
        ),
        (
            "zip://folder/file.txt::https://host.com/archive.zip",
            "zip://folder::https://host.com/archive.zip",
        ),
    ],
)
def test_xdirname(input_path, expected_path):
    from datasets.download.streaming_download_manager import xdirname

    output_path = xdirname(input_path)
    output_path = _readd_double_slash_removed_by_path(Path(output_path).as_posix())
    assert output_path == _readd_double_slash_removed_by_path(Path(expected_path).as_posix())


@pytest.mark.parametrize(
    "input_path, exists",
    [
        ("tmp_path/file.txt", True),
        ("tmp_path/file_that_doesnt_exist.txt", False),
        ("mock://top_level/second_level/date=2019-10-01/a.parquet", True),
        ("mock://top_level/second_level/date=2019-10-01/file_that_doesnt_exist.parquet", False),
    ],
)
def test_xexists(input_path, exists, tmp_path, mock_fsspec):
    if input_path.startswith("tmp_path"):
        input_path = input_path.replace("/", os.sep).replace("tmp_path", str(tmp_path))
        (tmp_path / "file.txt").touch()
    assert xexists(input_path) is exists


@pytest.mark.integration
def test_xexists_private(hf_private_dataset_repo_txt_data, hf_token):
    root_url = hf_hub_url(hf_private_dataset_repo_txt_data, "")
<<<<<<< HEAD
    download_config = DownloadConfig(use_auth_token=hf_token)
    assert xexists(root_url + "data/text_data.txt", download_config=download_config)
    assert not xexists(root_url + "file_that_doesnt_exist.txt", download_config=download_config)
=======
    assert xexists(root_url + "data/text_data.txt", token=hf_token)
    assert not xexists(root_url + "file_that_doesnt_exist.txt", token=hf_token)
>>>>>>> 819bb434


@pytest.mark.parametrize(
    "input_path, expected_head_and_tail",
    [
        (
            str(Path(__file__).resolve()),
            (str(Path(__file__).resolve().parent), str(Path(__file__).resolve().name)),
        ),
        ("https://host.com/archive.zip", ("https://host.com", "archive.zip")),
        ("zip://file.txt::https://host.com/archive.zip", ("zip://::https://host.com/archive.zip", "file.txt")),
        ("zip://folder::https://host.com/archive.zip", ("zip://::https://host.com/archive.zip", "folder")),
        ("zip://::https://host.com/archive.zip", ("zip://::https://host.com/archive.zip", "")),
    ],
)
def test_xsplit(input_path, expected_head_and_tail):
    output_path, tail = xsplit(input_path)
    expected_path, expected_tail = expected_head_and_tail
    output_path = _readd_double_slash_removed_by_path(Path(output_path).as_posix())
    expected_path = _readd_double_slash_removed_by_path(Path(expected_path).as_posix())
    assert output_path == expected_path
    assert tail == expected_tail


@pytest.mark.parametrize(
    "input_path, expected_path_and_ext",
    [
        (
            str(Path(__file__).resolve()),
            (str(Path(__file__).resolve().with_suffix("")), str(Path(__file__).resolve().suffix)),
        ),
        ("https://host.com/archive.zip", ("https://host.com/archive", ".zip")),
        ("zip://file.txt::https://host.com/archive.zip", ("zip://file::https://host.com/archive.zip", ".txt")),
        ("zip://folder::https://host.com/archive.zip", ("zip://folder::https://host.com/archive.zip", "")),
        ("zip://::https://host.com/archive.zip", ("zip://::https://host.com/archive.zip", "")),
    ],
)
def test_xsplitext(input_path, expected_path_and_ext):
    output_path, ext = xsplitext(input_path)
    expected_path, expected_ext = expected_path_and_ext
    output_path = _readd_double_slash_removed_by_path(Path(output_path).as_posix())
    expected_path = _readd_double_slash_removed_by_path(Path(expected_path).as_posix())
    assert output_path == expected_path
    assert ext == expected_ext


def test_xopen_local(text_path):
    with xopen(text_path, "r", encoding="utf-8") as f, open(text_path, encoding="utf-8") as expected_file:
        assert list(f) == list(expected_file)
    with xPath(text_path).open("r", encoding="utf-8") as f, open(text_path, encoding="utf-8") as expected_file:
        assert list(f) == list(expected_file)


@pytest.mark.integration
def test_xopen_remote():
    with xopen(TEST_URL, "r", encoding="utf-8") as f:
        assert list(f) == TEST_URL_CONTENT.splitlines(keepends=True)
    with xPath(TEST_URL).open("r", encoding="utf-8") as f:
        assert list(f) == TEST_URL_CONTENT.splitlines(keepends=True)


@pytest.mark.parametrize(
    "input_path, expected_paths",
    [
        ("tmp_path", ["file1.txt", "file2.txt"]),
        ("mock://", ["glob_test", "misc", "top_level"]),
        ("mock://top_level", ["second_level"]),
        ("mock://top_level/second_level/date=2019-10-01", ["a.parquet", "b.parquet"]),
    ],
)
def test_xlistdir(input_path, expected_paths, tmp_path, mock_fsspec):
    if input_path.startswith("tmp_path"):
        input_path = input_path.replace("/", os.sep).replace("tmp_path", str(tmp_path))
        for file in ["file1.txt", "file2.txt"]:
            (tmp_path / file).touch()
    output_paths = sorted(xlistdir(input_path))
    assert output_paths == expected_paths


@pytest.mark.integration
def test_xlistdir_private(hf_private_dataset_repo_zipped_txt_data, hf_token):
    root_url = hf_hub_url(hf_private_dataset_repo_zipped_txt_data, "data.zip")
<<<<<<< HEAD
    download_config = DownloadConfig(use_auth_token=hf_token)
    assert len(xlistdir("zip://::" + root_url, download_config=download_config)) == 1
    assert len(xlistdir("zip://main_dir::" + root_url, download_config=download_config)) == 2
    with pytest.raises(FileNotFoundError):
        xlistdir("zip://qwertyuiop::" + root_url, download_config=download_config)
    with pytest.raises(NotImplementedError):
        xlistdir(root_url, download_config=download_config)
=======
    assert len(xlistdir("zip://::" + root_url, token=hf_token)) == 1
    assert len(xlistdir("zip://main_dir::" + root_url, token=hf_token)) == 2
    with pytest.raises(FileNotFoundError):
        xlistdir("zip://qwertyuiop::" + root_url, token=hf_token)
    with pytest.raises(NotImplementedError):
        xlistdir(root_url, token=hf_token)
>>>>>>> 819bb434


@pytest.mark.parametrize(
    "input_path, isdir",
    [
        ("tmp_path", True),
        ("tmp_path/file.txt", False),
        ("mock://", True),
        ("mock://top_level", True),
        ("mock://dir_that_doesnt_exist", False),
    ],
)
def test_xisdir(input_path, isdir, tmp_path, mock_fsspec):
    if input_path.startswith("tmp_path"):
        input_path = input_path.replace("/", os.sep).replace("tmp_path", str(tmp_path))
        (tmp_path / "file.txt").touch()
    assert xisdir(input_path) == isdir


@pytest.mark.integration
def test_xisdir_private(hf_private_dataset_repo_zipped_txt_data, hf_token):
    root_url = hf_hub_url(hf_private_dataset_repo_zipped_txt_data, "data.zip")
<<<<<<< HEAD
    download_config = DownloadConfig(use_auth_token=hf_token)
    assert xisdir("zip://::" + root_url, download_config=download_config) is True
    assert xisdir("zip://main_dir::" + root_url, download_config=download_config) is True
    assert xisdir("zip://qwertyuiop::" + root_url, download_config=download_config) is False
    with pytest.raises(NotImplementedError):
        xisdir(root_url, download_config=download_config)
=======
    assert xisdir("zip://::" + root_url, token=hf_token) is True
    assert xisdir("zip://main_dir::" + root_url, token=hf_token) is True
    assert xisdir("zip://qwertyuiop::" + root_url, token=hf_token) is False
    with pytest.raises(NotImplementedError):
        xisdir(root_url, token=hf_token)
>>>>>>> 819bb434


@pytest.mark.parametrize(
    "input_path, isfile",
    [
        ("tmp_path/file.txt", True),
        ("tmp_path/file_that_doesnt_exist.txt", False),
        ("mock://", False),
        ("mock://top_level/second_level/date=2019-10-01/a.parquet", True),
    ],
)
def test_xisfile(input_path, isfile, tmp_path, mock_fsspec):
    if input_path.startswith("tmp_path"):
        input_path = input_path.replace("/", os.sep).replace("tmp_path", str(tmp_path))
        (tmp_path / "file.txt").touch()
    assert xisfile(input_path) == isfile


@pytest.mark.integration
def test_xisfile_private(hf_private_dataset_repo_txt_data, hf_token):
    root_url = hf_hub_url(hf_private_dataset_repo_txt_data, "")
<<<<<<< HEAD
    download_config = DownloadConfig(use_auth_token=hf_token)
    assert xisfile(root_url + "data/text_data.txt", download_config=download_config) is True
    assert xisfile(root_url + "qwertyuiop", download_config=download_config) is False
=======
    assert xisfile(root_url + "data/text_data.txt", token=hf_token) is True
    assert xisfile(root_url + "qwertyuiop", token=hf_token) is False
>>>>>>> 819bb434


@pytest.mark.parametrize(
    "input_path, size",
    [
        ("tmp_path/file.txt", 100),
        ("mock://", 0),
        ("mock://top_level/second_level/date=2019-10-01/a.parquet", 100),
    ],
)
def test_xgetsize(input_path, size, tmp_path, mock_fsspec):
    if input_path.startswith("tmp_path"):
        input_path = input_path.replace("/", os.sep).replace("tmp_path", str(tmp_path))
        (tmp_path / "file.txt").touch()
        (tmp_path / "file.txt").write_bytes(b"x" * 100)
    assert xgetsize(input_path) == size


@pytest.mark.integration
def test_xgetsize_private(hf_private_dataset_repo_txt_data, hf_token):
    root_url = hf_hub_url(hf_private_dataset_repo_txt_data, "")
<<<<<<< HEAD
    download_config = DownloadConfig(use_auth_token=hf_token)
    assert xgetsize(root_url + "data/text_data.txt", download_config=download_config) == 39
    with pytest.raises(FileNotFoundError):
        xgetsize(root_url + "qwertyuiop", download_config=download_config)
=======
    assert xgetsize(root_url + "data/text_data.txt", token=hf_token) == 39
    with pytest.raises(FileNotFoundError):
        xgetsize(root_url + "qwertyuiop", token=hf_token)
>>>>>>> 819bb434


@pytest.mark.parametrize(
    "input_path, expected_paths",
    [
        ("tmp_path/*.txt", ["file1.txt", "file2.txt"]),
        ("mock://*", ["mock://glob_test", "mock://misc", "mock://top_level"]),
        ("mock://top_*", ["mock://top_level"]),
        (
            "mock://top_level/second_level/date=2019-10-0[1-4]",
            [
                "mock://top_level/second_level/date=2019-10-01",
                "mock://top_level/second_level/date=2019-10-02",
                "mock://top_level/second_level/date=2019-10-04",
            ],
        ),
        (
            "mock://top_level/second_level/date=2019-10-0[1-4]/*",
            [
                "mock://top_level/second_level/date=2019-10-01/a.parquet",
                "mock://top_level/second_level/date=2019-10-01/b.parquet",
                "mock://top_level/second_level/date=2019-10-02/a.parquet",
                "mock://top_level/second_level/date=2019-10-04/a.parquet",
            ],
        ),
    ],
)
def test_xglob(input_path, expected_paths, tmp_path, mock_fsspec):
    if input_path.startswith("tmp_path"):
        input_path = input_path.replace("/", os.sep).replace("tmp_path", str(tmp_path))
        expected_paths = [str(tmp_path / file) for file in expected_paths]
        for file in ["file1.txt", "file2.txt", "README.md"]:
            (tmp_path / file).touch()
    output_paths = sorted(xglob(input_path))
    assert output_paths == expected_paths


@pytest.mark.integration
def test_xglob_private(hf_private_dataset_repo_zipped_txt_data, hf_token):
    root_url = hf_hub_url(hf_private_dataset_repo_zipped_txt_data, "data.zip")
<<<<<<< HEAD
    download_config = DownloadConfig(use_auth_token=hf_token)
    assert len(xglob("zip://**::" + root_url, download_config=download_config)) == 3
    assert len(xglob("zip://qwertyuiop/*::" + root_url, download_config=download_config)) == 0
=======
    assert len(xglob("zip://**::" + root_url, token=hf_token)) == 3
    assert len(xglob("zip://qwertyuiop/*::" + root_url, token=hf_token)) == 0
>>>>>>> 819bb434


@pytest.mark.parametrize(
    "input_path, expected_outputs",
    [
        ("tmp_path", [("", [], ["file1.txt", "file2.txt", "README.md"])]),
        (
            "mock://top_level/second_level",
            [
                ("mock://top_level/second_level", ["date=2019-10-01", "date=2019-10-02", "date=2019-10-04"], []),
                ("mock://top_level/second_level/date=2019-10-01", [], ["a.parquet", "b.parquet"]),
                ("mock://top_level/second_level/date=2019-10-02", [], ["a.parquet"]),
                ("mock://top_level/second_level/date=2019-10-04", [], ["a.parquet"]),
            ],
        ),
    ],
)
def test_xwalk(input_path, expected_outputs, tmp_path, mock_fsspec):
    if input_path.startswith("tmp_path"):
        input_path = input_path.replace("/", os.sep).replace("tmp_path", str(tmp_path))
        expected_outputs = sorted(
            [
                (str(tmp_path / dirpath).rstrip("/"), sorted(dirnames), sorted(filenames))
                for dirpath, dirnames, filenames in expected_outputs
            ]
        )
        for file in ["file1.txt", "file2.txt", "README.md"]:
            (tmp_path / file).touch()
    outputs = sorted(xwalk(input_path))
    outputs = [(dirpath, sorted(dirnames), sorted(filenames)) for dirpath, dirnames, filenames in outputs]
    assert outputs == expected_outputs


@pytest.mark.integration
def test_xwalk_private(hf_private_dataset_repo_zipped_txt_data, hf_token):
    root_url = hf_hub_url(hf_private_dataset_repo_zipped_txt_data, "data.zip")
<<<<<<< HEAD
    download_config = DownloadConfig(use_auth_token=hf_token)
    assert len(list(xwalk("zip://::" + root_url, download_config=download_config))) == 2
    assert len(list(xwalk("zip://main_dir::" + root_url, download_config=download_config))) == 1
    assert len(list(xwalk("zip://qwertyuiop::" + root_url, download_config=download_config))) == 0
=======
    assert len(list(xwalk("zip://::" + root_url, token=hf_token))) == 2
    assert len(list(xwalk("zip://main_dir::" + root_url, token=hf_token))) == 1
    assert len(list(xwalk("zip://qwertyuiop::" + root_url, token=hf_token))) == 0
>>>>>>> 819bb434


@pytest.mark.parametrize(
    "input_path, start_path, expected_path",
    [
        ("dir1/dir2/file.txt".replace("/", os.path.sep), "dir1", "dir2/file.txt".replace("/", os.path.sep)),
        ("dir1/dir2/file.txt".replace("/", os.path.sep), "dir1/dir2".replace("/", os.path.sep), "file.txt"),
        ("zip://file.txt::https://host.com/archive.zip", "zip://::https://host.com/archive.zip", "file.txt"),
        (
            "zip://folder/file.txt::https://host.com/archive.zip",
            "zip://::https://host.com/archive.zip",
            "folder/file.txt",
        ),
        (
            "zip://folder/file.txt::https://host.com/archive.zip",
            "zip://folder::https://host.com/archive.zip",
            "file.txt",
        ),
    ],
)
def test_xrelpath(input_path, start_path, expected_path):
    output_path = xrelpath(input_path, start=start_path)
    assert output_path == expected_path


class TestxPath:
    @pytest.mark.parametrize(
        "input_path",
        [
            "https://host.com/archive.zip",
            "zip://file.txt::https://host.com/archive.zip",
            "zip://dir/file.txt::https://host.com/archive.zip",
            "file.txt",
            str(Path().resolve() / "file.txt"),
        ],
    )
    def test_xpath_str(self, input_path):
        assert str(xPath(input_path)) == input_path

    @pytest.mark.parametrize(
        "input_path, expected_path",
        [
            ("https://host.com/archive.zip", "https://host.com/archive.zip"),
            ("zip://file.txt::https://host.com/archive.zip", "zip://file.txt::https://host.com/archive.zip"),
            ("zip://dir/file.txt::https://host.com/archive.zip", "zip://dir/file.txt::https://host.com/archive.zip"),
            ("file.txt", "file.txt"),
            (str(Path().resolve() / "file.txt"), (Path().resolve() / "file.txt").as_posix()),
        ],
    )
    def test_xpath_as_posix(self, input_path, expected_path):
        assert xPath(input_path).as_posix() == expected_path

    @pytest.mark.parametrize(
        "input_path, exists",
        [
            ("tmp_path/file.txt", True),
            ("tmp_path/file_that_doesnt_exist.txt", False),
            ("mock://top_level/second_level/date=2019-10-01/a.parquet", True),
            ("mock://top_level/second_level/date=2019-10-01/file_that_doesnt_exist.parquet", False),
        ],
    )
    def test_xpath_exists(self, input_path, exists, tmp_path, mock_fsspec):
        if input_path.startswith("tmp_path"):
            input_path = input_path.replace("/", os.sep).replace("tmp_path", str(tmp_path))
            (tmp_path / "file.txt").touch()
        assert xexists(input_path) is exists

    @pytest.mark.parametrize(
        "input_path, pattern, expected_paths",
        [
            ("tmp_path", "*.txt", ["file1.txt", "file2.txt"]),
            ("mock://", "*", ["mock://glob_test", "mock://misc", "mock://top_level"]),
            ("mock://", "top_*", ["mock://top_level"]),
            (
                "mock://top_level/second_level",
                "date=2019-10-0[1-4]",
                [
                    "mock://top_level/second_level/date=2019-10-01",
                    "mock://top_level/second_level/date=2019-10-02",
                    "mock://top_level/second_level/date=2019-10-04",
                ],
            ),
            (
                "mock://top_level/second_level",
                "date=2019-10-0[1-4]/*",
                [
                    "mock://top_level/second_level/date=2019-10-01/a.parquet",
                    "mock://top_level/second_level/date=2019-10-01/b.parquet",
                    "mock://top_level/second_level/date=2019-10-02/a.parquet",
                    "mock://top_level/second_level/date=2019-10-04/a.parquet",
                ],
            ),
        ],
    )
    def test_xpath_glob(self, input_path, pattern, expected_paths, tmp_path, mock_fsspec):
        if input_path == "tmp_path":
            input_path = tmp_path
            expected_paths = [tmp_path / file for file in expected_paths]
            for file in ["file1.txt", "file2.txt", "README.md"]:
                (tmp_path / file).touch()
        else:
            expected_paths = [Path(file) for file in expected_paths]
        output_paths = sorted(xPath(input_path).glob(pattern))
        assert output_paths == expected_paths

    @pytest.mark.parametrize(
        "input_path, pattern, expected_paths",
        [
            ("tmp_path", "*.txt", ["file1.txt", "file2.txt"]),
            (
                "mock://",
                "date=2019-10-0[1-4]",
                [
                    "mock://top_level/second_level/date=2019-10-01",
                    "mock://top_level/second_level/date=2019-10-02",
                    "mock://top_level/second_level/date=2019-10-04",
                ],
            ),
            (
                "mock://top_level",
                "date=2019-10-0[1-4]",
                [
                    "mock://top_level/second_level/date=2019-10-01",
                    "mock://top_level/second_level/date=2019-10-02",
                    "mock://top_level/second_level/date=2019-10-04",
                ],
            ),
            (
                "mock://",
                "date=2019-10-0[1-4]/*",
                [
                    "mock://top_level/second_level/date=2019-10-01/a.parquet",
                    "mock://top_level/second_level/date=2019-10-01/b.parquet",
                    "mock://top_level/second_level/date=2019-10-02/a.parquet",
                    "mock://top_level/second_level/date=2019-10-04/a.parquet",
                ],
            ),
            (
                "mock://top_level",
                "date=2019-10-0[1-4]/*",
                [
                    "mock://top_level/second_level/date=2019-10-01/a.parquet",
                    "mock://top_level/second_level/date=2019-10-01/b.parquet",
                    "mock://top_level/second_level/date=2019-10-02/a.parquet",
                    "mock://top_level/second_level/date=2019-10-04/a.parquet",
                ],
            ),
        ],
    )
    def test_xpath_rglob(self, input_path, pattern, expected_paths, tmp_path, mock_fsspec):
        if input_path == "tmp_path":
            input_path = tmp_path
            dir_path = tmp_path / "dir"
            dir_path.mkdir()
            expected_paths = [dir_path / file for file in expected_paths]
            for file in ["file1.txt", "file2.txt", "README.md"]:
                (dir_path / file).touch()
        else:
            expected_paths = [Path(file) for file in expected_paths]
        output_paths = sorted(xPath(input_path).rglob(pattern))
        assert output_paths == expected_paths

    @pytest.mark.parametrize(
        "input_path, expected_path",
        [
            ("https://host.com/archive.zip", "https://host.com"),
            ("zip://file.txt::https://host.com/archive.zip", "zip://::https://host.com/archive.zip"),
            ("zip://dir/file.txt::https://host.com/archive.zip", "zip://dir::https://host.com/archive.zip"),
            ("file.txt", ""),
            (str(Path().resolve() / "file.txt"), str(Path().resolve())),
        ],
    )
    def test_xpath_parent(self, input_path, expected_path):
        assert xPath(input_path).parent == xPath(expected_path)

    @pytest.mark.parametrize(
        "input_path, expected",
        [
            ("https://host.com/archive.zip", "archive.zip"),
            ("zip://file.txt::https://host.com/archive.zip", "file.txt"),
            ("zip://dir/file.txt::https://host.com/archive.zip", "file.txt"),
            ("file.txt", "file.txt"),
            (str(Path().resolve() / "file.txt"), "file.txt"),
        ],
    )
    def test_xpath_name(self, input_path, expected):
        assert xPath(input_path).name == expected

    @pytest.mark.parametrize(
        "input_path, expected",
        [
            ("https://host.com/archive.zip", "archive"),
            ("zip://file.txt::https://host.com/archive.zip", "file"),
            ("zip://dir/file.txt::https://host.com/archive.zip", "file"),
            ("file.txt", "file"),
            (str(Path().resolve() / "file.txt"), "file"),
        ],
    )
    def test_xpath_stem(self, input_path, expected):
        assert xPath(input_path).stem == expected

    @pytest.mark.parametrize(
        "input_path, expected",
        [
            ("https://host.com/archive.zip", ".zip"),
            ("zip://file.txt::https://host.com/archive.zip", ".txt"),
            ("zip://dir/file.txt::https://host.com/archive.zip", ".txt"),
            ("file.txt", ".txt"),
            (str(Path().resolve() / "file.txt"), ".txt"),
        ],
    )
    def test_xpath_suffix(self, input_path, expected):
        assert xPath(input_path).suffix == expected

    @pytest.mark.parametrize(
        "input_path, suffix, expected",
        [
            ("https://host.com/archive.zip", ".ann", "https://host.com/archive.ann"),
            ("zip://file.txt::https://host.com/archive.zip", ".ann", "zip://file.ann::https://host.com/archive.zip"),
            (
                "zip://dir/file.txt::https://host.com/archive.zip",
                ".ann",
                "zip://dir/file.ann::https://host.com/archive.zip",
            ),
            ("file.txt", ".ann", "file.ann"),
            (str(Path().resolve() / "file.txt"), ".ann", str(Path().resolve() / "file.ann")),
        ],
    )
    def test_xpath_with_suffix(self, input_path, suffix, expected):
        assert xPath(input_path).with_suffix(suffix) == xPath(expected)


@pytest.mark.parametrize("urlpath", [r"C:\\foo\bar.txt", "/foo/bar.txt", "https://f.oo/bar.txt"])
def test_streaming_dl_manager_download_dummy_path(urlpath):
    dl_manager = StreamingDownloadManager()
    assert dl_manager.download(urlpath) == urlpath


def test_streaming_dl_manager_download(text_path):
    dl_manager = StreamingDownloadManager()
    out = dl_manager.download(text_path)
    assert out == text_path
    with xopen(out, encoding="utf-8") as f, open(text_path, encoding="utf-8") as expected_file:
        assert f.read() == expected_file.read()


@pytest.mark.parametrize("urlpath", [r"C:\\foo\bar.txt", "/foo/bar.txt", "https://f.oo/bar.txt"])
def test_streaming_dl_manager_download_and_extract_no_extraction(urlpath):
    dl_manager = StreamingDownloadManager()
    assert dl_manager.download_and_extract(urlpath) == urlpath


def test_streaming_dl_manager_extract(text_gz_path, text_path):
    dl_manager = StreamingDownloadManager()
    output_path = dl_manager.extract(text_gz_path)
    path = os.path.basename(text_gz_path)
    path = path[: path.rindex(".")]
    assert output_path == f"gzip://{path}::{text_gz_path}"
    fsspec_open_file = xopen(output_path, encoding="utf-8")
    with fsspec_open_file as f, open(text_path, encoding="utf-8") as expected_file:
        assert f.read() == expected_file.read()


def test_streaming_dl_manager_download_and_extract_with_extraction(text_gz_path, text_path):
    dl_manager = StreamingDownloadManager()
    output_path = dl_manager.download_and_extract(text_gz_path)
    path = os.path.basename(text_gz_path)
    path = path[: path.rindex(".")]
    assert output_path == f"gzip://{path}::{text_gz_path}"
    fsspec_open_file = xopen(output_path, encoding="utf-8")
    with fsspec_open_file as f, open(text_path, encoding="utf-8") as expected_file:
        assert f.read() == expected_file.read()


@pytest.mark.parametrize(
    "input_path, filename, expected_path",
    [("https://domain.org/archive.zip", "filename.jsonl", "zip://filename.jsonl::https://domain.org/archive.zip")],
)
def test_streaming_dl_manager_download_and_extract_with_join(input_path, filename, expected_path):
    dl_manager = StreamingDownloadManager()
    extracted_path = dl_manager.download_and_extract(input_path)
    output_path = xjoin(extracted_path, filename)
    assert output_path == expected_path


@pytest.mark.parametrize("compression_fs_class", COMPRESSION_FILESYSTEMS)
def test_streaming_dl_manager_extract_all_supported_single_file_compression_types(
    compression_fs_class, gz_file, xz_file, zstd_file, bz2_file, lz4_file, text_file
):
    input_paths = {"gzip": gz_file, "xz": xz_file, "zstd": zstd_file, "bz2": bz2_file, "lz4": lz4_file}
    input_path = input_paths[compression_fs_class.protocol]
    if input_path is None:
        reason = f"for '{compression_fs_class.protocol}' compression protocol, "
        if compression_fs_class.protocol == "lz4":
            reason += require_lz4.kwargs["reason"]
        elif compression_fs_class.protocol == "zstd":
            reason += require_zstandard.kwargs["reason"]
        pytest.skip(reason)
    dl_manager = StreamingDownloadManager()
    output_path = dl_manager.extract(input_path)
    path = os.path.basename(input_path)
    path = path[: path.rindex(".")]
    assert output_path == f"{compression_fs_class.protocol}://{path}::{input_path}"
    fsspec_open_file = xopen(output_path, encoding="utf-8")
    with fsspec_open_file as f, open(text_file, encoding="utf-8") as expected_file:
        assert f.read() == expected_file.read()


@pytest.mark.parametrize(
    "urlpath, expected_protocol",
    [
        ("zip://train-00000.json.gz::https://foo.bar/data.zip", "gzip"),
        ("https://foo.bar/train.json.gz?dl=1", "gzip"),
        ("http://opus.nlpl.eu/download.php?f=Bianet/v1/moses/en-ku.txt.zip", "zip"),
        ("https://github.com/user/what-time-is-it/blob/master/gutenberg_time_phrases.zip?raw=true", "zip"),
        ("https://github.com/user/repo/blob/master/data/morph_train.tsv?raw=true", None),
        ("https://repo.org/bitstream/handle/20.500.12185/346/annotated_corpus.zip?sequence=3&isAllowed=y", "zip"),
        ("https://zenodo.org/record/2787612/files/SICK.zip?download=1", "zip"),
    ],
)
def test_streaming_dl_manager_get_extraction_protocol(urlpath, expected_protocol):
    assert _get_extraction_protocol(urlpath) == expected_protocol


@pytest.mark.parametrize(
    "urlpath, expected_protocol",
    [
        (TEST_GG_DRIVE_GZIPPED_URL, "gzip"),
        (TEST_GG_DRIVE_ZIPPED_URL, "zip"),
    ],
)
@slow  # otherwise it spams Google Drive and the CI gets banned
def test_streaming_dl_manager_get_extraction_protocol_gg_drive(urlpath, expected_protocol):
    assert _get_extraction_protocol(urlpath) == expected_protocol


@pytest.mark.parametrize(
    "urlpath",
    [
        "zip://train-00000.tar.gz::https://foo.bar/data.zip",
        "https://foo.bar/train.tar.gz",
        "https://foo.bar/train.tgz",
        "https://foo.bar/train.tar",
    ],
)
def test_streaming_dl_manager_extract_throws(urlpath):
    with pytest.raises(NotImplementedError):
        _ = StreamingDownloadManager().extract(urlpath)


@slow  # otherwise it spams Google Drive and the CI gets banned
@pytest.mark.integration
def test_streaming_gg_drive():
    with xopen(TEST_GG_DRIVE_URL) as f:
        assert f.read() == TEST_GG_DRIVE_CONTENT


@slow  # otherwise it spams Google Drive and the CI gets banned
@pytest.mark.integration
def test_streaming_gg_drive_no_extract():
    urlpath = StreamingDownloadManager().download_and_extract(TEST_GG_DRIVE_URL)
    with xopen(urlpath) as f:
        assert f.read() == TEST_GG_DRIVE_CONTENT


@slow  # otherwise it spams Google Drive and the CI gets banned
@pytest.mark.integration
def test_streaming_gg_drive_gzipped():
    urlpath = StreamingDownloadManager().download_and_extract(TEST_GG_DRIVE_GZIPPED_URL)
    with xopen(urlpath) as f:
        assert f.read() == TEST_GG_DRIVE_CONTENT


@slow  # otherwise it spams Google Drive and the CI gets banned
@pytest.mark.integration
def test_streaming_gg_drive_zipped():
    urlpath = StreamingDownloadManager().download_and_extract(TEST_GG_DRIVE_ZIPPED_URL)
    all_files = list(xglob(xjoin(urlpath, "*")))
    assert len(all_files) == 1
    assert xbasename(all_files[0]) == TEST_GG_DRIVE_FILENAME
    with xopen(all_files[0]) as f:
        assert f.read() == TEST_GG_DRIVE_CONTENT


def _test_jsonl(path, file):
    assert path.endswith(".jsonl")
    for num_items, line in enumerate(file, start=1):
        item = json.loads(line.decode("utf-8"))
        assert item.keys() == {"col_1", "col_2", "col_3"}
    assert num_items == 4


@pytest.mark.parametrize("archive_jsonl", ["tar_jsonl_path", "zip_jsonl_path"])
def test_iter_archive_path(archive_jsonl, request):
    archive_jsonl_path = request.getfixturevalue(archive_jsonl)
    dl_manager = StreamingDownloadManager()
    archive_iterable = dl_manager.iter_archive(archive_jsonl_path)
    num_jsonl = 0
    for num_jsonl, (path, file) in enumerate(archive_iterable, start=1):
        _test_jsonl(path, file)
    assert num_jsonl == 2
    # do it twice to make sure it's reset correctly
    num_jsonl = 0
    for num_jsonl, (path, file) in enumerate(archive_iterable, start=1):
        _test_jsonl(path, file)
    assert num_jsonl == 2


@pytest.mark.parametrize("archive_nested_jsonl", ["tar_nested_jsonl_path", "zip_nested_jsonl_path"])
def test_iter_archive_file(archive_nested_jsonl, request):
    archive_nested_jsonl_path = request.getfixturevalue(archive_nested_jsonl)
    dl_manager = StreamingDownloadManager()
    files_iterable = dl_manager.iter_archive(archive_nested_jsonl_path)
    num_tar, num_jsonl = 0, 0
    for num_tar, (path, file) in enumerate(files_iterable, start=1):
        for num_jsonl, (subpath, subfile) in enumerate(dl_manager.iter_archive(file), start=1):
            _test_jsonl(subpath, subfile)
    assert num_tar == 1
    assert num_jsonl == 2
    # do it twice to make sure it's reset correctly
    num_tar, num_jsonl = 0, 0
    for num_tar, (path, file) in enumerate(files_iterable, start=1):
        for num_jsonl, (subpath, subfile) in enumerate(dl_manager.iter_archive(file), start=1):
            _test_jsonl(subpath, subfile)
    assert num_tar == 1
    assert num_jsonl == 2


def test_iter_files(data_dir_with_hidden_files):
    dl_manager = StreamingDownloadManager()
    for num_file, file in enumerate(dl_manager.iter_files(data_dir_with_hidden_files), start=1):
        assert os.path.basename(file) == ("test.txt" if num_file == 1 else "train.txt")
    assert num_file == 2


def test_xnumpy_load(tmp_path):
    import numpy as np

    expected_x = np.arange(10)
    npy_path = tmp_path / "data-x.npy"
    np.save(npy_path, expected_x)
    x = xnumpy_load(npy_path)
    assert np.array_equal(x, expected_x)

    npz_path = tmp_path / "data.npz"
    np.savez(npz_path, x=expected_x)
    with xnumpy_load(npz_path) as f:
        x = f["x"]
    assert np.array_equal(x, expected_x)<|MERGE_RESOLUTION|>--- conflicted
+++ resolved
@@ -237,14 +237,9 @@
 @pytest.mark.integration
 def test_xexists_private(hf_private_dataset_repo_txt_data, hf_token):
     root_url = hf_hub_url(hf_private_dataset_repo_txt_data, "")
-<<<<<<< HEAD
     download_config = DownloadConfig(use_auth_token=hf_token)
     assert xexists(root_url + "data/text_data.txt", download_config=download_config)
     assert not xexists(root_url + "file_that_doesnt_exist.txt", download_config=download_config)
-=======
-    assert xexists(root_url + "data/text_data.txt", token=hf_token)
-    assert not xexists(root_url + "file_that_doesnt_exist.txt", token=hf_token)
->>>>>>> 819bb434
 
 
 @pytest.mark.parametrize(
@@ -327,7 +322,6 @@
 @pytest.mark.integration
 def test_xlistdir_private(hf_private_dataset_repo_zipped_txt_data, hf_token):
     root_url = hf_hub_url(hf_private_dataset_repo_zipped_txt_data, "data.zip")
-<<<<<<< HEAD
     download_config = DownloadConfig(use_auth_token=hf_token)
     assert len(xlistdir("zip://::" + root_url, download_config=download_config)) == 1
     assert len(xlistdir("zip://main_dir::" + root_url, download_config=download_config)) == 2
@@ -335,14 +329,6 @@
         xlistdir("zip://qwertyuiop::" + root_url, download_config=download_config)
     with pytest.raises(NotImplementedError):
         xlistdir(root_url, download_config=download_config)
-=======
-    assert len(xlistdir("zip://::" + root_url, token=hf_token)) == 1
-    assert len(xlistdir("zip://main_dir::" + root_url, token=hf_token)) == 2
-    with pytest.raises(FileNotFoundError):
-        xlistdir("zip://qwertyuiop::" + root_url, token=hf_token)
-    with pytest.raises(NotImplementedError):
-        xlistdir(root_url, token=hf_token)
->>>>>>> 819bb434
 
 
 @pytest.mark.parametrize(
@@ -365,20 +351,13 @@
 @pytest.mark.integration
 def test_xisdir_private(hf_private_dataset_repo_zipped_txt_data, hf_token):
     root_url = hf_hub_url(hf_private_dataset_repo_zipped_txt_data, "data.zip")
-<<<<<<< HEAD
+
     download_config = DownloadConfig(use_auth_token=hf_token)
     assert xisdir("zip://::" + root_url, download_config=download_config) is True
     assert xisdir("zip://main_dir::" + root_url, download_config=download_config) is True
     assert xisdir("zip://qwertyuiop::" + root_url, download_config=download_config) is False
     with pytest.raises(NotImplementedError):
         xisdir(root_url, download_config=download_config)
-=======
-    assert xisdir("zip://::" + root_url, token=hf_token) is True
-    assert xisdir("zip://main_dir::" + root_url, token=hf_token) is True
-    assert xisdir("zip://qwertyuiop::" + root_url, token=hf_token) is False
-    with pytest.raises(NotImplementedError):
-        xisdir(root_url, token=hf_token)
->>>>>>> 819bb434
 
 
 @pytest.mark.parametrize(
@@ -400,14 +379,9 @@
 @pytest.mark.integration
 def test_xisfile_private(hf_private_dataset_repo_txt_data, hf_token):
     root_url = hf_hub_url(hf_private_dataset_repo_txt_data, "")
-<<<<<<< HEAD
     download_config = DownloadConfig(use_auth_token=hf_token)
     assert xisfile(root_url + "data/text_data.txt", download_config=download_config) is True
     assert xisfile(root_url + "qwertyuiop", download_config=download_config) is False
-=======
-    assert xisfile(root_url + "data/text_data.txt", token=hf_token) is True
-    assert xisfile(root_url + "qwertyuiop", token=hf_token) is False
->>>>>>> 819bb434
 
 
 @pytest.mark.parametrize(
@@ -429,16 +403,10 @@
 @pytest.mark.integration
 def test_xgetsize_private(hf_private_dataset_repo_txt_data, hf_token):
     root_url = hf_hub_url(hf_private_dataset_repo_txt_data, "")
-<<<<<<< HEAD
     download_config = DownloadConfig(use_auth_token=hf_token)
     assert xgetsize(root_url + "data/text_data.txt", download_config=download_config) == 39
     with pytest.raises(FileNotFoundError):
         xgetsize(root_url + "qwertyuiop", download_config=download_config)
-=======
-    assert xgetsize(root_url + "data/text_data.txt", token=hf_token) == 39
-    with pytest.raises(FileNotFoundError):
-        xgetsize(root_url + "qwertyuiop", token=hf_token)
->>>>>>> 819bb434
 
 
 @pytest.mark.parametrize(
@@ -479,14 +447,9 @@
 @pytest.mark.integration
 def test_xglob_private(hf_private_dataset_repo_zipped_txt_data, hf_token):
     root_url = hf_hub_url(hf_private_dataset_repo_zipped_txt_data, "data.zip")
-<<<<<<< HEAD
     download_config = DownloadConfig(use_auth_token=hf_token)
     assert len(xglob("zip://**::" + root_url, download_config=download_config)) == 3
     assert len(xglob("zip://qwertyuiop/*::" + root_url, download_config=download_config)) == 0
-=======
-    assert len(xglob("zip://**::" + root_url, token=hf_token)) == 3
-    assert len(xglob("zip://qwertyuiop/*::" + root_url, token=hf_token)) == 0
->>>>>>> 819bb434
 
 
 @pytest.mark.parametrize(
@@ -523,16 +486,10 @@
 @pytest.mark.integration
 def test_xwalk_private(hf_private_dataset_repo_zipped_txt_data, hf_token):
     root_url = hf_hub_url(hf_private_dataset_repo_zipped_txt_data, "data.zip")
-<<<<<<< HEAD
     download_config = DownloadConfig(use_auth_token=hf_token)
     assert len(list(xwalk("zip://::" + root_url, download_config=download_config))) == 2
     assert len(list(xwalk("zip://main_dir::" + root_url, download_config=download_config))) == 1
     assert len(list(xwalk("zip://qwertyuiop::" + root_url, download_config=download_config))) == 0
-=======
-    assert len(list(xwalk("zip://::" + root_url, token=hf_token))) == 2
-    assert len(list(xwalk("zip://main_dir::" + root_url, token=hf_token))) == 1
-    assert len(list(xwalk("zip://qwertyuiop::" + root_url, token=hf_token))) == 0
->>>>>>> 819bb434
 
 
 @pytest.mark.parametrize(
