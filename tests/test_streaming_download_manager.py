import os
<<<<<<< HEAD
import re
=======
>>>>>>> 486e7ba5
from pathlib import Path

import pytest

from datasets.filesystems import COMPRESSION_FILESYSTEMS
from datasets.utils.streaming_download_manager import (
    StreamingDownloadManager,
    _as_posix,
    _get_extraction_protocol,
    xjoin,
    xopen,
    xpathjoin,
    xpathopen,
)

from .utils import require_lz4, require_zstandard


TEST_URL = "https://huggingface.co/datasets/lhoestq/test/raw/main/some_text.txt"
TEST_URL_CONTENT = "foo\nbar\nfoobar"


def _readd_double_slash_removed_by_path(path_as_posix: str) -> str:
    """Path(...) on an url path like zip://file.txt::http://host.com/data.zip
    converts the :// to :/
    This function readds the ://

    It handles cases like:

    - https://host.com/data.zip
    - C://data.zip
    - zip://file.txt::https://host.com/data.zip
    - zip://file.txt::/Users/username/data.zip
    - zip://file.txt::C://data.zip

    Args:
        path_as_posix (str): output of Path(...).as_posix()

    Returns:
        str: the url path with :// instead of :/
    """
    return re.sub("([A-z]:/)([A-z:])", r"\g<1>/\g<2>", path_as_posix)


@pytest.mark.parametrize(
    "input_path, expected_path",
    [("zip:/test.txt::/Users/username/bar.zip", "zip://test.txt::/Users/username/bar.zip")],
)
def test_as_posix(input_path, expected_path):
    assert _as_posix(Path(input_path)) == expected_path


@pytest.mark.parametrize(
    "input_path, paths_to_join, expected_path",
    [
        (str(Path(__file__).resolve().parent), (Path(__file__).name,), str(Path(__file__).resolve())),
        ("https://host.com/archive.zip", ("file.txt",), "https://host.com/archive.zip/file.txt"),
        (
            "zip://::https://host.com/archive.zip",
            ("file.txt",),
            "zip://file.txt::https://host.com/archive.zip",
        ),
        (
            "zip://folder::https://host.com/archive.zip",
            ("file.txt",),
            "zip://folder/file.txt::https://host.com/archive.zip",
        ),
        (
            ".",
            ("file.txt",),
            "file.txt",
        ),
        (
            Path().resolve().as_posix(),
            ("file.txt",),
            (Path().resolve() / "file.txt").as_posix(),
        ),
    ],
)
def test_xjoin(input_path, paths_to_join, expected_path):
    output_path = xjoin(input_path, *paths_to_join)
<<<<<<< HEAD
    output_path = _readd_double_slash_removed_by_path(Path(output_path).as_posix())
    assert output_path == _readd_double_slash_removed_by_path(Path(expected_path).as_posix())


@pytest.mark.parametrize(
    "input_path, expected_path",
    [
        (str(Path(__file__).resolve()), str(Path(__file__).resolve().parent)),
        ("https://host.com/archive.zip", "https://host.com"),
        (
            "zip://file.txt::https://host.com/archive.zip",
            "zip://::https://host.com/archive.zip",
        ),
        (
            "zip://folder/file.txt::https://host.com/archive.zip",
            "zip://folder::https://host.com/archive.zip",
        ),
    ],
)
def test_xdirname(input_path, expected_path):
    from datasets.utils.streaming_download_manager import xdirname

    output_path = xdirname(input_path)
    output_path = _readd_double_slash_removed_by_path(Path(output_path).as_posix())
    assert output_path == _readd_double_slash_removed_by_path(Path(expected_path).as_posix())
=======
    assert output_path == expected_path
    output_path = xpathjoin(Path(input_path), *paths_to_join)
    assert output_path == Path(expected_path)
>>>>>>> 486e7ba5


def test_xopen_local(text_path):
    with xopen(text_path, encoding="utf-8") as f, open(text_path, encoding="utf-8") as expected_file:
        assert list(f) == list(expected_file)
    with xpathopen(Path(text_path), encoding="utf-8") as f, open(text_path, encoding="utf-8") as expected_file:
        assert list(f) == list(expected_file)


def test_xopen_remote():
    with xopen(TEST_URL, encoding="utf-8") as f:
        assert list(f) == TEST_URL_CONTENT.splitlines(keepends=True)
    with xpathopen(Path(TEST_URL), encoding="utf-8") as f:
        assert list(f) == TEST_URL_CONTENT.splitlines(keepends=True)


@pytest.mark.parametrize("urlpath", [r"C:\\foo\bar.txt", "/foo/bar.txt", "https://f.oo/bar.txt"])
def test_streaming_dl_manager_download_dummy_path(urlpath):
    dl_manager = StreamingDownloadManager()
    assert dl_manager.download(urlpath) == urlpath


def test_streaming_dl_manager_download(text_path):
    dl_manager = StreamingDownloadManager()
    out = dl_manager.download(text_path)
    assert out == text_path
    with xopen(out, encoding="utf-8") as f, open(text_path, encoding="utf-8") as expected_file:
        assert f.read() == expected_file.read()


@pytest.mark.parametrize("urlpath", [r"C:\\foo\bar.txt", "/foo/bar.txt", "https://f.oo/bar.txt"])
def test_streaming_dl_manager_download_and_extract_no_extraction(urlpath):
    dl_manager = StreamingDownloadManager()
    assert dl_manager.download_and_extract(urlpath) == urlpath


def test_streaming_dl_manager_extract(text_gz_path, text_path):
    dl_manager = StreamingDownloadManager()
    output_path = dl_manager.extract(text_gz_path)
    path = os.path.basename(text_gz_path)
    path = path[: path.rindex(".")]
    assert output_path == f"gzip://{path}::{text_gz_path}"
    fsspec_open_file = xopen(output_path, encoding="utf-8")
    with fsspec_open_file as f, open(text_path, encoding="utf-8") as expected_file:
        assert f.read() == expected_file.read()


def test_streaming_dl_manager_download_and_extract_with_extraction(text_gz_path, text_path):
    dl_manager = StreamingDownloadManager()
    output_path = dl_manager.download_and_extract(text_gz_path)
    path = os.path.basename(text_gz_path)
    path = path[: path.rindex(".")]
    assert output_path == f"gzip://{path}::{text_gz_path}"
    fsspec_open_file = xopen(output_path, encoding="utf-8")
    with fsspec_open_file as f, open(text_path, encoding="utf-8") as expected_file:
        assert f.read() == expected_file.read()


@pytest.mark.parametrize(
    "input_path, filename, expected_path",
    [("https://domain.org/archive.zip", "filename.jsonl", "zip://filename.jsonl::https://domain.org/archive.zip")],
)
def test_streaming_dl_manager_download_and_extract_with_join(input_path, filename, expected_path):
    dl_manager = StreamingDownloadManager()
    extracted_path = dl_manager.download_and_extract(input_path)
    output_path = xjoin(extracted_path, filename)
    assert output_path == expected_path


@require_zstandard
@require_lz4
@pytest.mark.parametrize("compression_fs_class", COMPRESSION_FILESYSTEMS)
def test_streaming_dl_manager_extract_all_supported_single_file_compression_types(
    compression_fs_class, gz_file, xz_file, zstd_file, bz2_file, lz4_file, text_file
):
    input_paths = {"gzip": gz_file, "xz": xz_file, "zstd": zstd_file, "bz2": bz2_file, "lz4": lz4_file}
    input_path = str(input_paths[compression_fs_class.protocol])
    dl_manager = StreamingDownloadManager()
    output_path = dl_manager.extract(input_path)
    path = os.path.basename(input_path)
    path = path[: path.rindex(".")]
    assert output_path == f"{compression_fs_class.protocol}://{path}::{input_path}"
    fsspec_open_file = xopen(output_path, encoding="utf-8")
    with fsspec_open_file as f, open(text_file, encoding="utf-8") as expected_file:
        assert f.read() == expected_file.read()


@pytest.mark.parametrize(
    "urlpath, expected_protocol",
    [
        ("zip://train-00000.json.gz::https://foo.bar/data.zip", "gzip"),
        ("https://foo.bar/train.json.gz?dl=1", "gzip"),
        ("http://opus.nlpl.eu/download.php?f=Bianet/v1/moses/en-ku.txt.zip", "zip"),
    ],
)
def test_streaming_dl_manager_get_extraction_protocol(urlpath, expected_protocol):
    assert _get_extraction_protocol(urlpath) == expected_protocol


@pytest.mark.parametrize(
    "urlpath",
    [
        "zip://train-00000.tar.gz::https://foo.bar/data.zip",
        "https://foo.bar/train.tar.gz",
        "https://foo.bar/train.tar",
    ],
)
@pytest.mark.xfail(raises=NotImplementedError)
def test_streaming_dl_manager_get_extraction_protocol_throws(urlpath):
    _get_extraction_protocol(urlpath)<|MERGE_RESOLUTION|>--- conflicted
+++ resolved
@@ -1,8 +1,5 @@
 import os
-<<<<<<< HEAD
 import re
-=======
->>>>>>> 486e7ba5
 from pathlib import Path
 
 import pytest
@@ -84,9 +81,10 @@
 )
 def test_xjoin(input_path, paths_to_join, expected_path):
     output_path = xjoin(input_path, *paths_to_join)
-<<<<<<< HEAD
     output_path = _readd_double_slash_removed_by_path(Path(output_path).as_posix())
     assert output_path == _readd_double_slash_removed_by_path(Path(expected_path).as_posix())
+    output_path = xpathjoin(Path(input_path), *paths_to_join)
+    assert output_path == Path(expected_path)
 
 
 @pytest.mark.parametrize(
@@ -110,11 +108,6 @@
     output_path = xdirname(input_path)
     output_path = _readd_double_slash_removed_by_path(Path(output_path).as_posix())
     assert output_path == _readd_double_slash_removed_by_path(Path(expected_path).as_posix())
-=======
-    assert output_path == expected_path
-    output_path = xpathjoin(Path(input_path), *paths_to_join)
-    assert output_path == Path(expected_path)
->>>>>>> 486e7ba5
 
 
 def test_xopen_local(text_path):
