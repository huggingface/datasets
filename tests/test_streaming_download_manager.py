import os
import re
from pathlib import Path
from unittest.mock import patch

import pytest
from fsspec.spec import AbstractBufferedFile, AbstractFileSystem

import datasets
from datasets.filesystems import COMPRESSION_FILESYSTEMS
from datasets.utils.streaming_download_manager import (
    StreamingDownloadManager,
    _as_posix,
    _get_extraction_protocol,
    xjoin,
    xopen,
    xpathglob,
    xpathjoin,
    xpathopen,
    xpathstem,
    xpathsuffix,
)

from .utils import require_lz4, require_zstandard


TEST_URL = "https://huggingface.co/datasets/lhoestq/test/raw/main/some_text.txt"
TEST_URL_CONTENT = "foo\nbar\nfoobar"


class DummyTestFS(AbstractFileSystem):
    protocol = "mock"
    _file_class = AbstractBufferedFile
    _fs_contents = (
        {"name": "top_level", "type": "directory"},
        {"name": "top_level/second_level", "type": "directory"},
        {"name": "top_level/second_level/date=2019-10-01", "type": "directory"},
        {
            "name": "top_level/second_level/date=2019-10-01/a.parquet",
            "type": "file",
            "size": 100,
        },
        {
            "name": "top_level/second_level/date=2019-10-01/b.parquet",
            "type": "file",
            "size": 100,
        },
        {"name": "top_level/second_level/date=2019-10-02", "type": "directory"},
        {
            "name": "top_level/second_level/date=2019-10-02/a.parquet",
            "type": "file",
            "size": 100,
        },
        {"name": "top_level/second_level/date=2019-10-04", "type": "directory"},
        {
            "name": "top_level/second_level/date=2019-10-04/a.parquet",
            "type": "file",
            "size": 100,
        },
        {"name": "misc", "type": "directory"},
        {"name": "misc/foo.txt", "type": "file", "size": 100},
        {"name": "glob_test", "type": "directory", "size": 0},
        {"name": "glob_test/hat", "type": "directory", "size": 0},
        {"name": "glob_test/hat/^foo.txt", "type": "file", "size": 100},
        {"name": "glob_test/dollar", "type": "directory", "size": 0},
        {"name": "glob_test/dollar/$foo.txt", "type": "file", "size": 100},
        {"name": "glob_test/lbrace", "type": "directory", "size": 0},
        {"name": "glob_test/lbrace/{foo.txt", "type": "file", "size": 100},
        {"name": "glob_test/rbrace", "type": "directory", "size": 0},
        {"name": "glob_test/rbrace/}foo.txt", "type": "file", "size": 100},
    )

    def __getitem__(self, name):
        for item in self._fs_contents:
            if item["name"] == name:
                return item
        raise IndexError("{name} not found!".format(name=name))

    def ls(self, path, detail=True, refresh=True, **kwargs):
        if kwargs.pop("strip_proto", True):
            path = self._strip_protocol(path)

        files = not refresh and self._ls_from_cache(path)
        if not files:
            files = [file for file in self._fs_contents if path == self._parent(file["name"])]
            files.sort(key=lambda file: file["name"])
            self.dircache[path.rstrip("/")] = files

        if detail:
            return files
        return [file["name"] for file in files]

    @classmethod
    def get_test_paths(cls, start_with=""):
        """Helper to return directory and file paths with no details"""
        all = [file["name"] for file in cls._fs_contents if file["name"].startswith(start_with)]
        return all

    def _open(
        self,
        path,
        mode="rb",
        block_size=None,
        autocommit=True,
        cache_options=None,
        **kwargs,
    ):
        return self._file_class(
            self,
            path,
            mode,
            block_size,
            autocommit,
            cache_options=cache_options,
            **kwargs,
        )


def _readd_double_slash_removed_by_path(path_as_posix: str) -> str:
    """Path(...) on an url path like zip://file.txt::http://host.com/data.zip
    converts the :// to :/
    This function readds the ://

    It handles cases like:

    - https://host.com/data.zip
    - C://data.zip
    - zip://file.txt::https://host.com/data.zip
    - zip://file.txt::/Users/username/data.zip
    - zip://file.txt::C://data.zip

    Args:
        path_as_posix (str): output of Path(...).as_posix()

    Returns:
        str: the url path with :// instead of :/
    """
    return re.sub("([A-z]:/)([A-z:])", r"\g<1>/\g<2>", path_as_posix)


@pytest.mark.parametrize(
    "input_path, expected_path",
    [("zip:/test.txt::/Users/username/bar.zip", "zip://test.txt::/Users/username/bar.zip")],
)
def test_as_posix(input_path, expected_path):
    assert _as_posix(Path(input_path)) == expected_path


@pytest.mark.parametrize(
    "input_path, paths_to_join, expected_path",
    [
        (str(Path(__file__).resolve().parent), (Path(__file__).name,), str(Path(__file__).resolve())),
        ("https://host.com/archive.zip", ("file.txt",), "https://host.com/archive.zip/file.txt"),
        (
            "zip://::https://host.com/archive.zip",
            ("file.txt",),
            "zip://file.txt::https://host.com/archive.zip",
        ),
        (
            "zip://folder::https://host.com/archive.zip",
            ("file.txt",),
            "zip://folder/file.txt::https://host.com/archive.zip",
        ),
        (
            ".",
            ("file.txt",),
            "file.txt",
        ),
        (
            Path().resolve().as_posix(),
            ("file.txt",),
            (Path().resolve() / "file.txt").as_posix(),
        ),
    ],
)
def test_xjoin(input_path, paths_to_join, expected_path):
    output_path = xjoin(input_path, *paths_to_join)
    output_path = _readd_double_slash_removed_by_path(Path(output_path).as_posix())
    assert output_path == _readd_double_slash_removed_by_path(Path(expected_path).as_posix())
    output_path = xpathjoin(Path(input_path), *paths_to_join)
    assert output_path == Path(expected_path)


@pytest.mark.parametrize(
    "input_path, expected_path",
    [
        (str(Path(__file__).resolve()), str(Path(__file__).resolve().parent)),
        ("https://host.com/archive.zip", "https://host.com"),
        (
            "zip://file.txt::https://host.com/archive.zip",
            "zip://::https://host.com/archive.zip",
        ),
        (
            "zip://folder/file.txt::https://host.com/archive.zip",
            "zip://folder::https://host.com/archive.zip",
        ),
    ],
)
def test_xdirname(input_path, expected_path):
    from datasets.utils.streaming_download_manager import xdirname

    output_path = xdirname(input_path)
    output_path = _readd_double_slash_removed_by_path(Path(output_path).as_posix())
    assert output_path == _readd_double_slash_removed_by_path(Path(expected_path).as_posix())


def test_xopen_local(text_path):
    with xopen(text_path, encoding="utf-8") as f, open(text_path, encoding="utf-8") as expected_file:
        assert list(f) == list(expected_file)
    with xpathopen(Path(text_path), encoding="utf-8") as f, open(text_path, encoding="utf-8") as expected_file:
        assert list(f) == list(expected_file)


def test_xopen_remote():
    with xopen(TEST_URL, encoding="utf-8") as f:
        assert list(f) == TEST_URL_CONTENT.splitlines(keepends=True)
    with xpathopen(Path(TEST_URL), encoding="utf-8") as f:
        assert list(f) == TEST_URL_CONTENT.splitlines(keepends=True)


@pytest.mark.parametrize(
<<<<<<< HEAD
    "input_path, pattern, expected_paths",
    [
        ("tmp_path", "*.txt", ["file1.txt", "file2.txt"]),
        (
            "mock://top_level/second_level",
            "date=2019-10-0[1-4]",
            [
                "mock:/top_level/second_level/date=2019-10-01",
                "mock:/top_level/second_level/date=2019-10-02",
                "mock:/top_level/second_level/date=2019-10-04",
            ],
        ),
        (
            "mock://top_level/second_level",
            "date=2019-10-0[1-4]/*",
            [
                "mock:/top_level/second_level/date=2019-10-01/a.parquet",
                "mock:/top_level/second_level/date=2019-10-01/b.parquet",
                "mock:/top_level/second_level/date=2019-10-02/a.parquet",
                "mock:/top_level/second_level/date=2019-10-04/a.parquet",
            ],
        ),
    ],
)
def test_xpathglob(input_path, pattern, expected_paths, tmp_path):
    if input_path == "tmp_path":
        input_path = tmp_path
        expected_paths = [tmp_path / file for file in expected_paths]
        for file in ["file1.txt", "file2.txt", "README.md"]:
            (tmp_path / file).touch()
        output_path = sorted(xpathglob(input_path, pattern))
    else:
        dummy_registry = datasets.utils.streaming_download_manager.fsspec.registry.target.copy()
        dummy_registry["mock"] = DummyTestFS
        expected_paths = [Path(file) for file in expected_paths]
        with patch.dict(datasets.utils.streaming_download_manager.fsspec.registry.target, dummy_registry):
            output_path = sorted(xpathglob(Path(input_path), pattern))
    assert output_path == expected_paths
=======
    "input_path, expected",
    [
        ("zip://file.txt::https://host.com/archive.zip", "file"),
        ("file.txt", "file"),
        ((Path().resolve() / "file.txt").as_posix(), "file"),
    ],
)
def test_xpathstem(input_path, expected):
    assert xpathstem(Path(input_path)) == expected


@pytest.mark.parametrize(
    "input_path, expected",
    [
        ("zip://file.txt::https://host.com/archive.zip", ".txt"),
        ("file.txt", ".txt"),
        ((Path().resolve() / "file.txt").as_posix(), ".txt"),
    ],
)
def test_xpathsuffix(input_path, expected):
    assert xpathsuffix(Path(input_path)) == expected
>>>>>>> 227be912


@pytest.mark.parametrize("urlpath", [r"C:\\foo\bar.txt", "/foo/bar.txt", "https://f.oo/bar.txt"])
def test_streaming_dl_manager_download_dummy_path(urlpath):
    dl_manager = StreamingDownloadManager()
    assert dl_manager.download(urlpath) == urlpath


def test_streaming_dl_manager_download(text_path):
    dl_manager = StreamingDownloadManager()
    out = dl_manager.download(text_path)
    assert out == text_path
    with xopen(out, encoding="utf-8") as f, open(text_path, encoding="utf-8") as expected_file:
        assert f.read() == expected_file.read()


@pytest.mark.parametrize("urlpath", [r"C:\\foo\bar.txt", "/foo/bar.txt", "https://f.oo/bar.txt"])
def test_streaming_dl_manager_download_and_extract_no_extraction(urlpath):
    dl_manager = StreamingDownloadManager()
    assert dl_manager.download_and_extract(urlpath) == urlpath


def test_streaming_dl_manager_extract(text_gz_path, text_path):
    dl_manager = StreamingDownloadManager()
    output_path = dl_manager.extract(text_gz_path)
    path = os.path.basename(text_gz_path)
    path = path[: path.rindex(".")]
    assert output_path == f"gzip://{path}::{text_gz_path}"
    fsspec_open_file = xopen(output_path, encoding="utf-8")
    with fsspec_open_file as f, open(text_path, encoding="utf-8") as expected_file:
        assert f.read() == expected_file.read()


def test_streaming_dl_manager_download_and_extract_with_extraction(text_gz_path, text_path):
    dl_manager = StreamingDownloadManager()
    output_path = dl_manager.download_and_extract(text_gz_path)
    path = os.path.basename(text_gz_path)
    path = path[: path.rindex(".")]
    assert output_path == f"gzip://{path}::{text_gz_path}"
    fsspec_open_file = xopen(output_path, encoding="utf-8")
    with fsspec_open_file as f, open(text_path, encoding="utf-8") as expected_file:
        assert f.read() == expected_file.read()


@pytest.mark.parametrize(
    "input_path, filename, expected_path",
    [("https://domain.org/archive.zip", "filename.jsonl", "zip://filename.jsonl::https://domain.org/archive.zip")],
)
def test_streaming_dl_manager_download_and_extract_with_join(input_path, filename, expected_path):
    dl_manager = StreamingDownloadManager()
    extracted_path = dl_manager.download_and_extract(input_path)
    output_path = xjoin(extracted_path, filename)
    assert output_path == expected_path


@require_zstandard
@require_lz4
@pytest.mark.parametrize("compression_fs_class", COMPRESSION_FILESYSTEMS)
def test_streaming_dl_manager_extract_all_supported_single_file_compression_types(
    compression_fs_class, gz_file, xz_file, zstd_file, bz2_file, lz4_file, text_file
):
    input_paths = {"gzip": gz_file, "xz": xz_file, "zstd": zstd_file, "bz2": bz2_file, "lz4": lz4_file}
    input_path = str(input_paths[compression_fs_class.protocol])
    dl_manager = StreamingDownloadManager()
    output_path = dl_manager.extract(input_path)
    path = os.path.basename(input_path)
    path = path[: path.rindex(".")]
    assert output_path == f"{compression_fs_class.protocol}://{path}::{input_path}"
    fsspec_open_file = xopen(output_path, encoding="utf-8")
    with fsspec_open_file as f, open(text_file, encoding="utf-8") as expected_file:
        assert f.read() == expected_file.read()


@pytest.mark.parametrize(
    "urlpath, expected_protocol",
    [
        ("zip://train-00000.json.gz::https://foo.bar/data.zip", "gzip"),
        ("https://foo.bar/train.json.gz?dl=1", "gzip"),
        ("http://opus.nlpl.eu/download.php?f=Bianet/v1/moses/en-ku.txt.zip", "zip"),
    ],
)
def test_streaming_dl_manager_get_extraction_protocol(urlpath, expected_protocol):
    assert _get_extraction_protocol(urlpath) == expected_protocol


@pytest.mark.parametrize(
    "urlpath",
    [
        "zip://train-00000.tar.gz::https://foo.bar/data.zip",
        "https://foo.bar/train.tar.gz",
        "https://foo.bar/train.tar",
    ],
)
@pytest.mark.xfail(raises=NotImplementedError)
def test_streaming_dl_manager_get_extraction_protocol_throws(urlpath):
    _get_extraction_protocol(urlpath)<|MERGE_RESOLUTION|>--- conflicted
+++ resolved
@@ -219,7 +219,6 @@
 
 
 @pytest.mark.parametrize(
-<<<<<<< HEAD
     "input_path, pattern, expected_paths",
     [
         ("tmp_path", "*.txt", ["file1.txt", "file2.txt"]),
@@ -258,7 +257,9 @@
         with patch.dict(datasets.utils.streaming_download_manager.fsspec.registry.target, dummy_registry):
             output_path = sorted(xpathglob(Path(input_path), pattern))
     assert output_path == expected_paths
-=======
+
+
+@pytest.mark.parametrize(
     "input_path, expected",
     [
         ("zip://file.txt::https://host.com/archive.zip", "file"),
@@ -280,7 +281,6 @@
 )
 def test_xpathsuffix(input_path, expected):
     assert xpathsuffix(Path(input_path)) == expected
->>>>>>> 227be912
 
 
 @pytest.mark.parametrize("urlpath", [r"C:\\foo\bar.txt", "/foo/bar.txt", "https://f.oo/bar.txt"])
