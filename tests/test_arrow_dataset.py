--- conflicted
+++ resolved
@@ -9,10 +9,7 @@
 from functools import partial
 from pathlib import Path
 from unittest import TestCase
-<<<<<<< HEAD
-=======
 from unittest.mock import MagicMock, patch
->>>>>>> f1179199
 
 import numpy as np
 import numpy.testing as npt
@@ -1255,15 +1252,6 @@
             self._caplog.clear()
             with self._caplog.at_level(WARNING):
                 with self._create_dummy_dataset(in_memory, tmp_dir) as dset:
-<<<<<<< HEAD
-                    with dset.map(lambda x: {"foo": "bar"}, num_proc=2) as dset_test1:
-                        dset_test1_data_files = list(dset_test1.cache_files)
-                    with dset.map(lambda x: {"foo": "bar"}, num_proc=2) as dset_test2:
-                        self.assertEqual(dset_test1_data_files, dset_test2.cache_files)
-                        self.assertTrue(
-                            (len(re.findall("Loading cached processed dataset", self._caplog.text)) == 2) ^ in_memory
-                        )
-=======
                     with patch(
                         "datasets.arrow_dataset.Pool",
                         new_callable=PickableMagicMock,
@@ -1279,7 +1267,6 @@
                                 ^ in_memory
                             )
                         self.assertEqual(mock_pool.call_count, 2 if in_memory else 1)
->>>>>>> f1179199
 
         with tempfile.TemporaryDirectory() as tmp_dir:
             self._caplog.clear()
