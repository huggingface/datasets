import copy
import json
import os
import pickle
import tempfile
from functools import partial
from unittest import TestCase

import numpy as np
import pandas as pd
import pyarrow as pa
import pytest
from absl.testing import parameterized

import datasets.arrow_dataset
from datasets import concatenate_datasets, load_from_disk, temp_seed
from datasets.arrow_dataset import Dataset, transmit_format, update_metadata_with_features
from datasets.dataset_dict import DatasetDict
from datasets.features import Array2D, Array3D, ClassLabel, Features, Sequence, Value
from datasets.info import DatasetInfo
from datasets.splits import NamedSplit
from datasets.table import ConcatenationTable, InMemoryTable, MemoryMappedTable
from datasets.utils.logging import WARNING

from .conftest import s3_test_bucket_name
from .utils import (
    assert_arrow_memory_doesnt_increase,
    assert_arrow_memory_increases,
    require_s3,
    require_tf,
    require_torch,
    require_transformers,
    set_current_working_directory_to_temp_dir,
)


class Unpicklable:
    def __getstate__(self):
        raise pickle.PicklingError()


def picklable_map_function(x):
    return {"id": int(x["filename"].split("_")[-1])}


def picklable_map_function_with_indices(x, i):
    return {"id": i}


def picklable_filter_function(x):
    return int(x["filename"].split("_")[-1]) < 10


IN_MEMORY_PARAMETERS = [
    {"testcase_name": name, "in_memory": im} for im, name in [(True, "in_memory"), (False, "on_disk")]
]


@parameterized.named_parameters(IN_MEMORY_PARAMETERS)
class BaseDatasetTest(TestCase):
    def setUp(self):
        # google colab doesn't allow to pickle loggers
        # so we want to make sure each tests passes without pickling the logger
        def reduce_ex(self):
            raise pickle.PicklingError()

        datasets.arrow_dataset.logger.__reduce_ex__ = reduce_ex

    @pytest.fixture(autouse=True)
    def inject_fixtures(self, caplog):
        self._caplog = caplog

    def _create_dummy_dataset(
        self, in_memory: bool, tmp_dir: str, multiple_columns=False, array_features=False
    ) -> Dataset:
        if multiple_columns:
            if array_features:
                data = {
                    "col_1": [[[True, False], [False, True]]] * 4,  # 2D
                    "col_2": [[[["a", "b"], ["c", "d"]], [["e", "f"], ["g", "h"]]]] * 4,  # 3D array
                    "col_3": [[3, 2, 1, 0]] * 4,  # Sequence
                }
                features = Features(
                    {
                        "col_1": Array2D(shape=(2, 2), dtype="bool"),
                        "col_2": Array3D(shape=(2, 2, 2), dtype="string"),
                        "col_3": Sequence(feature=Value("int64")),
                    }
                )
            else:
                data = {"col_1": [3, 2, 1, 0], "col_2": ["a", "b", "c", "d"], "col_3": [False, True, False, True]}
                features = None
            dset = Dataset.from_dict(data, features=features)
        else:
            dset = Dataset.from_dict({"filename": ["my_name-train" + "_" + str(x) for x in np.arange(30).tolist()]})
        if not in_memory:
            dset = self._to(in_memory, tmp_dir, dset)
        return dset

    def _to(self, in_memory, tmp_dir, *datasets):
        if in_memory:
            datasets = [dataset.map(keep_in_memory=True) for dataset in datasets]
        else:
            start = 0
            while os.path.isfile(os.path.join(tmp_dir, f"dataset{start}.arrow")):
                start += 1
            datasets = [
                dataset.map(cache_file_name=os.path.join(tmp_dir, f"dataset{start + i}.arrow"))
                for i, dataset in enumerate(datasets)
            ]
        return datasets if len(datasets) > 1 else datasets[0]

    def test_dummy_dataset(self, in_memory):
        with tempfile.TemporaryDirectory() as tmp_dir:

            with self._create_dummy_dataset(in_memory, tmp_dir) as dset:
                self.assertDictEqual(dset.features, Features({"filename": Value("string")}))
                self.assertEqual(dset[0]["filename"], "my_name-train_0")
                self.assertEqual(dset["filename"][0], "my_name-train_0")

            with self._create_dummy_dataset(in_memory, tmp_dir, multiple_columns=True) as dset:
                self.assertDictEqual(
                    dset.features,
                    Features({"col_1": Value("int64"), "col_2": Value("string"), "col_3": Value("bool")}),
                )
                self.assertEqual(dset[0]["col_1"], 3)
                self.assertEqual(dset["col_1"][0], 3)

        with tempfile.TemporaryDirectory() as tmp_dir:
            with self._create_dummy_dataset(in_memory, tmp_dir, multiple_columns=True, array_features=True) as dset:
                self.assertDictEqual(
                    dset.features,
                    Features(
                        {
                            "col_1": Array2D(shape=(2, 2), dtype="bool"),
                            "col_2": Array3D(shape=(2, 2, 2), dtype="string"),
                            "col_3": Sequence(feature=Value("int64")),
                        }
                    ),
                )
                self.assertEqual(dset[0]["col_2"], [[["a", "b"], ["c", "d"]], [["e", "f"], ["g", "h"]]])
                self.assertEqual(dset["col_2"][0], [[["a", "b"], ["c", "d"]], [["e", "f"], ["g", "h"]]])

    def test_dataset_getitem(self, in_memory):
        with tempfile.TemporaryDirectory() as tmp_dir:
            with self._create_dummy_dataset(in_memory, tmp_dir) as dset:
                self.assertEqual(dset[0]["filename"], "my_name-train_0")
                self.assertEqual(dset["filename"][0], "my_name-train_0")

                self.assertEqual(dset[-1]["filename"], "my_name-train_29")
                self.assertEqual(dset["filename"][-1], "my_name-train_29")

                self.assertListEqual(dset[:2]["filename"], ["my_name-train_0", "my_name-train_1"])
                self.assertListEqual(dset["filename"][:2], ["my_name-train_0", "my_name-train_1"])

                self.assertEqual(dset[:-1]["filename"][-1], "my_name-train_28")
                self.assertEqual(dset["filename"][:-1][-1], "my_name-train_28")

                self.assertListEqual(dset[[0, -1]]["filename"], ["my_name-train_0", "my_name-train_29"])
                self.assertListEqual(dset[np.array([0, -1])]["filename"], ["my_name-train_0", "my_name-train_29"])

    def test_dummy_dataset_deepcopy(self, in_memory):
        with tempfile.TemporaryDirectory() as tmp_dir:
            with self._create_dummy_dataset(in_memory, tmp_dir).select(range(10)) as dset:
                with assert_arrow_memory_doesnt_increase():
                    dset2 = copy.deepcopy(dset)
                # don't copy the underlying arrow data using memory
                self.assertEqual(len(dset2), 10)
                self.assertDictEqual(dset2.features, Features({"filename": Value("string")}))
                self.assertEqual(dset2[0]["filename"], "my_name-train_0")
                self.assertEqual(dset2["filename"][0], "my_name-train_0")
                del dset2

    def test_dummy_dataset_pickle(self, in_memory):
        with tempfile.TemporaryDirectory() as tmp_dir:
            tmp_file = os.path.join(tmp_dir, "dset.pt")

            with self._create_dummy_dataset(in_memory, tmp_dir).select(range(10)) as dset:
                with open(tmp_file, "wb") as f:
                    pickle.dump(dset, f)

            with open(tmp_file, "rb") as f:
                with pickle.load(f) as dset:
                    self.assertEqual(len(dset), 10)
                    self.assertDictEqual(dset.features, Features({"filename": Value("string")}))
                    self.assertEqual(dset[0]["filename"], "my_name-train_0")
                    self.assertEqual(dset["filename"][0], "my_name-train_0")

            with self._create_dummy_dataset(in_memory, tmp_dir).select(
                range(10), indices_cache_file_name=os.path.join(tmp_dir, "ind.arrow")
            ) as dset:
                if not in_memory:
                    dset._data.table = Unpicklable()
                dset._indices.table = Unpicklable()
                with open(tmp_file, "wb") as f:
                    pickle.dump(dset, f)

            with open(tmp_file, "rb") as f:
                with pickle.load(f) as dset:
                    self.assertEqual(len(dset), 10)
                    self.assertDictEqual(dset.features, Features({"filename": Value("string")}))
                    self.assertEqual(dset[0]["filename"], "my_name-train_0")
                    self.assertEqual(dset["filename"][0], "my_name-train_0")

    def test_dummy_dataset_serialize(self, in_memory):
        with tempfile.TemporaryDirectory() as tmp_dir:
            with set_current_working_directory_to_temp_dir():
                with self._create_dummy_dataset(in_memory, tmp_dir).select(range(10)) as dset:
                    dataset_path = "my_dataset"  # rel path
                    dset.save_to_disk(dataset_path)

                with Dataset.load_from_disk(dataset_path) as dset:
                    self.assertEqual(len(dset), 10)
                    self.assertDictEqual(dset.features, Features({"filename": Value("string")}))
                    self.assertEqual(dset[0]["filename"], "my_name-train_0")
                    self.assertEqual(dset["filename"][0], "my_name-train_0")

            with self._create_dummy_dataset(in_memory, tmp_dir).select(range(10)) as dset:
                dataset_path = os.path.join(tmp_dir, "my_dataset")  # abs path
                dset.save_to_disk(dataset_path)

            with Dataset.load_from_disk(dataset_path) as dset:
                self.assertEqual(len(dset), 10)
                self.assertDictEqual(dset.features, Features({"filename": Value("string")}))
                self.assertEqual(dset[0]["filename"], "my_name-train_0")
                self.assertEqual(dset["filename"][0], "my_name-train_0")

            with self._create_dummy_dataset(in_memory, tmp_dir).select(
                range(10), indices_cache_file_name=os.path.join(tmp_dir, "ind.arrow")
            ) as dset:
                with assert_arrow_memory_doesnt_increase():
                    dset.save_to_disk(dataset_path)

            with Dataset.load_from_disk(dataset_path) as dset:
                self.assertEqual(len(dset), 10)
                self.assertDictEqual(dset.features, Features({"filename": Value("string")}))
                self.assertEqual(dset[0]["filename"], "my_name-train_0")
                self.assertEqual(dset["filename"][0], "my_name-train_0")

    def test_dummy_dataset_load_from_disk(self, in_memory):
        with tempfile.TemporaryDirectory() as tmp_dir:

            with self._create_dummy_dataset(in_memory, tmp_dir).select(range(10)) as dset:
                dataset_path = os.path.join(tmp_dir, "my_dataset")
                dset.save_to_disk(dataset_path)

            with load_from_disk(dataset_path) as dset:
                self.assertEqual(len(dset), 10)
                self.assertDictEqual(dset.features, Features({"filename": Value("string")}))
                self.assertEqual(dset[0]["filename"], "my_name-train_0")
                self.assertEqual(dset["filename"][0], "my_name-train_0")

    def test_set_format_numpy_multiple_columns(self, in_memory):
        with tempfile.TemporaryDirectory() as tmp_dir:
            with self._create_dummy_dataset(in_memory, tmp_dir, multiple_columns=True) as dset:
                fingerprint = dset._fingerprint
                dset.set_format(type="numpy", columns=["col_1"])
                self.assertEqual(len(dset[0]), 1)
                self.assertIsInstance(dset[0]["col_1"], np.int64)
                self.assertEqual(dset[0]["col_1"].item(), 3)
                self.assertIsInstance(dset["col_1"], np.ndarray)
                self.assertListEqual(list(dset["col_1"].shape), [4])
                np.testing.assert_array_equal(dset["col_1"], np.array([3, 2, 1, 0]))
                self.assertNotEqual(dset._fingerprint, fingerprint)

                dset.reset_format()
                with dset.formatted_as(type="numpy", columns=["col_1"]):
                    self.assertEqual(len(dset[0]), 1)
                    self.assertIsInstance(dset[0]["col_1"], np.int64)
                    self.assertEqual(dset[0]["col_1"].item(), 3)
                    self.assertIsInstance(dset["col_1"], np.ndarray)
                    self.assertListEqual(list(dset["col_1"].shape), [4])
                    np.testing.assert_array_equal(dset["col_1"], np.array([3, 2, 1, 0]))

                self.assertEqual(dset.format["type"], None)
                self.assertEqual(dset.format["format_kwargs"], {})
                self.assertEqual(dset.format["columns"], dset.column_names)
                self.assertEqual(dset.format["output_all_columns"], False)

                dset.set_format(type="numpy", columns=["col_1"], output_all_columns=True)
                self.assertEqual(len(dset[0]), 3)
                self.assertIsInstance(dset[0]["col_2"], str)
                self.assertEqual(dset[0]["col_2"], "a")

                dset.set_format(type="numpy", columns=["col_1", "col_2"])
                self.assertEqual(len(dset[0]), 2)
                self.assertIsInstance(dset[0]["col_2"], np.str_)
                self.assertEqual(dset[0]["col_2"].item(), "a")

    @require_torch
    def test_set_format_torch(self, in_memory):
        import torch

        with tempfile.TemporaryDirectory() as tmp_dir:
            with self._create_dummy_dataset(in_memory, tmp_dir, multiple_columns=True) as dset:
                dset.set_format(type="torch", columns=["col_1"])
                self.assertEqual(len(dset[0]), 1)
                self.assertIsInstance(dset[0]["col_1"], torch.Tensor)
                self.assertIsInstance(dset["col_1"], torch.Tensor)
                self.assertListEqual(list(dset[0]["col_1"].shape), [])
                self.assertEqual(dset[0]["col_1"].item(), 3)

                dset.set_format(type="torch", columns=["col_1"], output_all_columns=True)
                self.assertEqual(len(dset[0]), 3)
                self.assertIsInstance(dset[0]["col_2"], str)
                self.assertEqual(dset[0]["col_2"], "a")

                dset.set_format(type="torch", columns=["col_1", "col_2"])
                with self.assertRaises(TypeError):
                    dset[0]

    @require_tf
    def test_set_format_tf(self, in_memory):
        import tensorflow as tf

        with tempfile.TemporaryDirectory() as tmp_dir:
            with self._create_dummy_dataset(in_memory, tmp_dir, multiple_columns=True) as dset:
                dset.set_format(type="tensorflow", columns=["col_1"])
                self.assertEqual(len(dset[0]), 1)
                self.assertIsInstance(dset[0]["col_1"], tf.Tensor)
                self.assertListEqual(list(dset[0]["col_1"].shape), [])
                self.assertEqual(dset[0]["col_1"].numpy().item(), 3)

                dset.set_format(type="tensorflow", columns=["col_1"], output_all_columns=True)
                self.assertEqual(len(dset[0]), 3)
                self.assertIsInstance(dset[0]["col_2"], str)
                self.assertEqual(dset[0]["col_2"], "a")

                dset.set_format(type="tensorflow", columns=["col_1", "col_2"])
                self.assertEqual(len(dset[0]), 2)
                self.assertEqual(dset[0]["col_2"].numpy().decode("utf-8"), "a")

    def test_set_format_pandas(self, in_memory):
        with tempfile.TemporaryDirectory() as tmp_dir:
            with self._create_dummy_dataset(in_memory, tmp_dir, multiple_columns=True) as dset:
                dset.set_format(type="pandas", columns=["col_1"])
                self.assertEqual(len(dset[0].columns), 1)
                self.assertIsInstance(dset[0], pd.DataFrame)
                self.assertListEqual(list(dset[0].shape), [1, 1])
                self.assertEqual(dset[0]["col_1"].item(), 3)

                dset.set_format(type="pandas", columns=["col_1", "col_2"])
                self.assertEqual(len(dset[0].columns), 2)
                self.assertEqual(dset[0]["col_2"].item(), "a")

    def test_set_transform(self, in_memory):
        def transform(batch):
            return {k: [str(i).upper() for i in v] for k, v in batch.items()}

        with tempfile.TemporaryDirectory() as tmp_dir:
            with self._create_dummy_dataset(in_memory, tmp_dir, multiple_columns=True) as dset:
                dset.set_transform(transform=transform, columns=["col_1"])
                self.assertEqual(dset.format["type"], "custom")
                self.assertEqual(len(dset[0].keys()), 1)
                self.assertEqual(dset[0]["col_1"], "3")
                self.assertEqual(dset[:2]["col_1"], ["3", "2"])
                self.assertEqual(dset["col_1"][:2], ["3", "2"])

                prev_format = dset.format
                dset.set_format(**dset.format)
                self.assertEqual(prev_format, dset.format)

                dset.set_transform(transform=transform, columns=["col_1", "col_2"])
                self.assertEqual(len(dset[0].keys()), 2)
                self.assertEqual(dset[0]["col_2"], "A")

    def test_transmit_format(self, in_memory):
        with tempfile.TemporaryDirectory() as tmp_dir:
            with self._create_dummy_dataset(in_memory, tmp_dir, multiple_columns=True) as dset:
                transform = datasets.arrow_dataset.transmit_format(lambda x: x)
                # make sure identity transform doesn't apply unnecessary format
                self.assertEqual(dset._fingerprint, transform(dset)._fingerprint)
                dset.set_format(**dset.format)
                self.assertEqual(dset._fingerprint, transform(dset)._fingerprint)
                # check lists comparisons
                dset.set_format(columns=["col_1"])
                self.assertEqual(dset._fingerprint, transform(dset)._fingerprint)
                dset.set_format(columns=["col_1", "col_2"])
                self.assertEqual(dset._fingerprint, transform(dset)._fingerprint)
                dset.set_format("numpy", columns=["col_1", "col_2"])
                self.assertEqual(dset._fingerprint, transform(dset)._fingerprint)

    def test_cast_in_place(self, in_memory):
        with tempfile.TemporaryDirectory() as tmp_dir:
            with self._create_dummy_dataset(in_memory, tmp_dir, multiple_columns=True) as dset:
                features = dset.features
                features["col_1"] = Value("float64")
                features = Features({k: features[k] for k in list(features)[::-1]})
                fingerprint = dset._fingerprint
                dset.cast_(features)
                self.assertEqual(dset.num_columns, 3)
                self.assertEqual(dset.features["col_1"], Value("float64"))
                self.assertIsInstance(dset[0]["col_1"], float)
                self.assertNotEqual(dset._fingerprint, fingerprint)

    def test_cast(self, in_memory):
        with tempfile.TemporaryDirectory() as tmp_dir:
            with self._create_dummy_dataset(in_memory, tmp_dir, multiple_columns=True) as dset:
                features = dset.features
                features["col_1"] = Value("float64")
                features = Features({k: features[k] for k in list(features)[::-1]})
                fingerprint = dset._fingerprint
                # TODO: with assert_arrow_memory_increases() if in_memory else assert_arrow_memory_doesnt_increase():
                with dset.cast(features) as casted_dset:
                    self.assertEqual(casted_dset.num_columns, 3)
                    self.assertEqual(casted_dset.features["col_1"], Value("float64"))
                    self.assertIsInstance(casted_dset[0]["col_1"], float)
                    self.assertNotEqual(casted_dset._fingerprint, fingerprint)
                    self.assertNotEqual(casted_dset, dset)

    def test_class_encode_column(self, in_memory):
        with tempfile.TemporaryDirectory() as tmp_dir:
            with self._create_dummy_dataset(in_memory, tmp_dir, multiple_columns=True) as dset:
                with self.assertRaises(ValueError):
                    dset.class_encode_column(column="does not exist")

                with dset.class_encode_column("col_1") as casted_dset:
                    self.assertIsInstance(casted_dset.features["col_1"], ClassLabel)
                    self.assertListEqual(casted_dset.features["col_1"].names, ["0", "1", "2", "3"])
                    self.assertListEqual(casted_dset["col_1"], [3, 2, 1, 0])
                    self.assertNotEqual(casted_dset._fingerprint, dset._fingerprint)
                    self.assertNotEqual(casted_dset, dset)

                with dset.class_encode_column("col_2") as casted_dset:
                    self.assertIsInstance(casted_dset.features["col_2"], ClassLabel)
                    self.assertListEqual(casted_dset.features["col_2"].names, ["a", "b", "c", "d"])
                    self.assertListEqual(casted_dset["col_2"], [0, 1, 2, 3])
                    self.assertNotEqual(casted_dset._fingerprint, dset._fingerprint)
                    self.assertNotEqual(casted_dset, dset)

                with dset.class_encode_column("col_3") as casted_dset:
                    self.assertIsInstance(casted_dset.features["col_3"], ClassLabel)
                    self.assertListEqual(casted_dset.features["col_3"].names, ["False", "True"])
                    self.assertListEqual(casted_dset["col_3"], [0, 1, 0, 1])
                    self.assertNotEqual(casted_dset._fingerprint, dset._fingerprint)
                    self.assertNotEqual(casted_dset, dset)

            # Test raises if feature is an array / sequence
            with self._create_dummy_dataset(in_memory, tmp_dir, multiple_columns=True, array_features=True) as dset:
                for column in dset.column_names:
                    with self.assertRaises(ValueError):
                        dset.class_encode_column(column)

    def test_remove_columns_in_place(self, in_memory):
        with tempfile.TemporaryDirectory() as tmp_dir:
            with self._create_dummy_dataset(in_memory, tmp_dir, multiple_columns=True) as dset:
                fingerprint = dset._fingerprint
                with assert_arrow_memory_doesnt_increase():
                    dset.remove_columns_(column_names="col_1")
                self.assertEqual(dset.num_columns, 2)
                self.assertListEqual(list(dset.column_names), ["col_2", "col_3"])

            with self._create_dummy_dataset(in_memory, tmp_dir, multiple_columns=True) as dset:
                dset.remove_columns_(column_names=["col_1", "col_2", "col_3"])
                self.assertEqual(dset.num_columns, 0)
                self.assertNotEqual(dset._fingerprint, fingerprint)

    def test_remove_columns(self, in_memory):
        with tempfile.TemporaryDirectory() as tmp_dir:
            with self._create_dummy_dataset(in_memory, tmp_dir, multiple_columns=True) as dset:
                fingerprint = dset._fingerprint
                with dset.remove_columns(column_names="col_1") as new_dset:
                    self.assertEqual(new_dset.num_columns, 2)
                    self.assertListEqual(list(new_dset.column_names), ["col_2", "col_3"])
                    self.assertNotEqual(new_dset._fingerprint, fingerprint)

            with self._create_dummy_dataset(in_memory, tmp_dir, multiple_columns=True) as dset:
                with dset.remove_columns(column_names=["col_1", "col_2", "col_3"]) as new_dset:
                    self.assertEqual(new_dset.num_columns, 0)
                    self.assertNotEqual(new_dset._fingerprint, fingerprint)

    def test_rename_column_in_place(self, in_memory):
        with tempfile.TemporaryDirectory() as tmp_dir:
            with self._create_dummy_dataset(in_memory, tmp_dir, multiple_columns=True) as dset:
                fingerprint = dset._fingerprint
                dset.rename_column_(original_column_name="col_1", new_column_name="new_name")
                self.assertEqual(dset.num_columns, 3)
                self.assertListEqual(list(dset.column_names), ["new_name", "col_2", "col_3"])
                self.assertNotEqual(dset._fingerprint, fingerprint)

    def test_rename_column(self, in_memory):
        with tempfile.TemporaryDirectory() as tmp_dir:
            with self._create_dummy_dataset(in_memory, tmp_dir, multiple_columns=True) as dset:
                fingerprint = dset._fingerprint
                with dset.rename_column(original_column_name="col_1", new_column_name="new_name") as new_dset:
                    self.assertEqual(new_dset.num_columns, 3)
                    self.assertListEqual(list(new_dset.column_names), ["new_name", "col_2", "col_3"])
                    self.assertListEqual(list(dset.column_names), ["col_1", "col_2", "col_3"])
                    self.assertNotEqual(new_dset._fingerprint, fingerprint)

    def test_concatenate(self, in_memory):
        data1, data2, data3 = {"id": [0, 1, 2]}, {"id": [3, 4, 5]}, {"id": [6, 7]}
        info1 = DatasetInfo(description="Dataset1")
        info2 = DatasetInfo(description="Dataset2")
        with tempfile.TemporaryDirectory() as tmp_dir:
            dset1, dset2, dset3 = (
                Dataset.from_dict(data1, info=info1),
                Dataset.from_dict(data2, info=info2),
                Dataset.from_dict(data3),
            )
            dset1, dset2, dset3 = self._to(in_memory, tmp_dir, dset1, dset2, dset3)

            with concatenate_datasets([dset1, dset2, dset3]) as dset_concat:
                self.assertEqual((len(dset1), len(dset2), len(dset3)), (3, 3, 2))
                self.assertEqual(len(dset_concat), len(dset1) + len(dset2) + len(dset3))
                self.assertListEqual(dset_concat["id"], [0, 1, 2, 3, 4, 5, 6, 7])
                self.assertEqual(len(dset_concat.cache_files), 0 if in_memory else 3)
                self.assertEqual(dset_concat.info.description, "Dataset1\n\nDataset2\n\n")
            del dset1, dset2, dset3

    def test_concatenate_formatted(self, in_memory):
        data1, data2, data3 = {"id": [0, 1, 2]}, {"id": [3, 4, 5]}, {"id": [6, 7]}
        info1 = DatasetInfo(description="Dataset1")
        info2 = DatasetInfo(description="Dataset2")
        with tempfile.TemporaryDirectory() as tmp_dir:
            dset1, dset2, dset3 = (
                Dataset.from_dict(data1, info=info1),
                Dataset.from_dict(data2, info=info2),
                Dataset.from_dict(data3),
            )
            dset1, dset2, dset3 = self._to(in_memory, tmp_dir, dset1, dset2, dset3)

            dset1.set_format("numpy")
            with concatenate_datasets([dset1, dset2, dset3]) as dset_concat:
                self.assertEqual(dset_concat.format["type"], None)
            dset2.set_format("numpy")
            dset3.set_format("numpy")
            with concatenate_datasets([dset1, dset2, dset3]) as dset_concat:
                self.assertEqual(dset_concat.format["type"], "numpy")
            del dset1, dset2, dset3

    def test_concatenate_with_indices(self, in_memory):
        data1, data2, data3 = {"id": [0, 1, 2] * 2}, {"id": [3, 4, 5] * 2}, {"id": [6, 7]}
        info1 = DatasetInfo(description="Dataset1")
        info2 = DatasetInfo(description="Dataset2")
        with tempfile.TemporaryDirectory() as tmp_dir:
            dset1, dset2, dset3 = (
                Dataset.from_dict(data1, info=info1),
                Dataset.from_dict(data2, info=info2),
                Dataset.from_dict(data3),
            )
            dset1, dset2, dset3 = self._to(in_memory, tmp_dir, dset1, dset2, dset3)
            dset1, dset2, dset3 = dset1.select([0, 1, 2]), dset2.select([0, 1, 2]), dset3

            with concatenate_datasets([dset1, dset2, dset3]) as dset_concat:
                self.assertEqual((len(dset1), len(dset2), len(dset3)), (3, 3, 2))
                self.assertEqual(len(dset_concat), len(dset1) + len(dset2) + len(dset3))
                self.assertListEqual(dset_concat["id"], [0, 1, 2, 3, 4, 5, 6, 7])
                # in_memory = False:
                # 3 cache files for the dset_concat._data table, and 1 for the dset_concat._indices_table
                # no cache file for the indices
                # in_memory = True:
                # no cache files since both dset_concat._data and dset_concat._indices are in memory
                self.assertEqual(len(dset_concat.cache_files), 0 if in_memory else 3)
                self.assertEqual(dset_concat.info.description, "Dataset1\n\nDataset2\n\n")
            del dset1, dset2, dset3

    def test_concatenate_with_indices_from_disk(self, in_memory):
        data1, data2, data3 = {"id": [0, 1, 2] * 2}, {"id": [3, 4, 5] * 2}, {"id": [6, 7]}
        info1 = DatasetInfo(description="Dataset1")
        info2 = DatasetInfo(description="Dataset2")
        with tempfile.TemporaryDirectory() as tmp_dir:
            dset1, dset2, dset3 = (
                Dataset.from_dict(data1, info=info1),
                Dataset.from_dict(data2, info=info2),
                Dataset.from_dict(data3),
            )
            dset1, dset2, dset3 = self._to(in_memory, tmp_dir, dset1, dset2, dset3)
            dset1, dset2, dset3 = (
                dset1.select([0, 1, 2], indices_cache_file_name=os.path.join(tmp_dir, "i1.arrow")),
                dset2.select([0, 1, 2], indices_cache_file_name=os.path.join(tmp_dir, "i2.arrow")),
                dset3.select([0, 1], indices_cache_file_name=os.path.join(tmp_dir, "i3.arrow")),
            )

            with concatenate_datasets([dset1, dset2, dset3]) as dset_concat:
                self.assertEqual((len(dset1), len(dset2), len(dset3)), (3, 3, 2))
                self.assertEqual(len(dset_concat), len(dset1) + len(dset2) + len(dset3))
                self.assertListEqual(dset_concat["id"], [0, 1, 2, 3, 4, 5, 6, 7])
                # in_memory = False:
                # 3 cache files for the dset_concat._data table, and 1 for the dset_concat._indices_table
                # There is only 1 for the indices tables (i1.arrow)
                # Indeed, the others are brought to memory since an offset is applied to them.
                # in_memory = True:
                # 1 cache file for i1.arrow since both dset_concat._data and dset_concat._indices are in memory
                self.assertEqual(len(dset_concat.cache_files), 1 if in_memory else 3 + 1)
                self.assertEqual(dset_concat.info.description, "Dataset1\n\nDataset2\n\n")
            del dset1, dset2, dset3

    def test_concatenate_pickle(self, in_memory):
        data1, data2, data3 = {"id": [0, 1, 2] * 2}, {"id": [3, 4, 5] * 2}, {"id": [6, 7], "foo": ["bar", "bar"]}
        info1 = DatasetInfo(description="Dataset1")
        info2 = DatasetInfo(description="Dataset2")
        with tempfile.TemporaryDirectory() as tmp_dir:
            dset1, dset2, dset3 = (
                Dataset.from_dict(data1, info=info1),
                Dataset.from_dict(data2, info=info2),
                Dataset.from_dict(data3),
            )
            # mix from in-memory and on-disk datasets
            dset1, dset2 = self._to(in_memory, tmp_dir, dset1, dset2)
            dset3 = self._to(not in_memory, tmp_dir, dset3)
            dset1, dset2, dset3 = (
                dset1.select(
                    [0, 1, 2],
                    keep_in_memory=in_memory,
                    indices_cache_file_name=os.path.join(tmp_dir, "i1.arrow") if not in_memory else None,
                ),
                dset2.select(
                    [0, 1, 2],
                    keep_in_memory=in_memory,
                    indices_cache_file_name=os.path.join(tmp_dir, "i2.arrow") if not in_memory else None,
                ),
                dset3.select(
                    [0, 1],
                    keep_in_memory=in_memory,
                    indices_cache_file_name=os.path.join(tmp_dir, "i3.arrow") if not in_memory else None,
                ),
            )

            dset3 = dset3.rename_column("foo", "new_foo")
            dset3.remove_columns_("new_foo")
            if in_memory:
                dset3._data.table = Unpicklable()
            else:
                dset1._data.table, dset2._data.table = Unpicklable(), Unpicklable()
            dset1, dset2, dset3 = [pickle.loads(pickle.dumps(d)) for d in (dset1, dset2, dset3)]
            with concatenate_datasets([dset1, dset2, dset3]) as dset_concat:
                if not in_memory:
                    dset_concat._data.table = Unpicklable()
                with pickle.loads(pickle.dumps(dset_concat)) as dset_concat:
                    self.assertEqual((len(dset1), len(dset2), len(dset3)), (3, 3, 2))
                    self.assertEqual(len(dset_concat), len(dset1) + len(dset2) + len(dset3))
                    self.assertListEqual(dset_concat["id"], [0, 1, 2, 3, 4, 5, 6, 7])
                    # in_memory = True: 1 cache file for dset3
                    # in_memory = False: 2 caches files for dset1 and dset2, and 1 cache file for i1.arrow
                    self.assertEqual(len(dset_concat.cache_files), 1 if in_memory else 2 + 1)
                    self.assertEqual(dset_concat.info.description, "Dataset1\n\nDataset2\n\n")
            del dset1, dset2, dset3

    def test_flatten(self, in_memory):
        with tempfile.TemporaryDirectory() as tmp_dir:
            with Dataset.from_dict(
                {"a": [{"b": {"c": ["text"]}}] * 10, "foo": [1] * 10},
                features=Features({"a": {"b": Sequence({"c": Value("string")})}, "foo": Value("int64")}),
            ) as dset:
                with self._to(in_memory, tmp_dir, dset) as dset:
                    fingerprint = dset._fingerprint
                    dset.flatten_()
                    self.assertListEqual(dset.column_names, ["a.b.c", "foo"])
                    self.assertListEqual(list(dset.features.keys()), ["a.b.c", "foo"])
                    self.assertDictEqual(
                        dset.features, Features({"a.b.c": Sequence(Value("string")), "foo": Value("int64")})
                    )
                    self.assertNotEqual(dset._fingerprint, fingerprint)

    def test_map(self, in_memory):
        # standard
        with tempfile.TemporaryDirectory() as tmp_dir:
            with self._create_dummy_dataset(in_memory, tmp_dir) as dset:
                self.assertDictEqual(dset.features, Features({"filename": Value("string")}))
                fingerprint = dset._fingerprint
                with dset.map(
                    lambda x: {"name": x["filename"][:-2], "id": int(x["filename"].split("_")[-1])}
                ) as dset_test:
                    self.assertEqual(len(dset_test), 30)
                    self.assertDictEqual(dset.features, Features({"filename": Value("string")}))
                    self.assertDictEqual(
                        dset_test.features,
                        Features({"filename": Value("string"), "name": Value("string"), "id": Value("int64")}),
                    )
                    self.assertListEqual(dset_test["id"], list(range(30)))
                    self.assertNotEqual(dset_test._fingerprint, fingerprint)

        # no transform
        with tempfile.TemporaryDirectory() as tmp_dir:
            with self._create_dummy_dataset(in_memory, tmp_dir) as dset:
                fingerprint = dset._fingerprint
                with dset.map(lambda x: None) as dset_test:
                    self.assertEqual(len(dset_test), 30)
                    self.assertEqual(dset_test._fingerprint, fingerprint)

        # with indices
        with tempfile.TemporaryDirectory() as tmp_dir:
            with self._create_dummy_dataset(in_memory, tmp_dir) as dset:
                with dset.map(
                    lambda x, i: {"name": x["filename"][:-2], "id": i}, with_indices=True
                ) as dset_test_with_indices:
                    self.assertEqual(len(dset_test_with_indices), 30)
                    self.assertDictEqual(dset.features, Features({"filename": Value("string")}))
                    self.assertDictEqual(
                        dset_test_with_indices.features,
                        Features({"filename": Value("string"), "name": Value("string"), "id": Value("int64")}),
                    )
                    self.assertListEqual(dset_test_with_indices["id"], list(range(30)))

        # interrupted
        with tempfile.TemporaryDirectory() as tmp_dir:
            with self._create_dummy_dataset(in_memory, tmp_dir) as dset:

                def func(x, i):
                    if i == 4:
                        raise KeyboardInterrupt()
                    return {"name": x["filename"][:-2], "id": i}

                tmp_file = os.path.join(tmp_dir, "test.arrow")
                self.assertRaises(
                    KeyboardInterrupt,
                    dset.map,
                    function=func,
                    with_indices=True,
                    cache_file_name=tmp_file,
                    writer_batch_size=2,
                )
                self.assertFalse(os.path.exists(tmp_file))
                with dset.map(
                    lambda x, i: {"name": x["filename"][:-2], "id": i},
                    with_indices=True,
                    cache_file_name=tmp_file,
                    writer_batch_size=2,
                ) as dset_test_with_indices:
                    self.assertTrue(os.path.exists(tmp_file))
                    self.assertEqual(len(dset_test_with_indices), 30)
                    self.assertDictEqual(dset.features, Features({"filename": Value("string")}))
                    self.assertDictEqual(
                        dset_test_with_indices.features,
                        Features({"filename": Value("string"), "name": Value("string"), "id": Value("int64")}),
                    )
                    self.assertListEqual(dset_test_with_indices["id"], list(range(30)))

        # formatted
        with tempfile.TemporaryDirectory() as tmp_dir:
            with self._create_dummy_dataset(in_memory, tmp_dir, multiple_columns=True) as dset:
                dset.set_format("numpy", columns=["col_1"])
                with dset.map(lambda x: {"col_1_plus_one": x["col_1"] + 1}) as dset_test:
                    self.assertEqual(len(dset_test), 4)
                    self.assertEqual(dset_test.format["type"], "numpy")
                    self.assertIsInstance(dset_test["col_1"], np.ndarray)
                    self.assertIsInstance(dset_test["col_1_plus_one"], np.ndarray)
                    self.assertListEqual(sorted(dset_test[0].keys()), ["col_1", "col_1_plus_one"])
                    self.assertListEqual(sorted(dset_test.column_names), ["col_1", "col_1_plus_one", "col_2", "col_3"])

    def test_map_multiprocessing(self, in_memory):
        with tempfile.TemporaryDirectory() as tmp_dir:  # standard
            with self._create_dummy_dataset(in_memory, tmp_dir) as dset:
                self.assertDictEqual(dset.features, Features({"filename": Value("string")}))
                fingerprint = dset._fingerprint
                with dset.map(picklable_map_function, num_proc=2) as dset_test:
                    self.assertEqual(len(dset_test), 30)
                    self.assertDictEqual(dset.features, Features({"filename": Value("string")}))
                    self.assertDictEqual(
                        dset_test.features,
                        Features({"filename": Value("string"), "id": Value("int64")}),
                    )
                    self.assertEqual(len(dset_test.cache_files), 0 if in_memory else 2)
                    self.assertListEqual(dset_test["id"], list(range(30)))
                    self.assertNotEqual(dset_test._fingerprint, fingerprint)

        with tempfile.TemporaryDirectory() as tmp_dir:  # with_indices
            with self._create_dummy_dataset(in_memory, tmp_dir) as dset:
                fingerprint = dset._fingerprint
                with dset.map(picklable_map_function_with_indices, num_proc=3, with_indices=True) as dset_test:
                    self.assertEqual(len(dset_test), 30)
                    self.assertDictEqual(dset.features, Features({"filename": Value("string")}))
                    self.assertDictEqual(
                        dset_test.features,
                        Features({"filename": Value("string"), "id": Value("int64")}),
                    )
                    self.assertEqual(len(dset_test.cache_files), 0 if in_memory else 3)
                    self.assertListEqual(dset_test["id"], list(range(30)))
                    self.assertNotEqual(dset_test._fingerprint, fingerprint)

        with tempfile.TemporaryDirectory() as tmp_dir:  # lambda (requires multiprocess from pathos)
            with self._create_dummy_dataset(in_memory, tmp_dir) as dset:
                fingerprint = dset._fingerprint
                with dset.map(lambda x: {"id": int(x["filename"].split("_")[-1])}, num_proc=2) as dset_test:
                    self.assertEqual(len(dset_test), 30)
                    self.assertDictEqual(dset.features, Features({"filename": Value("string")}))
                    self.assertDictEqual(
                        dset_test.features,
                        Features({"filename": Value("string"), "id": Value("int64")}),
                    )
                    self.assertEqual(len(dset_test.cache_files), 0 if in_memory else 2)
                    self.assertListEqual(dset_test["id"], list(range(30)))
                    self.assertNotEqual(dset_test._fingerprint, fingerprint)

    def test_new_features(self, in_memory):
        with tempfile.TemporaryDirectory() as tmp_dir:
            with self._create_dummy_dataset(in_memory, tmp_dir) as dset:
                features = Features({"filename": Value("string"), "label": ClassLabel(names=["positive", "negative"])})
                with dset.map(
                    lambda x, i: {"label": i % 2}, with_indices=True, features=features
                ) as dset_test_with_indices:
                    self.assertEqual(len(dset_test_with_indices), 30)
                    self.assertDictEqual(
                        dset_test_with_indices.features,
                        features,
                    )

    def test_map_batched(self, in_memory):
        def map_batched(example):
            return {"filename_new": [x + "_extension" for x in example["filename"]]}

        with tempfile.TemporaryDirectory() as tmp_dir:
            with self._create_dummy_dataset(in_memory, tmp_dir) as dset:
                with dset.map(map_batched, batched=True) as dset_test_batched:
                    self.assertEqual(len(dset_test_batched), 30)
                    self.assertDictEqual(dset.features, Features({"filename": Value("string")}))
                    self.assertDictEqual(
                        dset_test_batched.features,
                        Features({"filename": Value("string"), "filename_new": Value("string")}),
                    )

        with tempfile.TemporaryDirectory() as tmp_dir:
            with self._create_dummy_dataset(in_memory, tmp_dir) as dset:
                with dset.formatted_as("numpy", columns=["filename"]):
                    with dset.map(map_batched, batched=True) as dset_test_batched:
                        self.assertEqual(len(dset_test_batched), 30)
                        self.assertDictEqual(dset.features, Features({"filename": Value("string")}))
                        self.assertDictEqual(
                            dset_test_batched.features,
                            Features({"filename": Value("string"), "filename_new": Value("string")}),
                        )

        def map_batched_with_indices(example, idx):
            return {"filename_new": [x + "_extension_" + str(idx) for x in example["filename"]]}

        with tempfile.TemporaryDirectory() as tmp_dir:
            with self._create_dummy_dataset(in_memory, tmp_dir) as dset:
                with dset.map(
                    map_batched_with_indices, batched=True, with_indices=True
                ) as dset_test_with_indices_batched:
                    self.assertEqual(len(dset_test_with_indices_batched), 30)
                    self.assertDictEqual(dset.features, Features({"filename": Value("string")}))
                    self.assertDictEqual(
                        dset_test_with_indices_batched.features,
                        Features({"filename": Value("string"), "filename_new": Value("string")}),
                    )

    def test_map_nested(self, in_memory):
        with tempfile.TemporaryDirectory() as tmp_dir:
            with Dataset.from_dict({"field": ["a", "b"]}) as dset:
                with self._to(in_memory, tmp_dir, dset) as dset:
                    with dset.map(lambda example: {"otherfield": {"capital": example["field"].capitalize()}}) as dset:
                        with dset.map(lambda example: {"otherfield": {"append_x": example["field"] + "x"}}) as dset:
                            self.assertEqual(dset[0], {"field": "a", "otherfield": {"append_x": "ax"}})

    def test_map_caching(self, in_memory):
        with tempfile.TemporaryDirectory() as tmp_dir:
            self._caplog.clear()
            with self._caplog.at_level(WARNING):
                with self._create_dummy_dataset(in_memory, tmp_dir) as dset:
                    with dset.map(lambda x: {"foo": "bar"}) as dset_test1:
                        dset_test1_data_files = list(dset_test1.cache_files)
                    with dset.map(lambda x: {"foo": "bar"}) as dset_test2:
                        self.assertEqual(dset_test1_data_files, dset_test2.cache_files)
                        self.assertEqual(len(dset_test2.cache_files), 1 - int(in_memory))
                        self.assertTrue(("Loading cached processed dataset" in self._caplog.text) ^ in_memory)

        with tempfile.TemporaryDirectory() as tmp_dir:
            self._caplog.clear()
            with self._caplog.at_level(WARNING):
                with self._create_dummy_dataset(in_memory, tmp_dir) as dset:
                    with dset.map(lambda x: {"foo": "bar"}) as dset_test1:
                        dset_test1_data_files = list(dset_test1.cache_files)
                    with dset.map(lambda x: {"foo": "bar"}, load_from_cache_file=False) as dset_test2:
                        self.assertEqual(dset_test1_data_files, dset_test2.cache_files)
                        self.assertEqual(len(dset_test2.cache_files), 1 - int(in_memory))
                        self.assertNotIn("Loading cached processed dataset", self._caplog.text)

        if not in_memory:
            try:
                self._caplog.clear()
                with tempfile.TemporaryDirectory() as tmp_dir:
                    with self._caplog.at_level(WARNING):
                        with self._create_dummy_dataset(in_memory, tmp_dir) as dset:
                            datasets.set_caching_enabled(False)
                            with dset.map(lambda x: {"foo": "bar"}) as dset_test1:
                                with dset.map(lambda x: {"foo": "bar"}) as dset_test2:
                                    self.assertNotEqual(dset_test1.cache_files, dset_test2.cache_files)
                                    self.assertEqual(len(dset_test1.cache_files), 1)
                                    self.assertEqual(len(dset_test2.cache_files), 1)
                                    self.assertNotIn("Loading cached processed dataset", self._caplog.text)
                                    # make sure the arrow files are going to be removed
                                    self.assertIn("tmp", dset_test1.cache_files[0]["filename"])
                                    self.assertIn("tmp", dset_test2.cache_files[0]["filename"])
            finally:
                datasets.set_caching_enabled(True)

    @require_torch
    def test_map_torch(self, in_memory):
        import torch

        def func(example):
            return {"tensor": torch.tensor([1.0, 2, 3])}

        with tempfile.TemporaryDirectory() as tmp_dir:
            with self._create_dummy_dataset(in_memory, tmp_dir) as dset:
                with dset.map(func) as dset_test:
                    self.assertEqual(len(dset_test), 30)
                    self.assertDictEqual(
                        dset_test.features,
                        Features({"filename": Value("string"), "tensor": Sequence(Value("float64"))}),
                    )
                    self.assertListEqual(dset_test[0]["tensor"], [1, 2, 3])

    @require_tf
    def test_map_tf(self, in_memory):
        import tensorflow as tf

        def func(example):
            return {"tensor": tf.constant([1.0, 2, 3])}

        with tempfile.TemporaryDirectory() as tmp_dir:
            with self._create_dummy_dataset(in_memory, tmp_dir) as dset:
                with dset.map(func) as dset_test:
                    self.assertEqual(len(dset_test), 30)
                    self.assertDictEqual(
                        dset_test.features,
                        Features({"filename": Value("string"), "tensor": Sequence(Value("float64"))}),
                    )
                    self.assertListEqual(dset_test[0]["tensor"], [1, 2, 3])

    def test_map_numpy(self, in_memory):
        def func(example):
            return {"tensor": np.array([1.0, 2, 3])}

        with tempfile.TemporaryDirectory() as tmp_dir:
            with self._create_dummy_dataset(in_memory, tmp_dir) as dset:
                with dset.map(func) as dset_test:
                    self.assertEqual(len(dset_test), 30)
                    self.assertDictEqual(
                        dset_test.features,
                        Features({"filename": Value("string"), "tensor": Sequence(Value("float64"))}),
                    )
                    self.assertListEqual(dset_test[0]["tensor"], [1, 2, 3])

    def test_map_remove_columns(self, in_memory):
        with tempfile.TemporaryDirectory() as tmp_dir:
            with self._create_dummy_dataset(in_memory, tmp_dir) as dset:
                with dset.map(lambda x, i: {"name": x["filename"][:-2], "id": i}, with_indices=True) as dset:
                    self.assertTrue("id" in dset[0])
                    self.assertDictEqual(
                        dset.features,
                        Features({"filename": Value("string"), "name": Value("string"), "id": Value("int64")}),
                    )
                    with dset.map(lambda x: x, remove_columns=["id"]) as dset:
                        self.assertTrue("id" not in dset[0])
                        self.assertDictEqual(
                            dset.features, Features({"filename": Value("string"), "name": Value("string")})
                        )
                        dset = dset.with_format("numpy", columns=dset.column_names)
                        with dset.map(lambda x: {"name": 1}, remove_columns=dset.column_names) as dset:
                            self.assertTrue("filename" not in dset[0])
                            self.assertTrue("name" in dset[0])
                            self.assertDictEqual(dset.features, Features({"name": Value(dtype="int64")}))

    def test_map_stateful_callable(self, in_memory):
        # be sure that the state of the map callable is unaffected
        # before processing the dataset examples

        class ExampleCounter:
            def __init__(self, batched=False):
                self.batched = batched
                # state
                self.cnt = 0

            def __call__(self, example):
                if self.batched:
                    self.cnt += len(example)
                else:
                    self.cnt += 1

        with tempfile.TemporaryDirectory() as tmp_dir:
            with self._create_dummy_dataset(in_memory, tmp_dir) as dset:

                ex_cnt = ExampleCounter()
                dset.map(ex_cnt)
                self.assertEqual(ex_cnt.cnt, len(dset))

                ex_cnt = ExampleCounter(batched=True)
                dset.map(ex_cnt)
                self.assertEqual(ex_cnt.cnt, len(dset))

    def test_filter(self, in_memory):
        # keep only first five examples

        with tempfile.TemporaryDirectory() as tmp_dir:
            with self._create_dummy_dataset(in_memory, tmp_dir) as dset:
                fingerprint = dset._fingerprint
                with dset.filter(lambda x, i: i < 5, with_indices=True) as dset_filter_first_five:
                    self.assertEqual(len(dset_filter_first_five), 5)
                    self.assertDictEqual(dset.features, Features({"filename": Value("string")}))
                    self.assertDictEqual(dset_filter_first_five.features, Features({"filename": Value("string")}))
                    self.assertNotEqual(dset_filter_first_five._fingerprint, fingerprint)

        # filter filenames with even id at the end + formatted
        with tempfile.TemporaryDirectory() as tmp_dir:
            with self._create_dummy_dataset(in_memory, tmp_dir) as dset:
                dset.set_format("numpy")
                fingerprint = dset._fingerprint
                with dset.filter(lambda x: (int(x["filename"][-1]) % 2 == 0)) as dset_filter_even_num:
                    self.assertEqual(len(dset_filter_even_num), 15)
                    self.assertDictEqual(dset.features, Features({"filename": Value("string")}))
                    self.assertDictEqual(dset_filter_even_num.features, Features({"filename": Value("string")}))
                    self.assertNotEqual(dset_filter_even_num._fingerprint, fingerprint)
                    self.assertEqual(dset_filter_even_num.format["type"], "numpy")

    def test_filter_multiprocessing(self, in_memory):
        with tempfile.TemporaryDirectory() as tmp_dir:
            with self._create_dummy_dataset(in_memory, tmp_dir) as dset:
                fingerprint = dset._fingerprint
                with dset.filter(picklable_filter_function, num_proc=2) as dset_filter_first_ten:
                    self.assertEqual(len(dset_filter_first_ten), 10)
                    self.assertDictEqual(dset.features, Features({"filename": Value("string")}))
                    self.assertDictEqual(dset_filter_first_ten.features, Features({"filename": Value("string")}))
                    # only one cache file since the there is only 10 examples from the 1 processed shard
                    self.assertEqual(len(dset_filter_first_ten.cache_files), 0 if in_memory else 1)
                    self.assertNotEqual(dset_filter_first_ten._fingerprint, fingerprint)

    def test_keep_features_after_transform_specified(self, in_memory):
        features = Features(
            {"tokens": Sequence(Value("string")), "labels": Sequence(ClassLabel(names=["negative", "positive"]))}
        )

        def invert_labels(x):
            return {"labels": [(1 - label) for label in x["labels"]]}

        with tempfile.TemporaryDirectory() as tmp_dir:
            with Dataset.from_dict(
                {"tokens": [["foo"] * 5] * 10, "labels": [[1] * 5] * 10}, features=features
            ) as dset:
                with self._to(in_memory, tmp_dir, dset) as dset:
                    with dset.map(invert_labels, features=features) as inverted_dset:
                        self.assertEqual(inverted_dset.features.type, features.type)
                        self.assertDictEqual(inverted_dset.features, features)

    def test_keep_features_after_transform_unspecified(self, in_memory):
        features = Features(
            {"tokens": Sequence(Value("string")), "labels": Sequence(ClassLabel(names=["negative", "positive"]))}
        )

        def invert_labels(x):
            return {"labels": [(1 - label) for label in x["labels"]]}

        with tempfile.TemporaryDirectory() as tmp_dir:
            with Dataset.from_dict(
                {"tokens": [["foo"] * 5] * 10, "labels": [[1] * 5] * 10}, features=features
            ) as dset:
                with self._to(in_memory, tmp_dir, dset) as dset:
                    with dset.map(invert_labels) as inverted_dset:
                        self.assertEqual(inverted_dset.features.type, features.type)
                        self.assertDictEqual(inverted_dset.features, features)

    def test_keep_features_after_transform_to_file(self, in_memory):
        features = Features(
            {"tokens": Sequence(Value("string")), "labels": Sequence(ClassLabel(names=["negative", "positive"]))}
        )

        def invert_labels(x):
            return {"labels": [(1 - label) for label in x["labels"]]}

        with tempfile.TemporaryDirectory() as tmp_dir:
            with Dataset.from_dict(
                {"tokens": [["foo"] * 5] * 10, "labels": [[1] * 5] * 10}, features=features
            ) as dset:
                with self._to(in_memory, tmp_dir, dset) as dset:
                    tmp_file = os.path.join(tmp_dir, "test.arrow")
                    dset.map(invert_labels, cache_file_name=tmp_file)
                    with Dataset.from_file(tmp_file) as inverted_dset:
                        self.assertEqual(inverted_dset.features.type, features.type)
                        self.assertDictEqual(inverted_dset.features, features)

    def test_keep_features_after_transform_to_memory(self, in_memory):
        features = Features(
            {"tokens": Sequence(Value("string")), "labels": Sequence(ClassLabel(names=["negative", "positive"]))}
        )

        def invert_labels(x):
            return {"labels": [(1 - label) for label in x["labels"]]}

        with tempfile.TemporaryDirectory() as tmp_dir:
            with Dataset.from_dict(
                {"tokens": [["foo"] * 5] * 10, "labels": [[1] * 5] * 10}, features=features
            ) as dset:
                with self._to(in_memory, tmp_dir, dset) as dset:
                    with dset.map(invert_labels, keep_in_memory=True) as inverted_dset:
                        self.assertEqual(inverted_dset.features.type, features.type)
                        self.assertDictEqual(inverted_dset.features, features)

    def test_keep_features_after_loading_from_cache(self, in_memory):
        features = Features(
            {"tokens": Sequence(Value("string")), "labels": Sequence(ClassLabel(names=["negative", "positive"]))}
        )

        def invert_labels(x):
            return {"labels": [(1 - label) for label in x["labels"]]}

        with tempfile.TemporaryDirectory() as tmp_dir:
            with Dataset.from_dict(
                {"tokens": [["foo"] * 5] * 10, "labels": [[1] * 5] * 10}, features=features
            ) as dset:
                with self._to(in_memory, tmp_dir, dset) as dset:
                    tmp_file1 = os.path.join(tmp_dir, "test1.arrow")
                    tmp_file2 = os.path.join(tmp_dir, "test2.arrow")
                    # TODO: Why mapped twice?
                    inverted_dset = dset.map(invert_labels, cache_file_name=tmp_file1)
                    inverted_dset = dset.map(invert_labels, cache_file_name=tmp_file2)
                    self.assertGreater(len(inverted_dset.cache_files), 0)
                    self.assertEqual(inverted_dset.features.type, features.type)
                    self.assertDictEqual(inverted_dset.features, features)
                    del inverted_dset

    def test_keep_features_with_new_features(self, in_memory):
        features = Features(
            {"tokens": Sequence(Value("string")), "labels": Sequence(ClassLabel(names=["negative", "positive"]))}
        )

        def invert_labels(x):
            return {"labels": [(1 - label) for label in x["labels"]], "labels2": x["labels"]}

        expected_features = Features(
            {
                "tokens": Sequence(Value("string")),
                "labels": Sequence(ClassLabel(names=["negative", "positive"])),
                "labels2": Sequence(Value("int64")),
            }
        )

        with tempfile.TemporaryDirectory() as tmp_dir:
            with Dataset.from_dict(
                {"tokens": [["foo"] * 5] * 10, "labels": [[1] * 5] * 10}, features=features
            ) as dset:
                with self._to(in_memory, tmp_dir, dset) as dset:
                    with dset.map(invert_labels) as inverted_dset:
                        self.assertEqual(inverted_dset.features.type, expected_features.type)
                        self.assertDictEqual(inverted_dset.features, expected_features)

    def test_select(self, in_memory):
        with tempfile.TemporaryDirectory() as tmp_dir:
            with self._create_dummy_dataset(in_memory, tmp_dir) as dset:
                # select every two example
                indices = list(range(0, len(dset), 2))
                tmp_file = os.path.join(tmp_dir, "test.arrow")
                fingerprint = dset._fingerprint
                with dset.select(indices, indices_cache_file_name=tmp_file) as dset_select_even:
                    self.assertEqual(len(dset_select_even), 15)
                    for row in dset_select_even:
                        self.assertEqual(int(row["filename"][-1]) % 2, 0)
                    self.assertDictEqual(dset.features, Features({"filename": Value("string")}))
                    self.assertDictEqual(dset_select_even.features, Features({"filename": Value("string")}))
                    self.assertNotEqual(dset_select_even._fingerprint, fingerprint)

        with tempfile.TemporaryDirectory() as tmp_dir:
            with self._create_dummy_dataset(in_memory, tmp_dir) as dset:
                bad_indices = list(range(5))
                bad_indices[3] = "foo"
                tmp_file = os.path.join(tmp_dir, "test.arrow")
                self.assertRaises(
                    Exception,
                    dset.select,
                    indices=bad_indices,
                    indices_cache_file_name=tmp_file,
                    writer_batch_size=2,
                )
                self.assertFalse(os.path.exists(tmp_file))
                dset.set_format("numpy")
                with dset.select(
                    range(5),
                    indices_cache_file_name=tmp_file,
                    writer_batch_size=2,
                ) as dset_select_five:
                    self.assertTrue(os.path.exists(tmp_file))
                    self.assertEqual(len(dset_select_five), 5)
                    self.assertEqual(dset_select_five.format["type"], "numpy")
                    for i, row in enumerate(dset_select_five):
                        self.assertEqual(int(row["filename"][-1]), i)
                    self.assertDictEqual(dset.features, Features({"filename": Value("string")}))
                    self.assertDictEqual(dset_select_five.features, Features({"filename": Value("string")}))

    def test_select_then_map(self, in_memory):
        with tempfile.TemporaryDirectory() as tmp_dir:
            with self._create_dummy_dataset(in_memory, tmp_dir) as dset:
                with dset.select([0]) as d1:
                    with d1.map(lambda x: {"id": int(x["filename"].split("_")[-1])}) as d1:
                        self.assertEqual(d1[0]["id"], 0)
                with dset.select([1]) as d2:
                    with d2.map(lambda x: {"id": int(x["filename"].split("_")[-1])}) as d2:
                        self.assertEqual(d2[0]["id"], 1)

        with tempfile.TemporaryDirectory() as tmp_dir:
            with self._create_dummy_dataset(in_memory, tmp_dir) as dset:
                with dset.select([0], indices_cache_file_name=os.path.join(tmp_dir, "i1.arrow")) as d1:
                    with d1.map(lambda x: {"id": int(x["filename"].split("_")[-1])}) as d1:
                        self.assertEqual(d1[0]["id"], 0)
                with dset.select([1], indices_cache_file_name=os.path.join(tmp_dir, "i2.arrow")) as d2:
                    with d2.map(lambda x: {"id": int(x["filename"].split("_")[-1])}) as d2:
                        self.assertEqual(d2[0]["id"], 1)

    def test_pickle_after_many_transforms_on_disk(self, in_memory):
        with tempfile.TemporaryDirectory() as tmp_dir:
            with self._create_dummy_dataset(in_memory, tmp_dir) as dset:
                self.assertEqual(len(dset.cache_files), 0 if in_memory else 1)
                dset.rename_column_("filename", "file")
                self.assertListEqual(dset.column_names, ["file"])
                with dset.select(range(5)) as dset:
                    self.assertEqual(len(dset), 5)
                    with dset.map(lambda x: {"id": int(x["file"][-1])}) as dset:
                        self.assertListEqual(sorted(dset.column_names), ["file", "id"])
                        dset.rename_column_("id", "number")
                        self.assertListEqual(sorted(dset.column_names), ["file", "number"])
                        with dset.select([1]) as dset:
                            self.assertEqual(dset[0]["file"], "my_name-train_1")
                            self.assertEqual(dset[0]["number"], 1)

                            self.assertEqual(dset._indices["indices"].to_pylist(), [1])
                            if not in_memory:
                                self.assertIn(
                                    ("rename_columns", (["file", "number"],), {}),
                                    dset._data.replays,
                                )
                            if not in_memory:
                                dset._data.table = Unpicklable()  # check that we don't pickle the entire table

                            pickled = pickle.dumps(dset)
                            with pickle.loads(pickled) as loaded:
                                self.assertEqual(loaded[0]["file"], "my_name-train_1")
                                self.assertEqual(loaded[0]["number"], 1)

    def test_shuffle(self, in_memory):
        with tempfile.TemporaryDirectory() as tmp_dir:
            with self._create_dummy_dataset(in_memory, tmp_dir) as dset:
                tmp_file = os.path.join(tmp_dir, "test.arrow")
                fingerprint = dset._fingerprint
                with dset.shuffle(seed=1234, indices_cache_file_name=tmp_file) as dset_shuffled:
                    self.assertEqual(len(dset_shuffled), 30)
                    self.assertEqual(dset_shuffled[0]["filename"], "my_name-train_28")
                    self.assertEqual(dset_shuffled[2]["filename"], "my_name-train_10")
                    self.assertDictEqual(dset.features, Features({"filename": Value("string")}))
                    self.assertDictEqual(dset_shuffled.features, Features({"filename": Value("string")}))
                    self.assertNotEqual(dset_shuffled._fingerprint, fingerprint)

                    # Reproducibility
                    tmp_file = os.path.join(tmp_dir, "test_2.arrow")
                    with dset.shuffle(seed=1234, indices_cache_file_name=tmp_file) as dset_shuffled_2:
                        self.assertListEqual(dset_shuffled["filename"], dset_shuffled_2["filename"])

                    # Compatible with temp_seed
                    with temp_seed(42), dset.shuffle() as d1:
                        with temp_seed(42), dset.shuffle() as d2, dset.shuffle() as d3:
                            self.assertListEqual(d1["filename"], d2["filename"])
                            self.assertEqual(d1._fingerprint, d2._fingerprint)
                            self.assertNotEqual(d3["filename"], d2["filename"])
                            self.assertNotEqual(d3._fingerprint, d2._fingerprint)

    def test_sort(self, in_memory):
        with tempfile.TemporaryDirectory() as tmp_dir:
            with self._create_dummy_dataset(in_memory, tmp_dir) as dset:
                # Keep only 10 examples
                tmp_file = os.path.join(tmp_dir, "test.arrow")
                with dset.select(range(10), indices_cache_file_name=tmp_file) as dset:
                    tmp_file = os.path.join(tmp_dir, "test_2.arrow")
                    with dset.shuffle(seed=1234, indices_cache_file_name=tmp_file) as dset:
                        self.assertEqual(len(dset), 10)
                        self.assertEqual(dset[0]["filename"], "my_name-train_8")
                        self.assertEqual(dset[1]["filename"], "my_name-train_9")
                        # Sort
                        tmp_file = os.path.join(tmp_dir, "test_3.arrow")
                        fingerprint = dset._fingerprint
                        with dset.sort("filename", indices_cache_file_name=tmp_file) as dset_sorted:
                            for i, row in enumerate(dset_sorted):
                                self.assertEqual(int(row["filename"][-1]), i)
                            self.assertDictEqual(dset.features, Features({"filename": Value("string")}))
                            self.assertDictEqual(dset_sorted.features, Features({"filename": Value("string")}))
                            self.assertNotEqual(dset_sorted._fingerprint, fingerprint)
                            # Sort reversed
                            tmp_file = os.path.join(tmp_dir, "test_4.arrow")
                            fingerprint = dset._fingerprint
                            with dset.sort("filename", indices_cache_file_name=tmp_file, reverse=True) as dset_sorted:
                                for i, row in enumerate(dset_sorted):
                                    self.assertEqual(int(row["filename"][-1]), len(dset_sorted) - 1 - i)
                                self.assertDictEqual(dset.features, Features({"filename": Value("string")}))
                                self.assertDictEqual(dset_sorted.features, Features({"filename": Value("string")}))
                                self.assertNotEqual(dset_sorted._fingerprint, fingerprint)
                            # formatted
                            dset.set_format("numpy")
                            with dset.sort("filename") as dset_sorted_formatted:
                                self.assertEqual(dset_sorted_formatted.format["type"], "numpy")

    @require_tf
    def test_export(self, in_memory):
        with tempfile.TemporaryDirectory() as tmp_dir:
            with self._create_dummy_dataset(in_memory, tmp_dir) as dset:
                # Export the data
                tfrecord_path = os.path.join(tmp_dir, "test.tfrecord")
                with dset.map(
                    lambda ex, i: {
                        "id": i,
                        "question": f"Question {i}",
                        "answers": {"text": [f"Answer {i}-0", f"Answer {i}-1"], "answer_start": [0, 1]},
                    },
                    with_indices=True,
                    remove_columns=["filename"],
                ) as formatted_dset:
                    formatted_dset.flatten_()
                    formatted_dset.set_format("numpy")
                    formatted_dset.export(filename=tfrecord_path, format="tfrecord")

                    # Import the data
                    import tensorflow as tf

                    tf_dset = tf.data.TFRecordDataset([tfrecord_path])
                    feature_description = {
                        "id": tf.io.FixedLenFeature([], tf.int64),
                        "question": tf.io.FixedLenFeature([], tf.string),
                        "answers.text": tf.io.VarLenFeature(tf.string),
                        "answers.answer_start": tf.io.VarLenFeature(tf.int64),
                    }
                    tf_parsed_dset = tf_dset.map(
                        lambda example_proto: tf.io.parse_single_example(example_proto, feature_description)
                    )
                    # Test that keys match original dataset
                    for i, ex in enumerate(tf_parsed_dset):
                        self.assertEqual(ex.keys(), formatted_dset[i].keys())
                    # Test for equal number of elements
                    self.assertEqual(i, len(formatted_dset) - 1)

    def test_to_csv(self, in_memory):
        with tempfile.TemporaryDirectory() as tmp_dir:
            # File path argument
            with self._create_dummy_dataset(in_memory, tmp_dir, multiple_columns=True) as dset:
                file_path = os.path.join(tmp_dir, "test_path.csv")
                bytes_written = dset.to_csv(path_or_buf=file_path)

                self.assertTrue(os.path.isfile(file_path))
                self.assertEqual(bytes_written, os.path.getsize(file_path))
                csv_dset = pd.read_csv(file_path, header=0, index_col=0)

                self.assertEqual(csv_dset.shape, dset.shape)
                self.assertListEqual(list(csv_dset.columns), list(dset.column_names))

            # File buffer argument
            with self._create_dummy_dataset(in_memory, tmp_dir, multiple_columns=True) as dset:
                file_path = os.path.join(tmp_dir, "test_buffer.csv")
                with open(file_path, "wb+") as buffer:
                    bytes_written = dset.to_csv(path_or_buf=buffer)

                self.assertTrue(os.path.isfile(file_path))
                self.assertEqual(bytes_written, os.path.getsize(file_path))
                csv_dset = pd.read_csv(file_path, header=0, index_col=0)

                self.assertEqual(csv_dset.shape, dset.shape)
                self.assertListEqual(list(csv_dset.columns), list(dset.column_names))

            # After a select/shuffle transform
            with self._create_dummy_dataset(in_memory, tmp_dir, multiple_columns=True) as dset:
                dset = dset.select(range(0, len(dset), 2)).shuffle()
                file_path = os.path.join(tmp_dir, "test_path.csv")
                bytes_written = dset.to_csv(path_or_buf=file_path)

                self.assertTrue(os.path.isfile(file_path))
                self.assertEqual(bytes_written, os.path.getsize(file_path))
                csv_dset = pd.read_csv(file_path, header=0, index_col=0)

                self.assertEqual(csv_dset.shape, dset.shape)
                self.assertListEqual(list(csv_dset.columns), list(dset.column_names))

            # With array features
            with self._create_dummy_dataset(in_memory, tmp_dir, multiple_columns=True, array_features=True) as dset:
                file_path = os.path.join(tmp_dir, "test_path.csv")
                bytes_written = dset.to_csv(path_or_buf=file_path)

                self.assertTrue(os.path.isfile(file_path))
                self.assertEqual(bytes_written, os.path.getsize(file_path))
                csv_dset = pd.read_csv(file_path, header=0, index_col=0)

                self.assertEqual(csv_dset.shape, dset.shape)
                self.assertListEqual(list(csv_dset.columns), list(dset.column_names))

    def test_to_dict(self, in_memory):
        with tempfile.TemporaryDirectory() as tmp_dir:
            # Batched
            with self._create_dummy_dataset(in_memory, tmp_dir, multiple_columns=True) as dset:
                bacth_size = dset.num_rows - 1
                to_dict_generator = dset.to_dict(batched=True, batch_size=bacth_size)

                for batch in to_dict_generator:
                    self.assertIsInstance(batch, dict)
                    self.assertListEqual(sorted(batch.keys()), sorted(dset.column_names))
                    for col_name in dset.column_names:
                        self.assertIsInstance(batch[col_name], list)
                        self.assertLessEqual(len(batch[col_name]), bacth_size)

                # Full
                dset_to_dict = dset.to_dict()
                self.assertIsInstance(dset_to_dict, dict)
                self.assertListEqual(sorted(dset_to_dict.keys()), sorted(dset.column_names))

                for col_name in dset.column_names:
                    self.assertLessEqual(len(dset_to_dict[col_name]), len(dset))

                # With index mapping
                with dset.select([1, 0, 3]) as dset:
                    dset_to_dict = dset.to_dict()
                    self.assertIsInstance(dset_to_dict, dict)
                    self.assertEqual(len(dset_to_dict), 3)
                    self.assertListEqual(sorted(dset_to_dict.keys()), sorted(dset.column_names))

                    for col_name in dset.column_names:
                        self.assertIsInstance(dset_to_dict[col_name], list)
                        self.assertEqual(len(dset_to_dict[col_name]), len(dset))

    def test_to_pandas(self, in_memory):
        with tempfile.TemporaryDirectory() as tmp_dir:
            # Batched
            with self._create_dummy_dataset(in_memory, tmp_dir, multiple_columns=True) as dset:
                bacth_size = dset.num_rows - 1
                to_pandas_generator = dset.to_pandas(batched=True, batch_size=bacth_size)

                for batch in to_pandas_generator:
                    self.assertIsInstance(batch, pd.DataFrame)
                    self.assertListEqual(sorted(batch.columns), sorted(dset.column_names))
                    for col_name in dset.column_names:
                        self.assertLessEqual(len(batch[col_name]), bacth_size)

                # Full
                dset_to_pandas = dset.to_pandas()
                self.assertIsInstance(dset_to_pandas, pd.DataFrame)
                self.assertListEqual(sorted(dset_to_pandas.columns), sorted(dset.column_names))
                for col_name in dset.column_names:
                    self.assertEqual(len(dset_to_pandas[col_name]), len(dset))

                # With index mapping
                with dset.select([1, 0, 3]) as dset:
                    dset_to_pandas = dset.to_pandas()
                    self.assertIsInstance(dset_to_pandas, pd.DataFrame)
                    self.assertEqual(len(dset_to_pandas), 3)
                    self.assertListEqual(sorted(dset_to_pandas.columns), sorted(dset.column_names))

                    for col_name in dset.column_names:
                        self.assertEqual(len(dset_to_pandas[col_name]), dset.num_rows)

    def test_train_test_split(self, in_memory):
        with tempfile.TemporaryDirectory() as tmp_dir:
            with self._create_dummy_dataset(in_memory, tmp_dir) as dset:
                fingerprint = dset._fingerprint
                dset_dict = dset.train_test_split(test_size=10, shuffle=False)
                self.assertListEqual(list(dset_dict.keys()), ["train", "test"])
                dset_train = dset_dict["train"]
                dset_test = dset_dict["test"]

                self.assertEqual(len(dset_train), 20)
                self.assertEqual(len(dset_test), 10)
                self.assertEqual(dset_train[0]["filename"], "my_name-train_0")
                self.assertEqual(dset_train[-1]["filename"], "my_name-train_19")
                self.assertEqual(dset_test[0]["filename"], "my_name-train_20")
                self.assertEqual(dset_test[-1]["filename"], "my_name-train_29")
                self.assertDictEqual(dset.features, Features({"filename": Value("string")}))
                self.assertDictEqual(dset_train.features, Features({"filename": Value("string")}))
                self.assertDictEqual(dset_test.features, Features({"filename": Value("string")}))
                self.assertNotEqual(dset_train._fingerprint, fingerprint)
                self.assertNotEqual(dset_test._fingerprint, fingerprint)
                self.assertNotEqual(dset_train._fingerprint, dset_test._fingerprint)

                dset_dict = dset.train_test_split(test_size=0.5, shuffle=False)
                self.assertListEqual(list(dset_dict.keys()), ["train", "test"])
                dset_train = dset_dict["train"]
                dset_test = dset_dict["test"]

                self.assertEqual(len(dset_train), 15)
                self.assertEqual(len(dset_test), 15)
                self.assertEqual(dset_train[0]["filename"], "my_name-train_0")
                self.assertEqual(dset_train[-1]["filename"], "my_name-train_14")
                self.assertEqual(dset_test[0]["filename"], "my_name-train_15")
                self.assertEqual(dset_test[-1]["filename"], "my_name-train_29")
                self.assertDictEqual(dset.features, Features({"filename": Value("string")}))
                self.assertDictEqual(dset_train.features, Features({"filename": Value("string")}))
                self.assertDictEqual(dset_test.features, Features({"filename": Value("string")}))

                dset_dict = dset.train_test_split(train_size=10, shuffle=False)
                self.assertListEqual(list(dset_dict.keys()), ["train", "test"])
                dset_train = dset_dict["train"]
                dset_test = dset_dict["test"]

                self.assertEqual(len(dset_train), 10)
                self.assertEqual(len(dset_test), 20)
                self.assertEqual(dset_train[0]["filename"], "my_name-train_0")
                self.assertEqual(dset_train[-1]["filename"], "my_name-train_9")
                self.assertEqual(dset_test[0]["filename"], "my_name-train_10")
                self.assertEqual(dset_test[-1]["filename"], "my_name-train_29")
                self.assertDictEqual(dset.features, Features({"filename": Value("string")}))
                self.assertDictEqual(dset_train.features, Features({"filename": Value("string")}))
                self.assertDictEqual(dset_test.features, Features({"filename": Value("string")}))

                dset.set_format("numpy")
                dset_dict = dset.train_test_split(train_size=10, seed=42)
                self.assertListEqual(list(dset_dict.keys()), ["train", "test"])
                dset_train = dset_dict["train"]
                dset_test = dset_dict["test"]

                self.assertEqual(len(dset_train), 10)
                self.assertEqual(len(dset_test), 20)
                self.assertEqual(dset_train.format["type"], "numpy")
                self.assertEqual(dset_test.format["type"], "numpy")
                self.assertNotEqual(dset_train[0]["filename"].item(), "my_name-train_0")
                self.assertNotEqual(dset_train[-1]["filename"].item(), "my_name-train_9")
                self.assertNotEqual(dset_test[0]["filename"].item(), "my_name-train_10")
                self.assertNotEqual(dset_test[-1]["filename"].item(), "my_name-train_29")
                self.assertDictEqual(dset.features, Features({"filename": Value("string")}))
                self.assertDictEqual(dset_train.features, Features({"filename": Value("string")}))
                self.assertDictEqual(dset_test.features, Features({"filename": Value("string")}))
                del dset_test, dset_train, dset_dict  # DatasetDict

    def test_shard(self, in_memory):
        with tempfile.TemporaryDirectory() as tmp_dir, self._create_dummy_dataset(in_memory, tmp_dir) as dset:
            tmp_file = os.path.join(tmp_dir, "test.arrow")
            with dset.select(range(10), indices_cache_file_name=tmp_file) as dset:
                self.assertEqual(len(dset), 10)
                # Shard
                tmp_file_1 = os.path.join(tmp_dir, "test_1.arrow")
                fingerprint = dset._fingerprint
                with dset.shard(num_shards=8, index=1, indices_cache_file_name=tmp_file_1) as dset_sharded:
                    self.assertEqual(2, len(dset_sharded))
                    self.assertEqual(["my_name-train_1", "my_name-train_9"], dset_sharded["filename"])
                    self.assertDictEqual(dset.features, Features({"filename": Value("string")}))
                    self.assertDictEqual(dset_sharded.features, Features({"filename": Value("string")}))
                    self.assertNotEqual(dset_sharded._fingerprint, fingerprint)
                # Shard contiguous
                tmp_file_2 = os.path.join(tmp_dir, "test_2.arrow")
                with dset.shard(
                    num_shards=3, index=0, contiguous=True, indices_cache_file_name=tmp_file_2
                ) as dset_sharded_contiguous:
                    self.assertEqual([f"my_name-train_{i}" for i in (0, 1, 2, 3)], dset_sharded_contiguous["filename"])
                    self.assertDictEqual(dset.features, Features({"filename": Value("string")}))
                    self.assertDictEqual(dset_sharded_contiguous.features, Features({"filename": Value("string")}))
                    # Test lengths of sharded contiguous
                    self.assertEqual(
                        [4, 3, 3],
                        [
                            len(dset.shard(3, index=i, contiguous=True, indices_cache_file_name=tmp_file_2 + str(i)))
                            for i in range(3)
                        ],
                    )
                # formatted
                dset.set_format("numpy")
                with dset.shard(num_shards=3, index=0) as dset_sharded_formatted:
                    self.assertEqual(dset_sharded_formatted.format["type"], "numpy")

    def test_flatten_indices(self, in_memory):
        with tempfile.TemporaryDirectory() as tmp_dir:
            with self._create_dummy_dataset(in_memory, tmp_dir) as dset:
                self.assertEqual(dset._indices, None)

                tmp_file = os.path.join(tmp_dir, "test.arrow")
                with dset.select(range(10), indices_cache_file_name=tmp_file) as dset:
                    self.assertEqual(len(dset), 10)

                    self.assertNotEqual(dset._indices, None)

                    # Test unique fail
                    with self.assertRaises(ValueError):
                        dset.unique(dset.column_names[0])

                    tmp_file_2 = os.path.join(tmp_dir, "test_2.arrow")
                    fingerprint = dset._fingerprint
                    dset.set_format("numpy")
                    with dset.flatten_indices(cache_file_name=tmp_file_2) as dset:
                        self.assertEqual(len(dset), 10)
                        self.assertEqual(dset._indices, None)
                        self.assertNotEqual(dset._fingerprint, fingerprint)
                        self.assertEqual(dset.format["type"], "numpy")
                        # Test unique works
                        dset.unique(dset.column_names[0])

    @require_tf
    @require_torch
    def test_format_vectors(self, in_memory):
        import numpy as np
        import tensorflow as tf
        import torch

        with tempfile.TemporaryDirectory() as tmp_dir, self._create_dummy_dataset(
            in_memory, tmp_dir
        ) as dset, dset.map(lambda ex, i: {"vec": np.ones(3) * i}, with_indices=True) as dset:
            columns = dset.column_names

            self.assertIsNotNone(dset[0])
            self.assertIsNotNone(dset[:2])
            for col in columns:
                self.assertIsInstance(dset[0][col], (str, list))
                self.assertIsInstance(dset[:2][col], list)
            self.assertDictEqual(
                dset.features, Features({"filename": Value("string"), "vec": Sequence(Value("float64"))})
            )

            dset.set_format("tensorflow")
            self.assertIsNotNone(dset[0])
            self.assertIsNotNone(dset[:2])
            for col in columns:
                self.assertIsInstance(dset[0][col], (tf.Tensor, tf.RaggedTensor))
                self.assertIsInstance(dset[:2][col], (tf.Tensor, tf.RaggedTensor))
                self.assertIsInstance(dset[col], (tf.Tensor, tf.RaggedTensor))
            self.assertEqual(tuple(dset[:2]["vec"].shape), (2, None))
            self.assertEqual(tuple(dset["vec"][:2].shape), (2, None))

            dset.set_format("numpy")
            self.assertIsNotNone(dset[0])
            self.assertIsNotNone(dset[:2])
            self.assertIsInstance(dset[0]["filename"], np.str_)
            self.assertIsInstance(dset[:2]["filename"], np.ndarray)
            self.assertIsInstance(dset["filename"], np.ndarray)
            self.assertIsInstance(dset[0]["vec"], np.ndarray)
            self.assertIsInstance(dset[:2]["vec"], np.ndarray)
            self.assertIsInstance(dset["vec"], np.ndarray)
            self.assertEqual(dset[:2]["vec"].shape, (2, 3))
            self.assertEqual(dset["vec"][:2].shape, (2, 3))

            dset.set_format("torch", columns=["vec"])
            self.assertIsNotNone(dset[0])
            self.assertIsNotNone(dset[:2])
            # torch.Tensor is only for numerical columns
            self.assertIsInstance(dset[0]["vec"], torch.Tensor)
            self.assertIsInstance(dset[:2]["vec"], torch.Tensor)
            self.assertIsInstance(dset["vec"][:2], torch.Tensor)
            self.assertEqual(dset[:2]["vec"].shape, (2, 3))
            self.assertEqual(dset["vec"][:2].shape, (2, 3))

    @require_tf
    @require_torch
    def test_format_ragged_vectors(self, in_memory):
        import numpy as np
        import tensorflow as tf
        import torch

        with tempfile.TemporaryDirectory() as tmp_dir, self._create_dummy_dataset(
            in_memory, tmp_dir
        ) as dset, dset.map(lambda ex, i: {"vec": np.ones(3 + i) * i}, with_indices=True) as dset:
            columns = dset.column_names

            self.assertIsNotNone(dset[0])
            self.assertIsNotNone(dset[:2])
            for col in columns:
                self.assertIsInstance(dset[0][col], (str, list))
                self.assertIsInstance(dset[:2][col], list)
            self.assertDictEqual(
                dset.features, Features({"filename": Value("string"), "vec": Sequence(Value("float64"))})
            )

            dset.set_format("tensorflow")
            self.assertIsNotNone(dset[0])
            self.assertIsNotNone(dset[:2])
            for col in columns:
                self.assertIsInstance(dset[0][col], (tf.Tensor, tf.RaggedTensor))
                self.assertIsInstance(dset[:2][col], (tf.Tensor, tf.RaggedTensor))
                self.assertIsInstance(dset[col], (tf.Tensor, tf.RaggedTensor))
            # dim is None for ragged vectors in tensorflow
            self.assertListEqual(dset[:2]["vec"].shape.as_list(), [2, None])
            self.assertListEqual(dset["vec"][:2].shape.as_list(), [2, None])

            dset.set_format("numpy")
            self.assertIsNotNone(dset[0])
            self.assertIsNotNone(dset[:2])
            self.assertIsInstance(dset[0]["filename"], np.str_)
            self.assertIsInstance(dset[:2]["filename"], np.ndarray)
            self.assertIsInstance(dset["filename"], np.ndarray)
            self.assertIsInstance(dset[0]["vec"], np.ndarray)
            self.assertIsInstance(dset[:2]["vec"], np.ndarray)
            self.assertIsInstance(dset["vec"], np.ndarray)
            # array is flat for ragged vectors in numpy
            self.assertEqual(dset[:2]["vec"].shape, (2,))
            self.assertEqual(dset["vec"][:2].shape, (2,))

            dset.set_format("torch", columns=["vec"])
            self.assertIsNotNone(dset[0])
            self.assertIsNotNone(dset[:2])
            # torch.Tensor is only for numerical columns
            self.assertIsInstance(dset[0]["vec"], torch.Tensor)
            self.assertIsInstance(dset[:2]["vec"][0], torch.Tensor)
            self.assertIsInstance(dset["vec"][0], torch.Tensor)
            # pytorch doesn't support ragged tensors, so we should have lists
            self.assertIsInstance(dset[:2]["vec"], list)
            self.assertIsInstance(dset["vec"][:2], list)

    @require_tf
    @require_torch
    def test_format_nested(self, in_memory):
        import numpy as np
        import tensorflow as tf
        import torch

        with tempfile.TemporaryDirectory() as tmp_dir, self._create_dummy_dataset(
            in_memory, tmp_dir
        ) as dset, dset.map(lambda ex: {"nested": [{"foo": np.ones(3)}] * len(ex["filename"])}, batched=True) as dset:
            self.assertDictEqual(
                dset.features, Features({"filename": Value("string"), "nested": {"foo": Sequence(Value("float64"))}})
            )

            dset.set_format("tensorflow")
            self.assertIsNotNone(dset[0])
            self.assertIsInstance(dset[0]["nested"]["foo"], (tf.Tensor, tf.RaggedTensor))
            self.assertIsNotNone(dset[:2])
            self.assertIsInstance(dset[:2]["nested"][0]["foo"], (tf.Tensor, tf.RaggedTensor))
            self.assertIsInstance(dset["nested"][0]["foo"], (tf.Tensor, tf.RaggedTensor))

            dset.set_format("numpy")
            self.assertIsNotNone(dset[0])
            self.assertIsInstance(dset[0]["nested"]["foo"], np.ndarray)
            self.assertIsNotNone(dset[:2])
            self.assertIsInstance(dset[:2]["nested"][0]["foo"], np.ndarray)
            self.assertIsInstance(dset["nested"][0]["foo"], np.ndarray)

            dset.set_format("torch", columns="nested")
            self.assertIsNotNone(dset[0])
            self.assertIsInstance(dset[0]["nested"]["foo"], torch.Tensor)
            self.assertIsNotNone(dset[:2])
            self.assertIsInstance(dset[:2]["nested"][0]["foo"], torch.Tensor)
            self.assertIsInstance(dset["nested"][0]["foo"], torch.Tensor)

    def test_format_pandas(self, in_memory):
        import pandas as pd

        with tempfile.TemporaryDirectory() as tmp_dir:
            with self._create_dummy_dataset(in_memory, tmp_dir, multiple_columns=True) as dset:
                dset.set_format("pandas")
                self.assertIsInstance(dset[0], pd.DataFrame)
                self.assertIsInstance(dset[:2], pd.DataFrame)
                self.assertIsInstance(dset["col_1"], pd.Series)

    def test_transmit_format_single(self, in_memory):
        @transmit_format
        def my_single_transform(self, return_factory, *args, **kwargs):
            return return_factory()

        with tempfile.TemporaryDirectory() as tmp_dir:
            return_factory = partial(
                self._create_dummy_dataset, in_memory=in_memory, tmp_dir=tmp_dir, multiple_columns=True
            )
            with return_factory() as dset:
                dset.set_format("numpy", columns=["col_1"])
                prev_format = dset.format
                with my_single_transform(dset, return_factory) as transformed_dset:
                    self.assertDictEqual(transformed_dset.format, prev_format)

    def test_transmit_format_dict(self, in_memory):
        @transmit_format
        def my_split_transform(self, return_factory, *args, **kwargs):
            return DatasetDict({"train": return_factory()})

        with tempfile.TemporaryDirectory() as tmp_dir:
            return_factory = partial(
                self._create_dummy_dataset, in_memory=in_memory, tmp_dir=tmp_dir, multiple_columns=True
            )
            with return_factory() as dset:
                dset.set_format("numpy", columns=["col_1"])
                prev_format = dset.format
                transformed_dset = my_split_transform(dset, return_factory)["train"]
                self.assertDictEqual(transformed_dset.format, prev_format)

                del transformed_dset  # DatasetDict

    def test_with_format(self, in_memory):
        with tempfile.TemporaryDirectory() as tmp_dir:
            with self._create_dummy_dataset(in_memory, tmp_dir, multiple_columns=True) as dset:
                with dset.with_format("numpy", columns=["col_1"]) as dset2:
                    dset.set_format("numpy", columns=["col_1"])
                    self.assertDictEqual(dset.format, dset2.format)
                    self.assertEqual(dset._fingerprint, dset2._fingerprint)
                    # dset.reset_format()
                    # self.assertNotEqual(dset.format, dset2.format)
                    # self.assertNotEqual(dset._fingerprint, dset2._fingerprint)

    def test_with_transform(self, in_memory):
        with tempfile.TemporaryDirectory() as tmp_dir:
            with self._create_dummy_dataset(in_memory, tmp_dir, multiple_columns=True) as dset:
                transform = lambda x: {"foo": x["col_1"]}  # noqa: E731
                with dset.with_transform(transform, columns=["col_1"]) as dset2:
                    dset.set_transform(transform, columns=["col_1"])
                    self.assertDictEqual(dset.format, dset2.format)
                    self.assertEqual(dset._fingerprint, dset2._fingerprint)
                    dset.reset_format()
                    self.assertNotEqual(dset.format, dset2.format)
                    self.assertNotEqual(dset._fingerprint, dset2._fingerprint)


class MiscellaneousDatasetTest(TestCase):
    def test_from_pandas(self):
        data = {"col_1": [3, 2, 1, 0], "col_2": ["a", "b", "c", "d"]}
        df = pd.DataFrame.from_dict(data)
        with Dataset.from_pandas(df) as dset:
            self.assertListEqual(dset["col_1"], data["col_1"])
            self.assertListEqual(dset["col_2"], data["col_2"])
            self.assertListEqual(list(dset.features.keys()), ["col_1", "col_2"])
            self.assertDictEqual(dset.features, Features({"col_1": Value("int64"), "col_2": Value("string")}))

        features = Features({"col_1": Value("int64"), "col_2": Value("string")})
        with Dataset.from_pandas(df, features=features) as dset:
            self.assertListEqual(dset["col_1"], data["col_1"])
            self.assertListEqual(dset["col_2"], data["col_2"])
            self.assertListEqual(list(dset.features.keys()), ["col_1", "col_2"])
            self.assertDictEqual(dset.features, Features({"col_1": Value("int64"), "col_2": Value("string")}))

        features = Features({"col_1": Value("int64"), "col_2": Value("string")})
        with Dataset.from_pandas(df, features=features, info=DatasetInfo(features=features)) as dset:
            self.assertListEqual(dset["col_1"], data["col_1"])
            self.assertListEqual(dset["col_2"], data["col_2"])
            self.assertListEqual(list(dset.features.keys()), ["col_1", "col_2"])
            self.assertDictEqual(dset.features, Features({"col_1": Value("int64"), "col_2": Value("string")}))

        features = Features({"col_1": Value("string"), "col_2": Value("string")})
        self.assertRaises(pa.ArrowTypeError, Dataset.from_pandas, df, features=features)

    def test_from_dict(self):
        data = {"col_1": [3, 2, 1, 0], "col_2": ["a", "b", "c", "d"]}
        with Dataset.from_dict(data) as dset:
            self.assertListEqual(dset["col_1"], data["col_1"])
            self.assertListEqual(dset["col_2"], data["col_2"])
            self.assertListEqual(list(dset.features.keys()), ["col_1", "col_2"])
            self.assertDictEqual(dset.features, Features({"col_1": Value("int64"), "col_2": Value("string")}))

        features = Features({"col_1": Value("int64"), "col_2": Value("string")})
        with Dataset.from_dict(data, features=features) as dset:
            self.assertListEqual(dset["col_1"], data["col_1"])
            self.assertListEqual(dset["col_2"], data["col_2"])
            self.assertListEqual(list(dset.features.keys()), ["col_1", "col_2"])
            self.assertDictEqual(dset.features, Features({"col_1": Value("int64"), "col_2": Value("string")}))

        features = Features({"col_1": Value("int64"), "col_2": Value("string")})
        with Dataset.from_dict(data, features=features, info=DatasetInfo(features=features)) as dset:
            self.assertListEqual(dset["col_1"], data["col_1"])
            self.assertListEqual(dset["col_2"], data["col_2"])
            self.assertListEqual(list(dset.features.keys()), ["col_1", "col_2"])
            self.assertDictEqual(dset.features, Features({"col_1": Value("int64"), "col_2": Value("string")}))

        features = Features({"col_1": Value("string"), "col_2": Value("string")})
        self.assertRaises(pa.ArrowTypeError, Dataset.from_dict, data, features=features)

    def test_concatenate_mixed_memory_and_disk(self):
        data1, data2, data3 = {"id": [0, 1, 2]}, {"id": [3, 4, 5]}, {"id": [6, 7]}
        info1 = DatasetInfo(description="Dataset1")
        info2 = DatasetInfo(description="Dataset2")
        with tempfile.TemporaryDirectory() as tmp_dir:
            with Dataset.from_dict(data1, info=info1).map(
                cache_file_name=os.path.join(tmp_dir, "d1.arrow")
            ) as dset1, Dataset.from_dict(data2, info=info2).map(
                cache_file_name=os.path.join(tmp_dir, "d2.arrow")
            ) as dset2, Dataset.from_dict(
                data3
            ) as dset3:
                with concatenate_datasets([dset1, dset2, dset3]) as concatenated_dset:
                    self.assertEqual(len(concatenated_dset), len(dset1) + len(dset2) + len(dset3))
                    self.assertListEqual(concatenated_dset["id"], dset1["id"] + dset2["id"] + dset3["id"])

    @require_transformers
    def test_set_format_encode(self):
        from transformers import BertTokenizer

        tokenizer = BertTokenizer.from_pretrained("bert-base-uncased")

        def encode(batch):
            return tokenizer(batch["text"], padding="longest", return_tensors="np")

        with Dataset.from_dict({"text": ["hello there", "foo"]}) as dset:
            dset.set_transform(transform=encode)
            self.assertEqual(str(dset[:2]), str(encode({"text": ["hello there", "foo"]})))


def test_update_metadata_with_features(dataset_dict):
    table1 = pa.Table.from_pydict(dataset_dict)
    features1 = Features.from_arrow_schema(table1.schema)
    features2 = features1.copy()
    features2["col_2"] = ClassLabel(num_classes=len(table1))
    assert features1 != features2

    table2 = update_metadata_with_features(table1, features2)
    metadata = json.loads(table2.schema.metadata["huggingface".encode("utf-8")].decode())
    assert features2 == Features.from_dict(metadata["info"]["features"])

    with Dataset(table1) as dset1, Dataset(table2) as dset2:
        assert dset1.features == features1
        assert dset2.features == features2


@pytest.mark.parametrize("dataset_type", ["in_memory", "memory_mapped", "mixed"])
@pytest.mark.parametrize("axis, expected_shape", [(0, (4, 3)), (1, (2, 6))])
def test_concatenate_datasets(dataset_type, axis, expected_shape, dataset_dict, arrow_path):
    table = {
        "in_memory": InMemoryTable.from_pydict(dataset_dict),
        "memory_mapped": MemoryMappedTable.from_file(arrow_path),
    }
    tables = [
        table[dataset_type if dataset_type != "mixed" else "memory_mapped"].slice(0, 2),  # shape = (2, 3)
        table[dataset_type if dataset_type != "mixed" else "in_memory"].slice(2, 4),  # shape = (2, 3)
    ]
    if axis == 1:  # don't duplicate columns
        tables[1] = tables[1].rename_columns([col + "_bis" for col in tables[1].column_names])
    datasets = [Dataset(table) for table in tables]
    dataset = concatenate_datasets(datasets, axis=axis)
    assert dataset.shape == expected_shape


@pytest.mark.parametrize("other_dataset_type", ["in_memory", "memory_mapped", "concatenation"])
@pytest.mark.parametrize("axis, expected_shape", [(0, (8, 3)), (1, (4, 6))])
def test_concatenate_datasets_with_concatenation_tables(
    axis, expected_shape, other_dataset_type, dataset_dict, arrow_path
):
    def _create_concatenation_table(axis):
        if axis == 0:  # shape: (4, 3) = (4, 1) + (4, 2)
            concatenation_table = ConcatenationTable.from_blocks(
                [
                    [
                        InMemoryTable.from_pydict({"col_1": dataset_dict["col_1"]}),
                        MemoryMappedTable.from_file(arrow_path).remove_column(0),
                    ]
                ]
            )
        elif axis == 1:  # shape: (4, 3) = (1, 3) + (3, 3)
            concatenation_table = ConcatenationTable.from_blocks(
                [
                    [InMemoryTable.from_pydict(dataset_dict).slice(0, 1)],
                    [MemoryMappedTable.from_file(arrow_path).slice(1, 4)],
                ]
            )
        return concatenation_table

    concatenation_table = _create_concatenation_table(axis)
    assert concatenation_table.shape == (4, 3)

    if other_dataset_type == "in_memory":
        other_table = InMemoryTable.from_pydict(dataset_dict)
    elif other_dataset_type == "memory_mapped":
        other_table = MemoryMappedTable.from_file(arrow_path)
    elif other_dataset_type == "concatenation":
        other_table = _create_concatenation_table(axis)
    assert other_table.shape == (4, 3)

    tables = [concatenation_table, other_table]

    if axis == 1:  # don't duplicate columns
        tables[1] = tables[1].rename_columns([col + "_bis" for col in tables[1].column_names])

    for tables in [tables, reversed(tables)]:
        datasets = [Dataset(table) for table in tables]
        dataset = concatenate_datasets(datasets, axis=axis)
        assert dataset.shape == expected_shape


def test_concatenate_datasets_duplicate_columns(dataset):
    with pytest.raises(ValueError) as excinfo:
        concatenate_datasets([dataset, dataset], axis=1)
    assert "duplicated" in str(excinfo.value)


@pytest.mark.parametrize(
<<<<<<< HEAD
    "column, expected_dtype",
    [(["a", "b", "c", "d"], "string"), ([1, 2, 3, 4], "int64"), ([1.0, 2.0, 3.0, 4.0], "float64")],
)
@pytest.mark.parametrize("in_memory", [False, True])
@pytest.mark.parametrize(
    "transform",
    [None, ("shuffle", (42,), {}), ("with_format", ("pandas",), {}), ("class_encode_column", ("col_2",), {})],
)
def test_dataset_add_column(column, expected_dtype, in_memory, transform, dataset_dict, arrow_path):
    column_name = "col_4"
    original_dataset = (
        Dataset(InMemoryTable.from_pydict(dataset_dict))
        if in_memory
        else Dataset(MemoryMappedTable.from_file(arrow_path))
    )
    if transform is not None:
        transform_name, args, kwargs = transform
        original_dataset: Dataset = getattr(original_dataset, transform_name)(*args, **kwargs)
    dataset = original_dataset.add_column(column_name, column)
    assert dataset.data.shape == (4, 4)
    expected_features = {"col_1": "string", "col_2": "int64", "col_3": "float64", column_name: expected_dtype}
    assert dataset.data.column_names == list(expected_features.keys())
    for feature, expected_dtype in expected_features.items():
        assert dataset.features[feature].dtype == expected_dtype
    assert len(dataset.data.blocks) == 1 if in_memory else 2  # multiple InMemoryTables are consolidated as one
    assert dataset.format["type"] == original_dataset.format["type"]
    assert dataset._fingerprint != original_dataset._fingerprint
    dataset.reset_format()
    original_dataset.reset_format()
    assert all(dataset[col] == original_dataset[col] for col in original_dataset.column_names)
    assert set(dataset["col_4"]) == set(column)
    if dataset._indices is not None:
        dataset_indices = dataset._indices["indices"].to_pylist()
        expected_dataset_indices = original_dataset._indices["indices"].to_pylist()
        assert dataset_indices == expected_dataset_indices


=======
    "transform",
    [None, ("shuffle", (42,), {}), ("with_format", ("pandas",), {}), ("class_encode_column", ("col_2",), {})],
)
>>>>>>> 80e59ef1
@pytest.mark.parametrize("in_memory", [False, True])
@pytest.mark.parametrize(
    "item",
    [
        {"col_1": "4", "col_2": 4, "col_3": 4.0},
        {"col_1": "4", "col_2": "4", "col_3": "4"},
        {"col_1": 4, "col_2": 4, "col_3": 4},
        {"col_1": 4.0, "col_2": 4.0, "col_3": 4.0},
    ],
)
def test_dataset_add_item(item, in_memory, dataset_dict, arrow_path, transform):
    dataset_to_test = (
        Dataset(InMemoryTable.from_pydict(dataset_dict))
        if in_memory
        else Dataset(MemoryMappedTable.from_file(arrow_path))
    )
    if transform is not None:
        transform_name, args, kwargs = transform
        dataset_to_test: Dataset = getattr(dataset_to_test, transform_name)(*args, **kwargs)
    dataset = dataset_to_test.add_item(item)
    assert dataset.data.shape == (5, 3)
    expected_features = dataset_to_test.features
    assert sorted(dataset.data.column_names) == sorted(expected_features.keys())
    for feature, expected_dtype in expected_features.items():
        assert dataset.features[feature] == expected_dtype
    assert len(dataset.data.blocks) == 1 if in_memory else 2  # multiple InMemoryTables are consolidated as one
    assert dataset.format["type"] == dataset_to_test.format["type"]
    assert dataset._fingerprint != dataset_to_test._fingerprint
    dataset.reset_format()
    dataset_to_test.reset_format()
    assert dataset[:-1] == dataset_to_test[:]
    assert {k: int(v) for k, v in dataset[-1].items()} == {k: int(v) for k, v in item.items()}
    if dataset._indices is not None:
        dataset_indices = dataset._indices["indices"].to_pylist()
        dataset_to_test_indices = dataset_to_test._indices["indices"].to_pylist()
        assert dataset_indices == dataset_to_test_indices + [len(dataset_to_test._data)]


@pytest.mark.parametrize("keep_in_memory", [False, True])
@pytest.mark.parametrize(
    "features",
    [
        None,
        {"col_1": "string", "col_2": "int64", "col_3": "float64"},
        {"col_1": "string", "col_2": "string", "col_3": "string"},
        {"col_1": "int32", "col_2": "int32", "col_3": "int32"},
        {"col_1": "float32", "col_2": "float32", "col_3": "float32"},
    ],
)
@pytest.mark.parametrize("split", [None, NamedSplit("train"), "train", "test"])
@pytest.mark.parametrize("path_type", [str, list])
def test_dataset_from_csv(path_type, split, features, keep_in_memory, csv_path, tmp_path):
    if issubclass(path_type, str):
        path = csv_path
    elif issubclass(path_type, list):
        path = [csv_path]
    cache_dir = tmp_path / "cache"
    expected_split = str(split) if split else "train"
    # CSV file loses col_1 string dtype information: default now is "int64" instead of "string"
    default_expected_features = {"col_1": "int64", "col_2": "int64", "col_3": "float64"}
    expected_features = features.copy() if features else default_expected_features
    features = Features({feature: Value(dtype) for feature, dtype in features.items()}) if features else None
    with assert_arrow_memory_increases() if keep_in_memory else assert_arrow_memory_doesnt_increase():
        dataset = Dataset.from_csv(
            path, split=split, features=features, cache_dir=cache_dir, keep_in_memory=keep_in_memory
        )
    assert isinstance(dataset, Dataset)
    assert dataset.num_rows == 4
    assert dataset.num_columns == 3
    assert dataset.column_names == ["col_1", "col_2", "col_3"]
    assert dataset.split == expected_split
    for feature, expected_dtype in expected_features.items():
        assert dataset.features[feature].dtype == expected_dtype


@pytest.mark.parametrize("in_memory", [False, True])
def test_dataset_from_file(in_memory, dataset, arrow_file):
    filename = arrow_file
    with assert_arrow_memory_increases() if in_memory else assert_arrow_memory_doesnt_increase():
        dataset_from_file = Dataset.from_file(filename, in_memory=in_memory)
    assert dataset_from_file.features.type == dataset.features.type
    assert dataset_from_file.features == dataset.features
    assert dataset_from_file.cache_files == ([{"filename": filename}] if not in_memory else [])


@pytest.mark.parametrize("keep_in_memory", [False, True])
@pytest.mark.parametrize(
    "features",
    [
        None,
        {"col_1": "string", "col_2": "int64", "col_3": "float64"},
        {"col_1": "string", "col_2": "string", "col_3": "string"},
        {"col_1": "int32", "col_2": "int32", "col_3": "int32"},
        {"col_1": "float32", "col_2": "float32", "col_3": "float32"},
    ],
)
@pytest.mark.parametrize("split", [None, NamedSplit("train"), "train", "test"])
@pytest.mark.parametrize("path_type", [str, list])
def test_dataset_from_json(
    path_type,
    split,
    features,
    keep_in_memory,
    jsonl_path,
    tmp_path,
):
    file_path = jsonl_path
    field = None
    if issubclass(path_type, str):
        path = file_path
    elif issubclass(path_type, list):
        path = [file_path]
    cache_dir = tmp_path / "cache"
    expected_split = str(split) if split else "train"
    default_expected_features = {"col_1": "string", "col_2": "int64", "col_3": "float64"}
    expected_features = features.copy() if features else default_expected_features
    features = Features({feature: Value(dtype) for feature, dtype in features.items()}) if features else None
    with assert_arrow_memory_increases() if keep_in_memory else assert_arrow_memory_doesnt_increase():
        dataset = Dataset.from_json(
            path, split=split, features=features, cache_dir=cache_dir, keep_in_memory=keep_in_memory, field=field
        )
    assert isinstance(dataset, Dataset)
    assert dataset.num_rows == 4
    assert dataset.num_columns == 3
    assert dataset.column_names == ["col_1", "col_2", "col_3"]
    assert dataset.split == expected_split
    for feature, expected_dtype in expected_features.items():
        assert dataset.features[feature].dtype == expected_dtype


@pytest.mark.parametrize("keep_in_memory", [False, True])
@pytest.mark.parametrize(
    "features",
    [
        None,
        {"text": "string"},
        {"text": "int32"},
        {"text": "float32"},
    ],
)
@pytest.mark.parametrize("split", [None, NamedSplit("train"), "train", "test"])
@pytest.mark.parametrize("path_type", [str, list])
def test_dataset_from_text(path_type, split, features, keep_in_memory, text_path, tmp_path):
    if issubclass(path_type, str):
        path = text_path
    elif issubclass(path_type, list):
        path = [text_path]
    cache_dir = tmp_path / "cache"

    expected_split = str(split) if split else "train"

    default_expected_features = {"text": "string"}
    expected_features = features.copy() if features else default_expected_features
    features = Features({feature: Value(dtype) for feature, dtype in features.items()}) if features else None
    with assert_arrow_memory_increases() if keep_in_memory else assert_arrow_memory_doesnt_increase():
        dataset = Dataset.from_text(
            path, split=split, features=features, cache_dir=cache_dir, keep_in_memory=keep_in_memory
        )
    assert isinstance(dataset, Dataset)
    assert dataset.num_rows == 4
    assert dataset.num_columns == 1
    assert dataset.column_names == ["text"]
    assert dataset.split == expected_split
    for feature, expected_dtype in expected_features.items():
        assert dataset.features[feature].dtype == expected_dtype


def test_dataset_to_json(dataset, tmp_path):
    file_path = tmp_path / "test_path.jsonl"
    bytes_written = dataset.to_json(path_or_buf=file_path)
    assert file_path.is_file()
    assert bytes_written == file_path.stat().st_size
    df = pd.read_json(file_path)
    assert df.shape == dataset.shape
    assert list(df.columns) == list(dataset.column_names)


@pytest.mark.parametrize("in_memory", [False, True])
@pytest.mark.parametrize(
    "method_and_params",
    [
        ("rename_column", tuple(), {"original_column_name": "labels", "new_column_name": "label"}),
        ("remove_columns", tuple(), {"column_names": "labels"}),
        (
            "cast",
            tuple(),
            {
                "features": Features(
                    {
                        "tokens": Sequence(Value("string")),
                        "labels": Sequence(Value("int16")),
                        "answers": Sequence(
                            {
                                "text": Value("string"),
                                "answer_start": Value("int32"),
                            }
                        ),
                        "id": Value("int32"),
                    }
                )
            },
        ),
        ("flatten", tuple(), {}),
        ("rename_column_", tuple(), {"original_column_name": "labels", "new_column_name": "label"}),
        ("remove_columns_", tuple(), {"column_names": "labels"}),
        (
            "cast_",
            tuple(),
            {
                "features": Features(
                    {
                        "tokens": Sequence(Value("string")),
                        "labels": Sequence(Value("int16")),
                        "answers": Sequence(
                            {
                                "text": Value("string"),
                                "answer_start": Value("int32"),
                            }
                        ),
                        "id": Value("int32"),
                    }
                )
            },
        ),
        ("flatten_", tuple(), {}),
    ],
)
def test_pickle_dataset_after_transforming_the_table(in_memory, method_and_params, arrow_file):
    method, args, kwargs = method_and_params
    with Dataset.from_file(arrow_file, in_memory=in_memory) as dataset, Dataset.from_file(
        arrow_file, in_memory=in_memory
    ) as reference_dataset:
        out = getattr(dataset, method)(*args, **kwargs)
        dataset = out if out is not None else dataset
        pickled_dataset = pickle.dumps(dataset)
        reloaded_dataset = pickle.loads(pickled_dataset)

        assert dataset._data != reference_dataset._data
        assert dataset._data.table == reloaded_dataset._data.table


@require_s3
def test_dummy_dataset_serialize_s3(s3, dataset):
    mock_bucket = s3_test_bucket_name
    dataset_path = f"s3://{mock_bucket}/my_dataset"
    features = dataset.features
    dataset.save_to_disk(dataset_path, s3)
    dataset = dataset.load_from_disk(dataset_path, s3)

    assert len(dataset) == 10
    assert dataset.features == features
    assert dataset[0]["id"] == 0
    assert dataset["id"][0] == 0<|MERGE_RESOLUTION|>--- conflicted
+++ resolved
@@ -1950,7 +1950,6 @@
 
 
 @pytest.mark.parametrize(
-<<<<<<< HEAD
     "column, expected_dtype",
     [(["a", "b", "c", "d"], "string"), ([1, 2, 3, 4], "int64"), ([1.0, 2.0, 3.0, 4.0], "float64")],
 )
@@ -1988,11 +1987,10 @@
         assert dataset_indices == expected_dataset_indices
 
 
-=======
+@pytest.mark.parametrize(
     "transform",
     [None, ("shuffle", (42,), {}), ("with_format", ("pandas",), {}), ("class_encode_column", ("col_2",), {})],
 )
->>>>>>> 80e59ef1
 @pytest.mark.parametrize("in_memory", [False, True])
 @pytest.mark.parametrize(
     "item",
