import copy
import json
import os
import pickle
import tempfile
from functools import partial
from unittest import TestCase

import numpy as np
import pandas as pd
import pyarrow as pa
import pytest
from absl.testing import parameterized

import datasets.arrow_dataset
from datasets import concatenate_datasets, load_from_disk, temp_seed
from datasets.arrow_dataset import Dataset, transmit_format, update_metadata_with_features
from datasets.dataset_dict import DatasetDict
from datasets.features import Array2D, Array3D, ClassLabel, Features, Sequence, Value
from datasets.info import DatasetInfo
from datasets.splits import NamedSplit
from datasets.table import ConcatenationTable, InMemoryTable, MemoryMappedTable
<<<<<<< HEAD
from datasets.tasks import AutomaticSpeechRecognition, QuestionAnsweringExtractive, TextClassification
=======
from datasets.tasks import QuestionAnsweringExtractive, Summarization, TextClassification
>>>>>>> d006e207
from datasets.utils.logging import WARNING

from .conftest import s3_test_bucket_name
from .utils import (
    assert_arrow_memory_doesnt_increase,
    assert_arrow_memory_increases,
    require_s3,
    require_tf,
    require_torch,
    require_transformers,
    set_current_working_directory_to_temp_dir,
)


class Unpicklable:
    def __getstate__(self):
        raise pickle.PicklingError()


def picklable_map_function(x):
    return {"id": int(x["filename"].split("_")[-1])}


def picklable_map_function_with_indices(x, i):
    return {"id": i}


def picklable_filter_function(x):
    return int(x["filename"].split("_")[-1]) < 10


def assert_arrow_metadata_are_synced_with_dataset_features(dataset: Dataset):
    assert dataset.data.schema.metadata is not None
    assert "huggingface".encode("utf-8") in dataset.data.schema.metadata
    metadata = json.loads(dataset.data.schema.metadata["huggingface".encode("utf-8")].decode())
    assert "info" in metadata
    features = DatasetInfo.from_dict(metadata["info"]).features
    assert features is not None
    assert dataset.features is not None
    assert features.type == dataset.features.type


IN_MEMORY_PARAMETERS = [
    {"testcase_name": name, "in_memory": im} for im, name in [(True, "in_memory"), (False, "on_disk")]
]


@parameterized.named_parameters(IN_MEMORY_PARAMETERS)
class BaseDatasetTest(TestCase):
    def setUp(self):
        # google colab doesn't allow to pickle loggers
        # so we want to make sure each tests passes without pickling the logger
        def reduce_ex(self):
            raise pickle.PicklingError()

        datasets.arrow_dataset.logger.__reduce_ex__ = reduce_ex

    @pytest.fixture(autouse=True)
    def inject_fixtures(self, caplog):
        self._caplog = caplog

    def _create_dummy_dataset(
        self, in_memory: bool, tmp_dir: str, multiple_columns=False, array_features=False, nested_features=False
    ) -> Dataset:
        assert int(multiple_columns) + int(array_features) + int(nested_features) < 2
        if multiple_columns:
            data = {"col_1": [3, 2, 1, 0], "col_2": ["a", "b", "c", "d"], "col_3": [False, True, False, True]}
            dset = Dataset.from_dict(data)
        elif array_features:
            data = {
                "col_1": [[[True, False], [False, True]]] * 4,  # 2D
                "col_2": [[[["a", "b"], ["c", "d"]], [["e", "f"], ["g", "h"]]]] * 4,  # 3D array
                "col_3": [[3, 2, 1, 0]] * 4,  # Sequence
            }
            features = Features(
                {
                    "col_1": Array2D(shape=(2, 2), dtype="bool"),
                    "col_2": Array3D(shape=(2, 2, 2), dtype="string"),
                    "col_3": Sequence(feature=Value("int64")),
                }
            )
            dset = Dataset.from_dict(data, features=features)
        elif nested_features:
            data = {"nested": [{"a": i, "x": i * 10, "c": i * 100} for i in range(1, 11)]}
            features = Features({"nested": {"a": Value("int64"), "x": Value("int64"), "c": Value("int64")}})
            dset = Dataset.from_dict(data, features=features)
        else:
            dset = Dataset.from_dict({"filename": ["my_name-train" + "_" + str(x) for x in np.arange(30).tolist()]})
        if not in_memory:
            dset = self._to(in_memory, tmp_dir, dset)
        return dset

    def _to(self, in_memory, tmp_dir, *datasets):
        if in_memory:
            datasets = [dataset.map(keep_in_memory=True) for dataset in datasets]
        else:
            start = 0
            while os.path.isfile(os.path.join(tmp_dir, f"dataset{start}.arrow")):
                start += 1
            datasets = [
                dataset.map(cache_file_name=os.path.join(tmp_dir, f"dataset{start + i}.arrow"))
                for i, dataset in enumerate(datasets)
            ]
        return datasets if len(datasets) > 1 else datasets[0]

    def test_dummy_dataset(self, in_memory):
        with tempfile.TemporaryDirectory() as tmp_dir:

            with self._create_dummy_dataset(in_memory, tmp_dir) as dset:
                self.assertDictEqual(dset.features, Features({"filename": Value("string")}))
                self.assertEqual(dset[0]["filename"], "my_name-train_0")
                self.assertEqual(dset["filename"][0], "my_name-train_0")

            with self._create_dummy_dataset(in_memory, tmp_dir, multiple_columns=True) as dset:
                self.assertDictEqual(
                    dset.features,
                    Features({"col_1": Value("int64"), "col_2": Value("string"), "col_3": Value("bool")}),
                )
                self.assertEqual(dset[0]["col_1"], 3)
                self.assertEqual(dset["col_1"][0], 3)

        with tempfile.TemporaryDirectory() as tmp_dir:
            with self._create_dummy_dataset(in_memory, tmp_dir, array_features=True) as dset:
                self.assertDictEqual(
                    dset.features,
                    Features(
                        {
                            "col_1": Array2D(shape=(2, 2), dtype="bool"),
                            "col_2": Array3D(shape=(2, 2, 2), dtype="string"),
                            "col_3": Sequence(feature=Value("int64")),
                        }
                    ),
                )
                self.assertEqual(dset[0]["col_2"], [[["a", "b"], ["c", "d"]], [["e", "f"], ["g", "h"]]])
                self.assertEqual(dset["col_2"][0], [[["a", "b"], ["c", "d"]], [["e", "f"], ["g", "h"]]])

    def test_dataset_getitem(self, in_memory):
        with tempfile.TemporaryDirectory() as tmp_dir:
            with self._create_dummy_dataset(in_memory, tmp_dir) as dset:
                self.assertEqual(dset[0]["filename"], "my_name-train_0")
                self.assertEqual(dset["filename"][0], "my_name-train_0")

                self.assertEqual(dset[-1]["filename"], "my_name-train_29")
                self.assertEqual(dset["filename"][-1], "my_name-train_29")

                self.assertListEqual(dset[:2]["filename"], ["my_name-train_0", "my_name-train_1"])
                self.assertListEqual(dset["filename"][:2], ["my_name-train_0", "my_name-train_1"])

                self.assertEqual(dset[:-1]["filename"][-1], "my_name-train_28")
                self.assertEqual(dset["filename"][:-1][-1], "my_name-train_28")

                self.assertListEqual(dset[[0, -1]]["filename"], ["my_name-train_0", "my_name-train_29"])
                self.assertListEqual(dset[np.array([0, -1])]["filename"], ["my_name-train_0", "my_name-train_29"])

    def test_dummy_dataset_deepcopy(self, in_memory):
        with tempfile.TemporaryDirectory() as tmp_dir:
            with self._create_dummy_dataset(in_memory, tmp_dir).select(range(10)) as dset:
                with assert_arrow_memory_doesnt_increase():
                    dset2 = copy.deepcopy(dset)
                # don't copy the underlying arrow data using memory
                self.assertEqual(len(dset2), 10)
                self.assertDictEqual(dset2.features, Features({"filename": Value("string")}))
                self.assertEqual(dset2[0]["filename"], "my_name-train_0")
                self.assertEqual(dset2["filename"][0], "my_name-train_0")
                del dset2

    def test_dummy_dataset_pickle(self, in_memory):
        with tempfile.TemporaryDirectory() as tmp_dir:
            tmp_file = os.path.join(tmp_dir, "dset.pt")

            with self._create_dummy_dataset(in_memory, tmp_dir).select(range(10)) as dset:
                with open(tmp_file, "wb") as f:
                    pickle.dump(dset, f)

            with open(tmp_file, "rb") as f:
                with pickle.load(f) as dset:
                    self.assertEqual(len(dset), 10)
                    self.assertDictEqual(dset.features, Features({"filename": Value("string")}))
                    self.assertEqual(dset[0]["filename"], "my_name-train_0")
                    self.assertEqual(dset["filename"][0], "my_name-train_0")

            with self._create_dummy_dataset(in_memory, tmp_dir).select(
                range(10), indices_cache_file_name=os.path.join(tmp_dir, "ind.arrow")
            ) as dset:
                if not in_memory:
                    dset._data.table = Unpicklable()
                dset._indices.table = Unpicklable()
                with open(tmp_file, "wb") as f:
                    pickle.dump(dset, f)

            with open(tmp_file, "rb") as f:
                with pickle.load(f) as dset:
                    self.assertEqual(len(dset), 10)
                    self.assertDictEqual(dset.features, Features({"filename": Value("string")}))
                    self.assertEqual(dset[0]["filename"], "my_name-train_0")
                    self.assertEqual(dset["filename"][0], "my_name-train_0")

    def test_dummy_dataset_serialize(self, in_memory):
        with tempfile.TemporaryDirectory() as tmp_dir:
            with set_current_working_directory_to_temp_dir():
                with self._create_dummy_dataset(in_memory, tmp_dir).select(range(10)) as dset:
                    dataset_path = "my_dataset"  # rel path
                    dset.save_to_disk(dataset_path)

                with Dataset.load_from_disk(dataset_path) as dset:
                    self.assertEqual(len(dset), 10)
                    self.assertDictEqual(dset.features, Features({"filename": Value("string")}))
                    self.assertEqual(dset[0]["filename"], "my_name-train_0")
                    self.assertEqual(dset["filename"][0], "my_name-train_0")

            with self._create_dummy_dataset(in_memory, tmp_dir).select(range(10)) as dset:
                dataset_path = os.path.join(tmp_dir, "my_dataset")  # abs path
                dset.save_to_disk(dataset_path)

            with Dataset.load_from_disk(dataset_path) as dset:
                self.assertEqual(len(dset), 10)
                self.assertDictEqual(dset.features, Features({"filename": Value("string")}))
                self.assertEqual(dset[0]["filename"], "my_name-train_0")
                self.assertEqual(dset["filename"][0], "my_name-train_0")

            with self._create_dummy_dataset(in_memory, tmp_dir).select(
                range(10), indices_cache_file_name=os.path.join(tmp_dir, "ind.arrow")
            ) as dset:
                with assert_arrow_memory_doesnt_increase():
                    dset.save_to_disk(dataset_path)

            with Dataset.load_from_disk(dataset_path) as dset:
                self.assertEqual(len(dset), 10)
                self.assertDictEqual(dset.features, Features({"filename": Value("string")}))
                self.assertEqual(dset[0]["filename"], "my_name-train_0")
                self.assertEqual(dset["filename"][0], "my_name-train_0")

            with self._create_dummy_dataset(in_memory, tmp_dir, nested_features=True) as dset:
                with assert_arrow_memory_doesnt_increase():
                    dset.save_to_disk(dataset_path)

            with Dataset.load_from_disk(dataset_path) as dset:
                self.assertEqual(len(dset), 10)
                self.assertDictEqual(
                    dset.features,
                    Features({"nested": {"a": Value("int64"), "x": Value("int64"), "c": Value("int64")}}),
                )
                self.assertDictEqual(dset[0]["nested"], {"a": 1, "c": 100, "x": 10})
                self.assertDictEqual(dset["nested"][0], {"a": 1, "c": 100, "x": 10})

    def test_dummy_dataset_load_from_disk(self, in_memory):
        with tempfile.TemporaryDirectory() as tmp_dir:

            with self._create_dummy_dataset(in_memory, tmp_dir).select(range(10)) as dset:
                dataset_path = os.path.join(tmp_dir, "my_dataset")
                dset.save_to_disk(dataset_path)

            with load_from_disk(dataset_path) as dset:
                self.assertEqual(len(dset), 10)
                self.assertDictEqual(dset.features, Features({"filename": Value("string")}))
                self.assertEqual(dset[0]["filename"], "my_name-train_0")
                self.assertEqual(dset["filename"][0], "my_name-train_0")

    def test_set_format_numpy_multiple_columns(self, in_memory):
        with tempfile.TemporaryDirectory() as tmp_dir:
            with self._create_dummy_dataset(in_memory, tmp_dir, multiple_columns=True) as dset:
                fingerprint = dset._fingerprint
                dset.set_format(type="numpy", columns=["col_1"])
                self.assertEqual(len(dset[0]), 1)
                self.assertIsInstance(dset[0]["col_1"], np.int64)
                self.assertEqual(dset[0]["col_1"].item(), 3)
                self.assertIsInstance(dset["col_1"], np.ndarray)
                self.assertListEqual(list(dset["col_1"].shape), [4])
                np.testing.assert_array_equal(dset["col_1"], np.array([3, 2, 1, 0]))
                self.assertNotEqual(dset._fingerprint, fingerprint)

                dset.reset_format()
                with dset.formatted_as(type="numpy", columns=["col_1"]):
                    self.assertEqual(len(dset[0]), 1)
                    self.assertIsInstance(dset[0]["col_1"], np.int64)
                    self.assertEqual(dset[0]["col_1"].item(), 3)
                    self.assertIsInstance(dset["col_1"], np.ndarray)
                    self.assertListEqual(list(dset["col_1"].shape), [4])
                    np.testing.assert_array_equal(dset["col_1"], np.array([3, 2, 1, 0]))

                self.assertEqual(dset.format["type"], None)
                self.assertEqual(dset.format["format_kwargs"], {})
                self.assertEqual(dset.format["columns"], dset.column_names)
                self.assertEqual(dset.format["output_all_columns"], False)

                dset.set_format(type="numpy", columns=["col_1"], output_all_columns=True)
                self.assertEqual(len(dset[0]), 3)
                self.assertIsInstance(dset[0]["col_2"], str)
                self.assertEqual(dset[0]["col_2"], "a")

                dset.set_format(type="numpy", columns=["col_1", "col_2"])
                self.assertEqual(len(dset[0]), 2)
                self.assertIsInstance(dset[0]["col_2"], np.str_)
                self.assertEqual(dset[0]["col_2"].item(), "a")

    @require_torch
    def test_set_format_torch(self, in_memory):
        import torch

        with tempfile.TemporaryDirectory() as tmp_dir:
            with self._create_dummy_dataset(in_memory, tmp_dir, multiple_columns=True) as dset:
                dset.set_format(type="torch", columns=["col_1"])
                self.assertEqual(len(dset[0]), 1)
                self.assertIsInstance(dset[0]["col_1"], torch.Tensor)
                self.assertIsInstance(dset["col_1"], torch.Tensor)
                self.assertListEqual(list(dset[0]["col_1"].shape), [])
                self.assertEqual(dset[0]["col_1"].item(), 3)

                dset.set_format(type="torch", columns=["col_1"], output_all_columns=True)
                self.assertEqual(len(dset[0]), 3)
                self.assertIsInstance(dset[0]["col_2"], str)
                self.assertEqual(dset[0]["col_2"], "a")

                dset.set_format(type="torch", columns=["col_1", "col_2"])
                with self.assertRaises(TypeError):
                    dset[0]

    @require_tf
    def test_set_format_tf(self, in_memory):
        import tensorflow as tf

        with tempfile.TemporaryDirectory() as tmp_dir:
            with self._create_dummy_dataset(in_memory, tmp_dir, multiple_columns=True) as dset:
                dset.set_format(type="tensorflow", columns=["col_1"])
                self.assertEqual(len(dset[0]), 1)
                self.assertIsInstance(dset[0]["col_1"], tf.Tensor)
                self.assertListEqual(list(dset[0]["col_1"].shape), [])
                self.assertEqual(dset[0]["col_1"].numpy().item(), 3)

                dset.set_format(type="tensorflow", columns=["col_1"], output_all_columns=True)
                self.assertEqual(len(dset[0]), 3)
                self.assertIsInstance(dset[0]["col_2"], str)
                self.assertEqual(dset[0]["col_2"], "a")

                dset.set_format(type="tensorflow", columns=["col_1", "col_2"])
                self.assertEqual(len(dset[0]), 2)
                self.assertEqual(dset[0]["col_2"].numpy().decode("utf-8"), "a")

    def test_set_format_pandas(self, in_memory):
        with tempfile.TemporaryDirectory() as tmp_dir:
            with self._create_dummy_dataset(in_memory, tmp_dir, multiple_columns=True) as dset:
                dset.set_format(type="pandas", columns=["col_1"])
                self.assertEqual(len(dset[0].columns), 1)
                self.assertIsInstance(dset[0], pd.DataFrame)
                self.assertListEqual(list(dset[0].shape), [1, 1])
                self.assertEqual(dset[0]["col_1"].item(), 3)

                dset.set_format(type="pandas", columns=["col_1", "col_2"])
                self.assertEqual(len(dset[0].columns), 2)
                self.assertEqual(dset[0]["col_2"].item(), "a")

    def test_set_transform(self, in_memory):
        def transform(batch):
            return {k: [str(i).upper() for i in v] for k, v in batch.items()}

        with tempfile.TemporaryDirectory() as tmp_dir:
            with self._create_dummy_dataset(in_memory, tmp_dir, multiple_columns=True) as dset:
                dset.set_transform(transform=transform, columns=["col_1"])
                self.assertEqual(dset.format["type"], "custom")
                self.assertEqual(len(dset[0].keys()), 1)
                self.assertEqual(dset[0]["col_1"], "3")
                self.assertEqual(dset[:2]["col_1"], ["3", "2"])
                self.assertEqual(dset["col_1"][:2], ["3", "2"])

                prev_format = dset.format
                dset.set_format(**dset.format)
                self.assertEqual(prev_format, dset.format)

                dset.set_transform(transform=transform, columns=["col_1", "col_2"])
                self.assertEqual(len(dset[0].keys()), 2)
                self.assertEqual(dset[0]["col_2"], "A")

    def test_transmit_format(self, in_memory):
        with tempfile.TemporaryDirectory() as tmp_dir:
            with self._create_dummy_dataset(in_memory, tmp_dir, multiple_columns=True) as dset:
                transform = datasets.arrow_dataset.transmit_format(lambda x: x)
                # make sure identity transform doesn't apply unnecessary format
                self.assertEqual(dset._fingerprint, transform(dset)._fingerprint)
                dset.set_format(**dset.format)
                self.assertEqual(dset._fingerprint, transform(dset)._fingerprint)
                # check lists comparisons
                dset.set_format(columns=["col_1"])
                self.assertEqual(dset._fingerprint, transform(dset)._fingerprint)
                dset.set_format(columns=["col_1", "col_2"])
                self.assertEqual(dset._fingerprint, transform(dset)._fingerprint)
                dset.set_format("numpy", columns=["col_1", "col_2"])
                self.assertEqual(dset._fingerprint, transform(dset)._fingerprint)

    def test_cast_in_place(self, in_memory):
        with tempfile.TemporaryDirectory() as tmp_dir:
            with self._create_dummy_dataset(in_memory, tmp_dir, multiple_columns=True) as dset:
                features = dset.features
                features["col_1"] = Value("float64")
                features = Features({k: features[k] for k in list(features)[::-1]})
                fingerprint = dset._fingerprint
                dset.cast_(features)
                self.assertEqual(dset.num_columns, 3)
                self.assertEqual(dset.features["col_1"], Value("float64"))
                self.assertIsInstance(dset[0]["col_1"], float)
                self.assertNotEqual(dset._fingerprint, fingerprint)
                assert_arrow_metadata_are_synced_with_dataset_features(dset)

    def test_cast(self, in_memory):
        with tempfile.TemporaryDirectory() as tmp_dir:
            with self._create_dummy_dataset(in_memory, tmp_dir, multiple_columns=True) as dset:
                features = dset.features
                features["col_1"] = Value("float64")
                features = Features({k: features[k] for k in list(features)[::-1]})
                fingerprint = dset._fingerprint
                # TODO: with assert_arrow_memory_increases() if in_memory else assert_arrow_memory_doesnt_increase():
                with dset.cast(features) as casted_dset:
                    self.assertEqual(casted_dset.num_columns, 3)
                    self.assertEqual(casted_dset.features["col_1"], Value("float64"))
                    self.assertIsInstance(casted_dset[0]["col_1"], float)
                    self.assertNotEqual(casted_dset._fingerprint, fingerprint)
                    self.assertNotEqual(casted_dset, dset)
                    assert_arrow_metadata_are_synced_with_dataset_features(casted_dset)

    def test_class_encode_column(self, in_memory):
        with tempfile.TemporaryDirectory() as tmp_dir:
            with self._create_dummy_dataset(in_memory, tmp_dir, multiple_columns=True) as dset:
                with self.assertRaises(ValueError):
                    dset.class_encode_column(column="does not exist")

                with dset.class_encode_column("col_1") as casted_dset:
                    self.assertIsInstance(casted_dset.features["col_1"], ClassLabel)
                    self.assertListEqual(casted_dset.features["col_1"].names, ["0", "1", "2", "3"])
                    self.assertListEqual(casted_dset["col_1"], [3, 2, 1, 0])
                    self.assertNotEqual(casted_dset._fingerprint, dset._fingerprint)
                    self.assertNotEqual(casted_dset, dset)
                    assert_arrow_metadata_are_synced_with_dataset_features(casted_dset)

                with dset.class_encode_column("col_2") as casted_dset:
                    self.assertIsInstance(casted_dset.features["col_2"], ClassLabel)
                    self.assertListEqual(casted_dset.features["col_2"].names, ["a", "b", "c", "d"])
                    self.assertListEqual(casted_dset["col_2"], [0, 1, 2, 3])
                    self.assertNotEqual(casted_dset._fingerprint, dset._fingerprint)
                    self.assertNotEqual(casted_dset, dset)
                    assert_arrow_metadata_are_synced_with_dataset_features(casted_dset)

                with dset.class_encode_column("col_3") as casted_dset:
                    self.assertIsInstance(casted_dset.features["col_3"], ClassLabel)
                    self.assertListEqual(casted_dset.features["col_3"].names, ["False", "True"])
                    self.assertListEqual(casted_dset["col_3"], [0, 1, 0, 1])
                    self.assertNotEqual(casted_dset._fingerprint, dset._fingerprint)
                    self.assertNotEqual(casted_dset, dset)
                    assert_arrow_metadata_are_synced_with_dataset_features(casted_dset)

            # Test raises if feature is an array / sequence
            with self._create_dummy_dataset(in_memory, tmp_dir, array_features=True) as dset:
                for column in dset.column_names:
                    with self.assertRaises(ValueError):
                        dset.class_encode_column(column)

    def test_remove_columns_in_place(self, in_memory):
        with tempfile.TemporaryDirectory() as tmp_dir:
            with self._create_dummy_dataset(in_memory, tmp_dir, multiple_columns=True) as dset:
                fingerprint = dset._fingerprint
                with assert_arrow_memory_doesnt_increase():
                    dset.remove_columns_(column_names="col_1")
                self.assertEqual(dset.num_columns, 2)
                self.assertListEqual(list(dset.column_names), ["col_2", "col_3"])
                assert_arrow_metadata_are_synced_with_dataset_features(dset)

            with self._create_dummy_dataset(in_memory, tmp_dir, multiple_columns=True) as dset:
                dset.remove_columns_(column_names=["col_1", "col_2", "col_3"])
                self.assertEqual(dset.num_columns, 0)
                self.assertNotEqual(dset._fingerprint, fingerprint)
                assert_arrow_metadata_are_synced_with_dataset_features(dset)

    def test_remove_columns(self, in_memory):
        with tempfile.TemporaryDirectory() as tmp_dir:
            with self._create_dummy_dataset(in_memory, tmp_dir, multiple_columns=True) as dset:
                fingerprint = dset._fingerprint
                with dset.remove_columns(column_names="col_1") as new_dset:
                    self.assertEqual(new_dset.num_columns, 2)
                    self.assertListEqual(list(new_dset.column_names), ["col_2", "col_3"])
                    self.assertNotEqual(new_dset._fingerprint, fingerprint)
                    assert_arrow_metadata_are_synced_with_dataset_features(new_dset)

            with self._create_dummy_dataset(in_memory, tmp_dir, multiple_columns=True) as dset:
                with dset.remove_columns(column_names=["col_1", "col_2", "col_3"]) as new_dset:
                    self.assertEqual(new_dset.num_columns, 0)
                    self.assertNotEqual(new_dset._fingerprint, fingerprint)
                    assert_arrow_metadata_are_synced_with_dataset_features(new_dset)

    def test_rename_column_in_place(self, in_memory):
        with tempfile.TemporaryDirectory() as tmp_dir:
            with self._create_dummy_dataset(in_memory, tmp_dir, multiple_columns=True) as dset:
                fingerprint = dset._fingerprint
                dset.rename_column_(original_column_name="col_1", new_column_name="new_name")
                self.assertEqual(dset.num_columns, 3)
                self.assertListEqual(list(dset.column_names), ["new_name", "col_2", "col_3"])
                self.assertNotEqual(dset._fingerprint, fingerprint)
                assert_arrow_metadata_are_synced_with_dataset_features(dset)

    def test_rename_column(self, in_memory):
        with tempfile.TemporaryDirectory() as tmp_dir:
            with self._create_dummy_dataset(in_memory, tmp_dir, multiple_columns=True) as dset:
                fingerprint = dset._fingerprint
                with dset.rename_column(original_column_name="col_1", new_column_name="new_name") as new_dset:
                    self.assertEqual(new_dset.num_columns, 3)
                    self.assertListEqual(list(new_dset.column_names), ["new_name", "col_2", "col_3"])
                    self.assertListEqual(list(dset.column_names), ["col_1", "col_2", "col_3"])
                    self.assertNotEqual(new_dset._fingerprint, fingerprint)
                    assert_arrow_metadata_are_synced_with_dataset_features(new_dset)

    def test_rename_columns(self, in_memory):
        with tempfile.TemporaryDirectory() as tmp_dir:
            with self._create_dummy_dataset(in_memory, tmp_dir, multiple_columns=True) as dset:
                fingerprint = dset._fingerprint
                with dset.rename_columns({"col_1": "new_name"}) as new_dset:
                    self.assertEqual(new_dset.num_columns, 3)
                    self.assertListEqual(list(new_dset.column_names), ["new_name", "col_2", "col_3"])
                    self.assertListEqual(list(dset.column_names), ["col_1", "col_2", "col_3"])
                    self.assertNotEqual(new_dset._fingerprint, fingerprint)

                with dset.rename_columns({"col_1": "new_name", "col_2": "new_name2"}) as new_dset:
                    self.assertEqual(new_dset.num_columns, 3)
                    self.assertListEqual(list(new_dset.column_names), ["new_name", "new_name2", "col_3"])
                    self.assertListEqual(list(dset.column_names), ["col_1", "col_2", "col_3"])
                    self.assertNotEqual(new_dset._fingerprint, fingerprint)

                # Original column not in dataset
                with self.assertRaises(ValueError):
                    dset.rename_columns({"not_there": "new_name"})

                # Empty new name
                with self.assertRaises(ValueError):
                    dset.rename_columns({"col_1": ""})

                # Duplicates
                with self.assertRaises(ValueError):
                    dset.rename_columns({"col_1": "new_name", "col_2": "new_name"})

    def test_concatenate(self, in_memory):
        data1, data2, data3 = {"id": [0, 1, 2]}, {"id": [3, 4, 5]}, {"id": [6, 7]}
        info1 = DatasetInfo(description="Dataset1")
        info2 = DatasetInfo(description="Dataset2")
        with tempfile.TemporaryDirectory() as tmp_dir:
            dset1, dset2, dset3 = (
                Dataset.from_dict(data1, info=info1),
                Dataset.from_dict(data2, info=info2),
                Dataset.from_dict(data3),
            )
            dset1, dset2, dset3 = self._to(in_memory, tmp_dir, dset1, dset2, dset3)

            with concatenate_datasets([dset1, dset2, dset3]) as dset_concat:
                self.assertEqual((len(dset1), len(dset2), len(dset3)), (3, 3, 2))
                self.assertEqual(len(dset_concat), len(dset1) + len(dset2) + len(dset3))
                self.assertListEqual(dset_concat["id"], [0, 1, 2, 3, 4, 5, 6, 7])
                self.assertEqual(len(dset_concat.cache_files), 0 if in_memory else 3)
                self.assertEqual(dset_concat.info.description, "Dataset1\n\nDataset2\n\n")
            del dset1, dset2, dset3

    def test_concatenate_formatted(self, in_memory):
        data1, data2, data3 = {"id": [0, 1, 2]}, {"id": [3, 4, 5]}, {"id": [6, 7]}
        info1 = DatasetInfo(description="Dataset1")
        info2 = DatasetInfo(description="Dataset2")
        with tempfile.TemporaryDirectory() as tmp_dir:
            dset1, dset2, dset3 = (
                Dataset.from_dict(data1, info=info1),
                Dataset.from_dict(data2, info=info2),
                Dataset.from_dict(data3),
            )
            dset1, dset2, dset3 = self._to(in_memory, tmp_dir, dset1, dset2, dset3)

            dset1.set_format("numpy")
            with concatenate_datasets([dset1, dset2, dset3]) as dset_concat:
                self.assertEqual(dset_concat.format["type"], None)
            dset2.set_format("numpy")
            dset3.set_format("numpy")
            with concatenate_datasets([dset1, dset2, dset3]) as dset_concat:
                self.assertEqual(dset_concat.format["type"], "numpy")
            del dset1, dset2, dset3

    def test_concatenate_with_indices(self, in_memory):
        data1, data2, data3 = {"id": [0, 1, 2] * 2}, {"id": [3, 4, 5] * 2}, {"id": [6, 7]}
        info1 = DatasetInfo(description="Dataset1")
        info2 = DatasetInfo(description="Dataset2")
        with tempfile.TemporaryDirectory() as tmp_dir:
            dset1, dset2, dset3 = (
                Dataset.from_dict(data1, info=info1),
                Dataset.from_dict(data2, info=info2),
                Dataset.from_dict(data3),
            )
            dset1, dset2, dset3 = self._to(in_memory, tmp_dir, dset1, dset2, dset3)
            dset1, dset2, dset3 = dset1.select([0, 1, 2]), dset2.select([0, 1, 2]), dset3

            with concatenate_datasets([dset1, dset2, dset3]) as dset_concat:
                self.assertEqual((len(dset1), len(dset2), len(dset3)), (3, 3, 2))
                self.assertEqual(len(dset_concat), len(dset1) + len(dset2) + len(dset3))
                self.assertListEqual(dset_concat["id"], [0, 1, 2, 3, 4, 5, 6, 7])
                # in_memory = False:
                # 3 cache files for the dset_concat._data table, and 1 for the dset_concat._indices_table
                # no cache file for the indices
                # in_memory = True:
                # no cache files since both dset_concat._data and dset_concat._indices are in memory
                self.assertEqual(len(dset_concat.cache_files), 0 if in_memory else 3)
                self.assertEqual(dset_concat.info.description, "Dataset1\n\nDataset2\n\n")
            del dset1, dset2, dset3

    def test_concatenate_with_indices_from_disk(self, in_memory):
        data1, data2, data3 = {"id": [0, 1, 2] * 2}, {"id": [3, 4, 5] * 2}, {"id": [6, 7]}
        info1 = DatasetInfo(description="Dataset1")
        info2 = DatasetInfo(description="Dataset2")
        with tempfile.TemporaryDirectory() as tmp_dir:
            dset1, dset2, dset3 = (
                Dataset.from_dict(data1, info=info1),
                Dataset.from_dict(data2, info=info2),
                Dataset.from_dict(data3),
            )
            dset1, dset2, dset3 = self._to(in_memory, tmp_dir, dset1, dset2, dset3)
            dset1, dset2, dset3 = (
                dset1.select([0, 1, 2], indices_cache_file_name=os.path.join(tmp_dir, "i1.arrow")),
                dset2.select([0, 1, 2], indices_cache_file_name=os.path.join(tmp_dir, "i2.arrow")),
                dset3.select([0, 1], indices_cache_file_name=os.path.join(tmp_dir, "i3.arrow")),
            )

            with concatenate_datasets([dset1, dset2, dset3]) as dset_concat:
                self.assertEqual((len(dset1), len(dset2), len(dset3)), (3, 3, 2))
                self.assertEqual(len(dset_concat), len(dset1) + len(dset2) + len(dset3))
                self.assertListEqual(dset_concat["id"], [0, 1, 2, 3, 4, 5, 6, 7])
                # in_memory = False:
                # 3 cache files for the dset_concat._data table, and 1 for the dset_concat._indices_table
                # There is only 1 for the indices tables (i1.arrow)
                # Indeed, the others are brought to memory since an offset is applied to them.
                # in_memory = True:
                # 1 cache file for i1.arrow since both dset_concat._data and dset_concat._indices are in memory
                self.assertEqual(len(dset_concat.cache_files), 1 if in_memory else 3 + 1)
                self.assertEqual(dset_concat.info.description, "Dataset1\n\nDataset2\n\n")
            del dset1, dset2, dset3

    def test_concatenate_pickle(self, in_memory):
        data1, data2, data3 = {"id": [0, 1, 2] * 2}, {"id": [3, 4, 5] * 2}, {"id": [6, 7], "foo": ["bar", "bar"]}
        info1 = DatasetInfo(description="Dataset1")
        info2 = DatasetInfo(description="Dataset2")
        with tempfile.TemporaryDirectory() as tmp_dir:
            dset1, dset2, dset3 = (
                Dataset.from_dict(data1, info=info1),
                Dataset.from_dict(data2, info=info2),
                Dataset.from_dict(data3),
            )
            # mix from in-memory and on-disk datasets
            dset1, dset2 = self._to(in_memory, tmp_dir, dset1, dset2)
            dset3 = self._to(not in_memory, tmp_dir, dset3)
            dset1, dset2, dset3 = (
                dset1.select(
                    [0, 1, 2],
                    keep_in_memory=in_memory,
                    indices_cache_file_name=os.path.join(tmp_dir, "i1.arrow") if not in_memory else None,
                ),
                dset2.select(
                    [0, 1, 2],
                    keep_in_memory=in_memory,
                    indices_cache_file_name=os.path.join(tmp_dir, "i2.arrow") if not in_memory else None,
                ),
                dset3.select(
                    [0, 1],
                    keep_in_memory=in_memory,
                    indices_cache_file_name=os.path.join(tmp_dir, "i3.arrow") if not in_memory else None,
                ),
            )

            dset3 = dset3.rename_column("foo", "new_foo")
            dset3.remove_columns_("new_foo")
            if in_memory:
                dset3._data.table = Unpicklable()
            else:
                dset1._data.table, dset2._data.table = Unpicklable(), Unpicklable()
            dset1, dset2, dset3 = [pickle.loads(pickle.dumps(d)) for d in (dset1, dset2, dset3)]
            with concatenate_datasets([dset1, dset2, dset3]) as dset_concat:
                if not in_memory:
                    dset_concat._data.table = Unpicklable()
                with pickle.loads(pickle.dumps(dset_concat)) as dset_concat:
                    self.assertEqual((len(dset1), len(dset2), len(dset3)), (3, 3, 2))
                    self.assertEqual(len(dset_concat), len(dset1) + len(dset2) + len(dset3))
                    self.assertListEqual(dset_concat["id"], [0, 1, 2, 3, 4, 5, 6, 7])
                    # in_memory = True: 1 cache file for dset3
                    # in_memory = False: 2 caches files for dset1 and dset2, and 1 cache file for i1.arrow
                    self.assertEqual(len(dset_concat.cache_files), 1 if in_memory else 2 + 1)
                    self.assertEqual(dset_concat.info.description, "Dataset1\n\nDataset2\n\n")
            del dset1, dset2, dset3

    def test_flatten(self, in_memory):
        with tempfile.TemporaryDirectory() as tmp_dir:
            with Dataset.from_dict(
                {"a": [{"b": {"c": ["text"]}}] * 10, "foo": [1] * 10},
                features=Features({"a": {"b": Sequence({"c": Value("string")})}, "foo": Value("int64")}),
            ) as dset:
                with self._to(in_memory, tmp_dir, dset) as dset:
                    fingerprint = dset._fingerprint
                    dset.flatten_()
                    self.assertListEqual(dset.column_names, ["a.b.c", "foo"])
                    self.assertListEqual(list(dset.features.keys()), ["a.b.c", "foo"])
                    self.assertDictEqual(
                        dset.features, Features({"a.b.c": Sequence(Value("string")), "foo": Value("int64")})
                    )
                    self.assertNotEqual(dset._fingerprint, fingerprint)
                    assert_arrow_metadata_are_synced_with_dataset_features(dset)

    def test_map(self, in_memory):
        # standard
        with tempfile.TemporaryDirectory() as tmp_dir:
            with self._create_dummy_dataset(in_memory, tmp_dir) as dset:
                self.assertDictEqual(dset.features, Features({"filename": Value("string")}))
                fingerprint = dset._fingerprint
                with dset.map(
                    lambda x: {"name": x["filename"][:-2], "id": int(x["filename"].split("_")[-1])}
                ) as dset_test:
                    self.assertEqual(len(dset_test), 30)
                    self.assertDictEqual(dset.features, Features({"filename": Value("string")}))
                    self.assertDictEqual(
                        dset_test.features,
                        Features({"filename": Value("string"), "name": Value("string"), "id": Value("int64")}),
                    )
                    self.assertListEqual(dset_test["id"], list(range(30)))
                    self.assertNotEqual(dset_test._fingerprint, fingerprint)
                    assert_arrow_metadata_are_synced_with_dataset_features(dset_test)

        # no transform
        with tempfile.TemporaryDirectory() as tmp_dir:
            with self._create_dummy_dataset(in_memory, tmp_dir) as dset:
                fingerprint = dset._fingerprint
                with dset.map(lambda x: None) as dset_test:
                    self.assertEqual(len(dset_test), 30)
                    self.assertEqual(dset_test._fingerprint, fingerprint)
                    assert_arrow_metadata_are_synced_with_dataset_features(dset_test)

        # with indices
        with tempfile.TemporaryDirectory() as tmp_dir:
            with self._create_dummy_dataset(in_memory, tmp_dir) as dset:
                with dset.map(
                    lambda x, i: {"name": x["filename"][:-2], "id": i}, with_indices=True
                ) as dset_test_with_indices:
                    self.assertEqual(len(dset_test_with_indices), 30)
                    self.assertDictEqual(dset.features, Features({"filename": Value("string")}))
                    self.assertDictEqual(
                        dset_test_with_indices.features,
                        Features({"filename": Value("string"), "name": Value("string"), "id": Value("int64")}),
                    )
                    self.assertListEqual(dset_test_with_indices["id"], list(range(30)))
                    assert_arrow_metadata_are_synced_with_dataset_features(dset_test_with_indices)

        # interrupted
        with tempfile.TemporaryDirectory() as tmp_dir:
            with self._create_dummy_dataset(in_memory, tmp_dir) as dset:

                def func(x, i):
                    if i == 4:
                        raise KeyboardInterrupt()
                    return {"name": x["filename"][:-2], "id": i}

                tmp_file = os.path.join(tmp_dir, "test.arrow")
                self.assertRaises(
                    KeyboardInterrupt,
                    dset.map,
                    function=func,
                    with_indices=True,
                    cache_file_name=tmp_file,
                    writer_batch_size=2,
                )
                self.assertFalse(os.path.exists(tmp_file))
                with dset.map(
                    lambda x, i: {"name": x["filename"][:-2], "id": i},
                    with_indices=True,
                    cache_file_name=tmp_file,
                    writer_batch_size=2,
                ) as dset_test_with_indices:
                    self.assertTrue(os.path.exists(tmp_file))
                    self.assertEqual(len(dset_test_with_indices), 30)
                    self.assertDictEqual(dset.features, Features({"filename": Value("string")}))
                    self.assertDictEqual(
                        dset_test_with_indices.features,
                        Features({"filename": Value("string"), "name": Value("string"), "id": Value("int64")}),
                    )
                    self.assertListEqual(dset_test_with_indices["id"], list(range(30)))
                    assert_arrow_metadata_are_synced_with_dataset_features(dset_test_with_indices)

        # formatted
        with tempfile.TemporaryDirectory() as tmp_dir:
            with self._create_dummy_dataset(in_memory, tmp_dir, multiple_columns=True) as dset:
                dset.set_format("numpy", columns=["col_1"])
                with dset.map(lambda x: {"col_1_plus_one": x["col_1"] + 1}) as dset_test:
                    self.assertEqual(len(dset_test), 4)
                    self.assertEqual(dset_test.format["type"], "numpy")
                    self.assertIsInstance(dset_test["col_1"], np.ndarray)
                    self.assertIsInstance(dset_test["col_1_plus_one"], np.ndarray)
                    self.assertListEqual(sorted(dset_test[0].keys()), ["col_1", "col_1_plus_one"])
                    self.assertListEqual(sorted(dset_test.column_names), ["col_1", "col_1_plus_one", "col_2", "col_3"])
                    assert_arrow_metadata_are_synced_with_dataset_features(dset_test)

    def test_map_multiprocessing(self, in_memory):
        with tempfile.TemporaryDirectory() as tmp_dir:  # standard
            with self._create_dummy_dataset(in_memory, tmp_dir) as dset:
                self.assertDictEqual(dset.features, Features({"filename": Value("string")}))
                fingerprint = dset._fingerprint
                with dset.map(picklable_map_function, num_proc=2) as dset_test:
                    self.assertEqual(len(dset_test), 30)
                    self.assertDictEqual(dset.features, Features({"filename": Value("string")}))
                    self.assertDictEqual(
                        dset_test.features,
                        Features({"filename": Value("string"), "id": Value("int64")}),
                    )
                    self.assertEqual(len(dset_test.cache_files), 0 if in_memory else 2)
                    self.assertListEqual(dset_test["id"], list(range(30)))
                    self.assertNotEqual(dset_test._fingerprint, fingerprint)
                    assert_arrow_metadata_are_synced_with_dataset_features(dset_test)

        with tempfile.TemporaryDirectory() as tmp_dir:  # with_indices
            with self._create_dummy_dataset(in_memory, tmp_dir) as dset:
                fingerprint = dset._fingerprint
                with dset.map(picklable_map_function_with_indices, num_proc=3, with_indices=True) as dset_test:
                    self.assertEqual(len(dset_test), 30)
                    self.assertDictEqual(dset.features, Features({"filename": Value("string")}))
                    self.assertDictEqual(
                        dset_test.features,
                        Features({"filename": Value("string"), "id": Value("int64")}),
                    )
                    self.assertEqual(len(dset_test.cache_files), 0 if in_memory else 3)
                    self.assertListEqual(dset_test["id"], list(range(30)))
                    self.assertNotEqual(dset_test._fingerprint, fingerprint)
                    assert_arrow_metadata_are_synced_with_dataset_features(dset_test)

        with tempfile.TemporaryDirectory() as tmp_dir:  # lambda (requires multiprocess from pathos)
            with self._create_dummy_dataset(in_memory, tmp_dir) as dset:
                fingerprint = dset._fingerprint
                with dset.map(lambda x: {"id": int(x["filename"].split("_")[-1])}, num_proc=2) as dset_test:
                    self.assertEqual(len(dset_test), 30)
                    self.assertDictEqual(dset.features, Features({"filename": Value("string")}))
                    self.assertDictEqual(
                        dset_test.features,
                        Features({"filename": Value("string"), "id": Value("int64")}),
                    )
                    self.assertEqual(len(dset_test.cache_files), 0 if in_memory else 2)
                    self.assertListEqual(dset_test["id"], list(range(30)))
                    self.assertNotEqual(dset_test._fingerprint, fingerprint)
                    assert_arrow_metadata_are_synced_with_dataset_features(dset_test)

    def test_new_features(self, in_memory):
        with tempfile.TemporaryDirectory() as tmp_dir:
            with self._create_dummy_dataset(in_memory, tmp_dir) as dset:
                features = Features({"filename": Value("string"), "label": ClassLabel(names=["positive", "negative"])})
                with dset.map(
                    lambda x, i: {"label": i % 2}, with_indices=True, features=features
                ) as dset_test_with_indices:
                    self.assertEqual(len(dset_test_with_indices), 30)
                    self.assertDictEqual(
                        dset_test_with_indices.features,
                        features,
                    )
                    assert_arrow_metadata_are_synced_with_dataset_features(dset_test_with_indices)

    def test_map_batched(self, in_memory):
        def map_batched(example):
            return {"filename_new": [x + "_extension" for x in example["filename"]]}

        with tempfile.TemporaryDirectory() as tmp_dir:
            with self._create_dummy_dataset(in_memory, tmp_dir) as dset:
                with dset.map(map_batched, batched=True) as dset_test_batched:
                    self.assertEqual(len(dset_test_batched), 30)
                    self.assertDictEqual(dset.features, Features({"filename": Value("string")}))
                    self.assertDictEqual(
                        dset_test_batched.features,
                        Features({"filename": Value("string"), "filename_new": Value("string")}),
                    )
                    assert_arrow_metadata_are_synced_with_dataset_features(dset_test_batched)

        with tempfile.TemporaryDirectory() as tmp_dir:
            with self._create_dummy_dataset(in_memory, tmp_dir) as dset:
                with dset.formatted_as("numpy", columns=["filename"]):
                    with dset.map(map_batched, batched=True) as dset_test_batched:
                        self.assertEqual(len(dset_test_batched), 30)
                        self.assertDictEqual(dset.features, Features({"filename": Value("string")}))
                        self.assertDictEqual(
                            dset_test_batched.features,
                            Features({"filename": Value("string"), "filename_new": Value("string")}),
                        )
                        assert_arrow_metadata_are_synced_with_dataset_features(dset_test_batched)

        def map_batched_with_indices(example, idx):
            return {"filename_new": [x + "_extension_" + str(idx) for x in example["filename"]]}

        with tempfile.TemporaryDirectory() as tmp_dir:
            with self._create_dummy_dataset(in_memory, tmp_dir) as dset:
                with dset.map(
                    map_batched_with_indices, batched=True, with_indices=True
                ) as dset_test_with_indices_batched:
                    self.assertEqual(len(dset_test_with_indices_batched), 30)
                    self.assertDictEqual(dset.features, Features({"filename": Value("string")}))
                    self.assertDictEqual(
                        dset_test_with_indices_batched.features,
                        Features({"filename": Value("string"), "filename_new": Value("string")}),
                    )
                    assert_arrow_metadata_are_synced_with_dataset_features(dset_test_with_indices_batched)

    def test_map_nested(self, in_memory):
        with tempfile.TemporaryDirectory() as tmp_dir:
            with Dataset.from_dict({"field": ["a", "b"]}) as dset:
                with self._to(in_memory, tmp_dir, dset) as dset:
                    with dset.map(lambda example: {"otherfield": {"capital": example["field"].capitalize()}}) as dset:
                        with dset.map(lambda example: {"otherfield": {"append_x": example["field"] + "x"}}) as dset:
                            self.assertEqual(dset[0], {"field": "a", "otherfield": {"append_x": "ax"}})

    def test_map_caching(self, in_memory):
        with tempfile.TemporaryDirectory() as tmp_dir:
            self._caplog.clear()
            with self._caplog.at_level(WARNING):
                with self._create_dummy_dataset(in_memory, tmp_dir) as dset:
                    with dset.map(lambda x: {"foo": "bar"}) as dset_test1:
                        dset_test1_data_files = list(dset_test1.cache_files)
                    with dset.map(lambda x: {"foo": "bar"}) as dset_test2:
                        self.assertEqual(dset_test1_data_files, dset_test2.cache_files)
                        self.assertEqual(len(dset_test2.cache_files), 1 - int(in_memory))
                        self.assertTrue(("Loading cached processed dataset" in self._caplog.text) ^ in_memory)

        with tempfile.TemporaryDirectory() as tmp_dir:
            self._caplog.clear()
            with self._caplog.at_level(WARNING):
                with self._create_dummy_dataset(in_memory, tmp_dir) as dset:
                    with dset.map(lambda x: {"foo": "bar"}) as dset_test1:
                        dset_test1_data_files = list(dset_test1.cache_files)
                    with dset.map(lambda x: {"foo": "bar"}, load_from_cache_file=False) as dset_test2:
                        self.assertEqual(dset_test1_data_files, dset_test2.cache_files)
                        self.assertEqual(len(dset_test2.cache_files), 1 - int(in_memory))
                        self.assertNotIn("Loading cached processed dataset", self._caplog.text)

        if not in_memory:
            try:
                self._caplog.clear()
                with tempfile.TemporaryDirectory() as tmp_dir:
                    with self._caplog.at_level(WARNING):
                        with self._create_dummy_dataset(in_memory, tmp_dir) as dset:
                            datasets.set_caching_enabled(False)
                            with dset.map(lambda x: {"foo": "bar"}) as dset_test1:
                                with dset.map(lambda x: {"foo": "bar"}) as dset_test2:
                                    self.assertNotEqual(dset_test1.cache_files, dset_test2.cache_files)
                                    self.assertEqual(len(dset_test1.cache_files), 1)
                                    self.assertEqual(len(dset_test2.cache_files), 1)
                                    self.assertNotIn("Loading cached processed dataset", self._caplog.text)
                                    # make sure the arrow files are going to be removed
                                    self.assertIn("tmp", dset_test1.cache_files[0]["filename"])
                                    self.assertIn("tmp", dset_test2.cache_files[0]["filename"])
            finally:
                datasets.set_caching_enabled(True)

    @require_torch
    def test_map_torch(self, in_memory):
        import torch

        def func(example):
            return {"tensor": torch.tensor([1.0, 2, 3])}

        with tempfile.TemporaryDirectory() as tmp_dir:
            with self._create_dummy_dataset(in_memory, tmp_dir) as dset:
                with dset.map(func) as dset_test:
                    self.assertEqual(len(dset_test), 30)
                    self.assertDictEqual(
                        dset_test.features,
                        Features({"filename": Value("string"), "tensor": Sequence(Value("float64"))}),
                    )
                    self.assertListEqual(dset_test[0]["tensor"], [1, 2, 3])

    @require_tf
    def test_map_tf(self, in_memory):
        import tensorflow as tf

        def func(example):
            return {"tensor": tf.constant([1.0, 2, 3])}

        with tempfile.TemporaryDirectory() as tmp_dir:
            with self._create_dummy_dataset(in_memory, tmp_dir) as dset:
                with dset.map(func) as dset_test:
                    self.assertEqual(len(dset_test), 30)
                    self.assertDictEqual(
                        dset_test.features,
                        Features({"filename": Value("string"), "tensor": Sequence(Value("float64"))}),
                    )
                    self.assertListEqual(dset_test[0]["tensor"], [1, 2, 3])

    def test_map_numpy(self, in_memory):
        def func(example):
            return {"tensor": np.array([1.0, 2, 3])}

        with tempfile.TemporaryDirectory() as tmp_dir:
            with self._create_dummy_dataset(in_memory, tmp_dir) as dset:
                with dset.map(func) as dset_test:
                    self.assertEqual(len(dset_test), 30)
                    self.assertDictEqual(
                        dset_test.features,
                        Features({"filename": Value("string"), "tensor": Sequence(Value("float64"))}),
                    )
                    self.assertListEqual(dset_test[0]["tensor"], [1, 2, 3])

    def test_map_remove_columns(self, in_memory):
        with tempfile.TemporaryDirectory() as tmp_dir:
            with self._create_dummy_dataset(in_memory, tmp_dir) as dset:
                with dset.map(lambda x, i: {"name": x["filename"][:-2], "id": i}, with_indices=True) as dset:
                    self.assertTrue("id" in dset[0])
                    self.assertDictEqual(
                        dset.features,
                        Features({"filename": Value("string"), "name": Value("string"), "id": Value("int64")}),
                    )
                    assert_arrow_metadata_are_synced_with_dataset_features(dset)
                    with dset.map(lambda x: x, remove_columns=["id"]) as dset:
                        self.assertTrue("id" not in dset[0])
                        self.assertDictEqual(
                            dset.features, Features({"filename": Value("string"), "name": Value("string")})
                        )
                        assert_arrow_metadata_are_synced_with_dataset_features(dset)
                        with dset.with_format("numpy", columns=dset.column_names) as dset:
                            with dset.map(lambda x: {"name": 1}, remove_columns=dset.column_names) as dset:
                                self.assertTrue("filename" not in dset[0])
                                self.assertTrue("name" in dset[0])
                                self.assertDictEqual(dset.features, Features({"name": Value(dtype="int64")}))
                                assert_arrow_metadata_are_synced_with_dataset_features(dset)

    def test_map_stateful_callable(self, in_memory):
        # be sure that the state of the map callable is unaffected
        # before processing the dataset examples

        class ExampleCounter:
            def __init__(self, batched=False):
                self.batched = batched
                # state
                self.cnt = 0

            def __call__(self, example):
                if self.batched:
                    self.cnt += len(example)
                else:
                    self.cnt += 1

        with tempfile.TemporaryDirectory() as tmp_dir:
            with self._create_dummy_dataset(in_memory, tmp_dir) as dset:

                ex_cnt = ExampleCounter()
                dset.map(ex_cnt)
                self.assertEqual(ex_cnt.cnt, len(dset))

                ex_cnt = ExampleCounter(batched=True)
                dset.map(ex_cnt)
                self.assertEqual(ex_cnt.cnt, len(dset))

    def test_filter(self, in_memory):
        # keep only first five examples

        with tempfile.TemporaryDirectory() as tmp_dir:
            with self._create_dummy_dataset(in_memory, tmp_dir) as dset:
                fingerprint = dset._fingerprint
                with dset.filter(lambda x, i: i < 5, with_indices=True) as dset_filter_first_five:
                    self.assertEqual(len(dset_filter_first_five), 5)
                    self.assertDictEqual(dset.features, Features({"filename": Value("string")}))
                    self.assertDictEqual(dset_filter_first_five.features, Features({"filename": Value("string")}))
                    self.assertNotEqual(dset_filter_first_five._fingerprint, fingerprint)

        # filter filenames with even id at the end + formatted
        with tempfile.TemporaryDirectory() as tmp_dir:
            with self._create_dummy_dataset(in_memory, tmp_dir) as dset:
                dset.set_format("numpy")
                fingerprint = dset._fingerprint
                with dset.filter(lambda x: (int(x["filename"][-1]) % 2 == 0)) as dset_filter_even_num:
                    self.assertEqual(len(dset_filter_even_num), 15)
                    self.assertDictEqual(dset.features, Features({"filename": Value("string")}))
                    self.assertDictEqual(dset_filter_even_num.features, Features({"filename": Value("string")}))
                    self.assertNotEqual(dset_filter_even_num._fingerprint, fingerprint)
                    self.assertEqual(dset_filter_even_num.format["type"], "numpy")

    def test_filter_multiprocessing(self, in_memory):
        with tempfile.TemporaryDirectory() as tmp_dir:
            with self._create_dummy_dataset(in_memory, tmp_dir) as dset:
                fingerprint = dset._fingerprint
                with dset.filter(picklable_filter_function, num_proc=2) as dset_filter_first_ten:
                    self.assertEqual(len(dset_filter_first_ten), 10)
                    self.assertDictEqual(dset.features, Features({"filename": Value("string")}))
                    self.assertDictEqual(dset_filter_first_ten.features, Features({"filename": Value("string")}))
                    # only one cache file since the there is only 10 examples from the 1 processed shard
                    self.assertEqual(len(dset_filter_first_ten.cache_files), 0 if in_memory else 1)
                    self.assertNotEqual(dset_filter_first_ten._fingerprint, fingerprint)

    def test_keep_features_after_transform_specified(self, in_memory):
        features = Features(
            {"tokens": Sequence(Value("string")), "labels": Sequence(ClassLabel(names=["negative", "positive"]))}
        )

        def invert_labels(x):
            return {"labels": [(1 - label) for label in x["labels"]]}

        with tempfile.TemporaryDirectory() as tmp_dir:
            with Dataset.from_dict(
                {"tokens": [["foo"] * 5] * 10, "labels": [[1] * 5] * 10}, features=features
            ) as dset:
                with self._to(in_memory, tmp_dir, dset) as dset:
                    with dset.map(invert_labels, features=features) as inverted_dset:
                        self.assertEqual(inverted_dset.features.type, features.type)
                        self.assertDictEqual(inverted_dset.features, features)
                        assert_arrow_metadata_are_synced_with_dataset_features(inverted_dset)

    def test_keep_features_after_transform_unspecified(self, in_memory):
        features = Features(
            {"tokens": Sequence(Value("string")), "labels": Sequence(ClassLabel(names=["negative", "positive"]))}
        )

        def invert_labels(x):
            return {"labels": [(1 - label) for label in x["labels"]]}

        with tempfile.TemporaryDirectory() as tmp_dir:
            with Dataset.from_dict(
                {"tokens": [["foo"] * 5] * 10, "labels": [[1] * 5] * 10}, features=features
            ) as dset:
                with self._to(in_memory, tmp_dir, dset) as dset:
                    with dset.map(invert_labels) as inverted_dset:
                        self.assertEqual(inverted_dset.features.type, features.type)
                        self.assertDictEqual(inverted_dset.features, features)
                        assert_arrow_metadata_are_synced_with_dataset_features(inverted_dset)

    def test_keep_features_after_transform_to_file(self, in_memory):
        features = Features(
            {"tokens": Sequence(Value("string")), "labels": Sequence(ClassLabel(names=["negative", "positive"]))}
        )

        def invert_labels(x):
            return {"labels": [(1 - label) for label in x["labels"]]}

        with tempfile.TemporaryDirectory() as tmp_dir:
            with Dataset.from_dict(
                {"tokens": [["foo"] * 5] * 10, "labels": [[1] * 5] * 10}, features=features
            ) as dset:
                with self._to(in_memory, tmp_dir, dset) as dset:
                    tmp_file = os.path.join(tmp_dir, "test.arrow")
                    dset.map(invert_labels, cache_file_name=tmp_file)
                    with Dataset.from_file(tmp_file) as inverted_dset:
                        self.assertEqual(inverted_dset.features.type, features.type)
                        self.assertDictEqual(inverted_dset.features, features)

    def test_keep_features_after_transform_to_memory(self, in_memory):
        features = Features(
            {"tokens": Sequence(Value("string")), "labels": Sequence(ClassLabel(names=["negative", "positive"]))}
        )

        def invert_labels(x):
            return {"labels": [(1 - label) for label in x["labels"]]}

        with tempfile.TemporaryDirectory() as tmp_dir:
            with Dataset.from_dict(
                {"tokens": [["foo"] * 5] * 10, "labels": [[1] * 5] * 10}, features=features
            ) as dset:
                with self._to(in_memory, tmp_dir, dset) as dset:
                    with dset.map(invert_labels, keep_in_memory=True) as inverted_dset:
                        self.assertEqual(inverted_dset.features.type, features.type)
                        self.assertDictEqual(inverted_dset.features, features)

    def test_keep_features_after_loading_from_cache(self, in_memory):
        features = Features(
            {"tokens": Sequence(Value("string")), "labels": Sequence(ClassLabel(names=["negative", "positive"]))}
        )

        def invert_labels(x):
            return {"labels": [(1 - label) for label in x["labels"]]}

        with tempfile.TemporaryDirectory() as tmp_dir:
            with Dataset.from_dict(
                {"tokens": [["foo"] * 5] * 10, "labels": [[1] * 5] * 10}, features=features
            ) as dset:
                with self._to(in_memory, tmp_dir, dset) as dset:
                    tmp_file1 = os.path.join(tmp_dir, "test1.arrow")
                    tmp_file2 = os.path.join(tmp_dir, "test2.arrow")
                    # TODO: Why mapped twice?
                    inverted_dset = dset.map(invert_labels, cache_file_name=tmp_file1)
                    inverted_dset = dset.map(invert_labels, cache_file_name=tmp_file2)
                    self.assertGreater(len(inverted_dset.cache_files), 0)
                    self.assertEqual(inverted_dset.features.type, features.type)
                    self.assertDictEqual(inverted_dset.features, features)
                    del inverted_dset

    def test_keep_features_with_new_features(self, in_memory):
        features = Features(
            {"tokens": Sequence(Value("string")), "labels": Sequence(ClassLabel(names=["negative", "positive"]))}
        )

        def invert_labels(x):
            return {"labels": [(1 - label) for label in x["labels"]], "labels2": x["labels"]}

        expected_features = Features(
            {
                "tokens": Sequence(Value("string")),
                "labels": Sequence(ClassLabel(names=["negative", "positive"])),
                "labels2": Sequence(Value("int64")),
            }
        )

        with tempfile.TemporaryDirectory() as tmp_dir:
            with Dataset.from_dict(
                {"tokens": [["foo"] * 5] * 10, "labels": [[1] * 5] * 10}, features=features
            ) as dset:
                with self._to(in_memory, tmp_dir, dset) as dset:
                    with dset.map(invert_labels) as inverted_dset:
                        self.assertEqual(inverted_dset.features.type, expected_features.type)
                        self.assertDictEqual(inverted_dset.features, expected_features)
                        assert_arrow_metadata_are_synced_with_dataset_features(inverted_dset)

    def test_select(self, in_memory):
        with tempfile.TemporaryDirectory() as tmp_dir:
            with self._create_dummy_dataset(in_memory, tmp_dir) as dset:
                # select every two example
                indices = list(range(0, len(dset), 2))
                tmp_file = os.path.join(tmp_dir, "test.arrow")
                fingerprint = dset._fingerprint
                with dset.select(indices, indices_cache_file_name=tmp_file) as dset_select_even:
                    self.assertEqual(len(dset_select_even), 15)
                    for row in dset_select_even:
                        self.assertEqual(int(row["filename"][-1]) % 2, 0)
                    self.assertDictEqual(dset.features, Features({"filename": Value("string")}))
                    self.assertDictEqual(dset_select_even.features, Features({"filename": Value("string")}))
                    self.assertNotEqual(dset_select_even._fingerprint, fingerprint)

        with tempfile.TemporaryDirectory() as tmp_dir:
            with self._create_dummy_dataset(in_memory, tmp_dir) as dset:
                bad_indices = list(range(5))
                bad_indices[3] = "foo"
                tmp_file = os.path.join(tmp_dir, "test.arrow")
                self.assertRaises(
                    Exception,
                    dset.select,
                    indices=bad_indices,
                    indices_cache_file_name=tmp_file,
                    writer_batch_size=2,
                )
                self.assertFalse(os.path.exists(tmp_file))
                dset.set_format("numpy")
                with dset.select(
                    range(5),
                    indices_cache_file_name=tmp_file,
                    writer_batch_size=2,
                ) as dset_select_five:
                    self.assertTrue(os.path.exists(tmp_file))
                    self.assertEqual(len(dset_select_five), 5)
                    self.assertEqual(dset_select_five.format["type"], "numpy")
                    for i, row in enumerate(dset_select_five):
                        self.assertEqual(int(row["filename"][-1]), i)
                    self.assertDictEqual(dset.features, Features({"filename": Value("string")}))
                    self.assertDictEqual(dset_select_five.features, Features({"filename": Value("string")}))

    def test_select_then_map(self, in_memory):
        with tempfile.TemporaryDirectory() as tmp_dir:
            with self._create_dummy_dataset(in_memory, tmp_dir) as dset:
                with dset.select([0]) as d1:
                    with d1.map(lambda x: {"id": int(x["filename"].split("_")[-1])}) as d1:
                        self.assertEqual(d1[0]["id"], 0)
                with dset.select([1]) as d2:
                    with d2.map(lambda x: {"id": int(x["filename"].split("_")[-1])}) as d2:
                        self.assertEqual(d2[0]["id"], 1)

        with tempfile.TemporaryDirectory() as tmp_dir:
            with self._create_dummy_dataset(in_memory, tmp_dir) as dset:
                with dset.select([0], indices_cache_file_name=os.path.join(tmp_dir, "i1.arrow")) as d1:
                    with d1.map(lambda x: {"id": int(x["filename"].split("_")[-1])}) as d1:
                        self.assertEqual(d1[0]["id"], 0)
                with dset.select([1], indices_cache_file_name=os.path.join(tmp_dir, "i2.arrow")) as d2:
                    with d2.map(lambda x: {"id": int(x["filename"].split("_")[-1])}) as d2:
                        self.assertEqual(d2[0]["id"], 1)

    def test_pickle_after_many_transforms_on_disk(self, in_memory):
        with tempfile.TemporaryDirectory() as tmp_dir:
            with self._create_dummy_dataset(in_memory, tmp_dir) as dset:
                self.assertEqual(len(dset.cache_files), 0 if in_memory else 1)
                dset.rename_column_("filename", "file")
                self.assertListEqual(dset.column_names, ["file"])
                with dset.select(range(5)) as dset:
                    self.assertEqual(len(dset), 5)
                    with dset.map(lambda x: {"id": int(x["file"][-1])}) as dset:
                        self.assertListEqual(sorted(dset.column_names), ["file", "id"])
                        dset.rename_column_("id", "number")
                        self.assertListEqual(sorted(dset.column_names), ["file", "number"])
                        with dset.select([1]) as dset:
                            self.assertEqual(dset[0]["file"], "my_name-train_1")
                            self.assertEqual(dset[0]["number"], 1)

                            self.assertEqual(dset._indices["indices"].to_pylist(), [1])
                            if not in_memory:
                                self.assertIn(
                                    ("rename_columns", (["file", "number"],), {}),
                                    dset._data.replays,
                                )
                            if not in_memory:
                                dset._data.table = Unpicklable()  # check that we don't pickle the entire table

                            pickled = pickle.dumps(dset)
                            with pickle.loads(pickled) as loaded:
                                self.assertEqual(loaded[0]["file"], "my_name-train_1")
                                self.assertEqual(loaded[0]["number"], 1)

    def test_shuffle(self, in_memory):
        with tempfile.TemporaryDirectory() as tmp_dir:
            with self._create_dummy_dataset(in_memory, tmp_dir) as dset:
                tmp_file = os.path.join(tmp_dir, "test.arrow")
                fingerprint = dset._fingerprint
                with dset.shuffle(seed=1234, indices_cache_file_name=tmp_file) as dset_shuffled:
                    self.assertEqual(len(dset_shuffled), 30)
                    self.assertEqual(dset_shuffled[0]["filename"], "my_name-train_28")
                    self.assertEqual(dset_shuffled[2]["filename"], "my_name-train_10")
                    self.assertDictEqual(dset.features, Features({"filename": Value("string")}))
                    self.assertDictEqual(dset_shuffled.features, Features({"filename": Value("string")}))
                    self.assertNotEqual(dset_shuffled._fingerprint, fingerprint)

                    # Reproducibility
                    tmp_file = os.path.join(tmp_dir, "test_2.arrow")
                    with dset.shuffle(seed=1234, indices_cache_file_name=tmp_file) as dset_shuffled_2:
                        self.assertListEqual(dset_shuffled["filename"], dset_shuffled_2["filename"])

                    # Compatible with temp_seed
                    with temp_seed(42), dset.shuffle() as d1:
                        with temp_seed(42), dset.shuffle() as d2, dset.shuffle() as d3:
                            self.assertListEqual(d1["filename"], d2["filename"])
                            self.assertEqual(d1._fingerprint, d2._fingerprint)
                            self.assertNotEqual(d3["filename"], d2["filename"])
                            self.assertNotEqual(d3._fingerprint, d2._fingerprint)

    def test_sort(self, in_memory):
        with tempfile.TemporaryDirectory() as tmp_dir:
            with self._create_dummy_dataset(in_memory, tmp_dir) as dset:
                # Keep only 10 examples
                tmp_file = os.path.join(tmp_dir, "test.arrow")
                with dset.select(range(10), indices_cache_file_name=tmp_file) as dset:
                    tmp_file = os.path.join(tmp_dir, "test_2.arrow")
                    with dset.shuffle(seed=1234, indices_cache_file_name=tmp_file) as dset:
                        self.assertEqual(len(dset), 10)
                        self.assertEqual(dset[0]["filename"], "my_name-train_8")
                        self.assertEqual(dset[1]["filename"], "my_name-train_9")
                        # Sort
                        tmp_file = os.path.join(tmp_dir, "test_3.arrow")
                        fingerprint = dset._fingerprint
                        with dset.sort("filename", indices_cache_file_name=tmp_file) as dset_sorted:
                            for i, row in enumerate(dset_sorted):
                                self.assertEqual(int(row["filename"][-1]), i)
                            self.assertDictEqual(dset.features, Features({"filename": Value("string")}))
                            self.assertDictEqual(dset_sorted.features, Features({"filename": Value("string")}))
                            self.assertNotEqual(dset_sorted._fingerprint, fingerprint)
                            # Sort reversed
                            tmp_file = os.path.join(tmp_dir, "test_4.arrow")
                            fingerprint = dset._fingerprint
                            with dset.sort("filename", indices_cache_file_name=tmp_file, reverse=True) as dset_sorted:
                                for i, row in enumerate(dset_sorted):
                                    self.assertEqual(int(row["filename"][-1]), len(dset_sorted) - 1 - i)
                                self.assertDictEqual(dset.features, Features({"filename": Value("string")}))
                                self.assertDictEqual(dset_sorted.features, Features({"filename": Value("string")}))
                                self.assertNotEqual(dset_sorted._fingerprint, fingerprint)
                            # formatted
                            dset.set_format("numpy")
                            with dset.sort("filename") as dset_sorted_formatted:
                                self.assertEqual(dset_sorted_formatted.format["type"], "numpy")

    @require_tf
    def test_export(self, in_memory):
        with tempfile.TemporaryDirectory() as tmp_dir:
            with self._create_dummy_dataset(in_memory, tmp_dir) as dset:
                # Export the data
                tfrecord_path = os.path.join(tmp_dir, "test.tfrecord")
                with dset.map(
                    lambda ex, i: {
                        "id": i,
                        "question": f"Question {i}",
                        "answers": {"text": [f"Answer {i}-0", f"Answer {i}-1"], "answer_start": [0, 1]},
                    },
                    with_indices=True,
                    remove_columns=["filename"],
                ) as formatted_dset:
                    formatted_dset.flatten_()
                    formatted_dset.set_format("numpy")
                    formatted_dset.export(filename=tfrecord_path, format="tfrecord")

                    # Import the data
                    import tensorflow as tf

                    tf_dset = tf.data.TFRecordDataset([tfrecord_path])
                    feature_description = {
                        "id": tf.io.FixedLenFeature([], tf.int64),
                        "question": tf.io.FixedLenFeature([], tf.string),
                        "answers.text": tf.io.VarLenFeature(tf.string),
                        "answers.answer_start": tf.io.VarLenFeature(tf.int64),
                    }
                    tf_parsed_dset = tf_dset.map(
                        lambda example_proto: tf.io.parse_single_example(example_proto, feature_description)
                    )
                    # Test that keys match original dataset
                    for i, ex in enumerate(tf_parsed_dset):
                        self.assertEqual(ex.keys(), formatted_dset[i].keys())
                    # Test for equal number of elements
                    self.assertEqual(i, len(formatted_dset) - 1)

    def test_to_csv(self, in_memory):
        with tempfile.TemporaryDirectory() as tmp_dir:
            # File path argument
            with self._create_dummy_dataset(in_memory, tmp_dir, multiple_columns=True) as dset:
                file_path = os.path.join(tmp_dir, "test_path.csv")
                bytes_written = dset.to_csv(path_or_buf=file_path)

                self.assertTrue(os.path.isfile(file_path))
                self.assertEqual(bytes_written, os.path.getsize(file_path))
                csv_dset = pd.read_csv(file_path, header=0, index_col=0)

                self.assertEqual(csv_dset.shape, dset.shape)
                self.assertListEqual(list(csv_dset.columns), list(dset.column_names))

            # File buffer argument
            with self._create_dummy_dataset(in_memory, tmp_dir, multiple_columns=True) as dset:
                file_path = os.path.join(tmp_dir, "test_buffer.csv")
                with open(file_path, "wb+") as buffer:
                    bytes_written = dset.to_csv(path_or_buf=buffer)

                self.assertTrue(os.path.isfile(file_path))
                self.assertEqual(bytes_written, os.path.getsize(file_path))
                csv_dset = pd.read_csv(file_path, header=0, index_col=0)

                self.assertEqual(csv_dset.shape, dset.shape)
                self.assertListEqual(list(csv_dset.columns), list(dset.column_names))

            # After a select/shuffle transform
            with self._create_dummy_dataset(in_memory, tmp_dir, multiple_columns=True) as dset:
                dset = dset.select(range(0, len(dset), 2)).shuffle()
                file_path = os.path.join(tmp_dir, "test_path.csv")
                bytes_written = dset.to_csv(path_or_buf=file_path)

                self.assertTrue(os.path.isfile(file_path))
                self.assertEqual(bytes_written, os.path.getsize(file_path))
                csv_dset = pd.read_csv(file_path, header=0, index_col=0)

                self.assertEqual(csv_dset.shape, dset.shape)
                self.assertListEqual(list(csv_dset.columns), list(dset.column_names))

            # With array features
            with self._create_dummy_dataset(in_memory, tmp_dir, array_features=True) as dset:
                file_path = os.path.join(tmp_dir, "test_path.csv")
                bytes_written = dset.to_csv(path_or_buf=file_path)

                self.assertTrue(os.path.isfile(file_path))
                self.assertEqual(bytes_written, os.path.getsize(file_path))
                csv_dset = pd.read_csv(file_path, header=0, index_col=0)

                self.assertEqual(csv_dset.shape, dset.shape)
                self.assertListEqual(list(csv_dset.columns), list(dset.column_names))

    def test_to_dict(self, in_memory):
        with tempfile.TemporaryDirectory() as tmp_dir:
            # Batched
            with self._create_dummy_dataset(in_memory, tmp_dir, multiple_columns=True) as dset:
                bacth_size = dset.num_rows - 1
                to_dict_generator = dset.to_dict(batched=True, batch_size=bacth_size)

                for batch in to_dict_generator:
                    self.assertIsInstance(batch, dict)
                    self.assertListEqual(sorted(batch.keys()), sorted(dset.column_names))
                    for col_name in dset.column_names:
                        self.assertIsInstance(batch[col_name], list)
                        self.assertLessEqual(len(batch[col_name]), bacth_size)

                # Full
                dset_to_dict = dset.to_dict()
                self.assertIsInstance(dset_to_dict, dict)
                self.assertListEqual(sorted(dset_to_dict.keys()), sorted(dset.column_names))

                for col_name in dset.column_names:
                    self.assertLessEqual(len(dset_to_dict[col_name]), len(dset))

                # With index mapping
                with dset.select([1, 0, 3]) as dset:
                    dset_to_dict = dset.to_dict()
                    self.assertIsInstance(dset_to_dict, dict)
                    self.assertEqual(len(dset_to_dict), 3)
                    self.assertListEqual(sorted(dset_to_dict.keys()), sorted(dset.column_names))

                    for col_name in dset.column_names:
                        self.assertIsInstance(dset_to_dict[col_name], list)
                        self.assertEqual(len(dset_to_dict[col_name]), len(dset))

    def test_to_pandas(self, in_memory):
        with tempfile.TemporaryDirectory() as tmp_dir:
            # Batched
            with self._create_dummy_dataset(in_memory, tmp_dir, multiple_columns=True) as dset:
                bacth_size = dset.num_rows - 1
                to_pandas_generator = dset.to_pandas(batched=True, batch_size=bacth_size)

                for batch in to_pandas_generator:
                    self.assertIsInstance(batch, pd.DataFrame)
                    self.assertListEqual(sorted(batch.columns), sorted(dset.column_names))
                    for col_name in dset.column_names:
                        self.assertLessEqual(len(batch[col_name]), bacth_size)

                # Full
                dset_to_pandas = dset.to_pandas()
                self.assertIsInstance(dset_to_pandas, pd.DataFrame)
                self.assertListEqual(sorted(dset_to_pandas.columns), sorted(dset.column_names))
                for col_name in dset.column_names:
                    self.assertEqual(len(dset_to_pandas[col_name]), len(dset))

                # With index mapping
                with dset.select([1, 0, 3]) as dset:
                    dset_to_pandas = dset.to_pandas()
                    self.assertIsInstance(dset_to_pandas, pd.DataFrame)
                    self.assertEqual(len(dset_to_pandas), 3)
                    self.assertListEqual(sorted(dset_to_pandas.columns), sorted(dset.column_names))

                    for col_name in dset.column_names:
                        self.assertEqual(len(dset_to_pandas[col_name]), dset.num_rows)

    def test_train_test_split(self, in_memory):
        with tempfile.TemporaryDirectory() as tmp_dir:
            with self._create_dummy_dataset(in_memory, tmp_dir) as dset:
                fingerprint = dset._fingerprint
                dset_dict = dset.train_test_split(test_size=10, shuffle=False)
                self.assertListEqual(list(dset_dict.keys()), ["train", "test"])
                dset_train = dset_dict["train"]
                dset_test = dset_dict["test"]

                self.assertEqual(len(dset_train), 20)
                self.assertEqual(len(dset_test), 10)
                self.assertEqual(dset_train[0]["filename"], "my_name-train_0")
                self.assertEqual(dset_train[-1]["filename"], "my_name-train_19")
                self.assertEqual(dset_test[0]["filename"], "my_name-train_20")
                self.assertEqual(dset_test[-1]["filename"], "my_name-train_29")
                self.assertDictEqual(dset.features, Features({"filename": Value("string")}))
                self.assertDictEqual(dset_train.features, Features({"filename": Value("string")}))
                self.assertDictEqual(dset_test.features, Features({"filename": Value("string")}))
                self.assertNotEqual(dset_train._fingerprint, fingerprint)
                self.assertNotEqual(dset_test._fingerprint, fingerprint)
                self.assertNotEqual(dset_train._fingerprint, dset_test._fingerprint)

                dset_dict = dset.train_test_split(test_size=0.5, shuffle=False)
                self.assertListEqual(list(dset_dict.keys()), ["train", "test"])
                dset_train = dset_dict["train"]
                dset_test = dset_dict["test"]

                self.assertEqual(len(dset_train), 15)
                self.assertEqual(len(dset_test), 15)
                self.assertEqual(dset_train[0]["filename"], "my_name-train_0")
                self.assertEqual(dset_train[-1]["filename"], "my_name-train_14")
                self.assertEqual(dset_test[0]["filename"], "my_name-train_15")
                self.assertEqual(dset_test[-1]["filename"], "my_name-train_29")
                self.assertDictEqual(dset.features, Features({"filename": Value("string")}))
                self.assertDictEqual(dset_train.features, Features({"filename": Value("string")}))
                self.assertDictEqual(dset_test.features, Features({"filename": Value("string")}))

                dset_dict = dset.train_test_split(train_size=10, shuffle=False)
                self.assertListEqual(list(dset_dict.keys()), ["train", "test"])
                dset_train = dset_dict["train"]
                dset_test = dset_dict["test"]

                self.assertEqual(len(dset_train), 10)
                self.assertEqual(len(dset_test), 20)
                self.assertEqual(dset_train[0]["filename"], "my_name-train_0")
                self.assertEqual(dset_train[-1]["filename"], "my_name-train_9")
                self.assertEqual(dset_test[0]["filename"], "my_name-train_10")
                self.assertEqual(dset_test[-1]["filename"], "my_name-train_29")
                self.assertDictEqual(dset.features, Features({"filename": Value("string")}))
                self.assertDictEqual(dset_train.features, Features({"filename": Value("string")}))
                self.assertDictEqual(dset_test.features, Features({"filename": Value("string")}))

                dset.set_format("numpy")
                dset_dict = dset.train_test_split(train_size=10, seed=42)
                self.assertListEqual(list(dset_dict.keys()), ["train", "test"])
                dset_train = dset_dict["train"]
                dset_test = dset_dict["test"]

                self.assertEqual(len(dset_train), 10)
                self.assertEqual(len(dset_test), 20)
                self.assertEqual(dset_train.format["type"], "numpy")
                self.assertEqual(dset_test.format["type"], "numpy")
                self.assertNotEqual(dset_train[0]["filename"].item(), "my_name-train_0")
                self.assertNotEqual(dset_train[-1]["filename"].item(), "my_name-train_9")
                self.assertNotEqual(dset_test[0]["filename"].item(), "my_name-train_10")
                self.assertNotEqual(dset_test[-1]["filename"].item(), "my_name-train_29")
                self.assertDictEqual(dset.features, Features({"filename": Value("string")}))
                self.assertDictEqual(dset_train.features, Features({"filename": Value("string")}))
                self.assertDictEqual(dset_test.features, Features({"filename": Value("string")}))
                del dset_test, dset_train, dset_dict  # DatasetDict

    def test_shard(self, in_memory):
        with tempfile.TemporaryDirectory() as tmp_dir, self._create_dummy_dataset(in_memory, tmp_dir) as dset:
            tmp_file = os.path.join(tmp_dir, "test.arrow")
            with dset.select(range(10), indices_cache_file_name=tmp_file) as dset:
                self.assertEqual(len(dset), 10)
                # Shard
                tmp_file_1 = os.path.join(tmp_dir, "test_1.arrow")
                fingerprint = dset._fingerprint
                with dset.shard(num_shards=8, index=1, indices_cache_file_name=tmp_file_1) as dset_sharded:
                    self.assertEqual(2, len(dset_sharded))
                    self.assertEqual(["my_name-train_1", "my_name-train_9"], dset_sharded["filename"])
                    self.assertDictEqual(dset.features, Features({"filename": Value("string")}))
                    self.assertDictEqual(dset_sharded.features, Features({"filename": Value("string")}))
                    self.assertNotEqual(dset_sharded._fingerprint, fingerprint)
                # Shard contiguous
                tmp_file_2 = os.path.join(tmp_dir, "test_2.arrow")
                with dset.shard(
                    num_shards=3, index=0, contiguous=True, indices_cache_file_name=tmp_file_2
                ) as dset_sharded_contiguous:
                    self.assertEqual([f"my_name-train_{i}" for i in (0, 1, 2, 3)], dset_sharded_contiguous["filename"])
                    self.assertDictEqual(dset.features, Features({"filename": Value("string")}))
                    self.assertDictEqual(dset_sharded_contiguous.features, Features({"filename": Value("string")}))
                    # Test lengths of sharded contiguous
                    self.assertEqual(
                        [4, 3, 3],
                        [
                            len(dset.shard(3, index=i, contiguous=True, indices_cache_file_name=tmp_file_2 + str(i)))
                            for i in range(3)
                        ],
                    )
                # formatted
                dset.set_format("numpy")
                with dset.shard(num_shards=3, index=0) as dset_sharded_formatted:
                    self.assertEqual(dset_sharded_formatted.format["type"], "numpy")

    def test_flatten_indices(self, in_memory):
        with tempfile.TemporaryDirectory() as tmp_dir:
            with self._create_dummy_dataset(in_memory, tmp_dir) as dset:
                self.assertEqual(dset._indices, None)

                tmp_file = os.path.join(tmp_dir, "test.arrow")
                with dset.select(range(10), indices_cache_file_name=tmp_file) as dset:
                    self.assertEqual(len(dset), 10)

                    self.assertNotEqual(dset._indices, None)

                    # Test unique fail
                    with self.assertRaises(ValueError):
                        dset.unique(dset.column_names[0])

                    tmp_file_2 = os.path.join(tmp_dir, "test_2.arrow")
                    fingerprint = dset._fingerprint
                    dset.set_format("numpy")
                    with dset.flatten_indices(cache_file_name=tmp_file_2) as dset:
                        self.assertEqual(len(dset), 10)
                        self.assertEqual(dset._indices, None)
                        self.assertNotEqual(dset._fingerprint, fingerprint)
                        self.assertEqual(dset.format["type"], "numpy")
                        # Test unique works
                        dset.unique(dset.column_names[0])
                        assert_arrow_metadata_are_synced_with_dataset_features(dset)

    @require_tf
    @require_torch
    def test_format_vectors(self, in_memory):
        import numpy as np
        import tensorflow as tf
        import torch

        with tempfile.TemporaryDirectory() as tmp_dir, self._create_dummy_dataset(
            in_memory, tmp_dir
        ) as dset, dset.map(lambda ex, i: {"vec": np.ones(3) * i}, with_indices=True) as dset:
            columns = dset.column_names

            self.assertIsNotNone(dset[0])
            self.assertIsNotNone(dset[:2])
            for col in columns:
                self.assertIsInstance(dset[0][col], (str, list))
                self.assertIsInstance(dset[:2][col], list)
            self.assertDictEqual(
                dset.features, Features({"filename": Value("string"), "vec": Sequence(Value("float64"))})
            )

            dset.set_format("tensorflow")
            self.assertIsNotNone(dset[0])
            self.assertIsNotNone(dset[:2])
            for col in columns:
                self.assertIsInstance(dset[0][col], (tf.Tensor, tf.RaggedTensor))
                self.assertIsInstance(dset[:2][col], (tf.Tensor, tf.RaggedTensor))
                self.assertIsInstance(dset[col], (tf.Tensor, tf.RaggedTensor))
            self.assertEqual(tuple(dset[:2]["vec"].shape), (2, None))
            self.assertEqual(tuple(dset["vec"][:2].shape), (2, None))

            dset.set_format("numpy")
            self.assertIsNotNone(dset[0])
            self.assertIsNotNone(dset[:2])
            self.assertIsInstance(dset[0]["filename"], np.str_)
            self.assertIsInstance(dset[:2]["filename"], np.ndarray)
            self.assertIsInstance(dset["filename"], np.ndarray)
            self.assertIsInstance(dset[0]["vec"], np.ndarray)
            self.assertIsInstance(dset[:2]["vec"], np.ndarray)
            self.assertIsInstance(dset["vec"], np.ndarray)
            self.assertEqual(dset[:2]["vec"].shape, (2, 3))
            self.assertEqual(dset["vec"][:2].shape, (2, 3))

            dset.set_format("torch", columns=["vec"])
            self.assertIsNotNone(dset[0])
            self.assertIsNotNone(dset[:2])
            # torch.Tensor is only for numerical columns
            self.assertIsInstance(dset[0]["vec"], torch.Tensor)
            self.assertIsInstance(dset[:2]["vec"], torch.Tensor)
            self.assertIsInstance(dset["vec"][:2], torch.Tensor)
            self.assertEqual(dset[:2]["vec"].shape, (2, 3))
            self.assertEqual(dset["vec"][:2].shape, (2, 3))

    @require_tf
    @require_torch
    def test_format_ragged_vectors(self, in_memory):
        import numpy as np
        import tensorflow as tf
        import torch

        with tempfile.TemporaryDirectory() as tmp_dir, self._create_dummy_dataset(
            in_memory, tmp_dir
        ) as dset, dset.map(lambda ex, i: {"vec": np.ones(3 + i) * i}, with_indices=True) as dset:
            columns = dset.column_names

            self.assertIsNotNone(dset[0])
            self.assertIsNotNone(dset[:2])
            for col in columns:
                self.assertIsInstance(dset[0][col], (str, list))
                self.assertIsInstance(dset[:2][col], list)
            self.assertDictEqual(
                dset.features, Features({"filename": Value("string"), "vec": Sequence(Value("float64"))})
            )

            dset.set_format("tensorflow")
            self.assertIsNotNone(dset[0])
            self.assertIsNotNone(dset[:2])
            for col in columns:
                self.assertIsInstance(dset[0][col], (tf.Tensor, tf.RaggedTensor))
                self.assertIsInstance(dset[:2][col], (tf.Tensor, tf.RaggedTensor))
                self.assertIsInstance(dset[col], (tf.Tensor, tf.RaggedTensor))
            # dim is None for ragged vectors in tensorflow
            self.assertListEqual(dset[:2]["vec"].shape.as_list(), [2, None])
            self.assertListEqual(dset["vec"][:2].shape.as_list(), [2, None])

            dset.set_format("numpy")
            self.assertIsNotNone(dset[0])
            self.assertIsNotNone(dset[:2])
            self.assertIsInstance(dset[0]["filename"], np.str_)
            self.assertIsInstance(dset[:2]["filename"], np.ndarray)
            self.assertIsInstance(dset["filename"], np.ndarray)
            self.assertIsInstance(dset[0]["vec"], np.ndarray)
            self.assertIsInstance(dset[:2]["vec"], np.ndarray)
            self.assertIsInstance(dset["vec"], np.ndarray)
            # array is flat for ragged vectors in numpy
            self.assertEqual(dset[:2]["vec"].shape, (2,))
            self.assertEqual(dset["vec"][:2].shape, (2,))

            dset.set_format("torch", columns=["vec"])
            self.assertIsNotNone(dset[0])
            self.assertIsNotNone(dset[:2])
            # torch.Tensor is only for numerical columns
            self.assertIsInstance(dset[0]["vec"], torch.Tensor)
            self.assertIsInstance(dset[:2]["vec"][0], torch.Tensor)
            self.assertIsInstance(dset["vec"][0], torch.Tensor)
            # pytorch doesn't support ragged tensors, so we should have lists
            self.assertIsInstance(dset[:2]["vec"], list)
            self.assertIsInstance(dset["vec"][:2], list)

    @require_tf
    @require_torch
    def test_format_nested(self, in_memory):
        import numpy as np
        import tensorflow as tf
        import torch

        with tempfile.TemporaryDirectory() as tmp_dir, self._create_dummy_dataset(
            in_memory, tmp_dir
        ) as dset, dset.map(lambda ex: {"nested": [{"foo": np.ones(3)}] * len(ex["filename"])}, batched=True) as dset:
            self.assertDictEqual(
                dset.features, Features({"filename": Value("string"), "nested": {"foo": Sequence(Value("float64"))}})
            )

            dset.set_format("tensorflow")
            self.assertIsNotNone(dset[0])
            self.assertIsInstance(dset[0]["nested"]["foo"], (tf.Tensor, tf.RaggedTensor))
            self.assertIsNotNone(dset[:2])
            self.assertIsInstance(dset[:2]["nested"][0]["foo"], (tf.Tensor, tf.RaggedTensor))
            self.assertIsInstance(dset["nested"][0]["foo"], (tf.Tensor, tf.RaggedTensor))

            dset.set_format("numpy")
            self.assertIsNotNone(dset[0])
            self.assertIsInstance(dset[0]["nested"]["foo"], np.ndarray)
            self.assertIsNotNone(dset[:2])
            self.assertIsInstance(dset[:2]["nested"][0]["foo"], np.ndarray)
            self.assertIsInstance(dset["nested"][0]["foo"], np.ndarray)

            dset.set_format("torch", columns="nested")
            self.assertIsNotNone(dset[0])
            self.assertIsInstance(dset[0]["nested"]["foo"], torch.Tensor)
            self.assertIsNotNone(dset[:2])
            self.assertIsInstance(dset[:2]["nested"][0]["foo"], torch.Tensor)
            self.assertIsInstance(dset["nested"][0]["foo"], torch.Tensor)

    def test_format_pandas(self, in_memory):
        import pandas as pd

        with tempfile.TemporaryDirectory() as tmp_dir:
            with self._create_dummy_dataset(in_memory, tmp_dir, multiple_columns=True) as dset:
                dset.set_format("pandas")
                self.assertIsInstance(dset[0], pd.DataFrame)
                self.assertIsInstance(dset[:2], pd.DataFrame)
                self.assertIsInstance(dset["col_1"], pd.Series)

    def test_transmit_format_single(self, in_memory):
        @transmit_format
        def my_single_transform(self, return_factory, *args, **kwargs):
            return return_factory()

        with tempfile.TemporaryDirectory() as tmp_dir:
            return_factory = partial(
                self._create_dummy_dataset, in_memory=in_memory, tmp_dir=tmp_dir, multiple_columns=True
            )
            with return_factory() as dset:
                dset.set_format("numpy", columns=["col_1"])
                prev_format = dset.format
                with my_single_transform(dset, return_factory) as transformed_dset:
                    self.assertDictEqual(transformed_dset.format, prev_format)

    def test_transmit_format_dict(self, in_memory):
        @transmit_format
        def my_split_transform(self, return_factory, *args, **kwargs):
            return DatasetDict({"train": return_factory()})

        with tempfile.TemporaryDirectory() as tmp_dir:
            return_factory = partial(
                self._create_dummy_dataset, in_memory=in_memory, tmp_dir=tmp_dir, multiple_columns=True
            )
            with return_factory() as dset:
                dset.set_format("numpy", columns=["col_1"])
                prev_format = dset.format
                transformed_dset = my_split_transform(dset, return_factory)["train"]
                self.assertDictEqual(transformed_dset.format, prev_format)

                del transformed_dset  # DatasetDict

    def test_with_format(self, in_memory):
        with tempfile.TemporaryDirectory() as tmp_dir:
            with self._create_dummy_dataset(in_memory, tmp_dir, multiple_columns=True) as dset:
                with dset.with_format("numpy", columns=["col_1"]) as dset2:
                    dset.set_format("numpy", columns=["col_1"])
                    self.assertDictEqual(dset.format, dset2.format)
                    self.assertEqual(dset._fingerprint, dset2._fingerprint)
                    # dset.reset_format()
                    # self.assertNotEqual(dset.format, dset2.format)
                    # self.assertNotEqual(dset._fingerprint, dset2._fingerprint)

    def test_with_transform(self, in_memory):
        with tempfile.TemporaryDirectory() as tmp_dir:
            with self._create_dummy_dataset(in_memory, tmp_dir, multiple_columns=True) as dset:
                transform = lambda x: {"foo": x["col_1"]}  # noqa: E731
                with dset.with_transform(transform, columns=["col_1"]) as dset2:
                    dset.set_transform(transform, columns=["col_1"])
                    self.assertDictEqual(dset.format, dset2.format)
                    self.assertEqual(dset._fingerprint, dset2._fingerprint)
                    dset.reset_format()
                    self.assertNotEqual(dset.format, dset2.format)
                    self.assertNotEqual(dset._fingerprint, dset2._fingerprint)


class MiscellaneousDatasetTest(TestCase):
    def test_from_pandas(self):
        data = {"col_1": [3, 2, 1, 0], "col_2": ["a", "b", "c", "d"]}
        df = pd.DataFrame.from_dict(data)
        with Dataset.from_pandas(df) as dset:
            self.assertListEqual(dset["col_1"], data["col_1"])
            self.assertListEqual(dset["col_2"], data["col_2"])
            self.assertListEqual(list(dset.features.keys()), ["col_1", "col_2"])
            self.assertDictEqual(dset.features, Features({"col_1": Value("int64"), "col_2": Value("string")}))

        features = Features({"col_1": Value("int64"), "col_2": Value("string")})
        with Dataset.from_pandas(df, features=features) as dset:
            self.assertListEqual(dset["col_1"], data["col_1"])
            self.assertListEqual(dset["col_2"], data["col_2"])
            self.assertListEqual(list(dset.features.keys()), ["col_1", "col_2"])
            self.assertDictEqual(dset.features, Features({"col_1": Value("int64"), "col_2": Value("string")}))

        features = Features({"col_1": Value("int64"), "col_2": Value("string")})
        with Dataset.from_pandas(df, features=features, info=DatasetInfo(features=features)) as dset:
            self.assertListEqual(dset["col_1"], data["col_1"])
            self.assertListEqual(dset["col_2"], data["col_2"])
            self.assertListEqual(list(dset.features.keys()), ["col_1", "col_2"])
            self.assertDictEqual(dset.features, Features({"col_1": Value("int64"), "col_2": Value("string")}))

        features = Features({"col_1": Value("string"), "col_2": Value("string")})
        self.assertRaises(pa.ArrowTypeError, Dataset.from_pandas, df, features=features)

    def test_from_dict(self):
        data = {"col_1": [3, 2, 1, 0], "col_2": ["a", "b", "c", "d"]}
        with Dataset.from_dict(data) as dset:
            self.assertListEqual(dset["col_1"], data["col_1"])
            self.assertListEqual(dset["col_2"], data["col_2"])
            self.assertListEqual(list(dset.features.keys()), ["col_1", "col_2"])
            self.assertDictEqual(dset.features, Features({"col_1": Value("int64"), "col_2": Value("string")}))

        features = Features({"col_1": Value("int64"), "col_2": Value("string")})
        with Dataset.from_dict(data, features=features) as dset:
            self.assertListEqual(dset["col_1"], data["col_1"])
            self.assertListEqual(dset["col_2"], data["col_2"])
            self.assertListEqual(list(dset.features.keys()), ["col_1", "col_2"])
            self.assertDictEqual(dset.features, Features({"col_1": Value("int64"), "col_2": Value("string")}))

        features = Features({"col_1": Value("int64"), "col_2": Value("string")})
        with Dataset.from_dict(data, features=features, info=DatasetInfo(features=features)) as dset:
            self.assertListEqual(dset["col_1"], data["col_1"])
            self.assertListEqual(dset["col_2"], data["col_2"])
            self.assertListEqual(list(dset.features.keys()), ["col_1", "col_2"])
            self.assertDictEqual(dset.features, Features({"col_1": Value("int64"), "col_2": Value("string")}))

        features = Features({"col_1": Value("string"), "col_2": Value("string")})
        self.assertRaises(pa.ArrowTypeError, Dataset.from_dict, data, features=features)

    def test_concatenate_mixed_memory_and_disk(self):
        data1, data2, data3 = {"id": [0, 1, 2]}, {"id": [3, 4, 5]}, {"id": [6, 7]}
        info1 = DatasetInfo(description="Dataset1")
        info2 = DatasetInfo(description="Dataset2")
        with tempfile.TemporaryDirectory() as tmp_dir:
            with Dataset.from_dict(data1, info=info1).map(
                cache_file_name=os.path.join(tmp_dir, "d1.arrow")
            ) as dset1, Dataset.from_dict(data2, info=info2).map(
                cache_file_name=os.path.join(tmp_dir, "d2.arrow")
            ) as dset2, Dataset.from_dict(
                data3
            ) as dset3:
                with concatenate_datasets([dset1, dset2, dset3]) as concatenated_dset:
                    self.assertEqual(len(concatenated_dset), len(dset1) + len(dset2) + len(dset3))
                    self.assertListEqual(concatenated_dset["id"], dset1["id"] + dset2["id"] + dset3["id"])

    @require_transformers
    def test_set_format_encode(self):
        from transformers import BertTokenizer

        tokenizer = BertTokenizer.from_pretrained("bert-base-uncased")

        def encode(batch):
            return tokenizer(batch["text"], padding="longest", return_tensors="np")

        with Dataset.from_dict({"text": ["hello there", "foo"]}) as dset:
            dset.set_transform(transform=encode)
            self.assertEqual(str(dset[:2]), str(encode({"text": ["hello there", "foo"]})))


def test_cast_with_sliced_list():
    old_features = Features({"foo": Sequence(Value("int64"))})
    new_features = Features({"foo": Sequence(Value("int32"))})
    dataset = Dataset.from_dict({"foo": [[i] * (i % 3) for i in range(20)]}, features=old_features)
    casted_dataset = dataset.cast(new_features, batch_size=2)  # small batch size to slice the ListArray
    assert dataset["foo"] == casted_dataset["foo"]
    assert casted_dataset.features == new_features


def test_update_metadata_with_features(dataset_dict):
    table1 = pa.Table.from_pydict(dataset_dict)
    features1 = Features.from_arrow_schema(table1.schema)
    features2 = features1.copy()
    features2["col_2"] = ClassLabel(num_classes=len(table1))
    assert features1 != features2

    table2 = update_metadata_with_features(table1, features2)
    metadata = json.loads(table2.schema.metadata["huggingface".encode("utf-8")].decode())
    assert features2 == Features.from_dict(metadata["info"]["features"])

    with Dataset(table1) as dset1, Dataset(table2) as dset2:
        assert dset1.features == features1
        assert dset2.features == features2


@pytest.mark.parametrize("dataset_type", ["in_memory", "memory_mapped", "mixed"])
@pytest.mark.parametrize("axis, expected_shape", [(0, (4, 3)), (1, (2, 6))])
def test_concatenate_datasets(dataset_type, axis, expected_shape, dataset_dict, arrow_path):
    table = {
        "in_memory": InMemoryTable.from_pydict(dataset_dict),
        "memory_mapped": MemoryMappedTable.from_file(arrow_path),
    }
    tables = [
        table[dataset_type if dataset_type != "mixed" else "memory_mapped"].slice(0, 2),  # shape = (2, 3)
        table[dataset_type if dataset_type != "mixed" else "in_memory"].slice(2, 4),  # shape = (2, 3)
    ]
    if axis == 1:  # don't duplicate columns
        tables[1] = tables[1].rename_columns([col + "_bis" for col in tables[1].column_names])
    datasets = [Dataset(table) for table in tables]
    dataset = concatenate_datasets(datasets, axis=axis)
    assert dataset.shape == expected_shape
    assert_arrow_metadata_are_synced_with_dataset_features(dataset)


@pytest.mark.parametrize("other_dataset_type", ["in_memory", "memory_mapped", "concatenation"])
@pytest.mark.parametrize("axis, expected_shape", [(0, (8, 3)), (1, (4, 6))])
def test_concatenate_datasets_with_concatenation_tables(
    axis, expected_shape, other_dataset_type, dataset_dict, arrow_path
):
    def _create_concatenation_table(axis):
        if axis == 0:  # shape: (4, 3) = (4, 1) + (4, 2)
            concatenation_table = ConcatenationTable.from_blocks(
                [
                    [
                        InMemoryTable.from_pydict({"col_1": dataset_dict["col_1"]}),
                        MemoryMappedTable.from_file(arrow_path).remove_column(0),
                    ]
                ]
            )
        elif axis == 1:  # shape: (4, 3) = (1, 3) + (3, 3)
            concatenation_table = ConcatenationTable.from_blocks(
                [
                    [InMemoryTable.from_pydict(dataset_dict).slice(0, 1)],
                    [MemoryMappedTable.from_file(arrow_path).slice(1, 4)],
                ]
            )
        return concatenation_table

    concatenation_table = _create_concatenation_table(axis)
    assert concatenation_table.shape == (4, 3)

    if other_dataset_type == "in_memory":
        other_table = InMemoryTable.from_pydict(dataset_dict)
    elif other_dataset_type == "memory_mapped":
        other_table = MemoryMappedTable.from_file(arrow_path)
    elif other_dataset_type == "concatenation":
        other_table = _create_concatenation_table(axis)
    assert other_table.shape == (4, 3)

    tables = [concatenation_table, other_table]

    if axis == 1:  # don't duplicate columns
        tables[1] = tables[1].rename_columns([col + "_bis" for col in tables[1].column_names])

    for tables in [tables, reversed(tables)]:
        datasets = [Dataset(table) for table in tables]
        dataset = concatenate_datasets(datasets, axis=axis)
        assert dataset.shape == expected_shape


def test_concatenate_datasets_duplicate_columns(dataset):
    with pytest.raises(ValueError) as excinfo:
        concatenate_datasets([dataset, dataset], axis=1)
    assert "duplicated" in str(excinfo.value)


@pytest.mark.parametrize(
    "column, expected_dtype",
    [(["a", "b", "c", "d"], "string"), ([1, 2, 3, 4], "int64"), ([1.0, 2.0, 3.0, 4.0], "float64")],
)
@pytest.mark.parametrize("in_memory", [False, True])
@pytest.mark.parametrize(
    "transform",
    [None, ("shuffle", (42,), {}), ("with_format", ("pandas",), {}), ("class_encode_column", ("col_2",), {})],
)
def test_dataset_add_column(column, expected_dtype, in_memory, transform, dataset_dict, arrow_path):
    column_name = "col_4"
    original_dataset = (
        Dataset(InMemoryTable.from_pydict(dataset_dict))
        if in_memory
        else Dataset(MemoryMappedTable.from_file(arrow_path))
    )
    if transform is not None:
        transform_name, args, kwargs = transform
        original_dataset: Dataset = getattr(original_dataset, transform_name)(*args, **kwargs)
    dataset = original_dataset.add_column(column_name, column)
    assert dataset.data.shape == (4, 4)
    expected_features = {"col_1": "string", "col_2": "int64", "col_3": "float64"}
    # Sort expected features as in the original dataset
    expected_features = {feature: expected_features[feature] for feature in original_dataset.features}
    # Add new column feature
    expected_features[column_name] = expected_dtype
    assert dataset.data.column_names == list(expected_features.keys())
    for feature, expected_dtype in expected_features.items():
        assert dataset.features[feature].dtype == expected_dtype
    assert len(dataset.data.blocks) == 1 if in_memory else 2  # multiple InMemoryTables are consolidated as one
    assert dataset.format["type"] == original_dataset.format["type"]
    assert dataset._fingerprint != original_dataset._fingerprint
    dataset.reset_format()
    original_dataset.reset_format()
    assert all(dataset[col] == original_dataset[col] for col in original_dataset.column_names)
    assert set(dataset["col_4"]) == set(column)
    if dataset._indices is not None:
        dataset_indices = dataset._indices["indices"].to_pylist()
        expected_dataset_indices = original_dataset._indices["indices"].to_pylist()
        assert dataset_indices == expected_dataset_indices
    assert_arrow_metadata_are_synced_with_dataset_features(dataset)


@pytest.mark.parametrize(
    "transform",
    [None, ("shuffle", (42,), {}), ("with_format", ("pandas",), {}), ("class_encode_column", ("col_2",), {})],
)
@pytest.mark.parametrize("in_memory", [False, True])
@pytest.mark.parametrize(
    "item",
    [
        {"col_1": "4", "col_2": 4, "col_3": 4.0},
        {"col_1": "4", "col_2": "4", "col_3": "4"},
        {"col_1": 4, "col_2": 4, "col_3": 4},
        {"col_1": 4.0, "col_2": 4.0, "col_3": 4.0},
    ],
)
def test_dataset_add_item(item, in_memory, dataset_dict, arrow_path, transform):
    dataset_to_test = (
        Dataset(InMemoryTable.from_pydict(dataset_dict))
        if in_memory
        else Dataset(MemoryMappedTable.from_file(arrow_path))
    )
    if transform is not None:
        transform_name, args, kwargs = transform
        dataset_to_test: Dataset = getattr(dataset_to_test, transform_name)(*args, **kwargs)
    dataset = dataset_to_test.add_item(item)
    assert dataset.data.shape == (5, 3)
    expected_features = dataset_to_test.features
    assert sorted(dataset.data.column_names) == sorted(expected_features.keys())
    for feature, expected_dtype in expected_features.items():
        assert dataset.features[feature] == expected_dtype
    assert len(dataset.data.blocks) == 1 if in_memory else 2  # multiple InMemoryTables are consolidated as one
    assert dataset.format["type"] == dataset_to_test.format["type"]
    assert dataset._fingerprint != dataset_to_test._fingerprint
    dataset.reset_format()
    dataset_to_test.reset_format()
    assert dataset[:-1] == dataset_to_test[:]
    assert {k: int(v) for k, v in dataset[-1].items()} == {k: int(v) for k, v in item.items()}
    if dataset._indices is not None:
        dataset_indices = dataset._indices["indices"].to_pylist()
        dataset_to_test_indices = dataset_to_test._indices["indices"].to_pylist()
        assert dataset_indices == dataset_to_test_indices + [len(dataset_to_test._data)]


@pytest.mark.parametrize("in_memory", [False, True])
def test_dataset_from_file(in_memory, dataset, arrow_file):
    filename = arrow_file
    with assert_arrow_memory_increases() if in_memory else assert_arrow_memory_doesnt_increase():
        dataset_from_file = Dataset.from_file(filename, in_memory=in_memory)
    assert dataset_from_file.features.type == dataset.features.type
    assert dataset_from_file.features == dataset.features
    assert dataset_from_file.cache_files == ([{"filename": filename}] if not in_memory else [])


def _check_csv_dataset(dataset, expected_features):
    assert isinstance(dataset, Dataset)
    assert dataset.num_rows == 4
    assert dataset.num_columns == 3
    assert dataset.column_names == ["col_1", "col_2", "col_3"]
    for feature, expected_dtype in expected_features.items():
        assert dataset.features[feature].dtype == expected_dtype


@pytest.mark.parametrize("keep_in_memory", [False, True])
def test_dataset_from_csv_keep_in_memory(keep_in_memory, csv_path, tmp_path):
    cache_dir = tmp_path / "cache"
    expected_features = {"col_1": "int64", "col_2": "int64", "col_3": "float64"}
    with assert_arrow_memory_increases() if keep_in_memory else assert_arrow_memory_doesnt_increase():
        dataset = Dataset.from_csv(csv_path, cache_dir=cache_dir, keep_in_memory=keep_in_memory)
    _check_csv_dataset(dataset, expected_features)


@pytest.mark.parametrize(
    "features",
    [
        None,
        {"col_1": "string", "col_2": "int64", "col_3": "float64"},
        {"col_1": "string", "col_2": "string", "col_3": "string"},
        {"col_1": "int32", "col_2": "int32", "col_3": "int32"},
        {"col_1": "float32", "col_2": "float32", "col_3": "float32"},
    ],
)
def test_dataset_from_csv_features(features, csv_path, tmp_path):
    cache_dir = tmp_path / "cache"
    # CSV file loses col_1 string dtype information: default now is "int64" instead of "string"
    default_expected_features = {"col_1": "int64", "col_2": "int64", "col_3": "float64"}
    expected_features = features.copy() if features else default_expected_features
    features = (
        Features({feature: Value(dtype) for feature, dtype in features.items()}) if features is not None else None
    )
    dataset = Dataset.from_csv(csv_path, features=features, cache_dir=cache_dir)
    _check_csv_dataset(dataset, expected_features)


@pytest.mark.parametrize("split", [None, NamedSplit("train"), "train", "test"])
def test_dataset_from_csv_split(split, csv_path, tmp_path):
    cache_dir = tmp_path / "cache"
    expected_features = {"col_1": "int64", "col_2": "int64", "col_3": "float64"}
    dataset = Dataset.from_csv(csv_path, cache_dir=cache_dir, split=split)
    _check_csv_dataset(dataset, expected_features)
    assert dataset.split == str(split) if split else "train"


@pytest.mark.parametrize("path_type", [str, list])
def test_dataset_from_csv_path_type(path_type, csv_path, tmp_path):
    if issubclass(path_type, str):
        path = csv_path
    elif issubclass(path_type, list):
        path = [csv_path]
    cache_dir = tmp_path / "cache"
    expected_features = {"col_1": "int64", "col_2": "int64", "col_3": "float64"}
    dataset = Dataset.from_csv(path, cache_dir=cache_dir)
    _check_csv_dataset(dataset, expected_features)


def _check_json_dataset(dataset, expected_features):
    assert isinstance(dataset, Dataset)
    assert dataset.num_rows == 4
    assert dataset.num_columns == 3
    assert dataset.column_names == ["col_1", "col_2", "col_3"]
    for feature, expected_dtype in expected_features.items():
        assert dataset.features[feature].dtype == expected_dtype


@pytest.mark.parametrize("keep_in_memory", [False, True])
def test_dataset_from_json_keep_in_memory(keep_in_memory, jsonl_path, tmp_path):
    cache_dir = tmp_path / "cache"
    expected_features = {"col_1": "string", "col_2": "int64", "col_3": "float64"}
    with assert_arrow_memory_increases() if keep_in_memory else assert_arrow_memory_doesnt_increase():
        dataset = Dataset.from_json(jsonl_path, cache_dir=cache_dir, keep_in_memory=keep_in_memory)
    _check_json_dataset(dataset, expected_features)


@pytest.mark.parametrize(
    "features",
    [
        None,
        {"col_1": "string", "col_2": "int64", "col_3": "float64"},
        {"col_1": "string", "col_2": "string", "col_3": "string"},
        {"col_1": "int32", "col_2": "int32", "col_3": "int32"},
        {"col_1": "float32", "col_2": "float32", "col_3": "float32"},
    ],
)
def test_dataset_from_json_features(features, jsonl_path, tmp_path):
    cache_dir = tmp_path / "cache"
    # CSV file loses col_1 string dtype information: default now is "int64" instead of "string"
    default_expected_features = {"col_1": "string", "col_2": "int64", "col_3": "float64"}
    expected_features = features.copy() if features else default_expected_features
    features = (
        Features({feature: Value(dtype) for feature, dtype in features.items()}) if features is not None else None
    )
    dataset = Dataset.from_json(jsonl_path, features=features, cache_dir=cache_dir)
    _check_json_dataset(dataset, expected_features)


@pytest.mark.parametrize("split", [None, NamedSplit("train"), "train", "test"])
def test_dataset_from_json_split(split, jsonl_path, tmp_path):
    cache_dir = tmp_path / "cache"
    expected_features = {"col_1": "string", "col_2": "int64", "col_3": "float64"}
    dataset = Dataset.from_json(jsonl_path, cache_dir=cache_dir, split=split)
    _check_json_dataset(dataset, expected_features)
    assert dataset.split == str(split) if split else "train"


@pytest.mark.parametrize("path_type", [str, list])
def test_dataset_from_json_path_type(path_type, jsonl_path, tmp_path):
    if issubclass(path_type, str):
        path = jsonl_path
    elif issubclass(path_type, list):
        path = [jsonl_path]
    cache_dir = tmp_path / "cache"
    expected_features = {"col_1": "string", "col_2": "int64", "col_3": "float64"}
    dataset = Dataset.from_json(path, cache_dir=cache_dir)
    _check_json_dataset(dataset, expected_features)


def _check_text_dataset(dataset, expected_features):
    assert isinstance(dataset, Dataset)
    assert dataset.num_rows == 4
    assert dataset.num_columns == 1
    assert dataset.column_names == ["text"]
    for feature, expected_dtype in expected_features.items():
        assert dataset.features[feature].dtype == expected_dtype


@pytest.mark.parametrize("keep_in_memory", [False, True])
def test_dataset_from_text_keep_in_memory(keep_in_memory, text_path, tmp_path):
    cache_dir = tmp_path / "cache"
    expected_features = {"text": "string"}
    with assert_arrow_memory_increases() if keep_in_memory else assert_arrow_memory_doesnt_increase():
        dataset = Dataset.from_text(text_path, cache_dir=cache_dir, keep_in_memory=keep_in_memory)
    _check_text_dataset(dataset, expected_features)


@pytest.mark.parametrize(
    "features",
    [
        None,
        {"text": "string"},
        {"text": "int32"},
        {"text": "float32"},
    ],
)
def test_dataset_from_text_features(features, text_path, tmp_path):
    cache_dir = tmp_path / "cache"
    # CSV file loses col_1 string dtype information: default now is "int64" instead of "string"
    default_expected_features = {"text": "string"}
    expected_features = features.copy() if features else default_expected_features
    features = (
        Features({feature: Value(dtype) for feature, dtype in features.items()}) if features is not None else None
    )
    dataset = Dataset.from_text(text_path, features=features, cache_dir=cache_dir)
    _check_text_dataset(dataset, expected_features)


@pytest.mark.parametrize("split", [None, NamedSplit("train"), "train", "test"])
def test_dataset_from_text_split(split, text_path, tmp_path):
    cache_dir = tmp_path / "cache"
    expected_features = {"text": "string"}
    dataset = Dataset.from_text(text_path, cache_dir=cache_dir, split=split)
    _check_text_dataset(dataset, expected_features)
    assert dataset.split == str(split) if split else "train"


@pytest.mark.parametrize("path_type", [str, list])
def test_dataset_from_text_path_type(path_type, text_path, tmp_path):
    if issubclass(path_type, str):
        path = text_path
    elif issubclass(path_type, list):
        path = [text_path]
    cache_dir = tmp_path / "cache"
    expected_features = {"text": "string"}
    dataset = Dataset.from_text(path, cache_dir=cache_dir)
    _check_text_dataset(dataset, expected_features)


def test_dataset_to_json(dataset, tmp_path):
    file_path = tmp_path / "test_path.jsonl"
    bytes_written = dataset.to_json(path_or_buf=file_path)
    assert file_path.is_file()
    assert bytes_written == file_path.stat().st_size
    df = pd.read_json(file_path, orient="records", lines=True)
    assert df.shape == dataset.shape
    assert list(df.columns) == list(dataset.column_names)


@pytest.mark.parametrize("in_memory", [False, True])
@pytest.mark.parametrize(
    "method_and_params",
    [
        ("rename_column", tuple(), {"original_column_name": "labels", "new_column_name": "label"}),
        ("remove_columns", tuple(), {"column_names": "labels"}),
        (
            "cast",
            tuple(),
            {
                "features": Features(
                    {
                        "tokens": Sequence(Value("string")),
                        "labels": Sequence(Value("int16")),
                        "answers": Sequence(
                            {
                                "text": Value("string"),
                                "answer_start": Value("int32"),
                            }
                        ),
                        "id": Value("int32"),
                    }
                )
            },
        ),
        ("flatten", tuple(), {}),
        ("rename_column_", tuple(), {"original_column_name": "labels", "new_column_name": "label"}),
        ("remove_columns_", tuple(), {"column_names": "labels"}),
        (
            "cast_",
            tuple(),
            {
                "features": Features(
                    {
                        "tokens": Sequence(Value("string")),
                        "labels": Sequence(Value("int16")),
                        "answers": Sequence(
                            {
                                "text": Value("string"),
                                "answer_start": Value("int32"),
                            }
                        ),
                        "id": Value("int32"),
                    }
                )
            },
        ),
        ("flatten_", tuple(), {}),
    ],
)
def test_pickle_dataset_after_transforming_the_table(in_memory, method_and_params, arrow_file):
    method, args, kwargs = method_and_params
    with Dataset.from_file(arrow_file, in_memory=in_memory) as dataset, Dataset.from_file(
        arrow_file, in_memory=in_memory
    ) as reference_dataset:
        out = getattr(dataset, method)(*args, **kwargs)
        dataset = out if out is not None else dataset
        pickled_dataset = pickle.dumps(dataset)
        reloaded_dataset = pickle.loads(pickled_dataset)

        assert dataset._data != reference_dataset._data
        assert dataset._data.table == reloaded_dataset._data.table


@require_s3
def test_dummy_dataset_serialize_s3(s3, dataset):
    mock_bucket = s3_test_bucket_name
    dataset_path = f"s3://{mock_bucket}/my_dataset"
    features = dataset.features
    dataset.save_to_disk(dataset_path, s3)
    dataset = dataset.load_from_disk(dataset_path, s3)

    assert len(dataset) == 10
    assert dataset.features == features
    assert dataset[0]["id"] == 0
    assert dataset["id"][0] == 0


<<<<<<< HEAD
def test_task_automatic_speech_recognition(self):
    # Include a dummy extra column `dummy` to test we drop it correctly
    features_before_cast = Features(
        {"input_audio_file_path": Value("string"), "input_transcription": Value("string"), "dummy": Value("string")}
    )
    features_after_cast = Features({"audio_file_path": Value("string"), "transcription": Value("string")})
    task = AutomaticSpeechRecognition(
        audio_file_column="input_audio_file_path", transcription_column="input_transcription"
    )
    info = DatasetInfo(features=features_before_cast, task_templates=task)
    data = {
        "input_audio_file_path": ["path/to/some/audio/file.wav"],
        "input_transcription": ["hello, my name is bob!"],
        "dummy": ["123456"],
    }
    # Test we can load from task name
    with Dataset.from_dict(data, info=info) as dset:
        with dset.prepare_for_task(task="automatic-speech-recognition") as dset:
            self.assertSetEqual(
                set(["audio_file_path", "transcription"]),
                set(dset.column_names),
            )
            self.assertDictEqual(features_after_cast, dset.features)
    # Test we can load from Summarization template
    info.task_templates = None
    with Dataset.from_dict(data, info=info) as dset:
        with dset.prepare_for_task(task=task) as dset:
            self.assertSetEqual(
                set(["audio_file_path", "transcription"]),
                set(dset.column_names),
            )
            self.assertDictEqual(features_after_cast, dset.features)
=======
class TaskTemplatesTest(TestCase):
    def test_task_text_classification(self):
        labels = sorted(["pos", "neg"])
        features_before_cast = Features(
            {
                "input_text": Value("string"),
                "input_labels": ClassLabel(names=labels),
            }
        )
        # Labels are cast to tuple during `TextClassification.__post_init_`, so we do the same here
        features_after_cast = Features(
            {
                "text": Value("string"),
                "labels": ClassLabel(names=tuple(labels)),
            }
        )
        # Label names are added in `DatasetInfo.__post_init__` so not needed here
        task_without_labels = TextClassification(text_column="input_text", label_column="input_labels")
        info1 = DatasetInfo(
            features=features_before_cast,
            task_templates=task_without_labels,
        )
        # Label names are required when passing a TextClassification template directly to `Dataset.prepare_for_task`
        # However they also can be used to define `DatasetInfo` so we include a test for this too
        task_with_labels = TextClassification(text_column="input_text", label_column="input_labels", labels=labels)
        info2 = DatasetInfo(
            features=features_before_cast,
            task_templates=task_with_labels,
        )
        data = {"input_text": ["i love transformers!"], "input_labels": [1]}
        # Test we can load from task name when label names not included in template (default behaviour)
        with Dataset.from_dict(data, info=info1) as dset:
            self.assertSetEqual(set(["input_text", "input_labels"]), set(dset.column_names))
            self.assertDictEqual(features_before_cast, dset.features)
            with dset.prepare_for_task(task="text-classification") as dset:
                self.assertSetEqual(set(["labels", "text"]), set(dset.column_names))
                self.assertDictEqual(features_after_cast, dset.features)
        # Test we can load from task name when label names included in template
        with Dataset.from_dict(data, info=info2) as dset:
            self.assertSetEqual(set(["input_text", "input_labels"]), set(dset.column_names))
            self.assertDictEqual(features_before_cast, dset.features)
            with dset.prepare_for_task(task="text-classification") as dset:
                self.assertSetEqual(set(["labels", "text"]), set(dset.column_names))
                self.assertDictEqual(features_after_cast, dset.features)
        # Test we can load from TextClassification template
        info1.task_templates = None
        with Dataset.from_dict(data, info=info1) as dset:
            with dset.prepare_for_task(task=task_with_labels) as dset:
                self.assertSetEqual(set(["labels", "text"]), set(dset.column_names))
                self.assertDictEqual(features_after_cast, dset.features)

    def test_task_question_answering(self):
        features_before_cast = Features(
            {
                "input_context": Value("string"),
                "input_question": Value("string"),
                "input_answers": Sequence(
                    {
                        "text": Value("string"),
                        "answer_start": Value("int32"),
                    }
                ),
            }
        )
        features_after_cast = Features(
            {
                "context": Value("string"),
                "question": Value("string"),
                "answers": Sequence(
                    {
                        "text": Value("string"),
                        "answer_start": Value("int32"),
                    }
                ),
            }
        )
        task = QuestionAnsweringExtractive(
            context_column="input_context", question_column="input_question", answers_column="input_answers"
        )
        info = DatasetInfo(features=features_before_cast, task_templates=task)
        data = {
            "input_context": ["huggingface is going to the moon!"],
            "input_question": ["where is huggingface going?"],
            "input_answers": [{"text": ["to the moon!"], "answer_start": [2]}],
        }
        # Test we can load from task name
        with Dataset.from_dict(data, info=info) as dset:
            self.assertSetEqual(
                set(["input_context", "input_question", "input_answers.text", "input_answers.answer_start"]),
                set(dset.flatten().column_names),
            )
            self.assertDictEqual(features_before_cast, dset.features)
            with dset.prepare_for_task(task="question-answering-extractive") as dset:
                self.assertSetEqual(
                    set(["context", "question", "answers.text", "answers.answer_start"]),
                    set(dset.flatten().column_names),
                )
                self.assertDictEqual(features_after_cast, dset.features)
        # Test we can load from QuestionAnsweringExtractive template
        info.task_templates = None
        with Dataset.from_dict(data, info=info) as dset:
            with dset.prepare_for_task(task=task) as dset:
                self.assertSetEqual(
                    set(["context", "question", "answers.text", "answers.answer_start"]),
                    set(dset.flatten().column_names),
                )
                self.assertDictEqual(features_after_cast, dset.features)

    def test_task_summarization(self):
        # Include a dummy extra column `dummy` to test we drop it correctly
        features_before_cast = Features(
            {"input_text": Value("string"), "input_summary": Value("string"), "dummy": Value("string")}
        )
        features_after_cast = Features({"text": Value("string"), "summary": Value("string")})
        task = Summarization(text_column="input_text", summary_column="input_summary")
        info = DatasetInfo(features=features_before_cast, task_templates=task)
        data = {
            "input_text": ["jack and jill took a taxi to attend a super duper party in the city."],
            "input_summary": ["jack and jill attend party"],
            "dummy": ["123456"],
        }
        # Test we can load from task name
        with Dataset.from_dict(data, info=info) as dset:
            with dset.prepare_for_task(task="summarization") as dset:
                self.assertSetEqual(
                    set(["text", "summary"]),
                    set(dset.column_names),
                )
                self.assertDictEqual(features_after_cast, dset.features)
        # Test we can load from Summarization template
        info.task_templates = None
        with Dataset.from_dict(data, info=info) as dset:
            with dset.prepare_for_task(task=task) as dset:
                self.assertSetEqual(
                    set(["text", "summary"]),
                    set(dset.column_names),
                )
                self.assertDictEqual(features_after_cast, dset.features)

    def test_task_with_no_template(self):
        data = {"input_text": ["i love transformers!"], "input_labels": [1]}
        with Dataset.from_dict(data) as dset:
            with self.assertRaises(ValueError):
                dset.prepare_for_task("text-classification")

    def test_task_with_incompatible_templates(self):
        labels = sorted(["pos", "neg"])
        features = Features(
            {
                "input_text": Value("string"),
                "input_labels": ClassLabel(names=labels),
            }
        )
        task = TextClassification(text_column="input_text", label_column="input_labels")
        info = DatasetInfo(
            features=features,
            task_templates=task,
        )
        data = {"input_text": ["i love transformers!"], "input_labels": [1]}
        with Dataset.from_dict(data, info=info) as dset:
            # Invalid task name
            self.assertRaises(ValueError, dset.prepare_for_task, "this-task-does-not-exist")
            # Invalid task templates with incompatible labels
            task_with_wrong_labels = TextClassification(
                text_column="input_text", label_column="input_labels", labels=["neut"]
            )
            self.assertRaises(ValueError, dset.prepare_for_task, task_with_wrong_labels)
            task_with_no_labels = TextClassification(
                text_column="input_text", label_column="input_labels", labels=None
            )
            self.assertRaises(ValueError, dset.prepare_for_task, task_with_no_labels)
            # Duplicate task templates
            dset.info.task_templates = [task, task]
            self.assertRaises(ValueError, dset.prepare_for_task, "text-classification")
            # Invalid task type
            self.assertRaises(ValueError, dset.prepare_for_task, 1)

    def test_task_templates_empty_after_preparation(self):
        features = Features(
            {
                "input_text": Value("string"),
                "input_labels": ClassLabel(names=["pos", "neg"]),
            }
        )
        task = TextClassification(text_column="input_text", label_column="input_labels")
        info = DatasetInfo(
            features=features,
            task_templates=task,
        )
        data = {"input_text": ["i love transformers!"], "input_labels": [1]}
        with Dataset.from_dict(data, info=info) as dset:
            with dset.prepare_for_task(task="text-classification") as dset:
                self.assertIsNone(dset.info.task_templates)

    def test_align_labels_with_mapping(self):
        features = Features(
            {
                "input_text": Value("string"),
                "input_labels": ClassLabel(num_classes=3, names=["entailment", "neutral", "contradiction"]),
            }
        )
        data = {"input_text": ["a", "a", "b", "b", "c", "c"], "input_labels": [0, 0, 1, 1, 2, 2]}
        label2id = {"CONTRADICTION": 0, "ENTAILMENT": 2, "NEUTRAL": 1}
        id2label = {v: k for k, v in label2id.items()}
        expected_labels = [2, 2, 1, 1, 0, 0]
        expected_label_names = [id2label[idx] for idx in expected_labels]
        with Dataset.from_dict(data, features=features) as dset:
            with dset.align_labels_with_mapping(label2id, "input_labels") as dset:
                self.assertListEqual(expected_labels, dset["input_labels"])
                aligned_label_names = [dset.features["input_labels"].int2str(idx) for idx in dset["input_labels"]]
                self.assertListEqual(expected_label_names, aligned_label_names)

    def test_concatenate_with_no_task_templates(self):
        info = DatasetInfo(task_templates=None)
        data = {"text": ["i love transformers!"], "labels": [1]}
        with Dataset.from_dict(data, info=info) as dset1, Dataset.from_dict(
            data, info=info
        ) as dset2, Dataset.from_dict(data, info=info) as dset3:
            with concatenate_datasets([dset1, dset2, dset3]) as dset_concat:
                self.assertEqual(dset_concat.info.task_templates, None)

    def test_concatenate_with_equal_task_templates(self):
        labels = ["neg", "pos"]
        task_template = TextClassification(text_column="text", label_column="labels", labels=labels)
        info = DatasetInfo(
            features=Features({"text": Value("string"), "labels": ClassLabel(names=labels)}),
            # Label names are added in `DatasetInfo.__post_init__` so not included here
            task_templates=TextClassification(text_column="text", label_column="labels"),
        )
        data = {"text": ["i love transformers!"], "labels": [1]}
        with Dataset.from_dict(data, info=info) as dset1, Dataset.from_dict(
            data, info=info
        ) as dset2, Dataset.from_dict(data, info=info) as dset3:
            with concatenate_datasets([dset1, dset2, dset3]) as dset_concat:
                self.assertListEqual(dset_concat.info.task_templates, [task_template])

    def test_concatenate_with_mixed_task_templates_in_common(self):
        tc_template = TextClassification(text_column="text", label_column="labels")
        qa_template = QuestionAnsweringExtractive(
            question_column="question", context_column="context", answers_column="answers"
        )
        info1 = DatasetInfo(
            task_templates=[qa_template],
            features=Features(
                {
                    "text": Value("string"),
                    "labels": ClassLabel(names=["pos", "neg"]),
                    "context": Value("string"),
                    "question": Value("string"),
                    "answers": Sequence(
                        {
                            "text": Value("string"),
                            "answer_start": Value("int32"),
                        }
                    ),
                }
            ),
        )
        info2 = DatasetInfo(
            task_templates=[qa_template, tc_template],
            features=Features(
                {
                    "text": Value("string"),
                    "labels": ClassLabel(names=["pos", "neg"]),
                    "context": Value("string"),
                    "question": Value("string"),
                    "answers": Sequence(
                        {
                            "text": Value("string"),
                            "answer_start": Value("int32"),
                        }
                    ),
                }
            ),
        )
        data = {
            "text": ["i love transformers!"],
            "labels": [1],
            "context": ["huggingface is going to the moon!"],
            "question": ["where is huggingface going?"],
            "answers": [{"text": ["to the moon!"], "answer_start": [2]}],
        }
        with Dataset.from_dict(data, info=info1) as dset1, Dataset.from_dict(
            data, info=info2
        ) as dset2, Dataset.from_dict(data, info=info2) as dset3:
            with concatenate_datasets([dset1, dset2, dset3]) as dset_concat:
                self.assertListEqual(dset_concat.info.task_templates, [qa_template])

    def test_concatenate_with_no_mixed_task_templates_in_common(self):
        tc_template1 = TextClassification(text_column="text", label_column="labels")
        tc_template2 = TextClassification(text_column="text", label_column="sentiment")
        qa_template = QuestionAnsweringExtractive(
            question_column="question", context_column="context", answers_column="answers"
        )
        info1 = DatasetInfo(
            features=Features(
                {
                    "text": Value("string"),
                    "labels": ClassLabel(names=["pos", "neg"]),
                    "sentiment": ClassLabel(names=["pos", "neg", "neutral"]),
                    "context": Value("string"),
                    "question": Value("string"),
                    "answers": Sequence(
                        {
                            "text": Value("string"),
                            "answer_start": Value("int32"),
                        }
                    ),
                }
            ),
            task_templates=[tc_template1],
        )
        info2 = DatasetInfo(
            features=Features(
                {
                    "text": Value("string"),
                    "labels": ClassLabel(names=["pos", "neg"]),
                    "sentiment": ClassLabel(names=["pos", "neg", "neutral"]),
                    "context": Value("string"),
                    "question": Value("string"),
                    "answers": Sequence(
                        {
                            "text": Value("string"),
                            "answer_start": Value("int32"),
                        }
                    ),
                }
            ),
            task_templates=[tc_template2],
        )
        info3 = DatasetInfo(
            features=Features(
                {
                    "text": Value("string"),
                    "labels": ClassLabel(names=["pos", "neg"]),
                    "sentiment": ClassLabel(names=["pos", "neg", "neutral"]),
                    "context": Value("string"),
                    "question": Value("string"),
                    "answers": Sequence(
                        {
                            "text": Value("string"),
                            "answer_start": Value("int32"),
                        }
                    ),
                }
            ),
            task_templates=[qa_template],
        )
        data = {
            "text": ["i love transformers!"],
            "labels": [1],
            "sentiment": [0],
            "context": ["huggingface is going to the moon!"],
            "question": ["where is huggingface going?"],
            "answers": [{"text": ["to the moon!"], "answer_start": [2]}],
        }
        with Dataset.from_dict(data, info=info1) as dset1, Dataset.from_dict(
            data, info=info2
        ) as dset2, Dataset.from_dict(data, info=info3) as dset3:
            with concatenate_datasets([dset1, dset2, dset3]) as dset_concat:
                self.assertEqual(dset_concat.info.task_templates, None)
>>>>>>> d006e207
<|MERGE_RESOLUTION|>--- conflicted
+++ resolved
@@ -20,11 +20,7 @@
 from datasets.info import DatasetInfo
 from datasets.splits import NamedSplit
 from datasets.table import ConcatenationTable, InMemoryTable, MemoryMappedTable
-<<<<<<< HEAD
-from datasets.tasks import AutomaticSpeechRecognition, QuestionAnsweringExtractive, TextClassification
-=======
 from datasets.tasks import QuestionAnsweringExtractive, Summarization, TextClassification
->>>>>>> d006e207
 from datasets.utils.logging import WARNING
 
 from .conftest import s3_test_bucket_name
@@ -2416,40 +2412,6 @@
     assert dataset["id"][0] == 0
 
 
-<<<<<<< HEAD
-def test_task_automatic_speech_recognition(self):
-    # Include a dummy extra column `dummy` to test we drop it correctly
-    features_before_cast = Features(
-        {"input_audio_file_path": Value("string"), "input_transcription": Value("string"), "dummy": Value("string")}
-    )
-    features_after_cast = Features({"audio_file_path": Value("string"), "transcription": Value("string")})
-    task = AutomaticSpeechRecognition(
-        audio_file_column="input_audio_file_path", transcription_column="input_transcription"
-    )
-    info = DatasetInfo(features=features_before_cast, task_templates=task)
-    data = {
-        "input_audio_file_path": ["path/to/some/audio/file.wav"],
-        "input_transcription": ["hello, my name is bob!"],
-        "dummy": ["123456"],
-    }
-    # Test we can load from task name
-    with Dataset.from_dict(data, info=info) as dset:
-        with dset.prepare_for_task(task="automatic-speech-recognition") as dset:
-            self.assertSetEqual(
-                set(["audio_file_path", "transcription"]),
-                set(dset.column_names),
-            )
-            self.assertDictEqual(features_after_cast, dset.features)
-    # Test we can load from Summarization template
-    info.task_templates = None
-    with Dataset.from_dict(data, info=info) as dset:
-        with dset.prepare_for_task(task=task) as dset:
-            self.assertSetEqual(
-                set(["audio_file_path", "transcription"]),
-                set(dset.column_names),
-            )
-            self.assertDictEqual(features_after_cast, dset.features)
-=======
 class TaskTemplatesTest(TestCase):
     def test_task_text_classification(self):
         labels = sorted(["pos", "neg"])
@@ -2811,4 +2773,37 @@
         ) as dset2, Dataset.from_dict(data, info=info3) as dset3:
             with concatenate_datasets([dset1, dset2, dset3]) as dset_concat:
                 self.assertEqual(dset_concat.info.task_templates, None)
->>>>>>> d006e207
+
+
+def test_task_automatic_speech_recognition(self):
+    # Include a dummy extra column `dummy` to test we drop it correctly
+    features_before_cast = Features(
+        {"input_audio_file_path": Value("string"), "input_transcription": Value("string"), "dummy": Value("string")}
+    )
+    features_after_cast = Features({"audio_file_path": Value("string"), "transcription": Value("string")})
+    task = AutomaticSpeechRecognition(
+        audio_file_column="input_audio_file_path", transcription_column="input_transcription"
+    )
+    info = DatasetInfo(features=features_before_cast, task_templates=task)
+    data = {
+        "input_audio_file_path": ["path/to/some/audio/file.wav"],
+        "input_transcription": ["hello, my name is bob!"],
+        "dummy": ["123456"],
+    }
+    # Test we can load from task name
+    with Dataset.from_dict(data, info=info) as dset:
+        with dset.prepare_for_task(task="automatic-speech-recognition") as dset:
+            self.assertSetEqual(
+                set(["audio_file_path", "transcription"]),
+                set(dset.column_names),
+            )
+            self.assertDictEqual(features_after_cast, dset.features)
+    # Test we can load from Summarization template
+    info.task_templates = None
+    with Dataset.from_dict(data, info=info) as dset:
+        with dset.prepare_for_task(task=task) as dset:
+            self.assertSetEqual(
+                set(["audio_file_path", "transcription"]),
+                set(dset.column_names),
+            )
+            self.assertDictEqual(features_after_cast, dset.features)