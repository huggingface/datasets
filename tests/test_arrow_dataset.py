import copy
import os
import pickle
import shutil
import tempfile
from functools import partial
from unittest import TestCase

import boto3
import numpy as np
import pandas as pd
import pyarrow as pa
import pytest
from absl.testing import parameterized
from moto import mock_s3

import datasets.arrow_dataset
from datasets import NamedSplit, concatenate_datasets, load_from_disk, temp_seed
from datasets.arrow_dataset import Dataset, transmit_format
from datasets.dataset_dict import DatasetDict
from datasets.features import Array2D, Array3D, ClassLabel, Features, Sequence, Value
from datasets.filesystems import S3FileSystem
from datasets.info import DatasetInfo
from datasets.utils.logging import WARNING

from .utils import (
    assert_arrow_memory_doesnt_increase,
    assert_arrow_memory_increases,
    require_tf,
    require_torch,
    require_transformers,
    set_current_working_directory_to_temp_dir,
)


class Unpicklable:
    def __getstate__(self):
        raise pickle.PicklingError()


def picklable_map_function(x):
    return {"id": int(x["filename"].split("_")[-1])}


def picklable_map_function_with_indices(x, i):
    return {"id": i}


def picklable_filter_function(x):
    return int(x["filename"].split("_")[-1]) < 10


IN_MEMORY_PARAMETERS = [
    {"testcase_name": name, "in_memory": im} for im, name in [(True, "in_memory"), (False, "on_disk")]
]


@parameterized.named_parameters(IN_MEMORY_PARAMETERS)
class BaseDatasetTest(TestCase):
    def setUp(self):
        # google colab doesn't allow to pickle loggers
        # so we want to make sure each tests passes without pickling the logger
        def reduce_ex(self):
            raise pickle.PicklingError()

        datasets.arrow_dataset.logger.__reduce_ex__ = reduce_ex

    @pytest.fixture(autouse=True)
    def inject_fixtures(self, caplog):
        self._caplog = caplog

    def _create_dummy_dataset(
        self, in_memory: bool, tmp_dir: str, multiple_columns=False, array_features=False
    ) -> Dataset:
        if multiple_columns:
            if array_features:
                data = {
                    "col_1": [[[True, False], [False, True]]] * 4,  # 2D
                    "col_2": [[[["a", "b"], ["c", "d"]], [["e", "f"], ["g", "h"]]]] * 4,  # 3D array
                    "col_3": [[3, 2, 1, 0]] * 4,  # Sequence
                }
                features = Features(
                    {
                        "col_1": Array2D(shape=(2, 2), dtype="bool"),
                        "col_2": Array3D(shape=(2, 2, 2), dtype="string"),
                        "col_3": Sequence(feature=Value("int64")),
                    }
                )
            else:
                data = {"col_1": [3, 2, 1, 0], "col_2": ["a", "b", "c", "d"], "col_3": [False, True, False, True]}
                features = None
            dset = Dataset.from_dict(data, features=features)
        else:
            dset = Dataset.from_dict({"filename": ["my_name-train" + "_" + str(x) for x in np.arange(30).tolist()]})
        if not in_memory:
            dset = self._to(in_memory, tmp_dir, dset)
        return dset

    def _to(self, in_memory, tmp_dir, *datasets):
        if in_memory:
            datasets = [dataset.map(keep_in_memory=True) for dataset in datasets]
        else:
            start = 0
            while os.path.isfile(os.path.join(tmp_dir, f"dataset{start}.arrow")):
                start += 1
            datasets = [
                dataset.map(cache_file_name=os.path.join(tmp_dir, f"dataset{start + i}.arrow"))
                for i, dataset in enumerate(datasets)
            ]
        return datasets if len(datasets) > 1 else datasets[0]

    def test_dummy_dataset(self, in_memory):
        with tempfile.TemporaryDirectory() as tmp_dir:

            dset = self._create_dummy_dataset(in_memory, tmp_dir)
            self.assertDictEqual(dset.features, Features({"filename": Value("string")}))
            self.assertEqual(dset[0]["filename"], "my_name-train_0")
            self.assertEqual(dset["filename"][0], "my_name-train_0")
            del dset

            dset = self._create_dummy_dataset(in_memory, tmp_dir, multiple_columns=True)
            self.assertDictEqual(
                dset.features, Features({"col_1": Value("int64"), "col_2": Value("string"), "col_3": Value("bool")})
            )
            self.assertEqual(dset[0]["col_1"], 3)
            self.assertEqual(dset["col_1"][0], 3)
            del dset

        with tempfile.TemporaryDirectory() as tmp_dir:
            dset = self._create_dummy_dataset(in_memory, tmp_dir, multiple_columns=True, array_features=True)
            self.assertDictEqual(
                dset.features,
                Features(
                    {
                        "col_1": Array2D(shape=(2, 2), dtype="bool"),
                        "col_2": Array3D(shape=(2, 2, 2), dtype="string"),
                        "col_3": Sequence(feature=Value("int64")),
                    }
                ),
            )
            self.assertEqual(dset[0]["col_2"], [[["a", "b"], ["c", "d"]], [["e", "f"], ["g", "h"]]])
            self.assertEqual(dset["col_2"][0], [[["a", "b"], ["c", "d"]], [["e", "f"], ["g", "h"]]])
            del dset

    def test_dataset_getitem(self, in_memory):
        with tempfile.TemporaryDirectory() as tmp_dir:

            dset = self._create_dummy_dataset(in_memory, tmp_dir)
            self.assertEqual(dset[0]["filename"], "my_name-train_0")
            self.assertEqual(dset["filename"][0], "my_name-train_0")

            self.assertEqual(dset[-1]["filename"], "my_name-train_29")
            self.assertEqual(dset["filename"][-1], "my_name-train_29")

            self.assertListEqual(dset[:2]["filename"], ["my_name-train_0", "my_name-train_1"])
            self.assertListEqual(dset["filename"][:2], ["my_name-train_0", "my_name-train_1"])

            self.assertEqual(dset[:-1]["filename"][-1], "my_name-train_28")
            self.assertEqual(dset["filename"][:-1][-1], "my_name-train_28")

            self.assertListEqual(dset[[0, -1]]["filename"], ["my_name-train_0", "my_name-train_29"])
            self.assertListEqual(dset[np.array([0, -1])]["filename"], ["my_name-train_0", "my_name-train_29"])

            del dset

    def test_dummy_dataset_deepcopy(self, in_memory):
        with tempfile.TemporaryDirectory() as tmp_dir:
            dset = self._create_dummy_dataset(in_memory, tmp_dir).select(range(10))
            with assert_arrow_memory_doesnt_increase():
                dset2 = copy.deepcopy(dset)
            # don't copy the underlying arrow data using memory
            self.assertEqual(len(dset2), 10)
            self.assertDictEqual(dset2.features, Features({"filename": Value("string")}))
            self.assertEqual(dset2[0]["filename"], "my_name-train_0")
            self.assertEqual(dset2["filename"][0], "my_name-train_0")
            del dset, dset2

    def test_dummy_dataset_pickle(self, in_memory):
        with tempfile.TemporaryDirectory() as tmp_dir:
            tmp_file = os.path.join(tmp_dir, "dset.pt")

            dset = self._create_dummy_dataset(in_memory, tmp_dir).select(range(10))

            with open(tmp_file, "wb") as f:
                pickle.dump(dset, f)

            with open(tmp_file, "rb") as f:
                dset = pickle.load(f)

            self.assertEqual(len(dset), 10)
            self.assertDictEqual(dset.features, Features({"filename": Value("string")}))
            self.assertEqual(dset[0]["filename"], "my_name-train_0")
            self.assertEqual(dset["filename"][0], "my_name-train_0")
            del dset

            dset = self._create_dummy_dataset(in_memory, tmp_dir).select(
                range(10), indices_cache_file_name=os.path.join(tmp_dir, "ind.arrow")
            )
            if not in_memory:
                dset._data.table = Unpicklable()
            dset._indices.table = Unpicklable()

            with open(tmp_file, "wb") as f:
                pickle.dump(dset, f)

            with open(tmp_file, "rb") as f:
                dset = pickle.load(f)

            self.assertEqual(len(dset), 10)
            self.assertDictEqual(dset.features, Features({"filename": Value("string")}))
            self.assertEqual(dset[0]["filename"], "my_name-train_0")
            self.assertEqual(dset["filename"][0], "my_name-train_0")
            del dset

    def test_dummy_dataset_serialize(self, in_memory):
        with tempfile.TemporaryDirectory() as tmp_dir:
            with set_current_working_directory_to_temp_dir():
                dset = self._create_dummy_dataset(in_memory, tmp_dir).select(range(10))
                dataset_path = "my_dataset"  # rel path
                dset.save_to_disk(dataset_path)
                dset = dset.load_from_disk(dataset_path)

                self.assertEqual(len(dset), 10)
                self.assertDictEqual(dset.features, Features({"filename": Value("string")}))
                self.assertEqual(dset[0]["filename"], "my_name-train_0")
                self.assertEqual(dset["filename"][0], "my_name-train_0")
                del dset

            dset = self._create_dummy_dataset(in_memory, tmp_dir).select(range(10))
            dataset_path = os.path.join(tmp_dir, "my_dataset")  # abs path
            dset.save_to_disk(dataset_path)
            dset = dset.load_from_disk(dataset_path)

            self.assertEqual(len(dset), 10)
            self.assertDictEqual(dset.features, Features({"filename": Value("string")}))
            self.assertEqual(dset[0]["filename"], "my_name-train_0")
            self.assertEqual(dset["filename"][0], "my_name-train_0")
            del dset

            dset = self._create_dummy_dataset(in_memory, tmp_dir).select(
                range(10), indices_cache_file_name=os.path.join(tmp_dir, "ind.arrow")
            )
            if not in_memory:
                dset._data = Unpicklable()
            dset._indices = Unpicklable()

            dset.save_to_disk(dataset_path)
            dset = dset.load_from_disk(dataset_path)

            self.assertEqual(len(dset), 10)
            self.assertDictEqual(dset.features, Features({"filename": Value("string")}))
            self.assertEqual(dset[0]["filename"], "my_name-train_0")
            self.assertEqual(dset["filename"][0], "my_name-train_0")
            del dset

    @mock_s3
    def test_dummy_dataset_serialize_s3(self, in_memory):
        tmp_dir = tempfile.TemporaryDirectory()
        # Mocked AWS Credentials for moto.
        os.environ["AWS_ACCESS_KEY_ID"] = "fake_access_key"
        os.environ["AWS_SECRET_ACCESS_KEY"] = "fake_secret_key"
        os.environ["AWS_SECURITY_TOKEN"] = "fake_secrurity_token"
        os.environ["AWS_SESSION_TOKEN"] = "fake_session_token"

        s3 = boto3.client("s3", region_name="us-east-1")
        mock_bucket = "moto-mock-s3-bucket"
        # We need to create the bucket since this is all in Moto's 'virtual' AWS account
        s3.create_bucket(Bucket=mock_bucket)

        if in_memory:
            prefix = "datasets/memory"
        else:
            prefix = "datasets/disk"

        dset = self._create_dummy_dataset(in_memory, tmp_dir.name).select(range(10))
        dataset_path = f"s3://{mock_bucket}/{prefix}"

        fs = S3FileSystem(key="fake_access_key", secret="fake_secret")

        dset.save_to_disk(dataset_path, fs)
        dset = dset.load_from_disk(dataset_path, fs)

        self.assertEqual(len(dset), 10)
        self.assertDictEqual(dset.features, Features({"filename": Value("string")}))
        self.assertEqual(dset[0]["filename"], "my_name-train_0")
        self.assertEqual(dset["filename"][0], "my_name-train_0")
        del dset

        shutil.rmtree(tmp_dir.name, ignore_errors=True)

    def test_dummy_dataset_load_from_disk(self, in_memory):
        with tempfile.TemporaryDirectory() as tmp_dir:

            dset = self._create_dummy_dataset(in_memory, tmp_dir).select(range(10))
            dataset_path = os.path.join(tmp_dir, "my_dataset")
            dset.save_to_disk(dataset_path)
            dset = load_from_disk(dataset_path)

            self.assertEqual(len(dset), 10)
            self.assertDictEqual(dset.features, Features({"filename": Value("string")}))
            self.assertEqual(dset[0]["filename"], "my_name-train_0")
            self.assertEqual(dset["filename"][0], "my_name-train_0")
            del dset

    def test_set_format_numpy_multiple_columns(self, in_memory):
        with tempfile.TemporaryDirectory() as tmp_dir:
            dset = self._create_dummy_dataset(in_memory, tmp_dir, multiple_columns=True)
            fingerprint = dset._fingerprint
            dset.set_format(type="numpy", columns=["col_1"])
            self.assertEqual(len(dset[0]), 1)
            self.assertIsInstance(dset[0]["col_1"], np.int64)
            self.assertEqual(dset[0]["col_1"].item(), 3)
            self.assertIsInstance(dset["col_1"], np.ndarray)
            self.assertListEqual(list(dset["col_1"].shape), [4])
            np.testing.assert_array_equal(dset["col_1"], np.array([3, 2, 1, 0]))
            self.assertNotEqual(dset._fingerprint, fingerprint)

            dset.reset_format()
            with dset.formatted_as(type="numpy", columns=["col_1"]):
                self.assertEqual(len(dset[0]), 1)
                self.assertIsInstance(dset[0]["col_1"], np.int64)
                self.assertEqual(dset[0]["col_1"].item(), 3)
                self.assertIsInstance(dset["col_1"], np.ndarray)
                self.assertListEqual(list(dset["col_1"].shape), [4])
                np.testing.assert_array_equal(dset["col_1"], np.array([3, 2, 1, 0]))

            self.assertEqual(dset.format["type"], None)
            self.assertEqual(dset.format["format_kwargs"], {})
            self.assertEqual(dset.format["columns"], dset.column_names)
            self.assertEqual(dset.format["output_all_columns"], False)

            dset.set_format(type="numpy", columns=["col_1"], output_all_columns=True)
            self.assertEqual(len(dset[0]), 3)
            self.assertIsInstance(dset[0]["col_2"], str)
            self.assertEqual(dset[0]["col_2"], "a")

            dset.set_format(type="numpy", columns=["col_1", "col_2"])
            self.assertEqual(len(dset[0]), 2)
            self.assertIsInstance(dset[0]["col_2"], np.str_)
            self.assertEqual(dset[0]["col_2"].item(), "a")
            del dset

    @require_torch
    def test_set_format_torch(self, in_memory):
        import torch

        with tempfile.TemporaryDirectory() as tmp_dir:
            dset = self._create_dummy_dataset(in_memory, tmp_dir, multiple_columns=True)
            dset.set_format(type="torch", columns=["col_1"])
            self.assertEqual(len(dset[0]), 1)
            self.assertIsInstance(dset[0]["col_1"], torch.Tensor)
            self.assertIsInstance(dset["col_1"], torch.Tensor)
            self.assertListEqual(list(dset[0]["col_1"].shape), [])
            self.assertEqual(dset[0]["col_1"].item(), 3)

            dset.set_format(type="torch", columns=["col_1"], output_all_columns=True)
            self.assertEqual(len(dset[0]), 3)
            self.assertIsInstance(dset[0]["col_2"], str)
            self.assertEqual(dset[0]["col_2"], "a")

            dset.set_format(type="torch", columns=["col_1", "col_2"])
            with self.assertRaises(TypeError):
                dset[0]
            del dset

    @require_tf
    def test_set_format_tf(self, in_memory):
        import tensorflow as tf

        with tempfile.TemporaryDirectory() as tmp_dir:
            dset = self._create_dummy_dataset(in_memory, tmp_dir, multiple_columns=True)
            dset.set_format(type="tensorflow", columns=["col_1"])
            self.assertEqual(len(dset[0]), 1)
            self.assertIsInstance(dset[0]["col_1"], tf.Tensor)
            self.assertListEqual(list(dset[0]["col_1"].shape), [])
            self.assertEqual(dset[0]["col_1"].numpy().item(), 3)

            dset.set_format(type="tensorflow", columns=["col_1"], output_all_columns=True)
            self.assertEqual(len(dset[0]), 3)
            self.assertIsInstance(dset[0]["col_2"], str)
            self.assertEqual(dset[0]["col_2"], "a")

            dset.set_format(type="tensorflow", columns=["col_1", "col_2"])
            self.assertEqual(len(dset[0]), 2)
            self.assertEqual(dset[0]["col_2"].numpy().decode("utf-8"), "a")
            del dset

    def test_set_format_pandas(self, in_memory):
        with tempfile.TemporaryDirectory() as tmp_dir:
            dset = self._create_dummy_dataset(in_memory, tmp_dir, multiple_columns=True)
            dset.set_format(type="pandas", columns=["col_1"])
            self.assertEqual(len(dset[0].columns), 1)
            self.assertIsInstance(dset[0], pd.DataFrame)
            self.assertListEqual(list(dset[0].shape), [1, 1])
            self.assertEqual(dset[0]["col_1"].item(), 3)

            dset.set_format(type="pandas", columns=["col_1", "col_2"])
            self.assertEqual(len(dset[0].columns), 2)
            self.assertEqual(dset[0]["col_2"].item(), "a")
            del dset

    def test_set_transform(self, in_memory):
        def transform(batch):
            return {k: [str(i).upper() for i in v] for k, v in batch.items()}

        with tempfile.TemporaryDirectory() as tmp_dir:
            dset = self._create_dummy_dataset(in_memory, tmp_dir, multiple_columns=True)
            dset.set_transform(transform=transform, columns=["col_1"])
            self.assertEqual(dset.format["type"], "custom")
            self.assertEqual(len(dset[0].keys()), 1)
            self.assertEqual(dset[0]["col_1"], "3")
            self.assertEqual(dset[:2]["col_1"], ["3", "2"])
            self.assertEqual(dset["col_1"][:2], ["3", "2"])

            prev_format = dset.format
            dset.set_format(**dset.format)
            self.assertEqual(prev_format, dset.format)

            dset.set_transform(transform=transform, columns=["col_1", "col_2"])
            self.assertEqual(len(dset[0].keys()), 2)
            self.assertEqual(dset[0]["col_2"], "A")
            del dset

    def test_transmit_format(self, in_memory):
        with tempfile.TemporaryDirectory() as tmp_dir:
            dset = self._create_dummy_dataset(in_memory, tmp_dir, multiple_columns=True)
            transform = datasets.arrow_dataset.transmit_format(lambda x: x)
            # make sure identity transform doesn't apply unnecessary format
            self.assertEqual(dset._fingerprint, transform(dset)._fingerprint)
            dset.set_format(**dset.format)
            self.assertEqual(dset._fingerprint, transform(dset)._fingerprint)
            # check lists comparisons
            dset.set_format(columns=["col_1"])
            self.assertEqual(dset._fingerprint, transform(dset)._fingerprint)
            dset.set_format(columns=["col_1", "col_2"])
            self.assertEqual(dset._fingerprint, transform(dset)._fingerprint)
            dset.set_format("numpy", columns=["col_1", "col_2"])
            self.assertEqual(dset._fingerprint, transform(dset)._fingerprint)
            del dset

    def test_cast_in_place(self, in_memory):
        with tempfile.TemporaryDirectory() as tmp_dir:
            dset = self._create_dummy_dataset(in_memory, tmp_dir, multiple_columns=True)
            features = dset.features
            features["col_1"] = Value("float64")
            features = Features({k: features[k] for k in list(features)[::-1]})
            fingerprint = dset._fingerprint
            dset.cast_(features)
            self.assertEqual(dset.num_columns, 3)
            self.assertEqual(dset.features["col_1"], Value("float64"))
            self.assertIsInstance(dset[0]["col_1"], float)
            self.assertNotEqual(dset._fingerprint, fingerprint)
            del dset

    def test_cast(self, in_memory):
        with tempfile.TemporaryDirectory() as tmp_dir:
            dset = self._create_dummy_dataset(in_memory, tmp_dir, multiple_columns=True)
            features = dset.features
            features["col_1"] = Value("float64")
            features = Features({k: features[k] for k in list(features)[::-1]})
            fingerprint = dset._fingerprint
            casted_dset = dset.cast(features)
            self.assertEqual(casted_dset.num_columns, 3)
            self.assertEqual(casted_dset.features["col_1"], Value("float64"))
            self.assertIsInstance(casted_dset[0]["col_1"], float)
            self.assertNotEqual(casted_dset._fingerprint, fingerprint)
            self.assertNotEqual(casted_dset, dset)
            del dset
            del casted_dset

    def test_remove_columns_in_place(self, in_memory):
        with tempfile.TemporaryDirectory() as tmp_dir:
            dset = self._create_dummy_dataset(in_memory, tmp_dir, multiple_columns=True)
            fingerprint = dset._fingerprint
            dset.remove_columns_(column_names="col_1")
            self.assertEqual(dset.num_columns, 2)
            self.assertListEqual(list(dset.column_names), ["col_2", "col_3"])
            del dset

            dset = self._create_dummy_dataset(in_memory, tmp_dir, multiple_columns=True)
            dset.remove_columns_(column_names=["col_1", "col_2", "col_3"])
            self.assertEqual(dset.num_columns, 0)
            self.assertNotEqual(dset._fingerprint, fingerprint)
            del dset

    def test_remove_columns(self, in_memory):
        with tempfile.TemporaryDirectory() as tmp_dir:
            dset = self._create_dummy_dataset(in_memory, tmp_dir, multiple_columns=True)
            fingerprint = dset._fingerprint
            new_dset = dset.remove_columns(column_names="col_1")
            self.assertEqual(new_dset.num_columns, 2)
            self.assertListEqual(list(new_dset.column_names), ["col_2", "col_3"])
            self.assertNotEqual(new_dset._fingerprint, fingerprint)
            del dset
            del new_dset

            dset = self._create_dummy_dataset(in_memory, tmp_dir, multiple_columns=True)
            new_dset = dset.remove_columns(column_names=["col_1", "col_2", "col_3"])
            self.assertEqual(new_dset.num_columns, 0)
            self.assertNotEqual(new_dset._fingerprint, fingerprint)
            del dset
            del new_dset

    def test_rename_column_in_place(self, in_memory):
        with tempfile.TemporaryDirectory() as tmp_dir:
            dset = self._create_dummy_dataset(in_memory, tmp_dir, multiple_columns=True)
            fingerprint = dset._fingerprint
            dset.rename_column_(original_column_name="col_1", new_column_name="new_name")
            self.assertEqual(dset.num_columns, 3)
            self.assertListEqual(list(dset.column_names), ["new_name", "col_2", "col_3"])
            self.assertNotEqual(dset._fingerprint, fingerprint)
            del dset

    def test_rename_column(self, in_memory):
        with tempfile.TemporaryDirectory() as tmp_dir:
            dset = self._create_dummy_dataset(in_memory, tmp_dir, multiple_columns=True)
            fingerprint = dset._fingerprint
            new_dset = dset.rename_column(original_column_name="col_1", new_column_name="new_name")
            self.assertEqual(new_dset.num_columns, 3)
            self.assertListEqual(list(new_dset.column_names), ["new_name", "col_2", "col_3"])
            self.assertListEqual(list(dset.column_names), ["col_1", "col_2", "col_3"])
            self.assertNotEqual(new_dset._fingerprint, fingerprint)
            del dset
            del new_dset

    def test_concatenate(self, in_memory):
        data1, data2, data3 = {"id": [0, 1, 2]}, {"id": [3, 4, 5]}, {"id": [6, 7]}
        info1 = DatasetInfo(description="Dataset1")
        info2 = DatasetInfo(description="Dataset2")
        with tempfile.TemporaryDirectory() as tmp_dir:
            dset1, dset2, dset3 = (
                Dataset.from_dict(data1, info=info1),
                Dataset.from_dict(data2, info=info2),
                Dataset.from_dict(data3),
            )
            dset1, dset2, dset3 = self._to(in_memory, tmp_dir, dset1, dset2, dset3)

            dset_concat = concatenate_datasets([dset1, dset2, dset3])
            self.assertEqual((len(dset1), len(dset2), len(dset3)), (3, 3, 2))
            self.assertEqual(len(dset_concat), len(dset1) + len(dset2) + len(dset3))
            self.assertListEqual(dset_concat["id"], [0, 1, 2, 3, 4, 5, 6, 7])
            self.assertEqual(len(dset_concat.cache_files), 0 if in_memory else 3)
            self.assertEqual(dset_concat.info.description, "Dataset1\n\nDataset2\n\n")
            del dset_concat, dset1, dset2, dset3

    def test_concatenate_formatted(self, in_memory):
        data1, data2, data3 = {"id": [0, 1, 2]}, {"id": [3, 4, 5]}, {"id": [6, 7]}
        info1 = DatasetInfo(description="Dataset1")
        info2 = DatasetInfo(description="Dataset2")
        with tempfile.TemporaryDirectory() as tmp_dir:
            dset1, dset2, dset3 = (
                Dataset.from_dict(data1, info=info1),
                Dataset.from_dict(data2, info=info2),
                Dataset.from_dict(data3),
            )
            dset1, dset2, dset3 = self._to(in_memory, tmp_dir, dset1, dset2, dset3)

            dset1.set_format("numpy")
            dset_concat = concatenate_datasets([dset1, dset2, dset3])
            self.assertEqual(dset_concat.format["type"], None)
            dset2.set_format("numpy")
            dset3.set_format("numpy")
            dset_concat = concatenate_datasets([dset1, dset2, dset3])
            self.assertEqual(dset_concat.format["type"], "numpy")
            del dset_concat, dset1, dset2, dset3

    def test_concatenate_with_indices(self, in_memory):
        data1, data2, data3 = {"id": [0, 1, 2] * 2}, {"id": [3, 4, 5] * 2}, {"id": [6, 7]}
        info1 = DatasetInfo(description="Dataset1")
        info2 = DatasetInfo(description="Dataset2")
        with tempfile.TemporaryDirectory() as tmp_dir:
            dset1, dset2, dset3 = (
                Dataset.from_dict(data1, info=info1),
                Dataset.from_dict(data2, info=info2),
                Dataset.from_dict(data3),
            )
            dset1, dset2, dset3 = self._to(in_memory, tmp_dir, dset1, dset2, dset3)
            dset1, dset2, dset3 = dset1.select([0, 1, 2]), dset2.select([0, 1, 2]), dset3

            dset_concat = concatenate_datasets([dset1, dset2, dset3])
            self.assertEqual((len(dset1), len(dset2), len(dset3)), (3, 3, 2))
            self.assertEqual(len(dset_concat), len(dset1) + len(dset2) + len(dset3))
            self.assertListEqual(dset_concat["id"], [0, 1, 2, 3, 4, 5, 6, 7])
            # in_memory = False:
            # 3 cache files for the dset_concat._data table, and 1 for the dset_concat._indices_table
            # no cache file for the indices
            # in_memory = True:
            # no cache files since both dset_concat._data and dset_concat._indices are in memory
            self.assertEqual(len(dset_concat.cache_files), 0 if in_memory else 3)
            self.assertEqual(dset_concat.info.description, "Dataset1\n\nDataset2\n\n")

    def test_concatenate_with_indices_from_disk(self, in_memory):
        data1, data2, data3 = {"id": [0, 1, 2] * 2}, {"id": [3, 4, 5] * 2}, {"id": [6, 7]}
        info1 = DatasetInfo(description="Dataset1")
        info2 = DatasetInfo(description="Dataset2")
        with tempfile.TemporaryDirectory() as tmp_dir:
            dset1, dset2, dset3 = (
                Dataset.from_dict(data1, info=info1),
                Dataset.from_dict(data2, info=info2),
                Dataset.from_dict(data3),
            )
            dset1, dset2, dset3 = self._to(in_memory, tmp_dir, dset1, dset2, dset3)
            dset1, dset2, dset3 = (
                dset1.select([0, 1, 2], indices_cache_file_name=os.path.join(tmp_dir, "i1.arrow")),
                dset2.select([0, 1, 2], indices_cache_file_name=os.path.join(tmp_dir, "i2.arrow")),
                dset3.select([0, 1], indices_cache_file_name=os.path.join(tmp_dir, "i3.arrow")),
            )

            dset_concat = concatenate_datasets([dset1, dset2, dset3])
            self.assertEqual((len(dset1), len(dset2), len(dset3)), (3, 3, 2))
            self.assertEqual(len(dset_concat), len(dset1) + len(dset2) + len(dset3))
            self.assertListEqual(dset_concat["id"], [0, 1, 2, 3, 4, 5, 6, 7])
            # in_memory = False:
            # 3 cache files for the dset_concat._data table, and 1 for the dset_concat._indices_table
            # There is only 1 for the indices tables (i1.arrow)
            # Indeed, the others are brought to memory since an offset is applied to them.
            # in_memory = True:
            # 1 cache file for i1.arrow since both dset_concat._data and dset_concat._indices are in memory
            self.assertEqual(len(dset_concat.cache_files), 1 if in_memory else 3 + 1)
            self.assertEqual(dset_concat.info.description, "Dataset1\n\nDataset2\n\n")
            del dset_concat, dset1, dset2, dset3

    def test_concatenate_pickle(self, in_memory):
        data1, data2, data3 = {"id": [0, 1, 2] * 2}, {"id": [3, 4, 5] * 2}, {"id": [6, 7], "foo": ["bar", "bar"]}
        info1 = DatasetInfo(description="Dataset1")
        info2 = DatasetInfo(description="Dataset2")
        with tempfile.TemporaryDirectory() as tmp_dir:
            dset1, dset2, dset3 = (
                Dataset.from_dict(data1, info=info1),
                Dataset.from_dict(data2, info=info2),
                Dataset.from_dict(data3),
            )
            # mix from in-memory and on-disk datasets
            dset1, dset2 = self._to(in_memory, tmp_dir, dset1, dset2)
            dset3 = self._to(not in_memory, tmp_dir, dset3)
            dset1, dset2, dset3 = (
                dset1.select(
                    [0, 1, 2],
                    keep_in_memory=in_memory,
                    indices_cache_file_name=os.path.join(tmp_dir, "i1.arrow") if not in_memory else None,
                ),
                dset2.select(
                    [0, 1, 2],
                    keep_in_memory=in_memory,
                    indices_cache_file_name=os.path.join(tmp_dir, "i2.arrow") if not in_memory else None,
                ),
                dset3.select(
                    [0, 1],
                    keep_in_memory=in_memory,
                    indices_cache_file_name=os.path.join(tmp_dir, "i3.arrow") if not in_memory else None,
                ),
            )

            dset3 = dset3.rename_column("foo", "new_foo")
            dset3.remove_columns_("new_foo")
            if in_memory:
                dset3._data.table = Unpicklable()
            else:
                dset1._data.table, dset2._data.table = Unpicklable(), Unpicklable()
            dset1, dset2, dset3 = [pickle.loads(pickle.dumps(d)) for d in (dset1, dset2, dset3)]
            dset_concat = concatenate_datasets([dset1, dset2, dset3])
            if not in_memory:
                dset_concat._data.table = Unpicklable()
            dset_concat = pickle.loads(pickle.dumps(dset_concat))
            self.assertEqual((len(dset1), len(dset2), len(dset3)), (3, 3, 2))
            self.assertEqual(len(dset_concat), len(dset1) + len(dset2) + len(dset3))
            self.assertListEqual(dset_concat["id"], [0, 1, 2, 3, 4, 5, 6, 7])
            # in_memory = True: 1 cache file for dset3
            # in_memory = False: 2 caches files for dset1 and dset2, and 1 cache file for i1.arrow
            self.assertEqual(len(dset_concat.cache_files), 1 if in_memory else 2 + 1)
            self.assertEqual(dset_concat.info.description, "Dataset1\n\nDataset2\n\n")
            del dset_concat, dset1, dset2, dset3

    def test_flatten(self, in_memory):
        with tempfile.TemporaryDirectory() as tmp_dir:
            dset = Dataset.from_dict(
                {"a": [{"b": {"c": ["text"]}}] * 10, "foo": [1] * 10},
                features=Features({"a": {"b": Sequence({"c": Value("string")})}, "foo": Value("int64")}),
            )
            dset = self._to(in_memory, tmp_dir, dset)
            fingerprint = dset._fingerprint
            dset.flatten_()
            self.assertListEqual(dset.column_names, ["a.b.c", "foo"])
            self.assertListEqual(list(dset.features.keys()), ["a.b.c", "foo"])
            self.assertDictEqual(dset.features, Features({"a.b.c": Sequence(Value("string")), "foo": Value("int64")}))
            self.assertNotEqual(dset._fingerprint, fingerprint)
            del dset

    def test_map(self, in_memory):
        # standard
        with tempfile.TemporaryDirectory() as tmp_dir:
            dset = self._create_dummy_dataset(in_memory, tmp_dir)

            self.assertDictEqual(dset.features, Features({"filename": Value("string")}))
            fingerprint = dset._fingerprint
            dset_test = dset.map(lambda x: {"name": x["filename"][:-2], "id": int(x["filename"].split("_")[-1])})
            self.assertEqual(len(dset_test), 30)
            self.assertDictEqual(dset.features, Features({"filename": Value("string")}))
            self.assertDictEqual(
                dset_test.features,
                Features({"filename": Value("string"), "name": Value("string"), "id": Value("int64")}),
            )
            self.assertListEqual(dset_test["id"], list(range(30)))
            self.assertNotEqual(dset_test._fingerprint, fingerprint)
            del dset, dset_test

        # no transform
        with tempfile.TemporaryDirectory() as tmp_dir:
            dset = self._create_dummy_dataset(in_memory, tmp_dir)
            fingerprint = dset._fingerprint
            dset_test = dset.map(lambda x: None)
            self.assertEqual(len(dset_test), 30)
            self.assertEqual(dset_test._fingerprint, fingerprint)
            del dset, dset_test

        # with indices
        with tempfile.TemporaryDirectory() as tmp_dir:
            dset = self._create_dummy_dataset(in_memory, tmp_dir)
            dset_test_with_indices = dset.map(lambda x, i: {"name": x["filename"][:-2], "id": i}, with_indices=True)
            self.assertEqual(len(dset_test_with_indices), 30)
            self.assertDictEqual(dset.features, Features({"filename": Value("string")}))
            self.assertDictEqual(
                dset_test_with_indices.features,
                Features({"filename": Value("string"), "name": Value("string"), "id": Value("int64")}),
            )
            self.assertListEqual(dset_test_with_indices["id"], list(range(30)))
            del dset, dset_test_with_indices

        # interrupted
        with tempfile.TemporaryDirectory() as tmp_dir:
            dset = self._create_dummy_dataset(in_memory, tmp_dir)

            def func(x, i):
                if i == 4:
                    raise KeyboardInterrupt()
                return {"name": x["filename"][:-2], "id": i}

            tmp_file = os.path.join(tmp_dir, "test.arrow")
            self.assertRaises(
                KeyboardInterrupt,
                dset.map,
                function=func,
                with_indices=True,
                cache_file_name=tmp_file,
                writer_batch_size=2,
            )
            self.assertFalse(os.path.exists(tmp_file))
            dset_test_with_indices = dset.map(
                lambda x, i: {"name": x["filename"][:-2], "id": i},
                with_indices=True,
                cache_file_name=tmp_file,
                writer_batch_size=2,
            )
            self.assertTrue(os.path.exists(tmp_file))
            self.assertEqual(len(dset_test_with_indices), 30)
            self.assertDictEqual(dset.features, Features({"filename": Value("string")}))
            self.assertDictEqual(
                dset_test_with_indices.features,
                Features({"filename": Value("string"), "name": Value("string"), "id": Value("int64")}),
            )
            self.assertListEqual(dset_test_with_indices["id"], list(range(30)))
            del dset, dset_test_with_indices

        # formatted
        with tempfile.TemporaryDirectory() as tmp_dir:
            dset = self._create_dummy_dataset(in_memory, tmp_dir, multiple_columns=True)
            dset.set_format("numpy", columns=["col_1"])

            dset_test = dset.map(lambda x: {"col_1_plus_one": x["col_1"] + 1})
            self.assertEqual(len(dset_test), 4)
            self.assertEqual(dset_test.format["type"], "numpy")
            self.assertIsInstance(dset_test["col_1"], np.ndarray)
            self.assertIsInstance(dset_test["col_1_plus_one"], np.ndarray)
            self.assertListEqual(sorted(dset_test[0].keys()), ["col_1", "col_1_plus_one"])
            self.assertListEqual(sorted(dset_test.column_names), ["col_1", "col_1_plus_one", "col_2", "col_3"])
            del dset, dset_test

    def test_map_multiprocessing(self, in_memory):
        with tempfile.TemporaryDirectory() as tmp_dir:  # standard
            dset = self._create_dummy_dataset(in_memory, tmp_dir)

            self.assertDictEqual(dset.features, Features({"filename": Value("string")}))
            fingerprint = dset._fingerprint
            dset_test = dset.map(picklable_map_function, num_proc=2)
            self.assertEqual(len(dset_test), 30)
            self.assertDictEqual(dset.features, Features({"filename": Value("string")}))
            self.assertDictEqual(
                dset_test.features,
                Features({"filename": Value("string"), "id": Value("int64")}),
            )
            self.assertEqual(len(dset_test.cache_files), 0 if in_memory else 2)
            self.assertListEqual(dset_test["id"], list(range(30)))
            self.assertNotEqual(dset_test._fingerprint, fingerprint)
            del dset, dset_test

        with tempfile.TemporaryDirectory() as tmp_dir:  # with_indices
            dset = self._create_dummy_dataset(in_memory, tmp_dir)
            fingerprint = dset._fingerprint
            dset_test = dset.map(picklable_map_function_with_indices, num_proc=3, with_indices=True)
            self.assertEqual(len(dset_test), 30)
            self.assertDictEqual(dset.features, Features({"filename": Value("string")}))
            self.assertDictEqual(
                dset_test.features,
                Features({"filename": Value("string"), "id": Value("int64")}),
            )
            self.assertEqual(len(dset_test.cache_files), 0 if in_memory else 3)
            self.assertListEqual(dset_test["id"], list(range(30)))
            self.assertNotEqual(dset_test._fingerprint, fingerprint)
            del dset, dset_test

        with tempfile.TemporaryDirectory() as tmp_dir:  # lambda (requires multiprocess from pathos)
            dset = self._create_dummy_dataset(in_memory, tmp_dir)
            fingerprint = dset._fingerprint
            dset_test = dset.map(lambda x: {"id": int(x["filename"].split("_")[-1])}, num_proc=2)
            self.assertEqual(len(dset_test), 30)
            self.assertDictEqual(dset.features, Features({"filename": Value("string")}))
            self.assertDictEqual(
                dset_test.features,
                Features({"filename": Value("string"), "id": Value("int64")}),
            )
            self.assertEqual(len(dset_test.cache_files), 0 if in_memory else 2)
            self.assertListEqual(dset_test["id"], list(range(30)))
            self.assertNotEqual(dset_test._fingerprint, fingerprint)
            del dset, dset_test

    def test_new_features(self, in_memory):
        with tempfile.TemporaryDirectory() as tmp_dir:
            dset = self._create_dummy_dataset(in_memory, tmp_dir)
            features = Features({"filename": Value("string"), "label": ClassLabel(names=["positive", "negative"])})
            dset_test_with_indices = dset.map(lambda x, i: {"label": i % 2}, with_indices=True, features=features)
            self.assertEqual(len(dset_test_with_indices), 30)
            self.assertDictEqual(
                dset_test_with_indices.features,
                features,
            )
            del dset, dset_test_with_indices

    def test_map_batched(self, in_memory):
        def map_batched(example):
            return {"filename_new": [x + "_extension" for x in example["filename"]]}

        with tempfile.TemporaryDirectory() as tmp_dir:
            dset = self._create_dummy_dataset(in_memory, tmp_dir)
            dset_test_batched = dset.map(map_batched, batched=True)
            self.assertEqual(len(dset_test_batched), 30)
            self.assertDictEqual(dset.features, Features({"filename": Value("string")}))
            self.assertDictEqual(
                dset_test_batched.features, Features({"filename": Value("string"), "filename_new": Value("string")})
            )
            del dset, dset_test_batched

        with tempfile.TemporaryDirectory() as tmp_dir:
            dset = self._create_dummy_dataset(in_memory, tmp_dir)
            with dset.formatted_as("numpy", columns=["filename"]):
                dset_test_batched = dset.map(map_batched, batched=True)
                self.assertEqual(len(dset_test_batched), 30)
                self.assertDictEqual(dset.features, Features({"filename": Value("string")}))
                self.assertDictEqual(
                    dset_test_batched.features,
                    Features({"filename": Value("string"), "filename_new": Value("string")}),
                )
            del dset, dset_test_batched

        def map_batched_with_indices(example, idx):
            return {"filename_new": [x + "_extension_" + str(idx) for x in example["filename"]]}

        with tempfile.TemporaryDirectory() as tmp_dir:
            dset = self._create_dummy_dataset(in_memory, tmp_dir)
            dset_test_with_indices_batched = dset.map(map_batched_with_indices, batched=True, with_indices=True)
            self.assertEqual(len(dset_test_with_indices_batched), 30)
            self.assertDictEqual(dset.features, Features({"filename": Value("string")}))
            self.assertDictEqual(
                dset_test_with_indices_batched.features,
                Features({"filename": Value("string"), "filename_new": Value("string")}),
            )
            del dset, dset_test_with_indices_batched

    def test_map_nested(self, in_memory):
        with tempfile.TemporaryDirectory() as tmp_dir:
            dset = Dataset.from_dict({"field": ["a", "b"]})
            dset = self._to(in_memory, tmp_dir, dset)
            dset = dset.map(lambda example: {"otherfield": {"capital": example["field"].capitalize()}})
            dset = dset.map(lambda example: {"otherfield": {"append_x": example["field"] + "x"}})
            self.assertEqual(dset[0], {"field": "a", "otherfield": {"append_x": "ax"}})
            del dset

    def test_map_caching(self, in_memory):
        with tempfile.TemporaryDirectory() as tmp_dir:
            self._caplog.clear()
            with self._caplog.at_level(WARNING):
                dset = self._create_dummy_dataset(in_memory, tmp_dir)
                dset_test1 = dset.map(lambda x: {"foo": "bar"})
                dset_test1_data_files = list(dset_test1.cache_files)
                del dset_test1
                dset_test2 = dset.map(lambda x: {"foo": "bar"})
                self.assertEqual(dset_test1_data_files, dset_test2.cache_files)
                self.assertEqual(len(dset_test2.cache_files), 1 - int(in_memory))
                self.assertTrue(("Loading cached processed dataset" in self._caplog.text) ^ in_memory)
                del dset, dset_test2

        with tempfile.TemporaryDirectory() as tmp_dir:
            self._caplog.clear()
            with self._caplog.at_level(WARNING):
                dset = self._create_dummy_dataset(in_memory, tmp_dir)
                dset_test1 = dset.map(lambda x: {"foo": "bar"})
                dset_test1_data_files = list(dset_test1.cache_files)
                del dset_test1
                dset_test2 = dset.map(lambda x: {"foo": "bar"}, load_from_cache_file=False)
                self.assertEqual(dset_test1_data_files, dset_test2.cache_files)
                self.assertEqual(len(dset_test2.cache_files), 1 - int(in_memory))
                self.assertNotIn("Loading cached processed dataset", self._caplog.text)
                del dset, dset_test2

        if not in_memory:
            try:
                self._caplog.clear()
                with tempfile.TemporaryDirectory() as tmp_dir:
                    with self._caplog.at_level(WARNING):
                        dset = self._create_dummy_dataset(in_memory, tmp_dir)
                        datasets.set_caching_enabled(False)
                        dset_test1 = dset.map(lambda x: {"foo": "bar"})
                        dset_test2 = dset.map(lambda x: {"foo": "bar"})
                        self.assertNotEqual(dset_test1.cache_files, dset_test2.cache_files)
                        self.assertEqual(len(dset_test1.cache_files), 1)
                        self.assertEqual(len(dset_test2.cache_files), 1)
                        self.assertNotIn("Loading cached processed dataset", self._caplog.text)
                        # make sure the arrow files are going to be removed
                        self.assertIn("tmp", dset_test1.cache_files[0])
                        self.assertIn("tmp", dset_test2.cache_files[0])
                        del dset, dset_test2
            finally:
                datasets.set_caching_enabled(True)

    @require_torch
    def test_map_torch(self, in_memory):
        import torch

        def func(example):
            return {"tensor": torch.Tensor([1.0, 2, 3])}

        with tempfile.TemporaryDirectory() as tmp_dir:
            dset = self._create_dummy_dataset(in_memory, tmp_dir)
            dset_test = dset.map(func)
            self.assertEqual(len(dset_test), 30)
            self.assertDictEqual(
                dset_test.features, Features({"filename": Value("string"), "tensor": Sequence(Value("float64"))})
            )
            self.assertListEqual(dset_test[0]["tensor"], [1, 2, 3])
            del dset, dset_test

    @require_tf
    def test_map_tf(self, in_memory):
        import tensorflow as tf

        def func(example):
            return {"tensor": tf.constant([1.0, 2, 3])}

        with tempfile.TemporaryDirectory() as tmp_dir:
            dset = self._create_dummy_dataset(in_memory, tmp_dir)
            dset_test = dset.map(func)
            self.assertEqual(len(dset_test), 30)
            self.assertDictEqual(
                dset_test.features, Features({"filename": Value("string"), "tensor": Sequence(Value("float64"))})
            )
            self.assertListEqual(dset_test[0]["tensor"], [1, 2, 3])
            del dset, dset_test

    def test_map_numpy(self, in_memory):
        def func(example):
            return {"tensor": np.array([1.0, 2, 3])}

        with tempfile.TemporaryDirectory() as tmp_dir:
            dset = self._create_dummy_dataset(in_memory, tmp_dir)
            dset_test = dset.map(func)
            self.assertEqual(len(dset_test), 30)
            self.assertDictEqual(
                dset_test.features, Features({"filename": Value("string"), "tensor": Sequence(Value("float64"))})
            )
            self.assertListEqual(dset_test[0]["tensor"], [1, 2, 3])
            del dset, dset_test

    def test_map_remove_colums(self, in_memory):
        with tempfile.TemporaryDirectory() as tmp_dir:
            dset = self._create_dummy_dataset(in_memory, tmp_dir)
            dset = dset.map(lambda x, i: {"name": x["filename"][:-2], "id": i}, with_indices=True)
            self.assertTrue("id" in dset[0])
            self.assertDictEqual(
                dset.features, Features({"filename": Value("string"), "name": Value("string"), "id": Value("int64")})
            )

            dset = dset.map(lambda x: x, remove_columns=["id"])
            self.assertTrue("id" not in dset[0])
            self.assertDictEqual(dset.features, Features({"filename": Value("string"), "name": Value("string")}))
            del dset

    def test_filter(self, in_memory):
        # keep only first five examples

        with tempfile.TemporaryDirectory() as tmp_dir:
            dset = self._create_dummy_dataset(in_memory, tmp_dir)
            fingerprint = dset._fingerprint
            dset_filter_first_five = dset.filter(lambda x, i: i < 5, with_indices=True)
            self.assertEqual(len(dset_filter_first_five), 5)
            self.assertDictEqual(dset.features, Features({"filename": Value("string")}))
            self.assertDictEqual(dset_filter_first_five.features, Features({"filename": Value("string")}))
            self.assertNotEqual(dset_filter_first_five._fingerprint, fingerprint)
            del dset, dset_filter_first_five

        # filter filenames with even id at the end + formatted
        with tempfile.TemporaryDirectory() as tmp_dir:
            dset = self._create_dummy_dataset(in_memory, tmp_dir)
            dset.set_format("numpy")
            fingerprint = dset._fingerprint
            dset_filter_even_num = dset.filter(lambda x: (int(x["filename"][-1]) % 2 == 0))
            self.assertEqual(len(dset_filter_even_num), 15)
            self.assertDictEqual(dset.features, Features({"filename": Value("string")}))
            self.assertDictEqual(dset_filter_even_num.features, Features({"filename": Value("string")}))
            self.assertNotEqual(dset_filter_even_num._fingerprint, fingerprint)
            self.assertEqual(dset_filter_even_num.format["type"], "numpy")
            del dset, dset_filter_even_num

    def test_filter_multiprocessing(self, in_memory):
        with tempfile.TemporaryDirectory() as tmp_dir:
            dset = self._create_dummy_dataset(in_memory, tmp_dir)
            fingerprint = dset._fingerprint
            dset_filter_first_ten = dset.filter(picklable_filter_function, num_proc=2)
            self.assertEqual(len(dset_filter_first_ten), 10)
            self.assertDictEqual(dset.features, Features({"filename": Value("string")}))
            self.assertDictEqual(dset_filter_first_ten.features, Features({"filename": Value("string")}))
            # only one cache file since the there is only 10 examples from the 1 processed shard
            self.assertEqual(len(dset_filter_first_ten.cache_files), 0 if in_memory else 1)
            self.assertNotEqual(dset_filter_first_ten._fingerprint, fingerprint)
            del dset, dset_filter_first_ten

    def test_keep_features_after_transform_specified(self, in_memory):
        features = Features(
            {"tokens": Sequence(Value("string")), "labels": Sequence(ClassLabel(names=["negative", "positive"]))}
        )

        def invert_labels(x):
            return {"labels": [(1 - label) for label in x["labels"]]}

        with tempfile.TemporaryDirectory() as tmp_dir:
            dset = Dataset.from_dict({"tokens": [["foo"] * 5] * 10, "labels": [[1] * 5] * 10}, features=features)
            dset = self._to(in_memory, tmp_dir, dset)
            inverted_dset = dset.map(invert_labels, features=features)
            self.assertEqual(inverted_dset.features.type, features.type)
            self.assertDictEqual(inverted_dset.features, features)
            del dset, inverted_dset

    def test_keep_features_after_transform_unspecified(self, in_memory):
        features = Features(
            {"tokens": Sequence(Value("string")), "labels": Sequence(ClassLabel(names=["negative", "positive"]))}
        )

        def invert_labels(x):
            return {"labels": [(1 - label) for label in x["labels"]]}

        with tempfile.TemporaryDirectory() as tmp_dir:
            dset = Dataset.from_dict({"tokens": [["foo"] * 5] * 10, "labels": [[1] * 5] * 10}, features=features)
            dset = self._to(in_memory, tmp_dir, dset)
            inverted_dset = dset.map(invert_labels)
            self.assertEqual(inverted_dset.features.type, features.type)
            self.assertDictEqual(inverted_dset.features, features)
            del dset, inverted_dset

    def test_keep_features_after_transform_to_file(self, in_memory):
        features = Features(
            {"tokens": Sequence(Value("string")), "labels": Sequence(ClassLabel(names=["negative", "positive"]))}
        )

        def invert_labels(x):
            return {"labels": [(1 - label) for label in x["labels"]]}

        with tempfile.TemporaryDirectory() as tmp_dir:
            dset = Dataset.from_dict({"tokens": [["foo"] * 5] * 10, "labels": [[1] * 5] * 10}, features=features)
            dset = self._to(in_memory, tmp_dir, dset)
            tmp_file = os.path.join(tmp_dir, "test.arrow")
            dset.map(invert_labels, cache_file_name=tmp_file)
            inverted_dset = Dataset.from_file(tmp_file)
            self.assertEqual(inverted_dset.features.type, features.type)
            self.assertDictEqual(inverted_dset.features, features)
            del dset, inverted_dset

    def test_keep_features_after_transform_to_memory(self, in_memory):
        features = Features(
            {"tokens": Sequence(Value("string")), "labels": Sequence(ClassLabel(names=["negative", "positive"]))}
        )

        def invert_labels(x):
            return {"labels": [(1 - label) for label in x["labels"]]}

        with tempfile.TemporaryDirectory() as tmp_dir:
            dset = Dataset.from_dict({"tokens": [["foo"] * 5] * 10, "labels": [[1] * 5] * 10}, features=features)
            dset = self._to(in_memory, tmp_dir, dset)
            inverted_dset = dset.map(invert_labels, keep_in_memory=True)
            self.assertEqual(inverted_dset.features.type, features.type)
            self.assertDictEqual(inverted_dset.features, features)
            del dset, inverted_dset

    def test_keep_features_after_loading_from_cache(self, in_memory):
        features = Features(
            {"tokens": Sequence(Value("string")), "labels": Sequence(ClassLabel(names=["negative", "positive"]))}
        )

        def invert_labels(x):
            return {"labels": [(1 - label) for label in x["labels"]]}

        with tempfile.TemporaryDirectory() as tmp_dir:
            dset = Dataset.from_dict({"tokens": [["foo"] * 5] * 10, "labels": [[1] * 5] * 10}, features=features)
            dset = self._to(in_memory, tmp_dir, dset)
            tmp_file1 = os.path.join(tmp_dir, "test1.arrow")
            tmp_file2 = os.path.join(tmp_dir, "test2.arrow")
            inverted_dset = dset.map(invert_labels, cache_file_name=tmp_file1)
            inverted_dset = dset.map(invert_labels, cache_file_name=tmp_file2)
            self.assertGreater(len(inverted_dset.cache_files), 0)
            self.assertEqual(inverted_dset.features.type, features.type)
            self.assertDictEqual(inverted_dset.features, features)
            del dset, inverted_dset

    def test_keep_features_with_new_features(self, in_memory):
        features = Features(
            {"tokens": Sequence(Value("string")), "labels": Sequence(ClassLabel(names=["negative", "positive"]))}
        )

        def invert_labels(x):
            return {"labels": [(1 - label) for label in x["labels"]], "labels2": x["labels"]}

        expected_features = Features(
            {
                "tokens": Sequence(Value("string")),
                "labels": Sequence(ClassLabel(names=["negative", "positive"])),
                "labels2": Sequence(Value("int64")),
            }
        )

        with tempfile.TemporaryDirectory() as tmp_dir:
            dset = Dataset.from_dict({"tokens": [["foo"] * 5] * 10, "labels": [[1] * 5] * 10}, features=features)
            dset = self._to(in_memory, tmp_dir, dset)
            inverted_dset = dset.map(invert_labels)
            self.assertEqual(inverted_dset.features.type, expected_features.type)
            self.assertDictEqual(inverted_dset.features, expected_features)
            del dset, inverted_dset

    def test_select(self, in_memory):
        with tempfile.TemporaryDirectory() as tmp_dir:
            dset = self._create_dummy_dataset(in_memory, tmp_dir)
            # select every two example
            indices = list(range(0, len(dset), 2))
            tmp_file = os.path.join(tmp_dir, "test.arrow")
            fingerprint = dset._fingerprint
            dset_select_even = dset.select(indices, indices_cache_file_name=tmp_file)
            self.assertEqual(len(dset_select_even), 15)
            for row in dset_select_even:
                self.assertEqual(int(row["filename"][-1]) % 2, 0)
            self.assertDictEqual(dset.features, Features({"filename": Value("string")}))
            self.assertDictEqual(dset_select_even.features, Features({"filename": Value("string")}))
            self.assertNotEqual(dset_select_even._fingerprint, fingerprint)
            del dset, dset_select_even

        with tempfile.TemporaryDirectory() as tmp_dir:
            dset = self._create_dummy_dataset(in_memory, tmp_dir)
            bad_indices = list(range(5))
            bad_indices[3] = "foo"
            tmp_file = os.path.join(tmp_dir, "test.arrow")
            self.assertRaises(
                Exception,
                dset.select,
                indices=bad_indices,
                indices_cache_file_name=tmp_file,
                writer_batch_size=2,
            )
            self.assertFalse(os.path.exists(tmp_file))
            dset.set_format("numpy")
            dset_select_five = dset.select(
                range(5),
                indices_cache_file_name=tmp_file,
                writer_batch_size=2,
            )
            self.assertTrue(os.path.exists(tmp_file))
            self.assertEqual(len(dset_select_five), 5)
            self.assertEqual(dset_select_five.format["type"], "numpy")
            for i, row in enumerate(dset_select_five):
                self.assertEqual(int(row["filename"][-1]), i)
            self.assertDictEqual(dset.features, Features({"filename": Value("string")}))
            self.assertDictEqual(dset_select_five.features, Features({"filename": Value("string")}))
            del dset, dset_select_five

    def test_select_then_map(self, in_memory):
        with tempfile.TemporaryDirectory() as tmp_dir:
            dset = self._create_dummy_dataset(in_memory, tmp_dir)
            d1 = dset.select([0])
            d2 = dset.select([1])
            d1 = d1.map(lambda x: {"id": int(x["filename"].split("_")[-1])})
            d2 = d2.map(lambda x: {"id": int(x["filename"].split("_")[-1])})
            self.assertEqual(d1[0]["id"], 0)
            self.assertEqual(d2[0]["id"], 1)
            del dset, d1, d2

        with tempfile.TemporaryDirectory() as tmp_dir:
            dset = self._create_dummy_dataset(in_memory, tmp_dir)
            d1 = dset.select([0], indices_cache_file_name=os.path.join(tmp_dir, "i1.arrow"))
            d2 = dset.select([1], indices_cache_file_name=os.path.join(tmp_dir, "i2.arrow"))
            d1 = d1.map(lambda x: {"id": int(x["filename"].split("_")[-1])})
            d2 = d2.map(lambda x: {"id": int(x["filename"].split("_")[-1])})
            self.assertEqual(d1[0]["id"], 0)
            self.assertEqual(d2[0]["id"], 1)
            del dset, d1, d2

    def test_pickle_after_many_transforms_on_disk(self, in_memory):
        with tempfile.TemporaryDirectory() as tmp_dir:
            dset = self._create_dummy_dataset(in_memory, tmp_dir)
            self.assertEqual(len(dset.cache_files), 0 if in_memory else 1)
            dset.rename_column_("filename", "file")
            self.assertListEqual(dset.column_names, ["file"])
            dset = dset.select(range(5))
            self.assertEqual(len(dset), 5)
            dset = dset.map(lambda x: {"id": int(x["file"][-1])})
            self.assertListEqual(sorted(dset.column_names), ["file", "id"])
            dset.rename_column_("id", "number")
            self.assertListEqual(sorted(dset.column_names), ["file", "number"])
            dset = dset.select([1])
            self.assertEqual(dset[0]["file"], "my_name-train_1")
            self.assertEqual(dset[0]["number"], 1)

            self.assertEqual(dset._indices["indices"].to_pylist(), [1])
            if not in_memory:
                self.assertEqual(
                    dset._data.replay,
                    [("rename_columns", (["file", "number"],), {})],
                )
            if not in_memory:
                dset._data.table = Unpicklable()  # check that we don't pickle the entire table

            pickled = pickle.dumps(dset)
            loaded = pickle.loads(pickled)
            self.assertEqual(loaded[0]["file"], "my_name-train_1")
            self.assertEqual(loaded[0]["number"], 1)
            del dset, loaded

    def test_shuffle(self, in_memory):
        with tempfile.TemporaryDirectory() as tmp_dir:
            dset = self._create_dummy_dataset(in_memory, tmp_dir)
            tmp_file = os.path.join(tmp_dir, "test.arrow")
            fingerprint = dset._fingerprint
            dset_shuffled = dset.shuffle(seed=1234, indices_cache_file_name=tmp_file)
            self.assertEqual(len(dset_shuffled), 30)
            self.assertEqual(dset_shuffled[0]["filename"], "my_name-train_28")
            self.assertEqual(dset_shuffled[2]["filename"], "my_name-train_10")
            self.assertDictEqual(dset.features, Features({"filename": Value("string")}))
            self.assertDictEqual(dset_shuffled.features, Features({"filename": Value("string")}))
            self.assertNotEqual(dset_shuffled._fingerprint, fingerprint)

            # Reproducibility
            tmp_file = os.path.join(tmp_dir, "test_2.arrow")
            dset_shuffled_2 = dset.shuffle(seed=1234, indices_cache_file_name=tmp_file)
            self.assertListEqual(dset_shuffled["filename"], dset_shuffled_2["filename"])

            # Compatible with temp_seed
            with temp_seed(42):
                d1 = dset.shuffle()
            with temp_seed(42):
                d2 = dset.shuffle()
                d3 = dset.shuffle()
            self.assertListEqual(d1["filename"], d2["filename"])
            self.assertEqual(d1._fingerprint, d2._fingerprint)
            self.assertNotEqual(d3["filename"], d2["filename"])
            self.assertNotEqual(d3._fingerprint, d2._fingerprint)
            del dset, dset_shuffled, dset_shuffled_2, d1, d2, d3

    def test_sort(self, in_memory):
        with tempfile.TemporaryDirectory() as tmp_dir:
            dset = self._create_dummy_dataset(in_memory, tmp_dir)
            # Keep only 10 examples
            tmp_file = os.path.join(tmp_dir, "test.arrow")
            dset = dset.select(range(10), indices_cache_file_name=tmp_file)
            tmp_file = os.path.join(tmp_dir, "test_2.arrow")
            dset = dset.shuffle(seed=1234, indices_cache_file_name=tmp_file)
            self.assertEqual(len(dset), 10)
            self.assertEqual(dset[0]["filename"], "my_name-train_8")
            self.assertEqual(dset[1]["filename"], "my_name-train_9")
            # Sort
            tmp_file = os.path.join(tmp_dir, "test_3.arrow")
            fingerprint = dset._fingerprint
            dset_sorted = dset.sort("filename", indices_cache_file_name=tmp_file)
            for i, row in enumerate(dset_sorted):
                self.assertEqual(int(row["filename"][-1]), i)
            self.assertDictEqual(dset.features, Features({"filename": Value("string")}))
            self.assertDictEqual(dset_sorted.features, Features({"filename": Value("string")}))
            self.assertNotEqual(dset_sorted._fingerprint, fingerprint)
            # Sort reversed
            tmp_file = os.path.join(tmp_dir, "test_4.arrow")
            fingerprint = dset._fingerprint
            dset_sorted = dset.sort("filename", indices_cache_file_name=tmp_file, reverse=True)
            for i, row in enumerate(dset_sorted):
                self.assertEqual(int(row["filename"][-1]), len(dset_sorted) - 1 - i)
            self.assertDictEqual(dset.features, Features({"filename": Value("string")}))
            self.assertDictEqual(dset_sorted.features, Features({"filename": Value("string")}))
            self.assertNotEqual(dset_sorted._fingerprint, fingerprint)
            # formatted
            dset.set_format("numpy")
            dset_sorted_formatted = dset.sort("filename")
            self.assertEqual(dset_sorted_formatted.format["type"], "numpy")
            del dset, dset_sorted, dset_sorted_formatted

    @require_tf
    def test_export(self, in_memory):
        with tempfile.TemporaryDirectory() as tmp_dir:
            dset = self._create_dummy_dataset(in_memory, tmp_dir)
            # Export the data
            tfrecord_path = os.path.join(tmp_dir, "test.tfrecord")
            formatted_dset = dset.map(
                lambda ex, i: {
                    "id": i,
                    "question": f"Question {i}",
                    "answers": {"text": [f"Answer {i}-0", f"Answer {i}-1"], "answer_start": [0, 1]},
                },
                with_indices=True,
                remove_columns=["filename"],
            )
            formatted_dset.flatten_()
            formatted_dset.set_format("numpy")
            formatted_dset.export(filename=tfrecord_path, format="tfrecord")

            # Import the data
            import tensorflow as tf

            tf_dset = tf.data.TFRecordDataset([tfrecord_path])
            feature_description = {
                "id": tf.io.FixedLenFeature([], tf.int64),
                "question": tf.io.FixedLenFeature([], tf.string),
                "answers.text": tf.io.VarLenFeature(tf.string),
                "answers.answer_start": tf.io.VarLenFeature(tf.int64),
            }
            tf_parsed_dset = tf_dset.map(
                lambda example_proto: tf.io.parse_single_example(example_proto, feature_description)
            )
            # Test that keys match original dataset
            for i, ex in enumerate(tf_parsed_dset):
                self.assertEqual(ex.keys(), formatted_dset[i].keys())
            # Test for equal number of elements
            self.assertEqual(i, len(formatted_dset) - 1)
            del dset, formatted_dset

    def test_to_csv(self, in_memory):
        with tempfile.TemporaryDirectory() as tmp_dir:
            # File path argument
            dset = self._create_dummy_dataset(in_memory, tmp_dir, multiple_columns=True)
            file_path = os.path.join(tmp_dir, "test_path.csv")
            bytes_written = dset.to_csv(path_or_buf=file_path)

            self.assertTrue(os.path.isfile(file_path))
            self.assertEqual(bytes_written, os.path.getsize(file_path))
            csv_dset = pd.read_csv(file_path, header=0, index_col=0)

            self.assertEqual(csv_dset.shape, dset.shape)
            self.assertListEqual(list(csv_dset.columns), list(dset.column_names))
            del dset

            # File buffer argument
            dset = self._create_dummy_dataset(in_memory, tmp_dir, multiple_columns=True)
            file_path = os.path.join(tmp_dir, "test_buffer.csv")
            with open(file_path, "wb+") as buffer:
                bytes_written = dset.to_csv(path_or_buf=buffer)

            self.assertTrue(os.path.isfile(file_path))
            self.assertEqual(bytes_written, os.path.getsize(file_path))
            csv_dset = pd.read_csv(file_path, header=0, index_col=0)

            self.assertEqual(csv_dset.shape, dset.shape)
            self.assertListEqual(list(csv_dset.columns), list(dset.column_names))
            del dset

            # After a select/shuffle transform
            dset = self._create_dummy_dataset(in_memory, tmp_dir, multiple_columns=True)
            dset = dset.select(range(0, len(dset), 2)).shuffle()
            file_path = os.path.join(tmp_dir, "test_path.csv")
            bytes_written = dset.to_csv(path_or_buf=file_path)

            self.assertTrue(os.path.isfile(file_path))
            self.assertEqual(bytes_written, os.path.getsize(file_path))
            csv_dset = pd.read_csv(file_path, header=0, index_col=0)

            self.assertEqual(csv_dset.shape, dset.shape)
            self.assertListEqual(list(csv_dset.columns), list(dset.column_names))
            del dset

            # With array features
            dset = self._create_dummy_dataset(in_memory, tmp_dir, multiple_columns=True, array_features=True)
            file_path = os.path.join(tmp_dir, "test_path.csv")
            bytes_written = dset.to_csv(path_or_buf=file_path)

            self.assertTrue(os.path.isfile(file_path))
            self.assertEqual(bytes_written, os.path.getsize(file_path))
            csv_dset = pd.read_csv(file_path, header=0, index_col=0)

            self.assertEqual(csv_dset.shape, dset.shape)
            self.assertListEqual(list(csv_dset.columns), list(dset.column_names))

            del dset

    def test_to_dict(self, in_memory):
        with tempfile.TemporaryDirectory() as tmp_dir:
            # Batched
            dset = self._create_dummy_dataset(in_memory, tmp_dir, multiple_columns=True)
            bacth_size = dset.num_rows - 1
            to_dict_generator = dset.to_dict(batched=True, batch_size=bacth_size)

            for batch in to_dict_generator:
                self.assertIsInstance(batch, dict)
                self.assertListEqual(sorted(batch.keys()), sorted(dset.column_names))
                for col_name in dset.column_names:
                    self.assertIsInstance(batch[col_name], list)
                    self.assertLessEqual(len(batch[col_name]), bacth_size)

            # Full
            dset_to_dict = dset.to_dict()
            self.assertIsInstance(dset_to_dict, dict)
            self.assertListEqual(sorted(dset_to_dict.keys()), sorted(dset.column_names))

            for col_name in dset.column_names:
                self.assertLessEqual(len(dset_to_dict[col_name]), len(dset))

            # With index mapping
            dset = dset.select([1, 0, 3])
            dset_to_dict = dset.to_dict()
            self.assertIsInstance(dset_to_dict, dict)
            self.assertEqual(len(dset_to_dict), 3)
            self.assertListEqual(sorted(dset_to_dict.keys()), sorted(dset.column_names))

            for col_name in dset.column_names:
                self.assertIsInstance(dset_to_dict[col_name], list)
                self.assertEqual(len(dset_to_dict[col_name]), len(dset))

            del dset

    def test_to_pandas(self, in_memory):
        with tempfile.TemporaryDirectory() as tmp_dir:
            # Batched
            dset = self._create_dummy_dataset(in_memory, tmp_dir, multiple_columns=True)
            bacth_size = dset.num_rows - 1
            to_pandas_generator = dset.to_pandas(batched=True, batch_size=bacth_size)

            for batch in to_pandas_generator:
                self.assertIsInstance(batch, pd.DataFrame)
                self.assertListEqual(sorted(batch.columns), sorted(dset.column_names))
                for col_name in dset.column_names:
                    self.assertLessEqual(len(batch[col_name]), bacth_size)

            # Full
            dset_to_pandas = dset.to_pandas()
            self.assertIsInstance(dset_to_pandas, pd.DataFrame)
            self.assertListEqual(sorted(dset_to_pandas.columns), sorted(dset.column_names))
            for col_name in dset.column_names:
                self.assertEqual(len(dset_to_pandas[col_name]), len(dset))

            # With index mapping
            dset = dset.select([1, 0, 3])
            dset_to_pandas = dset.to_pandas()
            self.assertIsInstance(dset_to_pandas, pd.DataFrame)
            self.assertEqual(len(dset_to_pandas), 3)
            self.assertListEqual(sorted(dset_to_pandas.columns), sorted(dset.column_names))

            for col_name in dset.column_names:
                self.assertEqual(len(dset_to_pandas[col_name]), dset.num_rows)

            del dset

    def test_train_test_split(self, in_memory):
        with tempfile.TemporaryDirectory() as tmp_dir:
            dset = self._create_dummy_dataset(in_memory, tmp_dir)
            fingerprint = dset._fingerprint
            dset_dict = dset.train_test_split(test_size=10, shuffle=False)
            self.assertListEqual(list(dset_dict.keys()), ["train", "test"])
            dset_train = dset_dict["train"]
            dset_test = dset_dict["test"]

            self.assertEqual(len(dset_train), 20)
            self.assertEqual(len(dset_test), 10)
            self.assertEqual(dset_train[0]["filename"], "my_name-train_0")
            self.assertEqual(dset_train[-1]["filename"], "my_name-train_19")
            self.assertEqual(dset_test[0]["filename"], "my_name-train_20")
            self.assertEqual(dset_test[-1]["filename"], "my_name-train_29")
            self.assertDictEqual(dset.features, Features({"filename": Value("string")}))
            self.assertDictEqual(dset_train.features, Features({"filename": Value("string")}))
            self.assertDictEqual(dset_test.features, Features({"filename": Value("string")}))
            self.assertNotEqual(dset_train._fingerprint, fingerprint)
            self.assertNotEqual(dset_test._fingerprint, fingerprint)
            self.assertNotEqual(dset_train._fingerprint, dset_test._fingerprint)

            dset_dict = dset.train_test_split(test_size=0.5, shuffle=False)
            self.assertListEqual(list(dset_dict.keys()), ["train", "test"])
            dset_train = dset_dict["train"]
            dset_test = dset_dict["test"]

            self.assertEqual(len(dset_train), 15)
            self.assertEqual(len(dset_test), 15)
            self.assertEqual(dset_train[0]["filename"], "my_name-train_0")
            self.assertEqual(dset_train[-1]["filename"], "my_name-train_14")
            self.assertEqual(dset_test[0]["filename"], "my_name-train_15")
            self.assertEqual(dset_test[-1]["filename"], "my_name-train_29")
            self.assertDictEqual(dset.features, Features({"filename": Value("string")}))
            self.assertDictEqual(dset_train.features, Features({"filename": Value("string")}))
            self.assertDictEqual(dset_test.features, Features({"filename": Value("string")}))

            dset_dict = dset.train_test_split(train_size=10, shuffle=False)
            self.assertListEqual(list(dset_dict.keys()), ["train", "test"])
            dset_train = dset_dict["train"]
            dset_test = dset_dict["test"]

            self.assertEqual(len(dset_train), 10)
            self.assertEqual(len(dset_test), 20)
            self.assertEqual(dset_train[0]["filename"], "my_name-train_0")
            self.assertEqual(dset_train[-1]["filename"], "my_name-train_9")
            self.assertEqual(dset_test[0]["filename"], "my_name-train_10")
            self.assertEqual(dset_test[-1]["filename"], "my_name-train_29")
            self.assertDictEqual(dset.features, Features({"filename": Value("string")}))
            self.assertDictEqual(dset_train.features, Features({"filename": Value("string")}))
            self.assertDictEqual(dset_test.features, Features({"filename": Value("string")}))

            dset.set_format("numpy")
            dset_dict = dset.train_test_split(train_size=10, seed=42)
            self.assertListEqual(list(dset_dict.keys()), ["train", "test"])
            dset_train = dset_dict["train"]
            dset_test = dset_dict["test"]

            self.assertEqual(len(dset_train), 10)
            self.assertEqual(len(dset_test), 20)
            self.assertEqual(dset_train.format["type"], "numpy")
            self.assertEqual(dset_test.format["type"], "numpy")
            self.assertNotEqual(dset_train[0]["filename"].item(), "my_name-train_0")
            self.assertNotEqual(dset_train[-1]["filename"].item(), "my_name-train_9")
            self.assertNotEqual(dset_test[0]["filename"].item(), "my_name-train_10")
            self.assertNotEqual(dset_test[-1]["filename"].item(), "my_name-train_29")
            self.assertDictEqual(dset.features, Features({"filename": Value("string")}))
            self.assertDictEqual(dset_train.features, Features({"filename": Value("string")}))
            self.assertDictEqual(dset_test.features, Features({"filename": Value("string")}))
            del dset, dset_test, dset_train, dset_dict

    def test_shard(self, in_memory):
        with tempfile.TemporaryDirectory() as tmp_dir:
            dset = self._create_dummy_dataset(in_memory, tmp_dir)
            tmp_file = os.path.join(tmp_dir, "test.arrow")
            dset = dset.select(range(10), indices_cache_file_name=tmp_file)
            self.assertEqual(len(dset), 10)
            # Shard
            tmp_file_1 = os.path.join(tmp_dir, "test_1.arrow")
            fingerprint = dset._fingerprint
            dset_sharded = dset.shard(num_shards=8, index=1, indices_cache_file_name=tmp_file_1)
            self.assertEqual(2, len(dset_sharded))
            self.assertEqual(["my_name-train_1", "my_name-train_9"], dset_sharded["filename"])
            self.assertDictEqual(dset.features, Features({"filename": Value("string")}))
            self.assertDictEqual(dset_sharded.features, Features({"filename": Value("string")}))
            self.assertNotEqual(dset_sharded._fingerprint, fingerprint)
            # Shard contiguous
            tmp_file_2 = os.path.join(tmp_dir, "test_2.arrow")
            dset_sharded_contiguous = dset.shard(
                num_shards=3, index=0, contiguous=True, indices_cache_file_name=tmp_file_2
            )
            self.assertEqual([f"my_name-train_{i}" for i in (0, 1, 2, 3)], dset_sharded_contiguous["filename"])
            self.assertDictEqual(dset.features, Features({"filename": Value("string")}))
            self.assertDictEqual(dset_sharded_contiguous.features, Features({"filename": Value("string")}))
            # Test lengths of sharded contiguous
            self.assertEqual(
                [4, 3, 3],
                [
                    len(dset.shard(3, index=i, contiguous=True, indices_cache_file_name=tmp_file_2 + str(i)))
                    for i in range(3)
                ],
            )
            # formatted
            dset.set_format("numpy")
            dset_sharded_formatted = dset.shard(num_shards=3, index=0)
            self.assertEqual(dset_sharded_formatted.format["type"], "numpy")
            del dset, dset_sharded, dset_sharded_contiguous, dset_sharded_formatted

    def test_flatten_indices(self, in_memory):
        with tempfile.TemporaryDirectory() as tmp_dir:
            dset = self._create_dummy_dataset(in_memory, tmp_dir)
            self.assertEqual(dset._indices, None)

            tmp_file = os.path.join(tmp_dir, "test.arrow")
            dset = dset.select(range(10), indices_cache_file_name=tmp_file)
            self.assertEqual(len(dset), 10)

            self.assertNotEqual(dset._indices, None)

            # Test unique fail
            with self.assertRaises(ValueError):
                dset.unique(dset.column_names[0])

            tmp_file_2 = os.path.join(tmp_dir, "test_2.arrow")
            fingerprint = dset._fingerprint
            dset.set_format("numpy")
            dset = dset.flatten_indices(cache_file_name=tmp_file_2)

            self.assertEqual(len(dset), 10)
            self.assertEqual(dset._indices, None)
            self.assertNotEqual(dset._fingerprint, fingerprint)
            self.assertEqual(dset.format["type"], "numpy")
            # Test unique works
            dset.unique(dset.column_names[0])
            del dset

    @require_tf
    @require_torch
    def test_format_vectors(self, in_memory):
        import numpy as np
        import tensorflow as tf
        import torch

        with tempfile.TemporaryDirectory() as tmp_dir:
            dset = self._create_dummy_dataset(in_memory, tmp_dir)
            dset = dset.map(lambda ex, i: {"vec": np.ones(3) * i}, with_indices=True)
            columns = dset.column_names

            self.assertIsNotNone(dset[0])
            self.assertIsNotNone(dset[:2])
            for col in columns:
                self.assertIsInstance(dset[0][col], (str, list))
                self.assertIsInstance(dset[:2][col], list)
            self.assertDictEqual(
                dset.features, Features({"filename": Value("string"), "vec": Sequence(Value("float64"))})
            )

            dset.set_format("tensorflow")
            self.assertIsNotNone(dset[0])
            self.assertIsNotNone(dset[:2])
            for col in columns:
                self.assertIsInstance(dset[0][col], (tf.Tensor, tf.RaggedTensor))
                self.assertIsInstance(dset[:2][col], (tf.Tensor, tf.RaggedTensor))
                self.assertIsInstance(dset[col], (tf.Tensor, tf.RaggedTensor))
            self.assertEqual(tuple(dset[:2]["vec"].shape), (2, None))
            self.assertEqual(tuple(dset["vec"][:2].shape), (2, None))

            dset.set_format("numpy")
            self.assertIsNotNone(dset[0])
            self.assertIsNotNone(dset[:2])
            self.assertIsInstance(dset[0]["filename"], np.str_)
            self.assertIsInstance(dset[:2]["filename"], np.ndarray)
            self.assertIsInstance(dset["filename"], np.ndarray)
            self.assertIsInstance(dset[0]["vec"], np.ndarray)
            self.assertIsInstance(dset[:2]["vec"], np.ndarray)
            self.assertIsInstance(dset["vec"], np.ndarray)
            self.assertEqual(dset[:2]["vec"].shape, (2, 3))
            self.assertEqual(dset["vec"][:2].shape, (2, 3))

            dset.set_format("torch", columns=["vec"])
            self.assertIsNotNone(dset[0])
            self.assertIsNotNone(dset[:2])
            # torch.Tensor is only for numerical columns
            self.assertIsInstance(dset[0]["vec"], torch.Tensor)
            self.assertIsInstance(dset[:2]["vec"], torch.Tensor)
            self.assertIsInstance(dset["vec"][:2], torch.Tensor)
            self.assertEqual(dset[:2]["vec"].shape, (2, 3))
            self.assertEqual(dset["vec"][:2].shape, (2, 3))
            del dset

    @require_tf
    @require_torch
    def test_format_ragged_vectors(self, in_memory):
        import numpy as np
        import tensorflow as tf
        import torch

        with tempfile.TemporaryDirectory() as tmp_dir:
            dset = self._create_dummy_dataset(in_memory, tmp_dir)
            dset = dset.map(lambda ex, i: {"vec": np.ones(3 + i) * i}, with_indices=True)
            columns = dset.column_names

            self.assertIsNotNone(dset[0])
            self.assertIsNotNone(dset[:2])
            for col in columns:
                self.assertIsInstance(dset[0][col], (str, list))
                self.assertIsInstance(dset[:2][col], list)
            self.assertDictEqual(
                dset.features, Features({"filename": Value("string"), "vec": Sequence(Value("float64"))})
            )

            dset.set_format("tensorflow")
            self.assertIsNotNone(dset[0])
            self.assertIsNotNone(dset[:2])
            for col in columns:
                self.assertIsInstance(dset[0][col], (tf.Tensor, tf.RaggedTensor))
                self.assertIsInstance(dset[:2][col], (tf.Tensor, tf.RaggedTensor))
                self.assertIsInstance(dset[col], (tf.Tensor, tf.RaggedTensor))
            # dim is None for ragged vectors in tensorflow
            self.assertListEqual(dset[:2]["vec"].shape.as_list(), [2, None])
            self.assertListEqual(dset["vec"][:2].shape.as_list(), [2, None])

            dset.set_format("numpy")
            self.assertIsNotNone(dset[0])
            self.assertIsNotNone(dset[:2])
            self.assertIsInstance(dset[0]["filename"], np.str_)
            self.assertIsInstance(dset[:2]["filename"], np.ndarray)
            self.assertIsInstance(dset["filename"], np.ndarray)
            self.assertIsInstance(dset[0]["vec"], np.ndarray)
            self.assertIsInstance(dset[:2]["vec"], np.ndarray)
            self.assertIsInstance(dset["vec"], np.ndarray)
            # array is flat for ragged vectors in numpy
            self.assertEqual(dset[:2]["vec"].shape, (2,))
            self.assertEqual(dset["vec"][:2].shape, (2,))

            dset.set_format("torch", columns=["vec"])
            self.assertIsNotNone(dset[0])
            self.assertIsNotNone(dset[:2])
            # torch.Tensor is only for numerical columns
            self.assertIsInstance(dset[0]["vec"], torch.Tensor)
            self.assertIsInstance(dset[:2]["vec"][0], torch.Tensor)
            self.assertIsInstance(dset["vec"][0], torch.Tensor)
            # pytorch doesn't support ragged tensors, so we should have lists
            self.assertIsInstance(dset[:2]["vec"], list)
            self.assertIsInstance(dset["vec"][:2], list)
            del dset

    @require_tf
    @require_torch
    def test_format_nested(self, in_memory):
        import numpy as np
        import tensorflow as tf
        import torch

        with tempfile.TemporaryDirectory() as tmp_dir:
            dset = self._create_dummy_dataset(in_memory, tmp_dir)
            dset = dset.map(lambda ex: {"nested": [{"foo": np.ones(3)}] * len(ex["filename"])}, batched=True)
            self.assertDictEqual(
                dset.features, Features({"filename": Value("string"), "nested": {"foo": Sequence(Value("float64"))}})
            )

            dset.set_format("tensorflow")
            self.assertIsNotNone(dset[0])
            self.assertIsInstance(dset[0]["nested"]["foo"], (tf.Tensor, tf.RaggedTensor))
            self.assertIsNotNone(dset[:2])
            self.assertIsInstance(dset[:2]["nested"][0]["foo"], (tf.Tensor, tf.RaggedTensor))
            self.assertIsInstance(dset["nested"][0]["foo"], (tf.Tensor, tf.RaggedTensor))

            dset.set_format("numpy")
            self.assertIsNotNone(dset[0])
            self.assertIsInstance(dset[0]["nested"]["foo"], np.ndarray)
            self.assertIsNotNone(dset[:2])
            self.assertIsInstance(dset[:2]["nested"][0]["foo"], np.ndarray)
            self.assertIsInstance(dset["nested"][0]["foo"], np.ndarray)

            dset.set_format("torch", columns="nested")
            self.assertIsNotNone(dset[0])
            self.assertIsInstance(dset[0]["nested"]["foo"], torch.Tensor)
            self.assertIsNotNone(dset[:2])
            self.assertIsInstance(dset[:2]["nested"][0]["foo"], torch.Tensor)
            self.assertIsInstance(dset["nested"][0]["foo"], torch.Tensor)
            del dset

    def test_format_pandas(self, in_memory):
        with tempfile.TemporaryDirectory() as tmp_dir:
            dset = self._create_dummy_dataset(in_memory, tmp_dir, multiple_columns=True)
            import pandas as pd

            dset.set_format("pandas")
            self.assertIsInstance(dset[0], pd.DataFrame)
            self.assertIsInstance(dset[:2], pd.DataFrame)
            self.assertIsInstance(dset["col_1"], pd.Series)
            del dset

    def test_transmit_format_single(self, in_memory):
        @transmit_format
        def my_single_transform(self, return_factory, *args, **kwargs):
            return return_factory()

        with tempfile.TemporaryDirectory() as tmp_dir:
            return_factory = partial(
                self._create_dummy_dataset, in_memory=in_memory, tmp_dir=tmp_dir, multiple_columns=True
            )
            dset = return_factory()
            dset.set_format("numpy", columns=["col_1"])
            prev_format = dset.format
            transformed_dset = my_single_transform(dset, return_factory)
            self.assertDictEqual(transformed_dset.format, prev_format)

            del dset, transformed_dset

    def test_transmit_format_dict(self, in_memory):
        @transmit_format
        def my_split_transform(self, return_factory, *args, **kwargs):
            return DatasetDict({"train": return_factory()})

        with tempfile.TemporaryDirectory() as tmp_dir:
            return_factory = partial(
                self._create_dummy_dataset, in_memory=in_memory, tmp_dir=tmp_dir, multiple_columns=True
            )
            dset = return_factory()
            dset.set_format("numpy", columns=["col_1"])
            prev_format = dset.format
            transformed_dset = my_split_transform(dset, return_factory)["train"]
            self.assertDictEqual(transformed_dset.format, prev_format)

            del dset, transformed_dset

    def test_with_format(self, in_memory):
        with tempfile.TemporaryDirectory() as tmp_dir:
            dset = self._create_dummy_dataset(in_memory, tmp_dir, multiple_columns=True)
            dset2 = dset.with_format("numpy", columns=["col_1"])
            dset.set_format("numpy", columns=["col_1"])
            self.assertDictEqual(dset.format, dset2.format)
            self.assertEqual(dset._fingerprint, dset2._fingerprint)
            # dset.reset_format()
            # self.assertNotEqual(dset.format, dset2.format)
            # self.assertNotEqual(dset._fingerprint, dset2._fingerprint)
            del dset, dset2

    def test_with_transform(self, in_memory):
        with tempfile.TemporaryDirectory() as tmp_dir:
            dset = self._create_dummy_dataset(in_memory, tmp_dir, multiple_columns=True)
            transform = lambda x: {"foo": x["col_1"]}  # noqa: E731
            dset2 = dset.with_transform(transform, columns=["col_1"])
            dset.set_transform(transform, columns=["col_1"])
            self.assertDictEqual(dset.format, dset2.format)
            self.assertEqual(dset._fingerprint, dset2._fingerprint)
            dset.reset_format()
            self.assertNotEqual(dset.format, dset2.format)
            self.assertNotEqual(dset._fingerprint, dset2._fingerprint)
            del dset, dset2


class MiscellaneousDatasetTest(TestCase):
    def test_from_pandas(self):
        data = {"col_1": [3, 2, 1, 0], "col_2": ["a", "b", "c", "d"]}
        df = pd.DataFrame.from_dict(data)
        dset = Dataset.from_pandas(df)
        self.assertListEqual(dset["col_1"], data["col_1"])
        self.assertListEqual(dset["col_2"], data["col_2"])
        self.assertListEqual(list(dset.features.keys()), ["col_1", "col_2"])
        self.assertDictEqual(dset.features, Features({"col_1": Value("int64"), "col_2": Value("string")}))

        features = Features({"col_1": Value("int64"), "col_2": Value("string")})
        dset = Dataset.from_pandas(df, features=features)
        self.assertListEqual(dset["col_1"], data["col_1"])
        self.assertListEqual(dset["col_2"], data["col_2"])
        self.assertListEqual(list(dset.features.keys()), ["col_1", "col_2"])
        self.assertDictEqual(dset.features, Features({"col_1": Value("int64"), "col_2": Value("string")}))

        features = Features({"col_1": Value("int64"), "col_2": Value("string")})
        dset = Dataset.from_pandas(df, features=features, info=DatasetInfo(features=features))
        self.assertListEqual(dset["col_1"], data["col_1"])
        self.assertListEqual(dset["col_2"], data["col_2"])
        self.assertListEqual(list(dset.features.keys()), ["col_1", "col_2"])
        self.assertDictEqual(dset.features, Features({"col_1": Value("int64"), "col_2": Value("string")}))

        features = Features({"col_1": Value("string"), "col_2": Value("string")})
        self.assertRaises(pa.ArrowTypeError, Dataset.from_pandas, df, features=features)

    def test_from_dict(self):
        data = {"col_1": [3, 2, 1, 0], "col_2": ["a", "b", "c", "d"]}
        dset = Dataset.from_dict(data)
        self.assertListEqual(dset["col_1"], data["col_1"])
        self.assertListEqual(dset["col_2"], data["col_2"])
        self.assertListEqual(list(dset.features.keys()), ["col_1", "col_2"])
        self.assertDictEqual(dset.features, Features({"col_1": Value("int64"), "col_2": Value("string")}))

        features = Features({"col_1": Value("int64"), "col_2": Value("string")})
        dset = Dataset.from_dict(data, features=features)
        self.assertListEqual(dset["col_1"], data["col_1"])
        self.assertListEqual(dset["col_2"], data["col_2"])
        self.assertListEqual(list(dset.features.keys()), ["col_1", "col_2"])
        self.assertDictEqual(dset.features, Features({"col_1": Value("int64"), "col_2": Value("string")}))

        features = Features({"col_1": Value("int64"), "col_2": Value("string")})
        dset = Dataset.from_dict(data, features=features, info=DatasetInfo(features=features))
        self.assertListEqual(dset["col_1"], data["col_1"])
        self.assertListEqual(dset["col_2"], data["col_2"])
        self.assertListEqual(list(dset.features.keys()), ["col_1", "col_2"])
        self.assertDictEqual(dset.features, Features({"col_1": Value("int64"), "col_2": Value("string")}))

        features = Features({"col_1": Value("string"), "col_2": Value("string")})
        self.assertRaises(pa.ArrowTypeError, Dataset.from_dict, data, features=features)

    def test_concatenate_mixed_memory_and_disk(self):
        data1, data2, data3 = {"id": [0, 1, 2]}, {"id": [3, 4, 5]}, {"id": [6, 7]}
        info1 = DatasetInfo(description="Dataset1")
        info2 = DatasetInfo(description="Dataset2")
        with tempfile.TemporaryDirectory() as tmp_dir:
            dset1, dset2, dset3 = (
                Dataset.from_dict(data1, info=info1).map(cache_file_name=os.path.join(tmp_dir, "d1.arrow")),
                Dataset.from_dict(data2, info=info2).map(cache_file_name=os.path.join(tmp_dir, "d2.arrow")),
                Dataset.from_dict(data3),
            )
            concatenated_dset = concatenate_datasets([dset1, dset2, dset3])
            self.assertEqual(len(concatenated_dset), len(dset1) + len(dset2) + len(dset3))
            self.assertListEqual(concatenated_dset["id"], dset1["id"] + dset2["id"] + dset3["id"])
            del dset1, dset2, dset3, concatenated_dset

    @require_transformers
    def test_set_format_encode(self):
        from transformers import BertTokenizer

        dset = Dataset.from_dict({"text": ["hello there", "foo"]})
        tokenizer = BertTokenizer.from_pretrained("bert-base-uncased")

        def encode(batch):
            return tokenizer(batch["text"], padding="longest", return_tensors="np")

        dset.set_transform(transform=encode)
        self.assertEqual(str(dset[:2]), str(encode({"text": ["hello there", "foo"]})))


@pytest.mark.parametrize("keep_in_memory", [False, True])
@pytest.mark.parametrize(
    "features",
    [
        None,
        {"col_1": "string", "col_2": "int64", "col_3": "float64"},
        {"col_1": "string", "col_2": "string", "col_3": "string"},
        {"col_1": "int32", "col_2": "int32", "col_3": "int32"},
        {"col_1": "float32", "col_2": "float32", "col_3": "float32"},
    ],
)
@pytest.mark.parametrize("split", [None, NamedSplit("train"), "train", "test"])
@pytest.mark.parametrize("path_type", [str, list])
def test_dataset_from_csv(path_type, split, features, keep_in_memory, csv_path, tmp_path):
    if issubclass(path_type, str):
        path = csv_path
    elif issubclass(path_type, list):
        path = [csv_path]
    cache_dir = tmp_path / "cache"
    expected_split = str(split) if split else "train"
    # CSV file loses col_1 string dtype information: default now is "int64" instead of "string"
    default_expected_features = {"col_1": "int64", "col_2": "int64", "col_3": "float64"}
    expected_features = features.copy() if features else default_expected_features
    features = Features({feature: Value(dtype) for feature, dtype in features.items()}) if features else None
    with assert_arrow_memory_increases() if keep_in_memory else assert_arrow_memory_doesnt_increase():
        dataset = Dataset.from_csv(
            path, split=split, features=features, cache_dir=cache_dir, keep_in_memory=keep_in_memory
        )
    assert isinstance(dataset, Dataset)
    assert dataset.num_rows == 4
    assert dataset.num_columns == 3
    assert dataset.column_names == ["col_1", "col_2", "col_3"]
    assert dataset.split == expected_split
    for feature, expected_dtype in expected_features.items():
        assert dataset.features[feature].dtype == expected_dtype


@pytest.mark.parametrize("in_memory", [False, True])
def test_dataset_from_file(in_memory, dataset, arrow_file):
    filename = arrow_file
    with assert_arrow_memory_increases() if in_memory else assert_arrow_memory_doesnt_increase():
        dataset_from_file = Dataset.from_file(filename, in_memory=in_memory)
    assert dataset_from_file.features.type == dataset.features.type
    assert dataset_from_file.features == dataset.features
<<<<<<< HEAD
    assert dataset_from_file.cache_files == ([filename] if not in_memory else [])
    assert increased_allocated_memory == in_memory
=======
    assert dataset_from_file.cache_files == ([{"filename": filename}] if not in_memory else [])
>>>>>>> d5541ed5


@pytest.mark.parametrize("in_memory", [False, True])
@pytest.mark.parametrize(
    "method_and_params",
    [
        ("rename_column", tuple(), {"original_column_name": "labels", "new_column_name": "label"}),
        ("remove_columns", tuple(), {"column_names": "labels"}),
        (
            "cast",
            tuple(),
            {
                "features": Features(
                    {
                        "tokens": Sequence(Value("string")),
                        "labels": Sequence(Value("int16")),
                        "answers": Sequence(
                            {
                                "text": Value("string"),
                                "answer_start": Value("int32"),
                            }
                        ),
                    }
                )
            },
        ),
        ("flatten", tuple(), {}),
        ("rename_column_", tuple(), {"original_column_name": "labels", "new_column_name": "label"}),
        ("remove_columns_", tuple(), {"column_names": "labels"}),
        (
            "cast_",
            tuple(),
            {
                "features": Features(
                    {
                        "tokens": Sequence(Value("string")),
                        "labels": Sequence(Value("int16")),
                        "answers": Sequence(
                            {
                                "text": Value("string"),
                                "answer_start": Value("int32"),
                            }
                        ),
                    }
                )
            },
        ),
        ("flatten_", tuple(), {}),
    ],
)
def test_pickle_dataset_after_transforming_the_table(in_memory, method_and_params, arrow_file):
    method, args, kwargs = method_and_params
    dataset = Dataset.from_file(arrow_file, in_memory=in_memory)
    reference_dataset = Dataset.from_file(arrow_file, in_memory=in_memory)

    out = getattr(dataset, method)(*args, **kwargs)
    dataset = out if out is not None else dataset
    pickled_dataset = pickle.dumps(dataset)
    reloaded_dataset = pickle.loads(pickled_dataset)

    assert dataset._data != reference_dataset._data
    assert dataset._data.table == reloaded_dataset._data.table<|MERGE_RESOLUTION|>--- conflicted
+++ resolved
@@ -1945,12 +1945,7 @@
         dataset_from_file = Dataset.from_file(filename, in_memory=in_memory)
     assert dataset_from_file.features.type == dataset.features.type
     assert dataset_from_file.features == dataset.features
-<<<<<<< HEAD
     assert dataset_from_file.cache_files == ([filename] if not in_memory else [])
-    assert increased_allocated_memory == in_memory
-=======
-    assert dataset_from_file.cache_files == ([{"filename": filename}] if not in_memory else [])
->>>>>>> d5541ed5
 
 
 @pytest.mark.parametrize("in_memory", [False, True])
