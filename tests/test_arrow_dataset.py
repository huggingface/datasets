--- conflicted
+++ resolved
@@ -1883,7 +1883,6 @@
     assert increased_allocated_memory == in_memory
 
 
-<<<<<<< HEAD
 @pytest.mark.parametrize(
     "features",
     [
@@ -1917,7 +1916,8 @@
     assert dataset.split == expected_split
     for feature, expected_dtype in expected_features.items():
         assert dataset.features[feature].dtype == expected_dtype
-=======
+
+
 @pytest.mark.parametrize("in_memory", [False, True])
 @pytest.mark.parametrize(
     "method_and_params",
@@ -1977,5 +1977,4 @@
     reloaded_dataset = pickle.loads(pickled_dataset)
 
     assert dataset._data != reference_dataset._data
-    assert dataset._data == reloaded_dataset._data
->>>>>>> 1c6c1559
+    assert dataset._data == reloaded_dataset._data