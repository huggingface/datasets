import contextlib
import copy
import itertools
import json
import os
import pickle
import re
import sys
import tempfile
from functools import partial
from pathlib import Path
from unittest import TestCase
from unittest.mock import MagicMock, patch

import numpy as np
import numpy.testing as npt
import pandas as pd
import pyarrow as pa
import pytest
from absl.testing import parameterized
from fsspec.core import strip_protocol
from packaging import version

import datasets.arrow_dataset
from datasets import concatenate_datasets, interleave_datasets, load_from_disk
from datasets.arrow_dataset import Dataset, transmit_format, update_metadata_with_features
from datasets.dataset_dict import DatasetDict
from datasets.features import (
    Array2D,
    Array3D,
    Audio,
    ClassLabel,
    Features,
    Image,
    Sequence,
    Translation,
    TranslationVariableLanguages,
    Value,
)
from datasets.info import DatasetInfo
from datasets.iterable_dataset import IterableDataset
from datasets.splits import NamedSplit
from datasets.table import ConcatenationTable, InMemoryTable, MemoryMappedTable
from datasets.tasks import (
    AutomaticSpeechRecognition,
    LanguageModeling,
    QuestionAnsweringExtractive,
    Summarization,
    TextClassification,
)
from datasets.utils.logging import INFO, get_logger
from datasets.utils.py_utils import temp_seed

from .utils import (
    assert_arrow_memory_doesnt_increase,
    assert_arrow_memory_increases,
    require_dill_gt_0_3_2,
    require_jax,
    require_not_windows,
    require_numpy1_on_windows,
    require_pil,
    require_polars,
    require_pyspark,
    require_sqlalchemy,
    require_tf,
    require_torch,
    require_transformers,
    set_current_working_directory_to_temp_dir,
)


class PickableMagicMock(MagicMock):
    def __reduce__(self):
        return MagicMock, ()


class Unpicklable:
    def __init__(self, **kwargs):
        for key, value in kwargs.items():
            setattr(self, key, value)

    def __getstate__(self):
        raise pickle.PicklingError()


def picklable_map_function(x):
    return {"id": int(x["filename"].split("_")[-1])}


def picklable_map_function_with_indices(x, i):
    return {"id": i}


def picklable_map_function_with_rank(x, r):
    return {"rank": r}


def picklable_map_function_with_indices_and_rank(x, i, r):
    return {"id": i, "rank": r}


def picklable_filter_function(x):
    return int(x["filename"].split("_")[-1]) < 10


def picklable_filter_function_with_rank(x, r):
    return r == 0


def assert_arrow_metadata_are_synced_with_dataset_features(dataset: Dataset):
    assert dataset.data.schema.metadata is not None
    assert b"huggingface" in dataset.data.schema.metadata
    metadata = json.loads(dataset.data.schema.metadata[b"huggingface"].decode())
    assert "info" in metadata
    features = DatasetInfo.from_dict(metadata["info"]).features
    assert features is not None
    assert features == dataset.features
    assert features == Features.from_arrow_schema(dataset.data.schema)
    assert list(features) == dataset.data.column_names
    assert list(features) == list(dataset.features)


IN_MEMORY_PARAMETERS = [
    {"testcase_name": name, "in_memory": im} for im, name in [(True, "in_memory"), (False, "on_disk")]
]


@parameterized.named_parameters(IN_MEMORY_PARAMETERS)
class BaseDatasetTest(TestCase):
    @pytest.fixture(autouse=True)
    def inject_fixtures(self, caplog, set_sqlalchemy_silence_uber_warning):
        self._caplog = caplog

    def _create_dummy_dataset(
        self, in_memory: bool, tmp_dir: str, multiple_columns=False, array_features=False, nested_features=False
    ) -> Dataset:
        assert int(multiple_columns) + int(array_features) + int(nested_features) < 2
        if multiple_columns:
            data = {"col_1": [3, 2, 1, 0], "col_2": ["a", "b", "c", "d"], "col_3": [False, True, False, True]}
            dset = Dataset.from_dict(data)
        elif array_features:
            data = {
                "col_1": [[[True, False], [False, True]]] * 4,  # 2D
                "col_2": [[[["a", "b"], ["c", "d"]], [["e", "f"], ["g", "h"]]]] * 4,  # 3D array
                "col_3": [[3, 2, 1, 0]] * 4,  # Sequence
            }
            features = Features(
                {
                    "col_1": Array2D(shape=(2, 2), dtype="bool"),
                    "col_2": Array3D(shape=(2, 2, 2), dtype="string"),
                    "col_3": Sequence(feature=Value("int64")),
                }
            )
            dset = Dataset.from_dict(data, features=features)
        elif nested_features:
            data = {"nested": [{"a": i, "x": i * 10, "c": i * 100} for i in range(1, 11)]}
            features = Features({"nested": {"a": Value("int64"), "x": Value("int64"), "c": Value("int64")}})
            dset = Dataset.from_dict(data, features=features)
        else:
            dset = Dataset.from_dict({"filename": ["my_name-train" + "_" + str(x) for x in np.arange(30).tolist()]})
        if not in_memory:
            dset = self._to(in_memory, tmp_dir, dset)
        return dset

    def _to(self, in_memory, tmp_dir, *datasets):
        if in_memory:
            datasets = [dataset.map(keep_in_memory=True) for dataset in datasets]
        else:
            start = 0
            while os.path.isfile(os.path.join(tmp_dir, f"dataset{start}.arrow")):
                start += 1
            datasets = [
                dataset.map(cache_file_name=os.path.join(tmp_dir, f"dataset{start + i}.arrow"))
                for i, dataset in enumerate(datasets)
            ]
        return datasets if len(datasets) > 1 else datasets[0]

    def test_dummy_dataset(self, in_memory):
        with tempfile.TemporaryDirectory() as tmp_dir:
            with self._create_dummy_dataset(in_memory, tmp_dir) as dset:
                self.assertDictEqual(dset.features, Features({"filename": Value("string")}))
                self.assertEqual(dset[0]["filename"], "my_name-train_0")
                self.assertEqual(dset["filename"][0], "my_name-train_0")

            with self._create_dummy_dataset(in_memory, tmp_dir, multiple_columns=True) as dset:
                self.assertDictEqual(
                    dset.features,
                    Features({"col_1": Value("int64"), "col_2": Value("string"), "col_3": Value("bool")}),
                )
                self.assertEqual(dset[0]["col_1"], 3)
                self.assertEqual(dset["col_1"][0], 3)

        with tempfile.TemporaryDirectory() as tmp_dir:
            with self._create_dummy_dataset(in_memory, tmp_dir, array_features=True) as dset:
                self.assertDictEqual(
                    dset.features,
                    Features(
                        {
                            "col_1": Array2D(shape=(2, 2), dtype="bool"),
                            "col_2": Array3D(shape=(2, 2, 2), dtype="string"),
                            "col_3": Sequence(feature=Value("int64")),
                        }
                    ),
                )
                self.assertEqual(dset[0]["col_2"], [[["a", "b"], ["c", "d"]], [["e", "f"], ["g", "h"]]])
                self.assertEqual(dset["col_2"][0], [[["a", "b"], ["c", "d"]], [["e", "f"], ["g", "h"]]])

    def test_dataset_getitem(self, in_memory):
        with tempfile.TemporaryDirectory() as tmp_dir:
            with self._create_dummy_dataset(in_memory, tmp_dir) as dset:
                self.assertEqual(dset[0]["filename"], "my_name-train_0")
                self.assertEqual(dset["filename"][0], "my_name-train_0")

                self.assertEqual(dset[-1]["filename"], "my_name-train_29")
                self.assertEqual(dset["filename"][-1], "my_name-train_29")

                self.assertListEqual(dset[:2]["filename"], ["my_name-train_0", "my_name-train_1"])
                self.assertListEqual(dset["filename"][:2], ["my_name-train_0", "my_name-train_1"])

                self.assertEqual(dset[:-1]["filename"][-1], "my_name-train_28")
                self.assertEqual(dset["filename"][:-1][-1], "my_name-train_28")

                self.assertListEqual(dset[[0, -1]]["filename"], ["my_name-train_0", "my_name-train_29"])
                self.assertListEqual(dset[range(0, -2, -1)]["filename"], ["my_name-train_0", "my_name-train_29"])
                self.assertListEqual(dset[np.array([0, -1])]["filename"], ["my_name-train_0", "my_name-train_29"])
                self.assertListEqual(dset[pd.Series([0, -1])]["filename"], ["my_name-train_0", "my_name-train_29"])

                with dset.select(range(2)) as dset_subset:
                    self.assertListEqual(dset_subset[-1:]["filename"], ["my_name-train_1"])
                    self.assertListEqual(dset_subset["filename"][-1:], ["my_name-train_1"])

    def test_dummy_dataset_deepcopy(self, in_memory):
        with tempfile.TemporaryDirectory() as tmp_dir:
            with self._create_dummy_dataset(in_memory, tmp_dir).select(range(10)) as dset:
                with assert_arrow_memory_doesnt_increase():
                    dset2 = copy.deepcopy(dset)
                # don't copy the underlying arrow data using memory
                self.assertEqual(len(dset2), 10)
                self.assertDictEqual(dset2.features, Features({"filename": Value("string")}))
                self.assertEqual(dset2[0]["filename"], "my_name-train_0")
                self.assertEqual(dset2["filename"][0], "my_name-train_0")
                del dset2

    def test_dummy_dataset_pickle(self, in_memory):
        with tempfile.TemporaryDirectory() as tmp_dir:
            tmp_file = os.path.join(tmp_dir, "dset.pt")

            with self._create_dummy_dataset(in_memory, tmp_dir).select(range(0, 10, 2)) as dset:
                with open(tmp_file, "wb") as f:
                    pickle.dump(dset, f)

            with open(tmp_file, "rb") as f:
                with pickle.load(f) as dset:
                    self.assertEqual(len(dset), 5)
                    self.assertDictEqual(dset.features, Features({"filename": Value("string")}))
                    self.assertEqual(dset[0]["filename"], "my_name-train_0")
                    self.assertEqual(dset["filename"][0], "my_name-train_0")

            with self._create_dummy_dataset(in_memory, tmp_dir).select(
                range(0, 10, 2), indices_cache_file_name=os.path.join(tmp_dir, "ind.arrow")
            ) as dset:
                if not in_memory:
                    dset._data.table = Unpicklable()
                dset._indices.table = Unpicklable()
                with open(tmp_file, "wb") as f:
                    pickle.dump(dset, f)

            with open(tmp_file, "rb") as f:
                with pickle.load(f) as dset:
                    self.assertEqual(len(dset), 5)
                    self.assertDictEqual(dset.features, Features({"filename": Value("string")}))
                    self.assertEqual(dset[0]["filename"], "my_name-train_0")
                    self.assertEqual(dset["filename"][0], "my_name-train_0")

    def test_dummy_dataset_serialize(self, in_memory):
        with tempfile.TemporaryDirectory() as tmp_dir:
            with set_current_working_directory_to_temp_dir():
                with self._create_dummy_dataset(in_memory, tmp_dir).select(range(10)) as dset:
                    dataset_path = "my_dataset"  # rel path
                    dset.save_to_disk(dataset_path)

                with Dataset.load_from_disk(dataset_path) as dset:
                    self.assertEqual(len(dset), 10)
                    self.assertDictEqual(dset.features, Features({"filename": Value("string")}))
                    self.assertEqual(dset[0]["filename"], "my_name-train_0")
                    self.assertEqual(dset["filename"][0], "my_name-train_0")
                    expected = dset.to_dict()

            with self._create_dummy_dataset(in_memory, tmp_dir).select(range(10)) as dset:
                dataset_path = os.path.join(tmp_dir, "my_dataset")  # abs path
                dset.save_to_disk(dataset_path)

            with Dataset.load_from_disk(dataset_path) as dset:
                self.assertEqual(len(dset), 10)
                self.assertDictEqual(dset.features, Features({"filename": Value("string")}))
                self.assertEqual(dset[0]["filename"], "my_name-train_0")
                self.assertEqual(dset["filename"][0], "my_name-train_0")

            with self._create_dummy_dataset(in_memory, tmp_dir).select(
                range(10), indices_cache_file_name=os.path.join(tmp_dir, "ind.arrow")
            ) as dset:
                with assert_arrow_memory_doesnt_increase():
                    dset.save_to_disk(dataset_path)

            with Dataset.load_from_disk(dataset_path) as dset:
                self.assertEqual(len(dset), 10)
                self.assertDictEqual(dset.features, Features({"filename": Value("string")}))
                self.assertEqual(dset[0]["filename"], "my_name-train_0")
                self.assertEqual(dset["filename"][0], "my_name-train_0")

            with self._create_dummy_dataset(in_memory, tmp_dir, nested_features=True) as dset:
                with assert_arrow_memory_doesnt_increase():
                    dset.save_to_disk(dataset_path)

            with Dataset.load_from_disk(dataset_path) as dset:
                self.assertEqual(len(dset), 10)
                self.assertDictEqual(
                    dset.features,
                    Features({"nested": {"a": Value("int64"), "x": Value("int64"), "c": Value("int64")}}),
                )
                self.assertDictEqual(dset[0]["nested"], {"a": 1, "c": 100, "x": 10})
                self.assertDictEqual(dset["nested"][0], {"a": 1, "c": 100, "x": 10})

            with self._create_dummy_dataset(in_memory, tmp_dir).select(range(10)) as dset:
                with assert_arrow_memory_doesnt_increase():
                    dset.save_to_disk(dataset_path, num_shards=4)

            with Dataset.load_from_disk(dataset_path) as dset:
                self.assertEqual(len(dset), 10)
                self.assertDictEqual(dset.features, Features({"filename": Value("string")}))
                self.assertDictEqual(dset.to_dict(), expected)
                self.assertEqual(len(dset.cache_files), 4)

            with self._create_dummy_dataset(in_memory, tmp_dir).select(range(10)) as dset:
                with assert_arrow_memory_doesnt_increase():
                    dset.save_to_disk(dataset_path, num_proc=2)

            with Dataset.load_from_disk(dataset_path) as dset:
                self.assertEqual(len(dset), 10)
                self.assertDictEqual(dset.features, Features({"filename": Value("string")}))
                self.assertDictEqual(dset.to_dict(), expected)
                self.assertEqual(len(dset.cache_files), 2)

            with self._create_dummy_dataset(in_memory, tmp_dir).select(range(10)) as dset:
                with assert_arrow_memory_doesnt_increase():
                    dset.save_to_disk(dataset_path, num_shards=7, num_proc=2)

            with Dataset.load_from_disk(dataset_path) as dset:
                self.assertEqual(len(dset), 10)
                self.assertDictEqual(dset.features, Features({"filename": Value("string")}))
                self.assertDictEqual(dset.to_dict(), expected)
                self.assertEqual(len(dset.cache_files), 7)

            with self._create_dummy_dataset(in_memory, tmp_dir).select(range(10)) as dset:
                with assert_arrow_memory_doesnt_increase():
                    max_shard_size = dset._estimate_nbytes() // 2 + 1
                    dset.save_to_disk(dataset_path, max_shard_size=max_shard_size)

            with Dataset.load_from_disk(dataset_path) as dset:
                self.assertEqual(len(dset), 10)
                self.assertDictEqual(dset.features, Features({"filename": Value("string")}))
                self.assertDictEqual(dset.to_dict(), expected)
                self.assertEqual(len(dset.cache_files), 2)

    def test_dummy_dataset_load_from_disk(self, in_memory):
        with tempfile.TemporaryDirectory() as tmp_dir:
            with self._create_dummy_dataset(in_memory, tmp_dir).select(range(10)) as dset:
                dataset_path = os.path.join(tmp_dir, "my_dataset")
                dset.save_to_disk(dataset_path)

            with load_from_disk(dataset_path) as dset:
                self.assertEqual(len(dset), 10)
                self.assertDictEqual(dset.features, Features({"filename": Value("string")}))
                self.assertEqual(dset[0]["filename"], "my_name-train_0")
                self.assertEqual(dset["filename"][0], "my_name-train_0")

    def test_restore_saved_format(self, in_memory):
        with tempfile.TemporaryDirectory() as tmp_dir:
            with self._create_dummy_dataset(in_memory, tmp_dir, multiple_columns=True) as dset:
                dset.set_format(type="numpy", columns=["col_1"], output_all_columns=True)
                dataset_path = os.path.join(tmp_dir, "my_dataset")
                dset.save_to_disk(dataset_path)

                with load_from_disk(dataset_path) as loaded_dset:
                    self.assertEqual(dset.format, loaded_dset.format)

    def test_set_format_numpy_multiple_columns(self, in_memory):
        with tempfile.TemporaryDirectory() as tmp_dir:
            with self._create_dummy_dataset(in_memory, tmp_dir, multiple_columns=True) as dset:
                fingerprint = dset._fingerprint
                dset.set_format(type="numpy", columns=["col_1"])
                self.assertEqual(len(dset[0]), 1)
                self.assertIsInstance(dset[0]["col_1"], np.int64)
                self.assertEqual(dset[0]["col_1"].item(), 3)
                self.assertIsInstance(dset["col_1"], np.ndarray)
                self.assertListEqual(list(dset["col_1"].shape), [4])
                np.testing.assert_array_equal(dset["col_1"], np.array([3, 2, 1, 0]))
                self.assertNotEqual(dset._fingerprint, fingerprint)

                dset.reset_format()
                with dset.formatted_as(type="numpy", columns=["col_1"]):
                    self.assertEqual(len(dset[0]), 1)
                    self.assertIsInstance(dset[0]["col_1"], np.int64)
                    self.assertEqual(dset[0]["col_1"].item(), 3)
                    self.assertIsInstance(dset["col_1"], np.ndarray)
                    self.assertListEqual(list(dset["col_1"].shape), [4])
                    np.testing.assert_array_equal(dset["col_1"], np.array([3, 2, 1, 0]))

                self.assertEqual(dset.format["type"], None)
                self.assertEqual(dset.format["format_kwargs"], {})
                self.assertEqual(dset.format["columns"], dset.column_names)
                self.assertEqual(dset.format["output_all_columns"], False)

                dset.set_format(type="numpy", columns=["col_1"], output_all_columns=True)
                self.assertEqual(len(dset[0]), 3)
                self.assertIsInstance(dset[0]["col_2"], str)
                self.assertEqual(dset[0]["col_2"], "a")

                dset.set_format(type="numpy", columns=["col_1", "col_2"])
                self.assertEqual(len(dset[0]), 2)
                self.assertIsInstance(dset[0]["col_2"], np.str_)
                self.assertEqual(dset[0]["col_2"].item(), "a")

    @require_numpy1_on_windows
    @require_torch
    def test_set_format_torch(self, in_memory):
        import torch

        with tempfile.TemporaryDirectory() as tmp_dir:
            with self._create_dummy_dataset(in_memory, tmp_dir, multiple_columns=True) as dset:
                dset.set_format(type="torch", columns=["col_1"])
                self.assertEqual(len(dset[0]), 1)
                self.assertIsInstance(dset[0]["col_1"], torch.Tensor)
                self.assertIsInstance(dset["col_1"], torch.Tensor)
                self.assertListEqual(list(dset[0]["col_1"].shape), [])
                self.assertEqual(dset[0]["col_1"].item(), 3)

                dset.set_format(type="torch", columns=["col_1"], output_all_columns=True)
                self.assertEqual(len(dset[0]), 3)
                self.assertIsInstance(dset[0]["col_2"], str)
                self.assertEqual(dset[0]["col_2"], "a")

                dset.set_format(type="torch")
                self.assertEqual(len(dset[0]), 3)
                self.assertIsInstance(dset[0]["col_1"], torch.Tensor)
                self.assertIsInstance(dset["col_1"], torch.Tensor)
                self.assertListEqual(list(dset[0]["col_1"].shape), [])
                self.assertEqual(dset[0]["col_1"].item(), 3)
                self.assertIsInstance(dset[0]["col_2"], str)
                self.assertEqual(dset[0]["col_2"], "a")
                self.assertIsInstance(dset[0]["col_3"], torch.Tensor)
                self.assertIsInstance(dset["col_3"], torch.Tensor)
                self.assertListEqual(list(dset[0]["col_3"].shape), [])

    @require_tf
    def test_set_format_tf(self, in_memory):
        import tensorflow as tf

        with tempfile.TemporaryDirectory() as tmp_dir:
            with self._create_dummy_dataset(in_memory, tmp_dir, multiple_columns=True) as dset:
                dset.set_format(type="tensorflow", columns=["col_1"])
                self.assertEqual(len(dset[0]), 1)
                self.assertIsInstance(dset[0]["col_1"], tf.Tensor)
                self.assertListEqual(list(dset[0]["col_1"].shape), [])
                self.assertEqual(dset[0]["col_1"].numpy().item(), 3)

                dset.set_format(type="tensorflow", columns=["col_1"], output_all_columns=True)
                self.assertEqual(len(dset[0]), 3)
                self.assertIsInstance(dset[0]["col_2"], str)
                self.assertEqual(dset[0]["col_2"], "a")

                dset.set_format(type="tensorflow", columns=["col_1", "col_2"])
                self.assertEqual(len(dset[0]), 2)
                self.assertEqual(dset[0]["col_2"].numpy().decode("utf-8"), "a")

    def test_set_format_pandas(self, in_memory):
        with tempfile.TemporaryDirectory() as tmp_dir:
            with self._create_dummy_dataset(in_memory, tmp_dir, multiple_columns=True) as dset:
                dset.set_format(type="pandas", columns=["col_1"])
                self.assertEqual(len(dset[0].columns), 1)
                self.assertIsInstance(dset[0], pd.DataFrame)
                self.assertListEqual(list(dset[0].shape), [1, 1])
                self.assertEqual(dset[0]["col_1"].item(), 3)

                dset.set_format(type="pandas", columns=["col_1", "col_2"])
                self.assertEqual(len(dset[0].columns), 2)
                self.assertEqual(dset[0]["col_2"].item(), "a")

    @require_polars
    def test_set_format_polars(self, in_memory):
        import polars as pl

        with tempfile.TemporaryDirectory() as tmp_dir:
            with self._create_dummy_dataset(in_memory, tmp_dir, multiple_columns=True) as dset:
                dset.set_format(type="polars", columns=["col_1"])
                self.assertEqual(len(dset[0].columns), 1)
                self.assertIsInstance(dset[0], pl.DataFrame)
                self.assertListEqual(list(dset[0].shape), [1, 1])
                self.assertEqual(dset[0]["col_1"].item(), 3)

                dset.set_format(type="polars", columns=["col_1", "col_2"])
                self.assertEqual(len(dset[0].columns), 2)
                self.assertEqual(dset[0]["col_2"].item(), "a")

    def test_set_transform(self, in_memory):
        def transform(batch):
            return {k: [str(i).upper() for i in v] for k, v in batch.items()}

        with tempfile.TemporaryDirectory() as tmp_dir:
            with self._create_dummy_dataset(in_memory, tmp_dir, multiple_columns=True) as dset:
                dset.set_transform(transform=transform, columns=["col_1"])
                self.assertEqual(dset.format["type"], "custom")
                self.assertEqual(len(dset[0].keys()), 1)
                self.assertEqual(dset[0]["col_1"], "3")
                self.assertEqual(dset[:2]["col_1"], ["3", "2"])
                self.assertEqual(dset["col_1"][:2], ["3", "2"])

                prev_format = dset.format
                dset.set_format(**dset.format)
                self.assertEqual(prev_format, dset.format)

                dset.set_transform(transform=transform, columns=["col_1", "col_2"])
                self.assertEqual(len(dset[0].keys()), 2)
                self.assertEqual(dset[0]["col_2"], "A")

    def test_transmit_format(self, in_memory):
        with tempfile.TemporaryDirectory() as tmp_dir:
            with self._create_dummy_dataset(in_memory, tmp_dir, multiple_columns=True) as dset:
                transform = datasets.arrow_dataset.transmit_format(lambda x: x)
                # make sure identity transform doesn't apply unnecessary format
                self.assertEqual(dset._fingerprint, transform(dset)._fingerprint)
                dset.set_format(**dset.format)
                self.assertEqual(dset._fingerprint, transform(dset)._fingerprint)
                # check lists comparisons
                dset.set_format(columns=["col_1"])
                self.assertEqual(dset._fingerprint, transform(dset)._fingerprint)
                dset.set_format(columns=["col_1", "col_2"])
                self.assertEqual(dset._fingerprint, transform(dset)._fingerprint)
                dset.set_format("numpy", columns=["col_1", "col_2"])
                self.assertEqual(dset._fingerprint, transform(dset)._fingerprint)

    def test_cast(self, in_memory):
        with tempfile.TemporaryDirectory() as tmp_dir:
            with self._create_dummy_dataset(in_memory, tmp_dir, multiple_columns=True) as dset:
                features = dset.features
                features["col_1"] = Value("float64")
                features = Features({k: features[k] for k in list(features)[::-1]})
                fingerprint = dset._fingerprint
                # TODO: with assert_arrow_memory_increases() if in_memory else assert_arrow_memory_doesnt_increase():
                with dset.cast(features) as casted_dset:
                    self.assertEqual(casted_dset.num_columns, 3)
                    self.assertEqual(casted_dset.features["col_1"], Value("float64"))
                    self.assertIsInstance(casted_dset[0]["col_1"], float)
                    self.assertNotEqual(casted_dset._fingerprint, fingerprint)
                    self.assertNotEqual(casted_dset, dset)
                    assert_arrow_metadata_are_synced_with_dataset_features(casted_dset)

    def test_class_encode_column(self, in_memory):
        with tempfile.TemporaryDirectory() as tmp_dir:
            with self._create_dummy_dataset(in_memory, tmp_dir, multiple_columns=True) as dset:
                with self.assertRaises(ValueError):
                    dset.class_encode_column(column="does not exist")

                with dset.class_encode_column("col_1") as casted_dset:
                    self.assertIsInstance(casted_dset.features["col_1"], ClassLabel)
                    self.assertListEqual(casted_dset.features["col_1"].names, ["0", "1", "2", "3"])
                    self.assertListEqual(casted_dset["col_1"], [3, 2, 1, 0])
                    self.assertNotEqual(casted_dset._fingerprint, dset._fingerprint)
                    self.assertNotEqual(casted_dset, dset)
                    assert_arrow_metadata_are_synced_with_dataset_features(casted_dset)

                with dset.class_encode_column("col_2") as casted_dset:
                    self.assertIsInstance(casted_dset.features["col_2"], ClassLabel)
                    self.assertListEqual(casted_dset.features["col_2"].names, ["a", "b", "c", "d"])
                    self.assertListEqual(casted_dset["col_2"], [0, 1, 2, 3])
                    self.assertNotEqual(casted_dset._fingerprint, dset._fingerprint)
                    self.assertNotEqual(casted_dset, dset)
                    assert_arrow_metadata_are_synced_with_dataset_features(casted_dset)

                with dset.class_encode_column("col_3") as casted_dset:
                    self.assertIsInstance(casted_dset.features["col_3"], ClassLabel)
                    self.assertListEqual(casted_dset.features["col_3"].names, ["False", "True"])
                    self.assertListEqual(casted_dset["col_3"], [0, 1, 0, 1])
                    self.assertNotEqual(casted_dset._fingerprint, dset._fingerprint)
                    self.assertNotEqual(casted_dset, dset)
                    assert_arrow_metadata_are_synced_with_dataset_features(casted_dset)

            # Test raises if feature is an array / sequence
            with self._create_dummy_dataset(in_memory, tmp_dir, array_features=True) as dset:
                for column in dset.column_names:
                    with self.assertRaises(ValueError):
                        dset.class_encode_column(column)

    def test_remove_columns(self, in_memory):
        with tempfile.TemporaryDirectory() as tmp_dir:
            with self._create_dummy_dataset(in_memory, tmp_dir, multiple_columns=True) as dset:
                fingerprint = dset._fingerprint
                with dset.remove_columns(column_names="col_1") as new_dset:
                    self.assertEqual(new_dset.num_columns, 2)
                    self.assertListEqual(list(new_dset.column_names), ["col_2", "col_3"])
                    self.assertNotEqual(new_dset._fingerprint, fingerprint)
                    assert_arrow_metadata_are_synced_with_dataset_features(new_dset)

            with self._create_dummy_dataset(in_memory, tmp_dir, multiple_columns=True) as dset:
                with dset.remove_columns(column_names=["col_1", "col_2", "col_3"]) as new_dset:
                    self.assertEqual(new_dset.num_columns, 0)
                    self.assertNotEqual(new_dset._fingerprint, fingerprint)
                    assert_arrow_metadata_are_synced_with_dataset_features(new_dset)

            with self._create_dummy_dataset(in_memory, tmp_dir, multiple_columns=True) as dset:
                dset._format_columns = ["col_1", "col_2", "col_3"]
                with dset.remove_columns(column_names=["col_1"]) as new_dset:
                    self.assertListEqual(new_dset._format_columns, ["col_2", "col_3"])
                    self.assertEqual(new_dset.num_columns, 2)
                    self.assertListEqual(list(new_dset.column_names), ["col_2", "col_3"])
                    self.assertNotEqual(new_dset._fingerprint, fingerprint)
                    assert_arrow_metadata_are_synced_with_dataset_features(new_dset)

    def test_rename_column(self, in_memory):
        with tempfile.TemporaryDirectory() as tmp_dir:
            with self._create_dummy_dataset(in_memory, tmp_dir, multiple_columns=True) as dset:
                fingerprint = dset._fingerprint
                with dset.rename_column(original_column_name="col_1", new_column_name="new_name") as new_dset:
                    self.assertEqual(new_dset.num_columns, 3)
                    self.assertListEqual(list(new_dset.column_names), ["new_name", "col_2", "col_3"])
                    self.assertListEqual(list(dset.column_names), ["col_1", "col_2", "col_3"])
                    self.assertNotEqual(new_dset._fingerprint, fingerprint)
                    assert_arrow_metadata_are_synced_with_dataset_features(new_dset)

    def test_rename_columns(self, in_memory):
        with tempfile.TemporaryDirectory() as tmp_dir:
            with self._create_dummy_dataset(in_memory, tmp_dir, multiple_columns=True) as dset:
                fingerprint = dset._fingerprint
                with dset.rename_columns({"col_1": "new_name"}) as new_dset:
                    self.assertEqual(new_dset.num_columns, 3)
                    self.assertListEqual(list(new_dset.column_names), ["new_name", "col_2", "col_3"])
                    self.assertListEqual(list(dset.column_names), ["col_1", "col_2", "col_3"])
                    self.assertNotEqual(new_dset._fingerprint, fingerprint)

                with dset.rename_columns({"col_1": "new_name", "col_2": "new_name2"}) as new_dset:
                    self.assertEqual(new_dset.num_columns, 3)
                    self.assertListEqual(list(new_dset.column_names), ["new_name", "new_name2", "col_3"])
                    self.assertListEqual(list(dset.column_names), ["col_1", "col_2", "col_3"])
                    self.assertNotEqual(new_dset._fingerprint, fingerprint)

                # Original column not in dataset
                with self.assertRaises(ValueError):
                    dset.rename_columns({"not_there": "new_name"})

                # Empty new name
                with self.assertRaises(ValueError):
                    dset.rename_columns({"col_1": ""})

                # Duplicates
                with self.assertRaises(ValueError):
                    dset.rename_columns({"col_1": "new_name", "col_2": "new_name"})

    def test_select_columns(self, in_memory):
        with tempfile.TemporaryDirectory() as tmp_dir:
            with self._create_dummy_dataset(in_memory, tmp_dir, multiple_columns=True) as dset:
                fingerprint = dset._fingerprint
                with dset.select_columns(column_names=[]) as new_dset:
                    self.assertEqual(new_dset.num_columns, 0)
                    self.assertListEqual(list(new_dset.column_names), [])
                    self.assertNotEqual(new_dset._fingerprint, fingerprint)
                    assert_arrow_metadata_are_synced_with_dataset_features(new_dset)

            with self._create_dummy_dataset(in_memory, tmp_dir, multiple_columns=True) as dset:
                fingerprint = dset._fingerprint
                with dset.select_columns(column_names="col_1") as new_dset:
                    self.assertEqual(new_dset.num_columns, 1)
                    self.assertListEqual(list(new_dset.column_names), ["col_1"])
                    self.assertNotEqual(new_dset._fingerprint, fingerprint)
                    assert_arrow_metadata_are_synced_with_dataset_features(new_dset)

            with self._create_dummy_dataset(in_memory, tmp_dir, multiple_columns=True) as dset:
                with dset.select_columns(column_names=["col_1", "col_2", "col_3"]) as new_dset:
                    self.assertEqual(new_dset.num_columns, 3)
                    self.assertListEqual(list(new_dset.column_names), ["col_1", "col_2", "col_3"])
                    self.assertNotEqual(new_dset._fingerprint, fingerprint)
                    assert_arrow_metadata_are_synced_with_dataset_features(new_dset)

            with self._create_dummy_dataset(in_memory, tmp_dir, multiple_columns=True) as dset:
                with dset.select_columns(column_names=["col_3", "col_2", "col_1"]) as new_dset:
                    self.assertEqual(new_dset.num_columns, 3)
                    self.assertListEqual(list(new_dset.column_names), ["col_3", "col_2", "col_1"])
                    self.assertNotEqual(new_dset._fingerprint, fingerprint)
                    assert_arrow_metadata_are_synced_with_dataset_features(new_dset)

            with self._create_dummy_dataset(in_memory, tmp_dir, multiple_columns=True) as dset:
                dset._format_columns = ["col_1", "col_2", "col_3"]
                with dset.select_columns(column_names=["col_1"]) as new_dset:
                    self.assertListEqual(new_dset._format_columns, ["col_1"])
                    self.assertEqual(new_dset.num_columns, 1)
                    self.assertListEqual(list(new_dset.column_names), ["col_1"])
                    self.assertNotEqual(new_dset._fingerprint, fingerprint)
                    assert_arrow_metadata_are_synced_with_dataset_features(new_dset)

    def test_concatenate(self, in_memory):
        data1, data2, data3 = {"id": [0, 1, 2]}, {"id": [3, 4, 5]}, {"id": [6, 7]}
        info1 = DatasetInfo(description="Dataset1")
        info2 = DatasetInfo(description="Dataset2")
        with tempfile.TemporaryDirectory() as tmp_dir:
            dset1, dset2, dset3 = (
                Dataset.from_dict(data1, info=info1),
                Dataset.from_dict(data2, info=info2),
                Dataset.from_dict(data3),
            )
            dset1, dset2, dset3 = self._to(in_memory, tmp_dir, dset1, dset2, dset3)

            with concatenate_datasets([dset1, dset2, dset3]) as dset_concat:
                self.assertTupleEqual((len(dset1), len(dset2), len(dset3)), (3, 3, 2))
                self.assertEqual(len(dset_concat), len(dset1) + len(dset2) + len(dset3))
                self.assertListEqual(dset_concat["id"], [0, 1, 2, 3, 4, 5, 6, 7])
                self.assertEqual(len(dset_concat.cache_files), 0 if in_memory else 3)
                self.assertEqual(dset_concat.info.description, "Dataset1\n\nDataset2")
            del dset1, dset2, dset3

    def test_concatenate_formatted(self, in_memory):
        data1, data2, data3 = {"id": [0, 1, 2]}, {"id": [3, 4, 5]}, {"id": [6, 7]}
        info1 = DatasetInfo(description="Dataset1")
        info2 = DatasetInfo(description="Dataset2")
        with tempfile.TemporaryDirectory() as tmp_dir:
            dset1, dset2, dset3 = (
                Dataset.from_dict(data1, info=info1),
                Dataset.from_dict(data2, info=info2),
                Dataset.from_dict(data3),
            )
            dset1, dset2, dset3 = self._to(in_memory, tmp_dir, dset1, dset2, dset3)

            dset1.set_format("numpy")
            with concatenate_datasets([dset1, dset2, dset3]) as dset_concat:
                self.assertEqual(dset_concat.format["type"], None)
            dset2.set_format("numpy")
            dset3.set_format("numpy")
            with concatenate_datasets([dset1, dset2, dset3]) as dset_concat:
                self.assertEqual(dset_concat.format["type"], "numpy")
            del dset1, dset2, dset3

    def test_concatenate_with_indices(self, in_memory):
        data1, data2, data3 = {"id": [0, 1, 2] * 2}, {"id": [3, 4, 5] * 2}, {"id": [6, 7, 8]}
        info1 = DatasetInfo(description="Dataset1")
        info2 = DatasetInfo(description="Dataset2")
        with tempfile.TemporaryDirectory() as tmp_dir:
            dset1, dset2, dset3 = (
                Dataset.from_dict(data1, info=info1),
                Dataset.from_dict(data2, info=info2),
                Dataset.from_dict(data3),
            )
            dset1, dset2, dset3 = self._to(in_memory, tmp_dir, dset1, dset2, dset3)
            dset1, dset2, dset3 = dset1.select([2, 1, 0]), dset2.select([2, 1, 0]), dset3

            with concatenate_datasets([dset3, dset2, dset1]) as dset_concat:
                self.assertTupleEqual((len(dset1), len(dset2), len(dset3)), (3, 3, 3))
                self.assertEqual(len(dset_concat), len(dset1) + len(dset2) + len(dset3))
                self.assertListEqual(dset_concat["id"], [6, 7, 8, 5, 4, 3, 2, 1, 0])
                # in_memory = False:
                # 3 cache files for the dset_concat._data table
                # no cache file for the indices because it's in memory
                # in_memory = True:
                # no cache files since both dset_concat._data and dset_concat._indices are in memory
                self.assertEqual(len(dset_concat.cache_files), 0 if in_memory else 3)
                self.assertEqual(dset_concat.info.description, "Dataset2\n\nDataset1")

            dset1 = dset1.rename_columns({"id": "id1"})
            dset2 = dset2.rename_columns({"id": "id2"})
            dset3 = dset3.rename_columns({"id": "id3"})
            with concatenate_datasets([dset1, dset2, dset3], axis=1) as dset_concat:
                self.assertTupleEqual((len(dset1), len(dset2), len(dset3)), (3, 3, 3))
                self.assertEqual(len(dset_concat), len(dset1))
                self.assertListEqual(dset_concat["id1"], [2, 1, 0])
                self.assertListEqual(dset_concat["id2"], [5, 4, 3])
                self.assertListEqual(dset_concat["id3"], [6, 7, 8])
                # in_memory = False:
                # 3 cache files for the dset_concat._data table
                # no cache file for the indices because it's None
                # in_memory = True:
                # no cache files since dset_concat._data is in memory and dset_concat._indices is None
                self.assertEqual(len(dset_concat.cache_files), 0 if in_memory else 3)
                self.assertIsNone(dset_concat._indices)
                self.assertEqual(dset_concat.info.description, "Dataset1\n\nDataset2")

            with concatenate_datasets([dset1], axis=1) as dset_concat:
                self.assertEqual(len(dset_concat), len(dset1))
                self.assertListEqual(dset_concat["id1"], [2, 1, 0])
                # in_memory = False:
                # 1 cache file for the dset_concat._data table
                # no cache file for the indices because it's in memory
                # in_memory = True:
                # no cache files since both dset_concat._data and dset_concat._indices are in memory
                self.assertEqual(len(dset_concat.cache_files), 0 if in_memory else 1)
                self.assertTrue(dset_concat._indices == dset1._indices)
                self.assertEqual(dset_concat.info.description, "Dataset1")
            del dset1, dset2, dset3

    def test_concatenate_with_indices_from_disk(self, in_memory):
        data1, data2, data3 = {"id": [0, 1, 2] * 2}, {"id": [3, 4, 5] * 2}, {"id": [6, 7]}
        info1 = DatasetInfo(description="Dataset1")
        info2 = DatasetInfo(description="Dataset2")
        with tempfile.TemporaryDirectory() as tmp_dir:
            dset1, dset2, dset3 = (
                Dataset.from_dict(data1, info=info1),
                Dataset.from_dict(data2, info=info2),
                Dataset.from_dict(data3),
            )
            dset1, dset2, dset3 = self._to(in_memory, tmp_dir, dset1, dset2, dset3)
            dset1, dset2, dset3 = (
                dset1.select([2, 1, 0], indices_cache_file_name=os.path.join(tmp_dir, "i1.arrow")),
                dset2.select([2, 1, 0], indices_cache_file_name=os.path.join(tmp_dir, "i2.arrow")),
                dset3.select([1, 0], indices_cache_file_name=os.path.join(tmp_dir, "i3.arrow")),
            )

            with concatenate_datasets([dset3, dset2, dset1]) as dset_concat:
                self.assertTupleEqual((len(dset1), len(dset2), len(dset3)), (3, 3, 2))
                self.assertEqual(len(dset_concat), len(dset1) + len(dset2) + len(dset3))
                self.assertListEqual(dset_concat["id"], [7, 6, 5, 4, 3, 2, 1, 0])
                # in_memory = False:
                # 3 cache files for the dset_concat._data table, and 1 for the dset_concat._indices_table
                # There is only 1 for the indices tables (i1.arrow)
                # Indeed, the others are brought to memory since an offset is applied to them.
                # in_memory = True:
                # 1 cache file for i1.arrow since both dset_concat._data and dset_concat._indices are in memory
                self.assertEqual(len(dset_concat.cache_files), 1 if in_memory else 3 + 1)
                self.assertEqual(dset_concat.info.description, "Dataset2\n\nDataset1")
            del dset1, dset2, dset3

    def test_concatenate_pickle(self, in_memory):
        data1, data2, data3 = {"id": [0, 1, 2] * 2}, {"id": [3, 4, 5] * 2}, {"id": [6, 7], "foo": ["bar", "bar"]}
        info1 = DatasetInfo(description="Dataset1")
        info2 = DatasetInfo(description="Dataset2")
        with tempfile.TemporaryDirectory() as tmp_dir:
            dset1, dset2, dset3 = (
                Dataset.from_dict(data1, info=info1),
                Dataset.from_dict(data2, info=info2),
                Dataset.from_dict(data3),
            )
            schema = dset1.data.schema
            # mix from in-memory and on-disk datasets
            dset1, dset2 = self._to(in_memory, tmp_dir, dset1, dset2)
            dset3 = self._to(not in_memory, tmp_dir, dset3)
            dset1, dset2, dset3 = (
                dset1.select(
                    [2, 1, 0],
                    keep_in_memory=in_memory,
                    indices_cache_file_name=os.path.join(tmp_dir, "i1.arrow") if not in_memory else None,
                ),
                dset2.select(
                    [2, 1, 0],
                    keep_in_memory=in_memory,
                    indices_cache_file_name=os.path.join(tmp_dir, "i2.arrow") if not in_memory else None,
                ),
                dset3.select(
                    [1, 0],
                    keep_in_memory=in_memory,
                    indices_cache_file_name=os.path.join(tmp_dir, "i3.arrow") if not in_memory else None,
                ),
            )

            dset3 = dset3.rename_column("foo", "new_foo")
            dset3 = dset3.remove_columns("new_foo")
            if in_memory:
                dset3._data.table = Unpicklable(schema=schema)
            else:
                dset1._data.table, dset2._data.table = Unpicklable(schema=schema), Unpicklable(schema=schema)
            dset1, dset2, dset3 = (pickle.loads(pickle.dumps(d)) for d in (dset1, dset2, dset3))
            with concatenate_datasets([dset3, dset2, dset1]) as dset_concat:
                if not in_memory:
                    dset_concat._data.table = Unpicklable(schema=schema)
                with pickle.loads(pickle.dumps(dset_concat)) as dset_concat:
                    self.assertTupleEqual((len(dset1), len(dset2), len(dset3)), (3, 3, 2))
                    self.assertEqual(len(dset_concat), len(dset1) + len(dset2) + len(dset3))
                    self.assertListEqual(dset_concat["id"], [7, 6, 5, 4, 3, 2, 1, 0])
                    # in_memory = True: 1 cache file for dset3
                    # in_memory = False: 2 caches files for dset1 and dset2, and 1 cache file for i1.arrow
                    self.assertEqual(len(dset_concat.cache_files), 1 if in_memory else 2 + 1)
                    self.assertEqual(dset_concat.info.description, "Dataset2\n\nDataset1")
            del dset1, dset2, dset3

    def test_flatten(self, in_memory):
        with tempfile.TemporaryDirectory() as tmp_dir:
            with Dataset.from_dict(
                {"a": [{"b": {"c": ["text"]}}] * 10, "foo": [1] * 10},
                features=Features({"a": {"b": Sequence({"c": Value("string")})}, "foo": Value("int64")}),
            ) as dset:
                with self._to(in_memory, tmp_dir, dset) as dset:
                    fingerprint = dset._fingerprint
                    with dset.flatten() as dset:
                        self.assertListEqual(sorted(dset.column_names), ["a.b.c", "foo"])
                        self.assertListEqual(sorted(dset.features.keys()), ["a.b.c", "foo"])
                        self.assertDictEqual(
                            dset.features, Features({"a.b.c": Sequence(Value("string")), "foo": Value("int64")})
                        )
                        self.assertNotEqual(dset._fingerprint, fingerprint)
                        assert_arrow_metadata_are_synced_with_dataset_features(dset)

        with tempfile.TemporaryDirectory() as tmp_dir:
            with Dataset.from_dict(
                {"a": [{"en": "Thank you", "fr": "Merci"}] * 10, "foo": [1] * 10},
                features=Features({"a": Translation(languages=["en", "fr"]), "foo": Value("int64")}),
            ) as dset:
                with self._to(in_memory, tmp_dir, dset) as dset:
                    fingerprint = dset._fingerprint
                    with dset.flatten() as dset:
                        self.assertListEqual(sorted(dset.column_names), ["a.en", "a.fr", "foo"])
                        self.assertListEqual(sorted(dset.features.keys()), ["a.en", "a.fr", "foo"])
                        self.assertDictEqual(
                            dset.features,
                            Features({"a.en": Value("string"), "a.fr": Value("string"), "foo": Value("int64")}),
                        )
                        self.assertNotEqual(dset._fingerprint, fingerprint)
                        assert_arrow_metadata_are_synced_with_dataset_features(dset)

        with tempfile.TemporaryDirectory() as tmp_dir:
            with Dataset.from_dict(
                {"a": [{"en": "the cat", "fr": ["le chat", "la chatte"], "de": "die katze"}] * 10, "foo": [1] * 10},
                features=Features(
                    {"a": TranslationVariableLanguages(languages=["en", "fr", "de"]), "foo": Value("int64")}
                ),
            ) as dset:
                with self._to(in_memory, tmp_dir, dset) as dset:
                    fingerprint = dset._fingerprint
                    with dset.flatten() as dset:
                        self.assertListEqual(sorted(dset.column_names), ["a.language", "a.translation", "foo"])
                        self.assertListEqual(sorted(dset.features.keys()), ["a.language", "a.translation", "foo"])
                        self.assertDictEqual(
                            dset.features,
                            Features(
                                {
                                    "a.language": Sequence(Value("string")),
                                    "a.translation": Sequence(Value("string")),
                                    "foo": Value("int64"),
                                }
                            ),
                        )
                        self.assertNotEqual(dset._fingerprint, fingerprint)
                        assert_arrow_metadata_are_synced_with_dataset_features(dset)

    @require_pil
    def test_flatten_complex_image(self, in_memory):
        # decoding turned on
        with tempfile.TemporaryDirectory() as tmp_dir:
            with Dataset.from_dict(
                {"a": [np.arange(4 * 4 * 3, dtype=np.uint8).reshape(4, 4, 3)] * 10, "foo": [1] * 10},
                features=Features({"a": Image(), "foo": Value("int64")}),
            ) as dset:
                with self._to(in_memory, tmp_dir, dset) as dset:
                    fingerprint = dset._fingerprint
                    with dset.flatten() as dset:
                        self.assertListEqual(sorted(dset.column_names), ["a", "foo"])
                        self.assertListEqual(sorted(dset.features.keys()), ["a", "foo"])
                        self.assertDictEqual(dset.features, Features({"a": Image(), "foo": Value("int64")}))
                        self.assertNotEqual(dset._fingerprint, fingerprint)
                        assert_arrow_metadata_are_synced_with_dataset_features(dset)

        # decoding turned on + nesting
        with tempfile.TemporaryDirectory() as tmp_dir:
            with Dataset.from_dict(
                {"a": [{"b": np.arange(4 * 4 * 3, dtype=np.uint8).reshape(4, 4, 3)}] * 10, "foo": [1] * 10},
                features=Features({"a": {"b": Image()}, "foo": Value("int64")}),
            ) as dset:
                with self._to(in_memory, tmp_dir, dset) as dset:
                    fingerprint = dset._fingerprint
                    with dset.flatten() as dset:
                        self.assertListEqual(sorted(dset.column_names), ["a.b", "foo"])
                        self.assertListEqual(sorted(dset.features.keys()), ["a.b", "foo"])
                        self.assertDictEqual(dset.features, Features({"a.b": Image(), "foo": Value("int64")}))
                        self.assertNotEqual(dset._fingerprint, fingerprint)
                        assert_arrow_metadata_are_synced_with_dataset_features(dset)

        # decoding turned off
        with tempfile.TemporaryDirectory() as tmp_dir:
            with Dataset.from_dict(
                {"a": [np.arange(4 * 4 * 3, dtype=np.uint8).reshape(4, 4, 3)] * 10, "foo": [1] * 10},
                features=Features({"a": Image(decode=False), "foo": Value("int64")}),
            ) as dset:
                with self._to(in_memory, tmp_dir, dset) as dset:
                    fingerprint = dset._fingerprint
                    with dset.flatten() as dset:
                        self.assertListEqual(sorted(dset.column_names), ["a.bytes", "a.path", "foo"])
                        self.assertListEqual(sorted(dset.features.keys()), ["a.bytes", "a.path", "foo"])
                        self.assertDictEqual(
                            dset.features,
                            Features({"a.bytes": Value("binary"), "a.path": Value("string"), "foo": Value("int64")}),
                        )
                        self.assertNotEqual(dset._fingerprint, fingerprint)
                        assert_arrow_metadata_are_synced_with_dataset_features(dset)

        # decoding turned off + nesting
        with tempfile.TemporaryDirectory() as tmp_dir:
            with Dataset.from_dict(
                {"a": [{"b": np.arange(4 * 4 * 3, dtype=np.uint8).reshape(4, 4, 3)}] * 10, "foo": [1] * 10},
                features=Features({"a": {"b": Image(decode=False)}, "foo": Value("int64")}),
            ) as dset:
                with self._to(in_memory, tmp_dir, dset) as dset:
                    fingerprint = dset._fingerprint
                    with dset.flatten() as dset:
                        self.assertListEqual(sorted(dset.column_names), ["a.b.bytes", "a.b.path", "foo"])
                        self.assertListEqual(sorted(dset.features.keys()), ["a.b.bytes", "a.b.path", "foo"])
                        self.assertDictEqual(
                            dset.features,
                            Features(
                                {"a.b.bytes": Value("binary"), "a.b.path": Value("string"), "foo": Value("int64")}
                            ),
                        )
                        self.assertNotEqual(dset._fingerprint, fingerprint)
                        assert_arrow_metadata_are_synced_with_dataset_features(dset)

    def test_map(self, in_memory):
        # standard
        with tempfile.TemporaryDirectory() as tmp_dir:
            with self._create_dummy_dataset(in_memory, tmp_dir) as dset:
                self.assertDictEqual(dset.features, Features({"filename": Value("string")}))
                fingerprint = dset._fingerprint
                with dset.map(
                    lambda x: {"name": x["filename"][:-2], "id": int(x["filename"].split("_")[-1])}
                ) as dset_test:
                    self.assertEqual(len(dset_test), 30)
                    self.assertDictEqual(dset.features, Features({"filename": Value("string")}))
                    self.assertDictEqual(
                        dset_test.features,
                        Features({"filename": Value("string"), "name": Value("string"), "id": Value("int64")}),
                    )
                    self.assertListEqual(dset_test["id"], list(range(30)))
                    self.assertNotEqual(dset_test._fingerprint, fingerprint)
                    assert_arrow_metadata_are_synced_with_dataset_features(dset_test)

        # no transform
        with tempfile.TemporaryDirectory() as tmp_dir:
            with self._create_dummy_dataset(in_memory, tmp_dir) as dset:
                fingerprint = dset._fingerprint
                with dset.map(lambda x: None) as dset_test:
                    self.assertEqual(len(dset_test), 30)
                    self.assertEqual(dset_test._fingerprint, fingerprint)
                    assert_arrow_metadata_are_synced_with_dataset_features(dset_test)

        # with indices
        with tempfile.TemporaryDirectory() as tmp_dir:
            with self._create_dummy_dataset(in_memory, tmp_dir) as dset:
                with dset.map(
                    lambda x, i: {"name": x["filename"][:-2], "id": i}, with_indices=True
                ) as dset_test_with_indices:
                    self.assertEqual(len(dset_test_with_indices), 30)
                    self.assertDictEqual(dset.features, Features({"filename": Value("string")}))
                    self.assertDictEqual(
                        dset_test_with_indices.features,
                        Features({"filename": Value("string"), "name": Value("string"), "id": Value("int64")}),
                    )
                    self.assertListEqual(dset_test_with_indices["id"], list(range(30)))
                    assert_arrow_metadata_are_synced_with_dataset_features(dset_test_with_indices)

        # interrupted
        with tempfile.TemporaryDirectory() as tmp_dir:
            with self._create_dummy_dataset(in_memory, tmp_dir) as dset:

                def func(x, i):
                    if i == 4:
                        raise KeyboardInterrupt()
                    return {"name": x["filename"][:-2], "id": i}

                tmp_file = os.path.join(tmp_dir, "test.arrow")
                self.assertRaises(
                    KeyboardInterrupt,
                    dset.map,
                    function=func,
                    with_indices=True,
                    cache_file_name=tmp_file,
                    writer_batch_size=2,
                )
                self.assertFalse(os.path.exists(tmp_file))
                with dset.map(
                    lambda x, i: {"name": x["filename"][:-2], "id": i},
                    with_indices=True,
                    cache_file_name=tmp_file,
                    writer_batch_size=2,
                ) as dset_test_with_indices:
                    self.assertTrue(os.path.exists(tmp_file))
                    self.assertEqual(len(dset_test_with_indices), 30)
                    self.assertDictEqual(dset.features, Features({"filename": Value("string")}))
                    self.assertDictEqual(
                        dset_test_with_indices.features,
                        Features({"filename": Value("string"), "name": Value("string"), "id": Value("int64")}),
                    )
                    self.assertListEqual(dset_test_with_indices["id"], list(range(30)))
                    assert_arrow_metadata_are_synced_with_dataset_features(dset_test_with_indices)

        # formatted
        with tempfile.TemporaryDirectory() as tmp_dir:
            with self._create_dummy_dataset(in_memory, tmp_dir, multiple_columns=True) as dset:
                dset.set_format("numpy", columns=["col_1"])
                with dset.map(lambda x: {"col_1_plus_one": x["col_1"] + 1}) as dset_test:
                    self.assertEqual(len(dset_test), 4)
                    self.assertEqual(dset_test.format["type"], "numpy")
                    self.assertIsInstance(dset_test["col_1"], np.ndarray)
                    self.assertIsInstance(dset_test["col_1_plus_one"], np.ndarray)
                    self.assertListEqual(sorted(dset_test[0].keys()), ["col_1", "col_1_plus_one"])
                    self.assertListEqual(sorted(dset_test.column_names), ["col_1", "col_1_plus_one", "col_2", "col_3"])
                    assert_arrow_metadata_are_synced_with_dataset_features(dset_test)

    def test_map_multiprocessing(self, in_memory):
        with tempfile.TemporaryDirectory() as tmp_dir:  # standard
            with self._create_dummy_dataset(in_memory, tmp_dir) as dset:
                self.assertDictEqual(dset.features, Features({"filename": Value("string")}))
                fingerprint = dset._fingerprint
                with dset.map(picklable_map_function, num_proc=2) as dset_test:
                    self.assertEqual(len(dset_test), 30)
                    self.assertDictEqual(dset.features, Features({"filename": Value("string")}))
                    self.assertDictEqual(
                        dset_test.features,
                        Features({"filename": Value("string"), "id": Value("int64")}),
                    )
                    self.assertEqual(len(dset_test.cache_files), 0 if in_memory else 2)
                    if not in_memory:
                        self.assertIn("_of_00002.arrow", dset_test.cache_files[0]["filename"])
                    self.assertListEqual(dset_test["id"], list(range(30)))
                    self.assertNotEqual(dset_test._fingerprint, fingerprint)
                    assert_arrow_metadata_are_synced_with_dataset_features(dset_test)

        with tempfile.TemporaryDirectory() as tmp_dir:  # num_proc > num rows
            with self._create_dummy_dataset(in_memory, tmp_dir) as dset:
                self.assertDictEqual(dset.features, Features({"filename": Value("string")}))
                fingerprint = dset._fingerprint
                with dset.select([0, 1], keep_in_memory=True).map(picklable_map_function, num_proc=10) as dset_test:
                    self.assertEqual(len(dset_test), 2)
                    self.assertDictEqual(dset.features, Features({"filename": Value("string")}))
                    self.assertDictEqual(
                        dset_test.features,
                        Features({"filename": Value("string"), "id": Value("int64")}),
                    )
                    self.assertEqual(len(dset_test.cache_files), 0 if in_memory else 2)
                    self.assertListEqual(dset_test["id"], list(range(2)))
                    self.assertNotEqual(dset_test._fingerprint, fingerprint)
                    assert_arrow_metadata_are_synced_with_dataset_features(dset_test)

        with tempfile.TemporaryDirectory() as tmp_dir:  # with_indices
            with self._create_dummy_dataset(in_memory, tmp_dir) as dset:
                fingerprint = dset._fingerprint
                with dset.map(picklable_map_function_with_indices, num_proc=3, with_indices=True) as dset_test:
                    self.assertEqual(len(dset_test), 30)
                    self.assertDictEqual(dset.features, Features({"filename": Value("string")}))
                    self.assertDictEqual(
                        dset_test.features,
                        Features({"filename": Value("string"), "id": Value("int64")}),
                    )
                    self.assertEqual(len(dset_test.cache_files), 0 if in_memory else 3)
                    self.assertListEqual(dset_test["id"], list(range(30)))
                    self.assertNotEqual(dset_test._fingerprint, fingerprint)
                    assert_arrow_metadata_are_synced_with_dataset_features(dset_test)

        with tempfile.TemporaryDirectory() as tmp_dir:  # with_rank
            with self._create_dummy_dataset(in_memory, tmp_dir) as dset:
                fingerprint = dset._fingerprint
                with dset.map(picklable_map_function_with_rank, num_proc=3, with_rank=True) as dset_test:
                    self.assertEqual(len(dset_test), 30)
                    self.assertDictEqual(dset.features, Features({"filename": Value("string")}))
                    self.assertDictEqual(
                        dset_test.features,
                        Features({"filename": Value("string"), "rank": Value("int64")}),
                    )
                    self.assertEqual(len(dset_test.cache_files), 0 if in_memory else 3)
                    self.assertListEqual(dset_test["rank"], [0] * 10 + [1] * 10 + [2] * 10)
                    self.assertNotEqual(dset_test._fingerprint, fingerprint)
                    assert_arrow_metadata_are_synced_with_dataset_features(dset_test)

        with tempfile.TemporaryDirectory() as tmp_dir:  # with_indices AND with_rank
            with self._create_dummy_dataset(in_memory, tmp_dir) as dset:
                fingerprint = dset._fingerprint
                with dset.map(
                    picklable_map_function_with_indices_and_rank, num_proc=3, with_indices=True, with_rank=True
                ) as dset_test:
                    self.assertEqual(len(dset_test), 30)
                    self.assertDictEqual(dset.features, Features({"filename": Value("string")}))
                    self.assertDictEqual(
                        dset_test.features,
                        Features({"filename": Value("string"), "id": Value("int64"), "rank": Value("int64")}),
                    )
                    self.assertEqual(len(dset_test.cache_files), 0 if in_memory else 3)
                    self.assertListEqual(dset_test["id"], list(range(30)))
                    self.assertListEqual(dset_test["rank"], [0] * 10 + [1] * 10 + [2] * 10)
                    self.assertNotEqual(dset_test._fingerprint, fingerprint)
                    assert_arrow_metadata_are_synced_with_dataset_features(dset_test)

        with tempfile.TemporaryDirectory() as tmp_dir:  # new_fingerprint
            new_fingerprint = "foobar"
            invalid_new_fingerprint = "foobar/hey"
            with self._create_dummy_dataset(in_memory, tmp_dir) as dset:
                fingerprint = dset._fingerprint
                self.assertRaises(
                    ValueError, dset.map, picklable_map_function, num_proc=2, new_fingerprint=invalid_new_fingerprint
                )
                with dset.map(picklable_map_function, num_proc=2, new_fingerprint=new_fingerprint) as dset_test:
                    self.assertEqual(len(dset_test), 30)
                    self.assertDictEqual(dset.features, Features({"filename": Value("string")}))
                    self.assertDictEqual(
                        dset_test.features,
                        Features({"filename": Value("string"), "id": Value("int64")}),
                    )
                    self.assertEqual(len(dset_test.cache_files), 0 if in_memory else 2)
                    self.assertListEqual(dset_test["id"], list(range(30)))
                    self.assertNotEqual(dset_test._fingerprint, fingerprint)
                    self.assertEqual(dset_test._fingerprint, new_fingerprint)
                    assert_arrow_metadata_are_synced_with_dataset_features(dset_test)
                    file_names = sorted(Path(cache_file["filename"]).name for cache_file in dset_test.cache_files)
                    for i, file_name in enumerate(file_names):
                        self.assertIn(new_fingerprint + f"_{i:05d}", file_name)

        with tempfile.TemporaryDirectory() as tmp_dir:  # lambda (requires multiprocess from pathos)
            with self._create_dummy_dataset(in_memory, tmp_dir) as dset:
                fingerprint = dset._fingerprint
                with dset.map(lambda x: {"id": int(x["filename"].split("_")[-1])}, num_proc=2) as dset_test:
                    self.assertEqual(len(dset_test), 30)
                    self.assertDictEqual(dset.features, Features({"filename": Value("string")}))
                    self.assertDictEqual(
                        dset_test.features,
                        Features({"filename": Value("string"), "id": Value("int64")}),
                    )
                    self.assertEqual(len(dset_test.cache_files), 0 if in_memory else 2)
                    self.assertListEqual(dset_test["id"], list(range(30)))
                    self.assertNotEqual(dset_test._fingerprint, fingerprint)
                    assert_arrow_metadata_are_synced_with_dataset_features(dset_test)

    def test_map_new_features(self, in_memory):
        with tempfile.TemporaryDirectory() as tmp_dir:
            with self._create_dummy_dataset(in_memory, tmp_dir) as dset:
                features = Features({"filename": Value("string"), "label": ClassLabel(names=["positive", "negative"])})
                with dset.map(
                    lambda x, i: {"label": i % 2}, with_indices=True, features=features
                ) as dset_test_with_indices:
                    self.assertEqual(len(dset_test_with_indices), 30)
                    self.assertDictEqual(
                        dset_test_with_indices.features,
                        features,
                    )
                    assert_arrow_metadata_are_synced_with_dataset_features(dset_test_with_indices)

    def test_map_batched(self, in_memory):
        def map_batched(example):
            return {"filename_new": [x + "_extension" for x in example["filename"]]}

        with tempfile.TemporaryDirectory() as tmp_dir:
            with self._create_dummy_dataset(in_memory, tmp_dir) as dset:
                with dset.map(map_batched, batched=True) as dset_test_batched:
                    self.assertEqual(len(dset_test_batched), 30)
                    self.assertDictEqual(dset.features, Features({"filename": Value("string")}))
                    self.assertDictEqual(
                        dset_test_batched.features,
                        Features({"filename": Value("string"), "filename_new": Value("string")}),
                    )
                    assert_arrow_metadata_are_synced_with_dataset_features(dset_test_batched)

        # change batch size and drop the last batch
        with tempfile.TemporaryDirectory() as tmp_dir:
            with self._create_dummy_dataset(in_memory, tmp_dir) as dset:
                batch_size = 4
                with dset.map(
                    map_batched, batched=True, batch_size=batch_size, drop_last_batch=True
                ) as dset_test_batched:
                    self.assertEqual(len(dset_test_batched), 30 // batch_size * batch_size)
                    self.assertDictEqual(dset.features, Features({"filename": Value("string")}))
                    self.assertDictEqual(
                        dset_test_batched.features,
                        Features({"filename": Value("string"), "filename_new": Value("string")}),
                    )
                    assert_arrow_metadata_are_synced_with_dataset_features(dset_test_batched)

        with tempfile.TemporaryDirectory() as tmp_dir:
            with self._create_dummy_dataset(in_memory, tmp_dir) as dset:
                with dset.formatted_as("numpy", columns=["filename"]):
                    with dset.map(map_batched, batched=True) as dset_test_batched:
                        self.assertEqual(len(dset_test_batched), 30)
                        self.assertDictEqual(dset.features, Features({"filename": Value("string")}))
                        self.assertDictEqual(
                            dset_test_batched.features,
                            Features({"filename": Value("string"), "filename_new": Value("string")}),
                        )
                        assert_arrow_metadata_are_synced_with_dataset_features(dset_test_batched)

        def map_batched_with_indices(example, idx):
            return {"filename_new": [x + "_extension_" + str(idx) for x in example["filename"]]}

        with tempfile.TemporaryDirectory() as tmp_dir:
            with self._create_dummy_dataset(in_memory, tmp_dir) as dset:
                with dset.map(
                    map_batched_with_indices, batched=True, with_indices=True
                ) as dset_test_with_indices_batched:
                    self.assertEqual(len(dset_test_with_indices_batched), 30)
                    self.assertDictEqual(dset.features, Features({"filename": Value("string")}))
                    self.assertDictEqual(
                        dset_test_with_indices_batched.features,
                        Features({"filename": Value("string"), "filename_new": Value("string")}),
                    )
                    assert_arrow_metadata_are_synced_with_dataset_features(dset_test_with_indices_batched)

        # check remove columns for even if the function modifies input in-place
        def map_batched_modifying_inputs_inplace(example):
            result = {"filename_new": [x + "_extension" for x in example["filename"]]}
            del example["filename"]
            return result

        with tempfile.TemporaryDirectory() as tmp_dir:
            with self._create_dummy_dataset(in_memory, tmp_dir) as dset:
                with dset.map(
                    map_batched_modifying_inputs_inplace, batched=True, remove_columns="filename"
                ) as dset_test_modifying_inputs_inplace:
                    self.assertEqual(len(dset_test_modifying_inputs_inplace), 30)
                    self.assertDictEqual(dset.features, Features({"filename": Value("string")}))
                    self.assertDictEqual(
                        dset_test_modifying_inputs_inplace.features,
                        Features({"filename_new": Value("string")}),
                    )
                    assert_arrow_metadata_are_synced_with_dataset_features(dset_test_modifying_inputs_inplace)

    def test_map_nested(self, in_memory):
        with tempfile.TemporaryDirectory() as tmp_dir:
            with Dataset.from_dict({"field": ["a", "b"]}) as dset:
                with self._to(in_memory, tmp_dir, dset) as dset:
                    with dset.map(lambda example: {"otherfield": {"capital": example["field"].capitalize()}}) as dset:
                        with dset.map(lambda example: {"otherfield": {"append_x": example["field"] + "x"}}) as dset:
                            self.assertEqual(dset[0], {"field": "a", "otherfield": {"append_x": "ax"}})

    def test_map_return_example_as_dict_value(self, in_memory):
        with tempfile.TemporaryDirectory() as tmp_dir:
            with Dataset.from_dict({"en": ["aa", "bb"], "fr": ["cc", "dd"]}) as dset:
                with self._to(in_memory, tmp_dir, dset) as dset:
                    with dset.map(lambda example: {"translation": example}) as dset:
                        self.assertEqual(dset[0], {"en": "aa", "fr": "cc", "translation": {"en": "aa", "fr": "cc"}})

    def test_map_fn_kwargs(self, in_memory):
        with tempfile.TemporaryDirectory() as tmp_dir:
            with Dataset.from_dict({"id": range(10)}) as dset:
                with self._to(in_memory, tmp_dir, dset) as dset:
                    fn_kwargs = {"offset": 3}
                    with dset.map(
                        lambda example, offset: {"id+offset": example["id"] + offset}, fn_kwargs=fn_kwargs
                    ) as mapped_dset:
                        assert mapped_dset["id+offset"] == list(range(3, 13))
                    with dset.map(
                        lambda id, offset: {"id+offset": id + offset}, fn_kwargs=fn_kwargs, input_columns="id"
                    ) as mapped_dset:
                        assert mapped_dset["id+offset"] == list(range(3, 13))
                    with dset.map(
                        lambda id, i, offset: {"id+offset": i + offset},
                        fn_kwargs=fn_kwargs,
                        input_columns="id",
                        with_indices=True,
                    ) as mapped_dset:
                        assert mapped_dset["id+offset"] == list(range(3, 13))

    def test_map_caching(self, in_memory):
        with tempfile.TemporaryDirectory() as tmp_dir:
            self._caplog.clear()
            with self._caplog.at_level(INFO, logger=get_logger().name):
                with self._create_dummy_dataset(in_memory, tmp_dir) as dset:
                    with patch(
                        "datasets.arrow_dataset.Dataset._map_single",
                        autospec=Dataset._map_single,
                        side_effect=Dataset._map_single,
                    ) as mock_map_single:
                        with dset.map(lambda x: {"foo": "bar"}) as dset_test1:
                            dset_test1_data_files = list(dset_test1.cache_files)
                        self.assertEqual(mock_map_single.call_count, 1)
                        with dset.map(lambda x: {"foo": "bar"}) as dset_test2:
                            self.assertEqual(dset_test1_data_files, dset_test2.cache_files)
                            self.assertEqual(len(dset_test2.cache_files), 1 - int(in_memory))
                            self.assertTrue(("Loading cached processed dataset" in self._caplog.text) ^ in_memory)
                        self.assertEqual(mock_map_single.call_count, 2 if in_memory else 1)

        with tempfile.TemporaryDirectory() as tmp_dir:
            self._caplog.clear()
            with self._caplog.at_level(INFO, logger=get_logger().name):
                with self._create_dummy_dataset(in_memory, tmp_dir) as dset:
                    with dset.map(lambda x: {"foo": "bar"}) as dset_test1:
                        dset_test1_data_files = list(dset_test1.cache_files)
                    with dset.map(lambda x: {"foo": "bar"}, load_from_cache_file=False) as dset_test2:
                        self.assertEqual(dset_test1_data_files, dset_test2.cache_files)
                        self.assertEqual(len(dset_test2.cache_files), 1 - int(in_memory))
                        self.assertNotIn("Loading cached processed dataset", self._caplog.text)

        with tempfile.TemporaryDirectory() as tmp_dir:
            self._caplog.clear()
            with self._caplog.at_level(INFO, logger=get_logger().name):
                with self._create_dummy_dataset(in_memory, tmp_dir) as dset:
                    with patch(
                        "datasets.arrow_dataset.Pool",
                        new_callable=PickableMagicMock,
                        side_effect=datasets.arrow_dataset.Pool,
                    ) as mock_pool:
                        with dset.map(lambda x: {"foo": "bar"}, num_proc=2) as dset_test1:
                            dset_test1_data_files = list(dset_test1.cache_files)
                        self.assertEqual(mock_pool.call_count, 1)
                        with dset.map(lambda x: {"foo": "bar"}, num_proc=2) as dset_test2:
                            self.assertEqual(dset_test1_data_files, dset_test2.cache_files)
                            self.assertTrue(
                                (len(re.findall("Loading cached processed dataset", self._caplog.text)) == 1)
                                ^ in_memory
                            )
                        self.assertEqual(mock_pool.call_count, 2 if in_memory else 1)

        with tempfile.TemporaryDirectory() as tmp_dir:
            self._caplog.clear()
            with self._caplog.at_level(INFO, logger=get_logger().name):
                with self._create_dummy_dataset(in_memory, tmp_dir) as dset:
                    with dset.map(lambda x: {"foo": "bar"}, num_proc=2) as dset_test1:
                        dset_test1_data_files = list(dset_test1.cache_files)
                    with dset.map(lambda x: {"foo": "bar"}, num_proc=2, load_from_cache_file=False) as dset_test2:
                        self.assertEqual(dset_test1_data_files, dset_test2.cache_files)
                        self.assertEqual(len(dset_test2.cache_files), (1 - int(in_memory)) * 2)
                        self.assertNotIn("Loading cached processed dataset", self._caplog.text)

        if not in_memory:
            try:
                self._caplog.clear()
                with tempfile.TemporaryDirectory() as tmp_dir:
                    with self._caplog.at_level(INFO, logger=get_logger().name):
                        with self._create_dummy_dataset(in_memory, tmp_dir) as dset:
                            datasets.disable_caching()
                            with dset.map(lambda x: {"foo": "bar"}) as dset_test1:
                                with dset.map(lambda x: {"foo": "bar"}) as dset_test2:
                                    self.assertNotEqual(dset_test1.cache_files, dset_test2.cache_files)
                                    self.assertEqual(len(dset_test1.cache_files), 1)
                                    self.assertEqual(len(dset_test2.cache_files), 1)
                                    self.assertNotIn("Loading cached processed dataset", self._caplog.text)
                                    # make sure the arrow files are going to be removed
                                    self.assertIn(
                                        Path(tempfile.gettempdir()),
                                        Path(dset_test1.cache_files[0]["filename"]).parents,
                                    )
                                    self.assertIn(
                                        Path(tempfile.gettempdir()),
                                        Path(dset_test2.cache_files[0]["filename"]).parents,
                                    )
            finally:
                datasets.enable_caching()

    def test_map_return_pa_table(self, in_memory):
        def func_return_single_row_pa_table(x):
            return pa.table({"id": [0], "text": ["a"]})

        with tempfile.TemporaryDirectory() as tmp_dir:
            with self._create_dummy_dataset(in_memory, tmp_dir) as dset:
                with dset.map(func_return_single_row_pa_table) as dset_test:
                    self.assertEqual(len(dset_test), 30)
                    self.assertDictEqual(
                        dset_test.features,
                        Features({"id": Value("int64"), "text": Value("string")}),
                    )
                    self.assertEqual(dset_test[0]["id"], 0)
                    self.assertEqual(dset_test[0]["text"], "a")

        # Batched
        def func_return_single_row_pa_table_batched(x):
            batch_size = len(x[next(iter(x))])
            return pa.table({"id": [0] * batch_size, "text": ["a"] * batch_size})

        with tempfile.TemporaryDirectory() as tmp_dir:
            with self._create_dummy_dataset(in_memory, tmp_dir) as dset:
                with dset.map(func_return_single_row_pa_table_batched, batched=True) as dset_test:
                    self.assertEqual(len(dset_test), 30)
                    self.assertDictEqual(
                        dset_test.features,
                        Features({"id": Value("int64"), "text": Value("string")}),
                    )
                    self.assertEqual(dset_test[0]["id"], 0)
                    self.assertEqual(dset_test[0]["text"], "a")

        # Error when returning a table with more than one row in the non-batched mode
        def func_return_multi_row_pa_table(x):
            return pa.table({"id": [0, 1], "text": ["a", "b"]})

        with tempfile.TemporaryDirectory() as tmp_dir:
            with self._create_dummy_dataset(in_memory, tmp_dir) as dset:
                self.assertRaises(ValueError, dset.map, func_return_multi_row_pa_table)

        # arrow formatted dataset
        def func_return_table_from_expression(t):
            import pyarrow.dataset as pds

            return pds.dataset(t).to_table(
                columns={"new_column": pds.field("")._call("ascii_capitalize", [pds.field("filename")])}
            )

        with tempfile.TemporaryDirectory() as tmp_dir:
            with self._create_dummy_dataset(in_memory, tmp_dir) as dset:
                with dset.with_format("arrow").map(func_return_table_from_expression, batched=True) as dset_test:
                    self.assertEqual(len(dset_test), 30)
                    self.assertDictEqual(
                        dset_test.features,
                        Features({"new_column": Value("string")}),
                    )
                    self.assertEqual(dset_test.with_format(None)[0]["new_column"], dset[0]["filename"].capitalize())

    def test_map_return_pd_dataframe(self, in_memory):
        def func_return_single_row_pd_dataframe(x):
            return pd.DataFrame({"id": [0], "text": ["a"]})

        with tempfile.TemporaryDirectory() as tmp_dir:
            with self._create_dummy_dataset(in_memory, tmp_dir) as dset:
                with dset.map(func_return_single_row_pd_dataframe) as dset_test:
                    self.assertEqual(len(dset_test), 30)
                    self.assertDictEqual(
                        dset_test.features,
                        Features({"id": Value("int64"), "text": Value("string")}),
                    )
                    self.assertEqual(dset_test[0]["id"], 0)
                    self.assertEqual(dset_test[0]["text"], "a")

        # Batched
        def func_return_single_row_pd_dataframe_batched(x):
            batch_size = len(x[next(iter(x))])
            return pd.DataFrame({"id": [0] * batch_size, "text": ["a"] * batch_size})

        with tempfile.TemporaryDirectory() as tmp_dir:
            with self._create_dummy_dataset(in_memory, tmp_dir) as dset:
                with dset.map(func_return_single_row_pd_dataframe_batched, batched=True) as dset_test:
                    self.assertEqual(len(dset_test), 30)
                    self.assertDictEqual(
                        dset_test.features,
                        Features({"id": Value("int64"), "text": Value("string")}),
                    )
                    self.assertEqual(dset_test[0]["id"], 0)
                    self.assertEqual(dset_test[0]["text"], "a")

        # Error when returning a table with more than one row in the non-batched mode
        def func_return_multi_row_pd_dataframe(x):
            return pd.DataFrame({"id": [0, 1], "text": ["a", "b"]})

        with tempfile.TemporaryDirectory() as tmp_dir:
            with self._create_dummy_dataset(in_memory, tmp_dir) as dset:
                self.assertRaises(ValueError, dset.map, func_return_multi_row_pd_dataframe)

    @require_numpy1_on_windows
    @require_torch
    def test_map_torch(self, in_memory):
        import torch

        def func(example):
            return {"tensor": torch.tensor([1.0, 2, 3])}

        with tempfile.TemporaryDirectory() as tmp_dir:
            with self._create_dummy_dataset(in_memory, tmp_dir) as dset:
                with dset.map(func) as dset_test:
                    self.assertEqual(len(dset_test), 30)
                    self.assertDictEqual(
                        dset_test.features,
                        Features({"filename": Value("string"), "tensor": Sequence(Value("float32"))}),
                    )
                    self.assertListEqual(dset_test[0]["tensor"], [1, 2, 3])

    @require_tf
    def test_map_tf(self, in_memory):
        import tensorflow as tf

        def func(example):
            return {"tensor": tf.constant([1.0, 2, 3])}

        with tempfile.TemporaryDirectory() as tmp_dir:
            with self._create_dummy_dataset(in_memory, tmp_dir) as dset:
                with dset.map(func) as dset_test:
                    self.assertEqual(len(dset_test), 30)
                    self.assertDictEqual(
                        dset_test.features,
                        Features({"filename": Value("string"), "tensor": Sequence(Value("float32"))}),
                    )
                    self.assertListEqual(dset_test[0]["tensor"], [1, 2, 3])

    @require_jax
    def test_map_jax(self, in_memory):
        import jax.numpy as jnp

        def func(example):
            return {"tensor": jnp.asarray([1.0, 2, 3])}

        with tempfile.TemporaryDirectory() as tmp_dir:
            with self._create_dummy_dataset(in_memory, tmp_dir) as dset:
                with dset.map(func) as dset_test:
                    self.assertEqual(len(dset_test), 30)
                    self.assertDictEqual(
                        dset_test.features,
                        Features({"filename": Value("string"), "tensor": Sequence(Value("float32"))}),
                    )
                    self.assertListEqual(dset_test[0]["tensor"], [1, 2, 3])

    def test_map_numpy(self, in_memory):
        def func(example):
            return {"tensor": np.array([1.0, 2, 3])}

        with tempfile.TemporaryDirectory() as tmp_dir:
            with self._create_dummy_dataset(in_memory, tmp_dir) as dset:
                with dset.map(func) as dset_test:
                    self.assertEqual(len(dset_test), 30)
                    self.assertDictEqual(
                        dset_test.features,
                        Features({"filename": Value("string"), "tensor": Sequence(Value("float64"))}),
                    )
                    self.assertListEqual(dset_test[0]["tensor"], [1, 2, 3])

    @require_numpy1_on_windows
    @require_torch
    def test_map_tensor_batched(self, in_memory):
        import torch

        def func(batch):
            return {"tensor": torch.tensor([[1.0, 2, 3]] * len(batch["filename"]))}

        with tempfile.TemporaryDirectory() as tmp_dir:
            with self._create_dummy_dataset(in_memory, tmp_dir) as dset:
                with dset.map(func, batched=True) as dset_test:
                    self.assertEqual(len(dset_test), 30)
                    self.assertDictEqual(
                        dset_test.features,
                        Features({"filename": Value("string"), "tensor": Sequence(Value("float32"))}),
                    )
                    self.assertListEqual(dset_test[0]["tensor"], [1, 2, 3])

    def test_map_input_columns(self, in_memory):
        with tempfile.TemporaryDirectory() as tmp_dir:
            with self._create_dummy_dataset(in_memory, tmp_dir, multiple_columns=True) as dset:
                with dset.map(lambda col_1: {"label": col_1 % 2}, input_columns="col_1") as mapped_dset:
                    self.assertEqual(mapped_dset[0].keys(), {"col_1", "col_2", "col_3", "label"})
                    self.assertEqual(
                        mapped_dset.features,
                        Features(
                            {
                                "col_1": Value("int64"),
                                "col_2": Value("string"),
                                "col_3": Value("bool"),
                                "label": Value("int64"),
                            }
                        ),
                    )

    def test_map_remove_columns(self, in_memory):
        with tempfile.TemporaryDirectory() as tmp_dir:
            with self._create_dummy_dataset(in_memory, tmp_dir) as dset:
                with dset.map(lambda x, i: {"name": x["filename"][:-2], "id": i}, with_indices=True) as dset:
                    self.assertTrue("id" in dset[0])
                    self.assertDictEqual(
                        dset.features,
                        Features({"filename": Value("string"), "name": Value("string"), "id": Value("int64")}),
                    )
                    assert_arrow_metadata_are_synced_with_dataset_features(dset)
                    with dset.map(lambda x: x, remove_columns=["id"]) as mapped_dset:
                        self.assertTrue("id" not in mapped_dset[0])
                        self.assertDictEqual(
                            mapped_dset.features, Features({"filename": Value("string"), "name": Value("string")})
                        )
                        assert_arrow_metadata_are_synced_with_dataset_features(mapped_dset)
                        with mapped_dset.with_format("numpy", columns=mapped_dset.column_names) as mapped_dset:
                            with mapped_dset.map(
                                lambda x: {"name": 1}, remove_columns=mapped_dset.column_names
                            ) as mapped_dset:
                                self.assertTrue("filename" not in mapped_dset[0])
                                self.assertTrue("name" in mapped_dset[0])
                                self.assertDictEqual(mapped_dset.features, Features({"name": Value(dtype="int64")}))
                                assert_arrow_metadata_are_synced_with_dataset_features(mapped_dset)
                    # empty dataset
                    columns_names = dset.column_names
                    with dset.select([]) as empty_dset:
                        self.assertEqual(len(empty_dset), 0)
                        with empty_dset.map(lambda x: {}, remove_columns=columns_names[0]) as mapped_dset:
                            self.assertListEqual(columns_names[1:], mapped_dset.column_names)
                            assert_arrow_metadata_are_synced_with_dataset_features(mapped_dset)

    def test_map_stateful_callable(self, in_memory):
        # be sure that the state of the map callable is unaffected
        # before processing the dataset examples

        class ExampleCounter:
            def __init__(self, batched=False):
                self.batched = batched
                # state
                self.cnt = 0

            def __call__(self, example):
                if self.batched:
                    self.cnt += len(example)
                else:
                    self.cnt += 1

        with tempfile.TemporaryDirectory() as tmp_dir:
            with self._create_dummy_dataset(in_memory, tmp_dir) as dset:
                ex_cnt = ExampleCounter()
                dset.map(ex_cnt)
                self.assertEqual(ex_cnt.cnt, len(dset))

                ex_cnt = ExampleCounter(batched=True)
                dset.map(ex_cnt)
                self.assertEqual(ex_cnt.cnt, len(dset))

    @require_not_windows
    def test_map_crash_subprocess(self, in_memory):
        # be sure that a crash in one of the subprocess will not
        # hang dataset.map() call forever

        def do_crash(row):
            import os

            os.kill(os.getpid(), 9)
            return row

        with tempfile.TemporaryDirectory() as tmp_dir:
            with self._create_dummy_dataset(in_memory, tmp_dir) as dset:
                with pytest.raises(RuntimeError) as excinfo:
                    dset.map(do_crash, num_proc=2)
                assert str(excinfo.value) == (
                    "One of the subprocesses has abruptly died during map operation."
                    "To debug the error, disable multiprocessing."
                )

    def test_filter(self, in_memory):
        # keep only first five examples

        with tempfile.TemporaryDirectory() as tmp_dir:
            with self._create_dummy_dataset(in_memory, tmp_dir) as dset:
                fingerprint = dset._fingerprint
                with dset.filter(lambda x, i: i < 5, with_indices=True) as dset_filter_first_five:
                    self.assertEqual(len(dset_filter_first_five), 5)
                    self.assertDictEqual(dset.features, Features({"filename": Value("string")}))
                    self.assertDictEqual(dset_filter_first_five.features, Features({"filename": Value("string")}))
                    self.assertNotEqual(dset_filter_first_five._fingerprint, fingerprint)

        # filter filenames with even id at the end + formatted
        with tempfile.TemporaryDirectory() as tmp_dir:
            with self._create_dummy_dataset(in_memory, tmp_dir) as dset:
                dset.set_format("numpy")
                fingerprint = dset._fingerprint
                with dset.filter(lambda x: (int(x["filename"][-1]) % 2 == 0)) as dset_filter_even_num:
                    self.assertEqual(len(dset_filter_even_num), 15)
                    self.assertDictEqual(dset.features, Features({"filename": Value("string")}))
                    self.assertDictEqual(dset_filter_even_num.features, Features({"filename": Value("string")}))
                    self.assertNotEqual(dset_filter_even_num._fingerprint, fingerprint)
                    self.assertEqual(dset_filter_even_num.format["type"], "numpy")

    def test_filter_with_indices_mapping(self, in_memory):
        with tempfile.TemporaryDirectory() as tmp_dir:
            dset = Dataset.from_dict({"col": [0, 1, 2]})
            with self._to(in_memory, tmp_dir, dset) as dset:
                with dset.filter(lambda x: x["col"] > 0) as dset:
                    self.assertListEqual(dset["col"], [1, 2])
                    with dset.filter(lambda x: x["col"] < 2) as dset:
                        self.assertListEqual(dset["col"], [1])

    def test_filter_empty(self, in_memory):
        with tempfile.TemporaryDirectory() as tmp_dir:
            with self._create_dummy_dataset(in_memory, tmp_dir) as dset:
                self.assertIsNone(dset._indices, None)

                tmp_file = os.path.join(tmp_dir, "test.arrow")
                with dset.filter(lambda _: False, cache_file_name=tmp_file) as dset:
                    self.assertEqual(len(dset), 0)
                    self.assertIsNotNone(dset._indices, None)

                    tmp_file_2 = os.path.join(tmp_dir, "test_2.arrow")
                    with dset.filter(lambda _: False, cache_file_name=tmp_file_2) as dset2:
                        self.assertEqual(len(dset2), 0)
                        self.assertEqual(dset._indices, dset2._indices)

    def test_filter_batched(self, in_memory):
        with tempfile.TemporaryDirectory() as tmp_dir:
            dset = Dataset.from_dict({"col": [0, 1, 2]})
            with self._to(in_memory, tmp_dir, dset) as dset:
                with dset.filter(lambda x: [i > 0 for i in x["col"]], batched=True) as dset:
                    self.assertListEqual(dset["col"], [1, 2])
                    with dset.filter(lambda x: [i < 2 for i in x["col"]], batched=True) as dset:
                        self.assertListEqual(dset["col"], [1])

    def test_filter_input_columns(self, in_memory):
        with tempfile.TemporaryDirectory() as tmp_dir:
            dset = Dataset.from_dict({"col_1": [0, 1, 2], "col_2": ["a", "b", "c"]})
            with self._to(in_memory, tmp_dir, dset) as dset:
                with dset.filter(lambda x: x > 0, input_columns=["col_1"]) as filtered_dset:
                    self.assertListEqual(filtered_dset.column_names, dset.column_names)
                    self.assertListEqual(filtered_dset["col_1"], [1, 2])
                    self.assertListEqual(filtered_dset["col_2"], ["b", "c"])

    def test_filter_fn_kwargs(self, in_memory):
        with tempfile.TemporaryDirectory() as tmp_dir:
            with Dataset.from_dict({"id": range(10)}) as dset:
                with self._to(in_memory, tmp_dir, dset) as dset:
                    fn_kwargs = {"max_offset": 3}
                    with dset.filter(
                        lambda example, max_offset: example["id"] < max_offset, fn_kwargs=fn_kwargs
                    ) as filtered_dset:
                        assert len(filtered_dset) == 3
                    with dset.filter(
                        lambda id, max_offset: id < max_offset, fn_kwargs=fn_kwargs, input_columns="id"
                    ) as filtered_dset:
                        assert len(filtered_dset) == 3
                    with dset.filter(
                        lambda id, i, max_offset: i < max_offset,
                        fn_kwargs=fn_kwargs,
                        input_columns="id",
                        with_indices=True,
                    ) as filtered_dset:
                        assert len(filtered_dset) == 3

    def test_filter_multiprocessing(self, in_memory):
        with tempfile.TemporaryDirectory() as tmp_dir:
            with self._create_dummy_dataset(in_memory, tmp_dir) as dset:
                fingerprint = dset._fingerprint
                with dset.filter(picklable_filter_function, num_proc=2) as dset_filter_first_ten:
                    self.assertEqual(len(dset_filter_first_ten), 10)
                    self.assertDictEqual(dset.features, Features({"filename": Value("string")}))
                    self.assertDictEqual(dset_filter_first_ten.features, Features({"filename": Value("string")}))
                    self.assertEqual(len(dset_filter_first_ten.cache_files), 0 if in_memory else 2)
                    self.assertNotEqual(dset_filter_first_ten._fingerprint, fingerprint)

        with tempfile.TemporaryDirectory() as tmp_dir:  # with_rank
            with self._create_dummy_dataset(in_memory, tmp_dir) as dset:
                fingerprint = dset._fingerprint
                with dset.filter(
                    picklable_filter_function_with_rank, num_proc=2, with_rank=True
                ) as dset_filter_first_rank:
                    self.assertEqual(len(dset_filter_first_rank), min(len(dset) // 2, len(dset)))
                    self.assertDictEqual(dset.features, Features({"filename": Value("string")}))
                    self.assertDictEqual(dset_filter_first_rank.features, Features({"filename": Value("string")}))
                    self.assertEqual(len(dset_filter_first_rank.cache_files), 0 if in_memory else 2)
                    self.assertNotEqual(dset_filter_first_rank._fingerprint, fingerprint)

    def test_filter_caching(self, in_memory):
        with tempfile.TemporaryDirectory() as tmp_dir:
            self._caplog.clear()
            with self._caplog.at_level(INFO, logger=get_logger().name):
                with self._create_dummy_dataset(in_memory, tmp_dir) as dset:
                    with dset.filter(lambda x, i: i < 5, with_indices=True) as dset_filter_first_five1:
                        dset_test1_data_files = list(dset_filter_first_five1.cache_files)
                    with dset.filter(lambda x, i: i < 5, with_indices=True) as dset_filter_first_five2:
                        self.assertEqual(dset_test1_data_files, dset_filter_first_five2.cache_files)
                        self.assertEqual(len(dset_filter_first_five2.cache_files), 0 if in_memory else 2)
                        self.assertTrue(("Loading cached processed dataset" in self._caplog.text) ^ in_memory)

    def test_keep_features_after_transform_specified(self, in_memory):
        features = Features(
            {"tokens": Sequence(Value("string")), "labels": Sequence(ClassLabel(names=["negative", "positive"]))}
        )

        def invert_labels(x):
            return {"labels": [(1 - label) for label in x["labels"]]}

        with tempfile.TemporaryDirectory() as tmp_dir:
            with Dataset.from_dict(
                {"tokens": [["foo"] * 5] * 10, "labels": [[1] * 5] * 10}, features=features
            ) as dset:
                with self._to(in_memory, tmp_dir, dset) as dset:
                    with dset.map(invert_labels, features=features) as inverted_dset:
                        self.assertEqual(inverted_dset.features.type, features.type)
                        self.assertDictEqual(inverted_dset.features, features)
                        assert_arrow_metadata_are_synced_with_dataset_features(inverted_dset)

    def test_keep_features_after_transform_unspecified(self, in_memory):
        features = Features(
            {"tokens": Sequence(Value("string")), "labels": Sequence(ClassLabel(names=["negative", "positive"]))}
        )

        def invert_labels(x):
            return {"labels": [(1 - label) for label in x["labels"]]}

        with tempfile.TemporaryDirectory() as tmp_dir:
            with Dataset.from_dict(
                {"tokens": [["foo"] * 5] * 10, "labels": [[1] * 5] * 10}, features=features
            ) as dset:
                with self._to(in_memory, tmp_dir, dset) as dset:
                    with dset.map(invert_labels) as inverted_dset:
                        self.assertEqual(inverted_dset.features.type, features.type)
                        self.assertDictEqual(inverted_dset.features, features)
                        assert_arrow_metadata_are_synced_with_dataset_features(inverted_dset)

    def test_keep_features_after_transform_to_file(self, in_memory):
        features = Features(
            {"tokens": Sequence(Value("string")), "labels": Sequence(ClassLabel(names=["negative", "positive"]))}
        )

        def invert_labels(x):
            return {"labels": [(1 - label) for label in x["labels"]]}

        with tempfile.TemporaryDirectory() as tmp_dir:
            with Dataset.from_dict(
                {"tokens": [["foo"] * 5] * 10, "labels": [[1] * 5] * 10}, features=features
            ) as dset:
                with self._to(in_memory, tmp_dir, dset) as dset:
                    tmp_file = os.path.join(tmp_dir, "test.arrow")
                    dset.map(invert_labels, cache_file_name=tmp_file)
                    with Dataset.from_file(tmp_file) as inverted_dset:
                        self.assertEqual(inverted_dset.features.type, features.type)
                        self.assertDictEqual(inverted_dset.features, features)

    def test_keep_features_after_transform_to_memory(self, in_memory):
        features = Features(
            {"tokens": Sequence(Value("string")), "labels": Sequence(ClassLabel(names=["negative", "positive"]))}
        )

        def invert_labels(x):
            return {"labels": [(1 - label) for label in x["labels"]]}

        with tempfile.TemporaryDirectory() as tmp_dir:
            with Dataset.from_dict(
                {"tokens": [["foo"] * 5] * 10, "labels": [[1] * 5] * 10}, features=features
            ) as dset:
                with self._to(in_memory, tmp_dir, dset) as dset:
                    with dset.map(invert_labels, keep_in_memory=True) as inverted_dset:
                        self.assertEqual(inverted_dset.features.type, features.type)
                        self.assertDictEqual(inverted_dset.features, features)

    def test_keep_features_after_loading_from_cache(self, in_memory):
        features = Features(
            {"tokens": Sequence(Value("string")), "labels": Sequence(ClassLabel(names=["negative", "positive"]))}
        )

        def invert_labels(x):
            return {"labels": [(1 - label) for label in x["labels"]]}

        with tempfile.TemporaryDirectory() as tmp_dir:
            with Dataset.from_dict(
                {"tokens": [["foo"] * 5] * 10, "labels": [[1] * 5] * 10}, features=features
            ) as dset:
                with self._to(in_memory, tmp_dir, dset) as dset:
                    tmp_file1 = os.path.join(tmp_dir, "test1.arrow")
                    tmp_file2 = os.path.join(tmp_dir, "test2.arrow")
                    # TODO: Why mapped twice?
                    inverted_dset = dset.map(invert_labels, cache_file_name=tmp_file1)
                    inverted_dset = dset.map(invert_labels, cache_file_name=tmp_file2)
                    self.assertGreater(len(inverted_dset.cache_files), 0)
                    self.assertEqual(inverted_dset.features.type, features.type)
                    self.assertDictEqual(inverted_dset.features, features)
                    del inverted_dset

    def test_keep_features_with_new_features(self, in_memory):
        features = Features(
            {"tokens": Sequence(Value("string")), "labels": Sequence(ClassLabel(names=["negative", "positive"]))}
        )

        def invert_labels(x):
            return {"labels": [(1 - label) for label in x["labels"]], "labels2": x["labels"]}

        expected_features = Features(
            {
                "tokens": Sequence(Value("string")),
                "labels": Sequence(ClassLabel(names=["negative", "positive"])),
                "labels2": Sequence(Value("int64")),
            }
        )

        with tempfile.TemporaryDirectory() as tmp_dir:
            with Dataset.from_dict(
                {"tokens": [["foo"] * 5] * 10, "labels": [[1] * 5] * 10}, features=features
            ) as dset:
                with self._to(in_memory, tmp_dir, dset) as dset:
                    with dset.map(invert_labels) as inverted_dset:
                        self.assertEqual(inverted_dset.features.type, expected_features.type)
                        self.assertDictEqual(inverted_dset.features, expected_features)
                        assert_arrow_metadata_are_synced_with_dataset_features(inverted_dset)

    def test_select(self, in_memory):
        with tempfile.TemporaryDirectory() as tmp_dir:
            with self._create_dummy_dataset(in_memory, tmp_dir) as dset:
                # select every two example
                indices = list(range(0, len(dset), 2))
                tmp_file = os.path.join(tmp_dir, "test.arrow")
                fingerprint = dset._fingerprint
                with dset.select(indices, indices_cache_file_name=tmp_file) as dset_select_even:
                    self.assertIsNotNone(dset_select_even._indices)  # an indices mapping is created
                    self.assertTrue(os.path.exists(tmp_file))
                    self.assertEqual(len(dset_select_even), 15)
                    for row in dset_select_even:
                        self.assertEqual(int(row["filename"][-1]) % 2, 0)
                    self.assertDictEqual(dset.features, Features({"filename": Value("string")}))
                    self.assertDictEqual(dset_select_even.features, Features({"filename": Value("string")}))
                    self.assertNotEqual(dset_select_even._fingerprint, fingerprint)

        with tempfile.TemporaryDirectory() as tmp_dir:
            with self._create_dummy_dataset(in_memory, tmp_dir) as dset:
                indices = list(range(0, len(dset)))
                with dset.select(indices) as dset_select_all:
                    # no indices mapping, since the indices are contiguous
                    # (in this case the arrow table is simply sliced, which is more efficient)
                    self.assertIsNone(dset_select_all._indices)
                    self.assertEqual(len(dset_select_all), len(dset))
                    self.assertListEqual(list(dset_select_all), list(dset))
                    self.assertDictEqual(dset.features, Features({"filename": Value("string")}))
                    self.assertDictEqual(dset_select_all.features, Features({"filename": Value("string")}))
                    self.assertNotEqual(dset_select_all._fingerprint, fingerprint)
                indices = range(0, len(dset))
                with dset.select(indices) as dset_select_all:
                    # same but with range
                    self.assertIsNone(dset_select_all._indices)
                    self.assertEqual(len(dset_select_all), len(dset))
                    self.assertListEqual(list(dset_select_all), list(dset))
                    self.assertDictEqual(dset.features, Features({"filename": Value("string")}))
                    self.assertDictEqual(dset_select_all.features, Features({"filename": Value("string")}))
                    self.assertNotEqual(dset_select_all._fingerprint, fingerprint)

        with tempfile.TemporaryDirectory() as tmp_dir:
            with self._create_dummy_dataset(in_memory, tmp_dir) as dset:
                bad_indices = list(range(5))
                bad_indices[-1] = len(dset) + 10  # out of bounds
                tmp_file = os.path.join(tmp_dir, "test.arrow")
                self.assertRaises(
                    Exception,
                    dset.select,
                    indices=bad_indices,
                    indices_cache_file_name=tmp_file,
                    writer_batch_size=2,
                )
                self.assertFalse(os.path.exists(tmp_file))

        with tempfile.TemporaryDirectory() as tmp_dir:
            with self._create_dummy_dataset(in_memory, tmp_dir) as dset:
                indices = iter(range(len(dset)))  # iterator of contiguous indices
                with dset.select(indices) as dset_select_all:
                    # no indices mapping, since the indices are contiguous
                    self.assertIsNone(dset_select_all._indices)
                    self.assertEqual(len(dset_select_all), len(dset))
                indices = reversed(range(len(dset)))  # iterator of not contiguous indices
                tmp_file = os.path.join(tmp_dir, "test.arrow")
                with dset.select(indices, indices_cache_file_name=tmp_file) as dset_select_all:
                    # new indices mapping, since the indices are not contiguous
                    self.assertIsNotNone(dset_select_all._indices)
                    self.assertEqual(len(dset_select_all), len(dset))

        with tempfile.TemporaryDirectory() as tmp_dir:
            with self._create_dummy_dataset(in_memory, tmp_dir) as dset:
                bad_indices = list(range(5))
                bad_indices[3] = "foo"  # wrong type
                tmp_file = os.path.join(tmp_dir, "test.arrow")
                self.assertRaises(
                    Exception,
                    dset.select,
                    indices=bad_indices,
                    indices_cache_file_name=tmp_file,
                    writer_batch_size=2,
                )
                self.assertFalse(os.path.exists(tmp_file))
                dset.set_format("numpy")
                with dset.select(
                    range(5),
                    indices_cache_file_name=tmp_file,
                    writer_batch_size=2,
                ) as dset_select_five:
                    self.assertIsNone(dset_select_five._indices)
                    self.assertEqual(len(dset_select_five), 5)
                    self.assertEqual(dset_select_five.format["type"], "numpy")
                    for i, row in enumerate(dset_select_five):
                        self.assertEqual(int(row["filename"][-1]), i)
                    self.assertDictEqual(dset.features, Features({"filename": Value("string")}))
                    self.assertDictEqual(dset_select_five.features, Features({"filename": Value("string")}))

    def test_select_then_map(self, in_memory):
        with tempfile.TemporaryDirectory() as tmp_dir:
            with self._create_dummy_dataset(in_memory, tmp_dir) as dset:
                with dset.select([0]) as d1:
                    with d1.map(lambda x: {"id": int(x["filename"].split("_")[-1])}) as d1:
                        self.assertEqual(d1[0]["id"], 0)
                with dset.select([1]) as d2:
                    with d2.map(lambda x: {"id": int(x["filename"].split("_")[-1])}) as d2:
                        self.assertEqual(d2[0]["id"], 1)

        with tempfile.TemporaryDirectory() as tmp_dir:
            with self._create_dummy_dataset(in_memory, tmp_dir) as dset:
                with dset.select([0], indices_cache_file_name=os.path.join(tmp_dir, "i1.arrow")) as d1:
                    with d1.map(lambda x: {"id": int(x["filename"].split("_")[-1])}) as d1:
                        self.assertEqual(d1[0]["id"], 0)
                with dset.select([1], indices_cache_file_name=os.path.join(tmp_dir, "i2.arrow")) as d2:
                    with d2.map(lambda x: {"id": int(x["filename"].split("_")[-1])}) as d2:
                        self.assertEqual(d2[0]["id"], 1)

    def test_pickle_after_many_transforms_on_disk(self, in_memory):
        with tempfile.TemporaryDirectory() as tmp_dir:
            with self._create_dummy_dataset(in_memory, tmp_dir) as dset:
                self.assertEqual(len(dset.cache_files), 0 if in_memory else 1)
                with dset.rename_column("filename", "file") as dset:
                    self.assertListEqual(dset.column_names, ["file"])
                    with dset.select(range(5)) as dset:
                        self.assertEqual(len(dset), 5)
                        with dset.map(lambda x: {"id": int(x["file"][-1])}) as dset:
                            self.assertListEqual(sorted(dset.column_names), ["file", "id"])
                            with dset.rename_column("id", "number") as dset:
                                self.assertListEqual(sorted(dset.column_names), ["file", "number"])
                                with dset.select([1, 0]) as dset:
                                    self.assertEqual(dset[0]["file"], "my_name-train_1")
                                    self.assertEqual(dset[0]["number"], 1)

                                    self.assertEqual(dset._indices["indices"].to_pylist(), [1, 0])
                                    if not in_memory:
                                        self.assertIn(
                                            ("rename_columns", (["file", "number"],), {}),
                                            dset._data.replays,
                                        )
                                    if not in_memory:
                                        dset._data.table = Unpicklable()  # check that we don't pickle the entire table

                                    pickled = pickle.dumps(dset)
                                    with pickle.loads(pickled) as loaded:
                                        self.assertEqual(loaded[0]["file"], "my_name-train_1")
                                        self.assertEqual(loaded[0]["number"], 1)

    def test_shuffle(self, in_memory):
        with tempfile.TemporaryDirectory() as tmp_dir:
            with self._create_dummy_dataset(in_memory, tmp_dir) as dset:
                tmp_file = os.path.join(tmp_dir, "test.arrow")
                fingerprint = dset._fingerprint

                with dset.shuffle(seed=1234, keep_in_memory=True) as dset_shuffled:
                    self.assertEqual(len(dset_shuffled), 30)
                    self.assertEqual(dset_shuffled[0]["filename"], "my_name-train_28")
                    self.assertEqual(dset_shuffled[2]["filename"], "my_name-train_10")
                    self.assertDictEqual(dset.features, Features({"filename": Value("string")}))
                    self.assertDictEqual(dset_shuffled.features, Features({"filename": Value("string")}))
                    self.assertNotEqual(dset_shuffled._fingerprint, fingerprint)

                with dset.shuffle(seed=1234, indices_cache_file_name=tmp_file) as dset_shuffled:
                    self.assertEqual(len(dset_shuffled), 30)
                    self.assertEqual(dset_shuffled[0]["filename"], "my_name-train_28")
                    self.assertEqual(dset_shuffled[2]["filename"], "my_name-train_10")
                    self.assertDictEqual(dset.features, Features({"filename": Value("string")}))
                    self.assertDictEqual(dset_shuffled.features, Features({"filename": Value("string")}))
                    self.assertNotEqual(dset_shuffled._fingerprint, fingerprint)

                    # Reproducibility
                    tmp_file = os.path.join(tmp_dir, "test_2.arrow")
                    with dset.shuffle(seed=1234, indices_cache_file_name=tmp_file) as dset_shuffled_2:
                        self.assertListEqual(dset_shuffled["filename"], dset_shuffled_2["filename"])

                # Compatible with temp_seed
                with temp_seed(42), dset.shuffle() as d1:
                    with temp_seed(42), dset.shuffle() as d2, dset.shuffle() as d3:
                        self.assertListEqual(d1["filename"], d2["filename"])
                        self.assertEqual(d1._fingerprint, d2._fingerprint)
                        self.assertNotEqual(d3["filename"], d2["filename"])
                        self.assertNotEqual(d3._fingerprint, d2._fingerprint)

    def test_sort(self, in_memory):
        with tempfile.TemporaryDirectory() as tmp_dir:
            # Sort on a single key
            with self._create_dummy_dataset(in_memory=in_memory, tmp_dir=tmp_dir) as dset:
                # Keep only 10 examples
                tmp_file = os.path.join(tmp_dir, "test.arrow")
                with dset.select(range(10), indices_cache_file_name=tmp_file) as dset:
                    tmp_file = os.path.join(tmp_dir, "test_2.arrow")
                    with dset.shuffle(seed=1234, indices_cache_file_name=tmp_file) as dset:
                        self.assertEqual(len(dset), 10)
                        self.assertEqual(dset[0]["filename"], "my_name-train_8")
                        self.assertEqual(dset[1]["filename"], "my_name-train_9")
                        # Sort
                        tmp_file = os.path.join(tmp_dir, "test_3.arrow")
                        fingerprint = dset._fingerprint
                        with dset.sort("filename", indices_cache_file_name=tmp_file) as dset_sorted:
                            for i, row in enumerate(dset_sorted):
                                self.assertEqual(int(row["filename"][-1]), i)
                            self.assertDictEqual(dset.features, Features({"filename": Value("string")}))
                            self.assertDictEqual(dset_sorted.features, Features({"filename": Value("string")}))
                            self.assertNotEqual(dset_sorted._fingerprint, fingerprint)
                            # Sort reversed
                            tmp_file = os.path.join(tmp_dir, "test_4.arrow")
                            fingerprint = dset._fingerprint
                            with dset.sort("filename", indices_cache_file_name=tmp_file, reverse=True) as dset_sorted:
                                for i, row in enumerate(dset_sorted):
                                    self.assertEqual(int(row["filename"][-1]), len(dset_sorted) - 1 - i)
                                self.assertDictEqual(dset.features, Features({"filename": Value("string")}))
                                self.assertDictEqual(dset_sorted.features, Features({"filename": Value("string")}))
                                self.assertNotEqual(dset_sorted._fingerprint, fingerprint)
                            # formatted
                            dset.set_format("numpy")
                            with dset.sort("filename") as dset_sorted_formatted:
                                self.assertEqual(dset_sorted_formatted.format["type"], "numpy")
            # Sort on multiple keys
            with self._create_dummy_dataset(in_memory=in_memory, tmp_dir=tmp_dir, multiple_columns=True) as dset:
                tmp_file = os.path.join(tmp_dir, "test_5.arrow")
                fingerprint = dset._fingerprint
                # Throw error when reverse is a list of bools that does not match the length of column_names
                with pytest.raises(ValueError):
                    dset.sort(["col_1", "col_2", "col_3"], reverse=[False])
                with dset.shuffle(seed=1234, indices_cache_file_name=tmp_file) as dset:
                    # Sort
                    with dset.sort(["col_1", "col_2", "col_3"], reverse=[False, True, False]) as dset_sorted:
                        for i, row in enumerate(dset_sorted):
                            self.assertEqual(row["col_1"], i)
                        self.assertDictEqual(
                            dset.features,
                            Features(
                                {
                                    "col_1": Value("int64"),
                                    "col_2": Value("string"),
                                    "col_3": Value("bool"),
                                }
                            ),
                        )
                        self.assertDictEqual(
                            dset_sorted.features,
                            Features(
                                {
                                    "col_1": Value("int64"),
                                    "col_2": Value("string"),
                                    "col_3": Value("bool"),
                                }
                            ),
                        )
                        self.assertNotEqual(dset_sorted._fingerprint, fingerprint)
                        # Sort reversed
                        with dset.sort(["col_1", "col_2", "col_3"], reverse=[True, False, True]) as dset_sorted:
                            for i, row in enumerate(dset_sorted):
                                self.assertEqual(row["col_1"], len(dset_sorted) - 1 - i)
                            self.assertDictEqual(
                                dset.features,
                                Features(
                                    {
                                        "col_1": Value("int64"),
                                        "col_2": Value("string"),
                                        "col_3": Value("bool"),
                                    }
                                ),
                            )
                            self.assertDictEqual(
                                dset_sorted.features,
                                Features(
                                    {
                                        "col_1": Value("int64"),
                                        "col_2": Value("string"),
                                        "col_3": Value("bool"),
                                    }
                                ),
                            )
                            self.assertNotEqual(dset_sorted._fingerprint, fingerprint)
                            # formatted
                            dset.set_format("numpy")
                            with dset.sort(
                                ["col_1", "col_2", "col_3"], reverse=[False, True, False]
                            ) as dset_sorted_formatted:
                                self.assertEqual(dset_sorted_formatted.format["type"], "numpy")

    @require_tf
    def test_export(self, in_memory):
        with tempfile.TemporaryDirectory() as tmp_dir:
            with self._create_dummy_dataset(in_memory, tmp_dir) as dset:
                # Export the data
                tfrecord_path = os.path.join(tmp_dir, "test.tfrecord")
                with dset.map(
                    lambda ex, i: {
                        "id": i,
                        "question": f"Question {i}",
                        "answers": {"text": [f"Answer {i}-0", f"Answer {i}-1"], "answer_start": [0, 1]},
                    },
                    with_indices=True,
                    remove_columns=["filename"],
                ) as formatted_dset:
                    with formatted_dset.flatten() as formatted_dset:
                        formatted_dset.set_format("numpy")
                        formatted_dset.export(filename=tfrecord_path, format="tfrecord")

                        # Import the data
                        import tensorflow as tf

                        tf_dset = tf.data.TFRecordDataset([tfrecord_path])
                        feature_description = {
                            "id": tf.io.FixedLenFeature([], tf.int64),
                            "question": tf.io.FixedLenFeature([], tf.string),
                            "answers.text": tf.io.VarLenFeature(tf.string),
                            "answers.answer_start": tf.io.VarLenFeature(tf.int64),
                        }
                        tf_parsed_dset = tf_dset.map(
                            lambda example_proto: tf.io.parse_single_example(example_proto, feature_description)
                        )
                        # Test that keys match original dataset
                        for i, ex in enumerate(tf_parsed_dset):
                            self.assertEqual(ex.keys(), formatted_dset[i].keys())
                        # Test for equal number of elements
                        self.assertEqual(i, len(formatted_dset) - 1)

    def test_to_csv(self, in_memory):
        with tempfile.TemporaryDirectory() as tmp_dir:
            # File path argument
            with self._create_dummy_dataset(in_memory, tmp_dir, multiple_columns=True) as dset:
                file_path = os.path.join(tmp_dir, "test_path.csv")
                bytes_written = dset.to_csv(path_or_buf=file_path)

                self.assertTrue(os.path.isfile(file_path))
                self.assertEqual(bytes_written, os.path.getsize(file_path))
                csv_dset = pd.read_csv(file_path)

                self.assertEqual(csv_dset.shape, dset.shape)
                self.assertListEqual(list(csv_dset.columns), list(dset.column_names))

            # File buffer argument
            with self._create_dummy_dataset(in_memory, tmp_dir, multiple_columns=True) as dset:
                file_path = os.path.join(tmp_dir, "test_buffer.csv")
                with open(file_path, "wb+") as buffer:
                    bytes_written = dset.to_csv(path_or_buf=buffer)

                self.assertTrue(os.path.isfile(file_path))
                self.assertEqual(bytes_written, os.path.getsize(file_path))
                csv_dset = pd.read_csv(file_path)

                self.assertEqual(csv_dset.shape, dset.shape)
                self.assertListEqual(list(csv_dset.columns), list(dset.column_names))

            # After a select/shuffle transform
            with self._create_dummy_dataset(in_memory, tmp_dir, multiple_columns=True) as dset:
                dset = dset.select(range(0, len(dset), 2)).shuffle()
                file_path = os.path.join(tmp_dir, "test_path.csv")
                bytes_written = dset.to_csv(path_or_buf=file_path)

                self.assertTrue(os.path.isfile(file_path))
                self.assertEqual(bytes_written, os.path.getsize(file_path))
                csv_dset = pd.read_csv(file_path)

                self.assertEqual(csv_dset.shape, dset.shape)
                self.assertListEqual(list(csv_dset.columns), list(dset.column_names))

            # With array features
            with self._create_dummy_dataset(in_memory, tmp_dir, array_features=True) as dset:
                file_path = os.path.join(tmp_dir, "test_path.csv")
                bytes_written = dset.to_csv(path_or_buf=file_path)

                self.assertTrue(os.path.isfile(file_path))
                self.assertEqual(bytes_written, os.path.getsize(file_path))
                csv_dset = pd.read_csv(file_path)

                self.assertEqual(csv_dset.shape, dset.shape)
                self.assertListEqual(list(csv_dset.columns), list(dset.column_names))

    def test_to_dict(self, in_memory):
        with tempfile.TemporaryDirectory() as tmp_dir:
            with self._create_dummy_dataset(in_memory, tmp_dir, multiple_columns=True) as dset:
                # Full
                dset_to_dict = dset.to_dict()
                self.assertIsInstance(dset_to_dict, dict)
                self.assertListEqual(sorted(dset_to_dict.keys()), sorted(dset.column_names))

                for col_name in dset.column_names:
                    self.assertLessEqual(len(dset_to_dict[col_name]), len(dset))

                # With index mapping
                with dset.select([1, 0, 3]) as dset:
                    dset_to_dict = dset.to_dict()
                    self.assertIsInstance(dset_to_dict, dict)
                    self.assertEqual(len(dset_to_dict), 3)
                    self.assertListEqual(sorted(dset_to_dict.keys()), sorted(dset.column_names))

                    for col_name in dset.column_names:
                        self.assertIsInstance(dset_to_dict[col_name], list)
                        self.assertEqual(len(dset_to_dict[col_name]), len(dset))

    def test_to_list(self, in_memory):
        with tempfile.TemporaryDirectory() as tmp_dir:
            with self._create_dummy_dataset(in_memory, tmp_dir, multiple_columns=True) as dset:
                dset_to_list = dset.to_list()
                self.assertIsInstance(dset_to_list, list)
                for row in dset_to_list:
                    self.assertIsInstance(row, dict)
                    self.assertListEqual(sorted(row.keys()), sorted(dset.column_names))

                # With index mapping
                with dset.select([1, 0, 3]) as dset:
                    dset_to_list = dset.to_list()
                    self.assertIsInstance(dset_to_list, list)
                    self.assertEqual(len(dset_to_list), 3)
                    for row in dset_to_list:
                        self.assertIsInstance(row, dict)
                        self.assertListEqual(sorted(row.keys()), sorted(dset.column_names))

    def test_to_pandas(self, in_memory):
        with tempfile.TemporaryDirectory() as tmp_dir:
            # Batched
            with self._create_dummy_dataset(in_memory, tmp_dir, multiple_columns=True) as dset:
                batch_size = dset.num_rows - 1
                to_pandas_generator = dset.to_pandas(batched=True, batch_size=batch_size)

                for batch in to_pandas_generator:
                    self.assertIsInstance(batch, pd.DataFrame)
                    self.assertListEqual(sorted(batch.columns), sorted(dset.column_names))
                    for col_name in dset.column_names:
                        self.assertLessEqual(len(batch[col_name]), batch_size)

                # Full
                dset_to_pandas = dset.to_pandas()
                self.assertIsInstance(dset_to_pandas, pd.DataFrame)
                self.assertListEqual(sorted(dset_to_pandas.columns), sorted(dset.column_names))
                for col_name in dset.column_names:
                    self.assertEqual(len(dset_to_pandas[col_name]), len(dset))

                # With index mapping
                with dset.select([1, 0, 3]) as dset:
                    dset_to_pandas = dset.to_pandas()
                    self.assertIsInstance(dset_to_pandas, pd.DataFrame)
                    self.assertEqual(len(dset_to_pandas), 3)
                    self.assertListEqual(sorted(dset_to_pandas.columns), sorted(dset.column_names))

                    for col_name in dset.column_names:
                        self.assertEqual(len(dset_to_pandas[col_name]), dset.num_rows)

    @require_polars
    def test_to_polars(self, in_memory):
        with tempfile.TemporaryDirectory() as tmp_dir:
            # Batched
            with self._create_dummy_dataset(in_memory, tmp_dir, multiple_columns=True) as dset:
                batch_size = dset.num_rows - 1
                to_polars_generator = dset.to_polars(batched=True, batch_size=batch_size)

                for batch in to_polars_generator:
                    self.assertIsInstance(batch, sys.modules["polars"].DataFrame)
                    self.assertListEqual(sorted(batch.columns), sorted(dset.column_names))
                    for col_name in dset.column_names:
                        self.assertLessEqual(len(batch[col_name]), batch_size)
                    del batch

                # Full
                dset_to_polars = dset.to_polars()
                self.assertIsInstance(dset_to_polars, sys.modules["polars"].DataFrame)
                self.assertListEqual(sorted(dset_to_polars.columns), sorted(dset.column_names))
                for col_name in dset.column_names:
                    self.assertEqual(len(dset_to_polars[col_name]), len(dset))

                # With index mapping
                with dset.select([1, 0, 3]) as dset:
                    dset_to_polars = dset.to_polars()
                    self.assertIsInstance(dset_to_polars, sys.modules["polars"].DataFrame)
                    self.assertEqual(len(dset_to_polars), 3)
                    self.assertListEqual(sorted(dset_to_polars.columns), sorted(dset.column_names))

                    for col_name in dset.column_names:
                        self.assertEqual(len(dset_to_polars[col_name]), dset.num_rows)

    def test_to_parquet(self, in_memory):
        with tempfile.TemporaryDirectory() as tmp_dir:
            # File path argument
            with self._create_dummy_dataset(in_memory, tmp_dir, multiple_columns=True) as dset:
                file_path = os.path.join(tmp_dir, "test_path.parquet")
                dset.to_parquet(path_or_buf=file_path)

                self.assertTrue(os.path.isfile(file_path))
                # self.assertEqual(bytes_written, os.path.getsize(file_path))  # because of compression, the number of bytes doesn't match
                parquet_dset = pd.read_parquet(file_path)

                self.assertEqual(parquet_dset.shape, dset.shape)
                self.assertListEqual(list(parquet_dset.columns), list(dset.column_names))

            # File buffer argument
            with self._create_dummy_dataset(in_memory, tmp_dir, multiple_columns=True) as dset:
                file_path = os.path.join(tmp_dir, "test_buffer.parquet")
                with open(file_path, "wb+") as buffer:
                    dset.to_parquet(path_or_buf=buffer)

                self.assertTrue(os.path.isfile(file_path))
                # self.assertEqual(bytes_written, os.path.getsize(file_path))  # because of compression, the number of bytes doesn't match
                parquet_dset = pd.read_parquet(file_path)

                self.assertEqual(parquet_dset.shape, dset.shape)
                self.assertListEqual(list(parquet_dset.columns), list(dset.column_names))

            # After a select/shuffle transform
            with self._create_dummy_dataset(in_memory, tmp_dir, multiple_columns=True) as dset:
                dset = dset.select(range(0, len(dset), 2)).shuffle()
                file_path = os.path.join(tmp_dir, "test_path.parquet")
                dset.to_parquet(path_or_buf=file_path)

                self.assertTrue(os.path.isfile(file_path))
                # self.assertEqual(bytes_written, os.path.getsize(file_path))  # because of compression, the number of bytes doesn't match
                parquet_dset = pd.read_parquet(file_path)

                self.assertEqual(parquet_dset.shape, dset.shape)
                self.assertListEqual(list(parquet_dset.columns), list(dset.column_names))

            # With array features
            with self._create_dummy_dataset(in_memory, tmp_dir, array_features=True) as dset:
                file_path = os.path.join(tmp_dir, "test_path.parquet")
                dset.to_parquet(path_or_buf=file_path)

                self.assertTrue(os.path.isfile(file_path))
                # self.assertEqual(bytes_written, os.path.getsize(file_path))  # because of compression, the number of bytes doesn't match
                parquet_dset = pd.read_parquet(file_path)

                self.assertEqual(parquet_dset.shape, dset.shape)
                self.assertListEqual(list(parquet_dset.columns), list(dset.column_names))

    @require_sqlalchemy
    def test_to_sql(self, in_memory):
        with tempfile.TemporaryDirectory() as tmp_dir:
            # Destionation specified as database URI string
            with self._create_dummy_dataset(in_memory, tmp_dir, multiple_columns=True) as dset:
                file_path = os.path.join(tmp_dir, "test_path.sqlite")
                _ = dset.to_sql("data", "sqlite:///" + file_path)

                self.assertTrue(os.path.isfile(file_path))
                sql_dset = pd.read_sql("data", "sqlite:///" + file_path)

                self.assertEqual(sql_dset.shape, dset.shape)
                self.assertListEqual(list(sql_dset.columns), list(dset.column_names))

            # Destionation specified as sqlite3 connection
            with self._create_dummy_dataset(in_memory, tmp_dir, multiple_columns=True) as dset:
                import sqlite3

                file_path = os.path.join(tmp_dir, "test_path.sqlite")
                with contextlib.closing(sqlite3.connect(file_path)) as con:
                    _ = dset.to_sql("data", con, if_exists="replace")

                self.assertTrue(os.path.isfile(file_path))
                sql_dset = pd.read_sql("data", "sqlite:///" + file_path)

                self.assertEqual(sql_dset.shape, dset.shape)
                self.assertListEqual(list(sql_dset.columns), list(dset.column_names))

            # Test writing to a database in chunks
            with self._create_dummy_dataset(in_memory, tmp_dir, multiple_columns=True) as dset:
                file_path = os.path.join(tmp_dir, "test_path.sqlite")
                _ = dset.to_sql("data", "sqlite:///" + file_path, batch_size=1, if_exists="replace")

                self.assertTrue(os.path.isfile(file_path))
                sql_dset = pd.read_sql("data", "sqlite:///" + file_path)

                self.assertEqual(sql_dset.shape, dset.shape)
                self.assertListEqual(list(sql_dset.columns), list(dset.column_names))

            # After a select/shuffle transform
            with self._create_dummy_dataset(in_memory, tmp_dir, multiple_columns=True) as dset:
                dset = dset.select(range(0, len(dset), 2)).shuffle()
                file_path = os.path.join(tmp_dir, "test_path.sqlite")
                _ = dset.to_sql("data", "sqlite:///" + file_path, if_exists="replace")

                self.assertTrue(os.path.isfile(file_path))
                sql_dset = pd.read_sql("data", "sqlite:///" + file_path)

                self.assertEqual(sql_dset.shape, dset.shape)
                self.assertListEqual(list(sql_dset.columns), list(dset.column_names))

            # With array features
            with self._create_dummy_dataset(in_memory, tmp_dir, array_features=True) as dset:
                file_path = os.path.join(tmp_dir, "test_path.sqlite")
                _ = dset.to_sql("data", "sqlite:///" + file_path, if_exists="replace")

                self.assertTrue(os.path.isfile(file_path))
                sql_dset = pd.read_sql("data", "sqlite:///" + file_path)

                self.assertEqual(sql_dset.shape, dset.shape)
                self.assertListEqual(list(sql_dset.columns), list(dset.column_names))

    def test_train_test_split(self, in_memory):
        with tempfile.TemporaryDirectory() as tmp_dir:
            with self._create_dummy_dataset(in_memory, tmp_dir) as dset:
                fingerprint = dset._fingerprint
                dset_dict = dset.train_test_split(test_size=10, shuffle=False)
                self.assertListEqual(list(dset_dict.keys()), ["train", "test"])
                dset_train = dset_dict["train"]
                dset_test = dset_dict["test"]

                self.assertEqual(len(dset_train), 20)
                self.assertEqual(len(dset_test), 10)
                self.assertEqual(dset_train[0]["filename"], "my_name-train_0")
                self.assertEqual(dset_train[-1]["filename"], "my_name-train_19")
                self.assertEqual(dset_test[0]["filename"], "my_name-train_20")
                self.assertEqual(dset_test[-1]["filename"], "my_name-train_29")
                self.assertDictEqual(dset.features, Features({"filename": Value("string")}))
                self.assertDictEqual(dset_train.features, Features({"filename": Value("string")}))
                self.assertDictEqual(dset_test.features, Features({"filename": Value("string")}))
                self.assertNotEqual(dset_train._fingerprint, fingerprint)
                self.assertNotEqual(dset_test._fingerprint, fingerprint)
                self.assertNotEqual(dset_train._fingerprint, dset_test._fingerprint)

                dset_dict = dset.train_test_split(test_size=0.5, shuffle=False)
                self.assertListEqual(list(dset_dict.keys()), ["train", "test"])
                dset_train = dset_dict["train"]
                dset_test = dset_dict["test"]

                self.assertEqual(len(dset_train), 15)
                self.assertEqual(len(dset_test), 15)
                self.assertEqual(dset_train[0]["filename"], "my_name-train_0")
                self.assertEqual(dset_train[-1]["filename"], "my_name-train_14")
                self.assertEqual(dset_test[0]["filename"], "my_name-train_15")
                self.assertEqual(dset_test[-1]["filename"], "my_name-train_29")
                self.assertDictEqual(dset.features, Features({"filename": Value("string")}))
                self.assertDictEqual(dset_train.features, Features({"filename": Value("string")}))
                self.assertDictEqual(dset_test.features, Features({"filename": Value("string")}))

                dset_dict = dset.train_test_split(train_size=10, shuffle=False)
                self.assertListEqual(list(dset_dict.keys()), ["train", "test"])
                dset_train = dset_dict["train"]
                dset_test = dset_dict["test"]

                self.assertEqual(len(dset_train), 10)
                self.assertEqual(len(dset_test), 20)
                self.assertEqual(dset_train[0]["filename"], "my_name-train_0")
                self.assertEqual(dset_train[-1]["filename"], "my_name-train_9")
                self.assertEqual(dset_test[0]["filename"], "my_name-train_10")
                self.assertEqual(dset_test[-1]["filename"], "my_name-train_29")
                self.assertDictEqual(dset.features, Features({"filename": Value("string")}))
                self.assertDictEqual(dset_train.features, Features({"filename": Value("string")}))
                self.assertDictEqual(dset_test.features, Features({"filename": Value("string")}))

                dset.set_format("numpy")
                dset_dict = dset.train_test_split(train_size=10, seed=42)
                self.assertListEqual(list(dset_dict.keys()), ["train", "test"])
                dset_train = dset_dict["train"]
                dset_test = dset_dict["test"]

                self.assertEqual(len(dset_train), 10)
                self.assertEqual(len(dset_test), 20)
                self.assertEqual(dset_train.format["type"], "numpy")
                self.assertEqual(dset_test.format["type"], "numpy")
                self.assertNotEqual(dset_train[0]["filename"].item(), "my_name-train_0")
                self.assertNotEqual(dset_train[-1]["filename"].item(), "my_name-train_9")
                self.assertNotEqual(dset_test[0]["filename"].item(), "my_name-train_10")
                self.assertNotEqual(dset_test[-1]["filename"].item(), "my_name-train_29")
                self.assertDictEqual(dset.features, Features({"filename": Value("string")}))
                self.assertDictEqual(dset_train.features, Features({"filename": Value("string")}))
                self.assertDictEqual(dset_test.features, Features({"filename": Value("string")}))
                del dset_test, dset_train, dset_dict  # DatasetDict

    def test_shard(self, in_memory):
        with tempfile.TemporaryDirectory() as tmp_dir, self._create_dummy_dataset(in_memory, tmp_dir) as dset:
            tmp_file = os.path.join(tmp_dir, "test.arrow")
            with dset.select(range(10), indices_cache_file_name=tmp_file) as dset:
                self.assertEqual(len(dset), 10)
                # Shard
                tmp_file_1 = os.path.join(tmp_dir, "test_1.arrow")
                fingerprint = dset._fingerprint
                with dset.shard(num_shards=8, index=1, indices_cache_file_name=tmp_file_1) as dset_sharded:
                    self.assertEqual(2, len(dset_sharded))
                    self.assertEqual(["my_name-train_1", "my_name-train_9"], dset_sharded["filename"])
                    self.assertDictEqual(dset.features, Features({"filename": Value("string")}))
                    self.assertDictEqual(dset_sharded.features, Features({"filename": Value("string")}))
                    self.assertNotEqual(dset_sharded._fingerprint, fingerprint)
                # Shard contiguous
                tmp_file_2 = os.path.join(tmp_dir, "test_2.arrow")
                with dset.shard(
                    num_shards=3, index=0, contiguous=True, indices_cache_file_name=tmp_file_2
                ) as dset_sharded_contiguous:
                    self.assertEqual([f"my_name-train_{i}" for i in (0, 1, 2, 3)], dset_sharded_contiguous["filename"])
                    self.assertDictEqual(dset.features, Features({"filename": Value("string")}))
                    self.assertDictEqual(dset_sharded_contiguous.features, Features({"filename": Value("string")}))
                    # Test lengths of sharded contiguous
                    self.assertEqual(
                        [4, 3, 3],
                        [
                            len(dset.shard(3, index=i, contiguous=True, indices_cache_file_name=tmp_file_2 + str(i)))
                            for i in range(3)
                        ],
                    )
                # formatted
                dset.set_format("numpy")
                with dset.shard(num_shards=3, index=0) as dset_sharded_formatted:
                    self.assertEqual(dset_sharded_formatted.format["type"], "numpy")

    def test_flatten_indices(self, in_memory):
        with tempfile.TemporaryDirectory() as tmp_dir:
            with self._create_dummy_dataset(in_memory, tmp_dir) as dset:
                self.assertIsNone(dset._indices)

                tmp_file = os.path.join(tmp_dir, "test.arrow")
                with dset.select(range(0, 10, 2), indices_cache_file_name=tmp_file) as dset:
                    self.assertEqual(len(dset), 5)

                    self.assertIsNotNone(dset._indices)

                    tmp_file_2 = os.path.join(tmp_dir, "test_2.arrow")
                    fingerprint = dset._fingerprint
                    dset.set_format("numpy")
                    with dset.flatten_indices(cache_file_name=tmp_file_2) as dset:
                        self.assertEqual(len(dset), 5)
                        self.assertEqual(len(dset.data), len(dset))
                        self.assertIsNone(dset._indices)
                        self.assertNotEqual(dset._fingerprint, fingerprint)
                        self.assertEqual(dset.format["type"], "numpy")
                        # Test unique works
                        dset.unique(dset.column_names[0])
                        assert_arrow_metadata_are_synced_with_dataset_features(dset)

        # Empty indices mapping
        with tempfile.TemporaryDirectory() as tmp_dir:
            with self._create_dummy_dataset(in_memory, tmp_dir) as dset:
                self.assertIsNone(dset._indices, None)

                tmp_file = os.path.join(tmp_dir, "test.arrow")
                with dset.filter(lambda _: False, cache_file_name=tmp_file) as dset:
                    self.assertEqual(len(dset), 0)

                    self.assertIsNotNone(dset._indices, None)

                    tmp_file_2 = os.path.join(tmp_dir, "test_2.arrow")
                    fingerprint = dset._fingerprint
                    dset.set_format("numpy")
                    with dset.flatten_indices(cache_file_name=tmp_file_2) as dset:
                        self.assertEqual(len(dset), 0)
                        self.assertEqual(len(dset.data), len(dset))
                        self.assertIsNone(dset._indices, None)
                        self.assertNotEqual(dset._fingerprint, fingerprint)
                        self.assertEqual(dset.format["type"], "numpy")
                        # Test unique works
                        dset.unique(dset.column_names[0])
                        assert_arrow_metadata_are_synced_with_dataset_features(dset)

    @require_tf
    @require_torch
    def test_format_vectors(self, in_memory):
        import numpy as np
        import tensorflow as tf
        import torch

        with tempfile.TemporaryDirectory() as tmp_dir, self._create_dummy_dataset(
            in_memory, tmp_dir
        ) as dset, dset.map(lambda ex, i: {"vec": np.ones(3) * i}, with_indices=True) as dset:
            columns = dset.column_names

            self.assertIsNotNone(dset[0])
            self.assertIsNotNone(dset[:2])
            for col in columns:
                self.assertIsInstance(dset[0][col], (str, list))
                self.assertIsInstance(dset[:2][col], list)
            self.assertDictEqual(
                dset.features, Features({"filename": Value("string"), "vec": Sequence(Value("float64"))})
            )

            dset.set_format("tensorflow")
            self.assertIsNotNone(dset[0])
            self.assertIsNotNone(dset[:2])
            for col in columns:
                self.assertIsInstance(dset[0][col], (tf.Tensor, tf.RaggedTensor))
                self.assertIsInstance(dset[:2][col], (tf.Tensor, tf.RaggedTensor))
                self.assertIsInstance(dset[col], (tf.Tensor, tf.RaggedTensor))
            self.assertTupleEqual(tuple(dset[:2]["vec"].shape), (2, 3))
            self.assertTupleEqual(tuple(dset["vec"][:2].shape), (2, 3))

            dset.set_format("numpy")
            self.assertIsNotNone(dset[0])
            self.assertIsNotNone(dset[:2])
            self.assertIsInstance(dset[0]["filename"], np.str_)
            self.assertIsInstance(dset[:2]["filename"], np.ndarray)
            self.assertIsInstance(dset["filename"], np.ndarray)
            self.assertIsInstance(dset[0]["vec"], np.ndarray)
            self.assertIsInstance(dset[:2]["vec"], np.ndarray)
            self.assertIsInstance(dset["vec"], np.ndarray)
            self.assertTupleEqual(dset[:2]["vec"].shape, (2, 3))
            self.assertTupleEqual(dset["vec"][:2].shape, (2, 3))

            dset.set_format("torch", columns=["vec"])
            self.assertIsNotNone(dset[0])
            self.assertIsNotNone(dset[:2])
            # torch.Tensor is only for numerical columns
            self.assertIsInstance(dset[0]["vec"], torch.Tensor)
            self.assertIsInstance(dset[:2]["vec"], torch.Tensor)
            self.assertIsInstance(dset["vec"][:2], torch.Tensor)
            self.assertTupleEqual(dset[:2]["vec"].shape, (2, 3))
            self.assertTupleEqual(dset["vec"][:2].shape, (2, 3))

    @require_tf
    @require_torch
    def test_format_ragged_vectors(self, in_memory):
        import numpy as np
        import tensorflow as tf
        import torch

        with tempfile.TemporaryDirectory() as tmp_dir, self._create_dummy_dataset(
            in_memory, tmp_dir
        ) as dset, dset.map(lambda ex, i: {"vec": np.ones(3 + i) * i}, with_indices=True) as dset:
            columns = dset.column_names

            self.assertIsNotNone(dset[0])
            self.assertIsNotNone(dset[:2])
            for col in columns:
                self.assertIsInstance(dset[0][col], (str, list))
                self.assertIsInstance(dset[:2][col], list)
            self.assertDictEqual(
                dset.features, Features({"filename": Value("string"), "vec": Sequence(Value("float64"))})
            )

            dset.set_format("tensorflow")
            self.assertIsNotNone(dset[0])
            self.assertIsNotNone(dset[:2])
            for col in columns:
                self.assertIsInstance(dset[0][col], tf.Tensor)
                self.assertIsInstance(dset[:2][col], tf.RaggedTensor if col == "vec" else tf.Tensor)
                self.assertIsInstance(dset[col], tf.RaggedTensor if col == "vec" else tf.Tensor)
            # dim is None for ragged vectors in tensorflow
            self.assertListEqual(dset[:2]["vec"].shape.as_list(), [2, None])
            self.assertListEqual(dset["vec"][:2].shape.as_list(), [2, None])

            dset.set_format("numpy")
            self.assertIsNotNone(dset[0])
            self.assertIsNotNone(dset[:2])
            self.assertIsInstance(dset[0]["filename"], np.str_)
            self.assertIsInstance(dset[:2]["filename"], np.ndarray)
            self.assertIsInstance(dset["filename"], np.ndarray)
            self.assertIsInstance(dset[0]["vec"], np.ndarray)
            self.assertIsInstance(dset[:2]["vec"], np.ndarray)
            self.assertIsInstance(dset["vec"], np.ndarray)
            # array is flat for ragged vectors in numpy
            self.assertTupleEqual(dset[:2]["vec"].shape, (2,))
            self.assertTupleEqual(dset["vec"][:2].shape, (2,))

            dset.set_format("torch")
            self.assertIsNotNone(dset[0])
            self.assertIsNotNone(dset[:2])
            self.assertIsInstance(dset[0]["filename"], str)
            self.assertIsInstance(dset[:2]["filename"], list)
            self.assertIsInstance(dset["filename"], list)
            self.assertIsInstance(dset[0]["vec"], torch.Tensor)
            self.assertIsInstance(dset[:2]["vec"][0], torch.Tensor)
            self.assertIsInstance(dset["vec"][0], torch.Tensor)
            # pytorch doesn't support ragged tensors, so we should have lists
            self.assertIsInstance(dset[:2]["vec"], list)
            self.assertIsInstance(dset[:2]["vec"][0], torch.Tensor)
            self.assertIsInstance(dset["vec"][:2], list)
            self.assertIsInstance(dset["vec"][0], torch.Tensor)

    @require_tf
    @require_torch
    def test_format_nested(self, in_memory):
        import numpy as np
        import tensorflow as tf
        import torch

        with tempfile.TemporaryDirectory() as tmp_dir, self._create_dummy_dataset(
            in_memory, tmp_dir
        ) as dset, dset.map(lambda ex: {"nested": [{"foo": np.ones(3)}] * len(ex["filename"])}, batched=True) as dset:
            self.assertDictEqual(
                dset.features, Features({"filename": Value("string"), "nested": {"foo": Sequence(Value("float64"))}})
            )

            dset.set_format("tensorflow")
            self.assertIsNotNone(dset[0])
            self.assertIsInstance(dset[0]["nested"]["foo"], (tf.Tensor, tf.RaggedTensor))
            self.assertIsNotNone(dset[:2])
            self.assertIsInstance(dset[:2]["nested"][0]["foo"], (tf.Tensor, tf.RaggedTensor))
            self.assertIsInstance(dset["nested"][0]["foo"], (tf.Tensor, tf.RaggedTensor))

            dset.set_format("numpy")
            self.assertIsNotNone(dset[0])
            self.assertIsInstance(dset[0]["nested"]["foo"], np.ndarray)
            self.assertIsNotNone(dset[:2])
            self.assertIsInstance(dset[:2]["nested"][0]["foo"], np.ndarray)
            self.assertIsInstance(dset["nested"][0]["foo"], np.ndarray)

            dset.set_format("torch", columns="nested")
            self.assertIsNotNone(dset[0])
            self.assertIsInstance(dset[0]["nested"]["foo"], torch.Tensor)
            self.assertIsNotNone(dset[:2])
            self.assertIsInstance(dset[:2]["nested"][0]["foo"], torch.Tensor)
            self.assertIsInstance(dset["nested"][0]["foo"], torch.Tensor)

    def test_format_pandas(self, in_memory):
        import pandas as pd

        with tempfile.TemporaryDirectory() as tmp_dir:
            with self._create_dummy_dataset(in_memory, tmp_dir, multiple_columns=True) as dset:
                dset.set_format("pandas")
                self.assertIsInstance(dset[0], pd.DataFrame)
                self.assertIsInstance(dset[:2], pd.DataFrame)
                self.assertIsInstance(dset["col_1"], pd.Series)

    @require_polars
    def test_format_polars(self, in_memory):
        import polars as pl

        with tempfile.TemporaryDirectory() as tmp_dir:
            with self._create_dummy_dataset(in_memory, tmp_dir, multiple_columns=True) as dset:
                dset.set_format("polars")
                self.assertIsInstance(dset[0], pl.DataFrame)
                self.assertIsInstance(dset[:2], pl.DataFrame)
                self.assertIsInstance(dset["col_1"], pl.Series)

    def test_transmit_format_single(self, in_memory):
        @transmit_format
        def my_single_transform(self, return_factory, *args, **kwargs):
            return return_factory()

        with tempfile.TemporaryDirectory() as tmp_dir:
            return_factory = partial(
                self._create_dummy_dataset, in_memory=in_memory, tmp_dir=tmp_dir, multiple_columns=True
            )
            with return_factory() as dset:
                dset.set_format("numpy", columns=["col_1"])
                prev_format = dset.format
                with my_single_transform(dset, return_factory) as transformed_dset:
                    self.assertDictEqual(transformed_dset.format, prev_format)

    def test_transmit_format_dict(self, in_memory):
        @transmit_format
        def my_split_transform(self, return_factory, *args, **kwargs):
            return DatasetDict({"train": return_factory()})

        with tempfile.TemporaryDirectory() as tmp_dir:
            return_factory = partial(
                self._create_dummy_dataset, in_memory=in_memory, tmp_dir=tmp_dir, multiple_columns=True
            )
            with return_factory() as dset:
                dset.set_format("numpy", columns=["col_1"])
                prev_format = dset.format
                transformed_dset = my_split_transform(dset, return_factory)["train"]
                self.assertDictEqual(transformed_dset.format, prev_format)

                del transformed_dset  # DatasetDict

    def test_with_format(self, in_memory):
        with tempfile.TemporaryDirectory() as tmp_dir:
            with self._create_dummy_dataset(in_memory, tmp_dir, multiple_columns=True) as dset:
                with dset.with_format("numpy", columns=["col_1"]) as dset2:
                    dset.set_format("numpy", columns=["col_1"])
                    self.assertDictEqual(dset.format, dset2.format)
                    self.assertEqual(dset._fingerprint, dset2._fingerprint)
                    # dset.reset_format()
                    # self.assertNotEqual(dset.format, dset2.format)
                    # self.assertNotEqual(dset._fingerprint, dset2._fingerprint)

    def test_with_transform(self, in_memory):
        with tempfile.TemporaryDirectory() as tmp_dir:
            with self._create_dummy_dataset(in_memory, tmp_dir, multiple_columns=True) as dset:
                transform = lambda x: {"foo": x["col_1"]}  # noqa: E731
                with dset.with_transform(transform, columns=["col_1"]) as dset2:
                    dset.set_transform(transform, columns=["col_1"])
                    self.assertDictEqual(dset.format, dset2.format)
                    self.assertEqual(dset._fingerprint, dset2._fingerprint)
                    dset.reset_format()
                    self.assertNotEqual(dset.format, dset2.format)
                    self.assertNotEqual(dset._fingerprint, dset2._fingerprint)

    @require_tf
    def test_tf_dataset_conversion(self, in_memory):
        tmp_dir = tempfile.TemporaryDirectory()
        for num_workers in [0, 1, 2]:
            if num_workers > 0 and sys.platform == "win32" and not in_memory:
                continue  # This test hangs on the Py3.10 test worker, but it runs fine locally on my Windows machine
            with self._create_dummy_dataset(in_memory, tmp_dir.name, array_features=True) as dset:
                tf_dataset = dset.to_tf_dataset(columns="col_3", batch_size=2, num_workers=num_workers)
                batch = next(iter(tf_dataset))
                self.assertEqual(batch.shape.as_list(), [2, 4])
                self.assertEqual(batch.dtype.name, "int64")
            with self._create_dummy_dataset(in_memory, tmp_dir.name, multiple_columns=True) as dset:
                tf_dataset = dset.to_tf_dataset(columns="col_1", batch_size=2, num_workers=num_workers)
                batch = next(iter(tf_dataset))
                self.assertEqual(batch.shape.as_list(), [2])
                self.assertEqual(batch.dtype.name, "int64")
            with self._create_dummy_dataset(in_memory, tmp_dir.name, multiple_columns=True) as dset:
                # Check that it works with all default options (except batch_size because the dummy dataset only has 4)
                tf_dataset = dset.to_tf_dataset(batch_size=2, num_workers=num_workers)
                batch = next(iter(tf_dataset))
                self.assertEqual(batch["col_1"].shape.as_list(), [2])
                self.assertEqual(batch["col_2"].shape.as_list(), [2])
                self.assertEqual(batch["col_1"].dtype.name, "int64")
                self.assertEqual(batch["col_2"].dtype.name, "string")  # Assert that we're converting strings properly
            with self._create_dummy_dataset(in_memory, tmp_dir.name, multiple_columns=True) as dset:
                # Check that when we use a transform that creates a new column from existing column values
                # but don't load the old columns that the new column depends on in the final dataset,
                # that they're still kept around long enough to be used in the transform
                transform_dset = dset.with_transform(
                    lambda x: {"new_col": [val * 2 for val in x["col_1"]], "col_1": x["col_1"]}
                )
                tf_dataset = transform_dset.to_tf_dataset(columns="new_col", batch_size=2, num_workers=num_workers)
                batch = next(iter(tf_dataset))
                self.assertEqual(batch.shape.as_list(), [2])
                self.assertEqual(batch.dtype.name, "int64")
                del transform_dset
        del tf_dataset  # For correct cleanup

    @require_tf
    def test_tf_index_reshuffling(self, in_memory):
        # This test checks that when we do two epochs over a tf.data.Dataset from to_tf_dataset
        # that we get a different shuffle order each time
        # It also checks that when we aren't shuffling, that the dataset order is fully preserved
        # even when loading is split across multiple workers
        data = {"col_1": list(range(20))}
        for num_workers in [0, 1, 2, 3]:
            with Dataset.from_dict(data) as dset:
                tf_dataset = dset.to_tf_dataset(batch_size=10, shuffle=True, num_workers=num_workers)
                indices = []
                for batch in tf_dataset:
                    indices.append(batch["col_1"])
                indices = np.concatenate([arr.numpy() for arr in indices])
                second_indices = []
                for batch in tf_dataset:
                    second_indices.append(batch["col_1"])
                second_indices = np.concatenate([arr.numpy() for arr in second_indices])
                self.assertFalse(np.array_equal(indices, second_indices))
                self.assertEqual(len(indices), len(np.unique(indices)))
                self.assertEqual(len(second_indices), len(np.unique(second_indices)))

                tf_dataset = dset.to_tf_dataset(batch_size=1, shuffle=False, num_workers=num_workers)
                for i, batch in enumerate(tf_dataset):
                    # Assert that the unshuffled order is fully preserved even when multiprocessing
                    self.assertEqual(i, batch["col_1"].numpy())

    @require_tf
    def test_tf_label_renaming(self, in_memory):
        # Protect TF-specific imports in here
        import tensorflow as tf

        from datasets.utils.tf_utils import minimal_tf_collate_fn_with_renaming

        tmp_dir = tempfile.TemporaryDirectory()
        with self._create_dummy_dataset(in_memory, tmp_dir.name, multiple_columns=True) as dset:
            with dset.rename_columns({"col_1": "features", "col_2": "label"}) as new_dset:
                tf_dataset = new_dset.to_tf_dataset(collate_fn=minimal_tf_collate_fn_with_renaming, batch_size=4)
                batch = next(iter(tf_dataset))
                self.assertTrue("labels" in batch and "features" in batch)

                tf_dataset = new_dset.to_tf_dataset(
                    columns=["features", "labels"], collate_fn=minimal_tf_collate_fn_with_renaming, batch_size=4
                )
                batch = next(iter(tf_dataset))
                self.assertTrue("labels" in batch and "features" in batch)

                tf_dataset = new_dset.to_tf_dataset(
                    columns=["features", "label"], collate_fn=minimal_tf_collate_fn_with_renaming, batch_size=4
                )
                batch = next(iter(tf_dataset))
                self.assertTrue("labels" in batch and "features" in batch)  # Assert renaming was handled correctly

                tf_dataset = new_dset.to_tf_dataset(
                    columns=["features"],
                    label_cols=["labels"],
                    collate_fn=minimal_tf_collate_fn_with_renaming,
                    batch_size=4,
                )
                batch = next(iter(tf_dataset))
                self.assertEqual(len(batch), 2)
                # Assert that we don't have any empty entries here
                self.assertTrue(isinstance(batch[0], tf.Tensor) and isinstance(batch[1], tf.Tensor))

                tf_dataset = new_dset.to_tf_dataset(
                    columns=["features"],
                    label_cols=["label"],
                    collate_fn=minimal_tf_collate_fn_with_renaming,
                    batch_size=4,
                )
                batch = next(iter(tf_dataset))
                self.assertEqual(len(batch), 2)
                # Assert that we don't have any empty entries here
                self.assertTrue(isinstance(batch[0], tf.Tensor) and isinstance(batch[1], tf.Tensor))

                tf_dataset = new_dset.to_tf_dataset(
                    columns=["features"],
                    collate_fn=minimal_tf_collate_fn_with_renaming,
                    batch_size=4,
                )
                batch = next(iter(tf_dataset))
                # Assert that labels didn't creep in when we don't ask for them
                # just because the collate_fn added them
                self.assertTrue(isinstance(batch, tf.Tensor))

        del tf_dataset  # For correct cleanup

    @require_tf
    def test_tf_dataset_options(self, in_memory):
        tmp_dir = tempfile.TemporaryDirectory()
        # Test that batch_size option works as expected
        with self._create_dummy_dataset(in_memory, tmp_dir.name, array_features=True) as dset:
            tf_dataset = dset.to_tf_dataset(columns="col_3", batch_size=2)
            batch = next(iter(tf_dataset))
            self.assertEqual(batch.shape.as_list(), [2, 4])
            self.assertEqual(batch.dtype.name, "int64")
        # Test that batch_size=None (optional) works as expected
        with self._create_dummy_dataset(in_memory, tmp_dir.name, multiple_columns=True) as dset:
            tf_dataset = dset.to_tf_dataset(columns="col_3", batch_size=None)
            single_example = next(iter(tf_dataset))
            self.assertEqual(single_example.shape.as_list(), [])
            self.assertEqual(single_example.dtype.name, "int64")
            # Assert that we can batch it with `tf.data.Dataset.batch` method
            batched_dataset = tf_dataset.batch(batch_size=2)
            batch = next(iter(batched_dataset))
            self.assertEqual(batch.shape.as_list(), [2])
            self.assertEqual(batch.dtype.name, "int64")
        # Test that batching a batch_size=None dataset produces the same results as using batch_size arg
        with self._create_dummy_dataset(in_memory, tmp_dir.name, multiple_columns=True) as dset:
            batch_size = 2
            tf_dataset_no_batch = dset.to_tf_dataset(columns="col_3")
            tf_dataset_batch = dset.to_tf_dataset(columns="col_3", batch_size=batch_size)
            self.assertEqual(tf_dataset_no_batch.element_spec, tf_dataset_batch.unbatch().element_spec)
            self.assertEqual(tf_dataset_no_batch.cardinality(), tf_dataset_batch.cardinality() * batch_size)
            for batch_1, batch_2 in zip(tf_dataset_no_batch.batch(batch_size=batch_size), tf_dataset_batch):
                self.assertEqual(batch_1.shape, batch_2.shape)
                self.assertEqual(batch_1.dtype, batch_2.dtype)
                self.assertListEqual(batch_1.numpy().tolist(), batch_2.numpy().tolist())
        # Test that requesting label_cols works as expected
        with self._create_dummy_dataset(in_memory, tmp_dir.name, multiple_columns=True) as dset:
            tf_dataset = dset.to_tf_dataset(columns="col_1", label_cols=["col_2", "col_3"], batch_size=4)
            batch = next(iter(tf_dataset))
            self.assertEqual(len(batch), 2)
            self.assertEqual(set(batch[1].keys()), {"col_2", "col_3"})
            self.assertEqual(batch[0].dtype.name, "int64")
            # Assert data comes out as expected and isn't shuffled
            self.assertEqual(batch[0].numpy().tolist(), [3, 2, 1, 0])
            self.assertEqual(batch[1]["col_2"].numpy().tolist(), [b"a", b"b", b"c", b"d"])
            self.assertEqual(batch[1]["col_3"].numpy().tolist(), [0, 1, 0, 1])
        # Check that incomplete batches are dropped if requested
        with self._create_dummy_dataset(in_memory, tmp_dir.name, multiple_columns=True) as dset:
            tf_dataset = dset.to_tf_dataset(columns="col_1", batch_size=3)
            tf_dataset_with_drop = dset.to_tf_dataset(columns="col_1", batch_size=3, drop_remainder=True)
            self.assertEqual(len(tf_dataset), 2)  # One batch of 3 and one batch of 1
            self.assertEqual(len(tf_dataset_with_drop), 1)  # Incomplete batch of 1 is dropped
        # Test that `NotImplementedError` is raised `batch_size` is None and `num_workers` is > 0
        if sys.version_info >= (3, 8):
            with self._create_dummy_dataset(in_memory, tmp_dir.name, multiple_columns=True) as dset:
                with self.assertRaisesRegex(
                    NotImplementedError, "`batch_size` must be specified when using multiple workers"
                ):
                    dset.to_tf_dataset(columns="col_1", batch_size=None, num_workers=2)
        del tf_dataset  # For correct cleanup
        del tf_dataset_with_drop


class MiscellaneousDatasetTest(TestCase):
    def test_from_pandas(self):
        data = {"col_1": [3, 2, 1, 0], "col_2": ["a", "b", "c", "d"]}
        df = pd.DataFrame.from_dict(data)
        with Dataset.from_pandas(df) as dset:
            self.assertListEqual(dset["col_1"], data["col_1"])
            self.assertListEqual(dset["col_2"], data["col_2"])
            self.assertListEqual(list(dset.features.keys()), ["col_1", "col_2"])
            self.assertDictEqual(dset.features, Features({"col_1": Value("int64"), "col_2": Value("string")}))

        features = Features({"col_1": Value("int64"), "col_2": Value("string")})
        with Dataset.from_pandas(df, features=features) as dset:
            self.assertListEqual(dset["col_1"], data["col_1"])
            self.assertListEqual(dset["col_2"], data["col_2"])
            self.assertListEqual(list(dset.features.keys()), ["col_1", "col_2"])
            self.assertDictEqual(dset.features, Features({"col_1": Value("int64"), "col_2": Value("string")}))

        features = Features({"col_1": Value("int64"), "col_2": Value("string")})
        with Dataset.from_pandas(df, features=features, info=DatasetInfo(features=features)) as dset:
            self.assertListEqual(dset["col_1"], data["col_1"])
            self.assertListEqual(dset["col_2"], data["col_2"])
            self.assertListEqual(list(dset.features.keys()), ["col_1", "col_2"])
            self.assertDictEqual(dset.features, Features({"col_1": Value("int64"), "col_2": Value("string")}))

        features = Features({"col_1": Sequence(Value("string")), "col_2": Value("string")})
        self.assertRaises(TypeError, Dataset.from_pandas, df, features=features)

    @require_polars
    def test_from_polars(self):
        import polars as pl

        data = {"col_1": [3, 2, 1, 0], "col_2": ["a", "b", "c", "d"]}
        df = pl.from_dict(data)
        with Dataset.from_polars(df) as dset:
            self.assertListEqual(dset["col_1"], data["col_1"])
            self.assertListEqual(dset["col_2"], data["col_2"])
            self.assertListEqual(list(dset.features.keys()), ["col_1", "col_2"])
            self.assertDictEqual(dset.features, Features({"col_1": Value("int64"), "col_2": Value("large_string")}))

        features = Features({"col_1": Value("int64"), "col_2": Value("large_string")})
        with Dataset.from_polars(df, features=features) as dset:
            self.assertListEqual(dset["col_1"], data["col_1"])
            self.assertListEqual(dset["col_2"], data["col_2"])
            self.assertListEqual(list(dset.features.keys()), ["col_1", "col_2"])
            self.assertDictEqual(dset.features, Features({"col_1": Value("int64"), "col_2": Value("large_string")}))

        features = Features({"col_1": Value("int64"), "col_2": Value("large_string")})
        with Dataset.from_polars(df, features=features, info=DatasetInfo(features=features)) as dset:
            self.assertListEqual(dset["col_1"], data["col_1"])
            self.assertListEqual(dset["col_2"], data["col_2"])
            self.assertListEqual(list(dset.features.keys()), ["col_1", "col_2"])
            self.assertDictEqual(dset.features, Features({"col_1": Value("int64"), "col_2": Value("large_string")}))

        features = Features({"col_1": Sequence(Value("string")), "col_2": Value("large_string")})
        self.assertRaises(TypeError, Dataset.from_polars, df, features=features)

    def test_from_dict(self):
        data = {"col_1": [3, 2, 1, 0], "col_2": ["a", "b", "c", "d"], "col_3": pa.array([True, False, True, False])}
        with Dataset.from_dict(data) as dset:
            self.assertListEqual(dset["col_1"], data["col_1"])
            self.assertListEqual(dset["col_2"], data["col_2"])
            self.assertListEqual(dset["col_3"], data["col_3"].to_pylist())
            self.assertListEqual(list(dset.features.keys()), ["col_1", "col_2", "col_3"])
            self.assertDictEqual(
                dset.features, Features({"col_1": Value("int64"), "col_2": Value("string"), "col_3": Value("bool")})
            )

        features = Features({"col_1": Value("int64"), "col_2": Value("string"), "col_3": Value("bool")})
        with Dataset.from_dict(data, features=features) as dset:
            self.assertListEqual(dset["col_1"], data["col_1"])
            self.assertListEqual(dset["col_2"], data["col_2"])
            self.assertListEqual(dset["col_3"], data["col_3"].to_pylist())
            self.assertListEqual(list(dset.features.keys()), ["col_1", "col_2", "col_3"])
            self.assertDictEqual(
                dset.features, Features({"col_1": Value("int64"), "col_2": Value("string"), "col_3": Value("bool")})
            )

        features = Features({"col_1": Value("int64"), "col_2": Value("string"), "col_3": Value("bool")})
        with Dataset.from_dict(data, features=features, info=DatasetInfo(features=features)) as dset:
            self.assertListEqual(dset["col_1"], data["col_1"])
            self.assertListEqual(dset["col_2"], data["col_2"])
            self.assertListEqual(dset["col_3"], data["col_3"].to_pylist())
            self.assertListEqual(list(dset.features.keys()), ["col_1", "col_2", "col_3"])
            self.assertDictEqual(
                dset.features, Features({"col_1": Value("int64"), "col_2": Value("string"), "col_3": Value("bool")})
            )

        features = Features({"col_1": Value("string"), "col_2": Value("string"), "col_3": Value("int32")})
        with Dataset.from_dict(data, features=features) as dset:
            # the integers are converted to strings
            self.assertListEqual(dset["col_1"], [str(x) for x in data["col_1"]])
            self.assertListEqual(dset["col_2"], data["col_2"])
            self.assertListEqual(dset["col_3"], [int(x) for x in data["col_3"].to_pylist()])
            self.assertListEqual(list(dset.features.keys()), ["col_1", "col_2", "col_3"])
            self.assertDictEqual(
                dset.features, Features({"col_1": Value("string"), "col_2": Value("string"), "col_3": Value("int32")})
            )

        features = Features({"col_1": Value("int64"), "col_2": Value("int64"), "col_3": Value("bool")})
        self.assertRaises(ValueError, Dataset.from_dict, data, features=features)

    def test_concatenate_mixed_memory_and_disk(self):
        data1, data2, data3 = {"id": [0, 1, 2]}, {"id": [3, 4, 5]}, {"id": [6, 7]}
        info1 = DatasetInfo(description="Dataset1")
        info2 = DatasetInfo(description="Dataset2")
        with tempfile.TemporaryDirectory() as tmp_dir:
            with Dataset.from_dict(data1, info=info1).map(
                cache_file_name=os.path.join(tmp_dir, "d1.arrow")
            ) as dset1, Dataset.from_dict(data2, info=info2).map(
                cache_file_name=os.path.join(tmp_dir, "d2.arrow")
            ) as dset2, Dataset.from_dict(data3) as dset3:
                with concatenate_datasets([dset1, dset2, dset3]) as concatenated_dset:
                    self.assertEqual(len(concatenated_dset), len(dset1) + len(dset2) + len(dset3))
                    self.assertListEqual(concatenated_dset["id"], dset1["id"] + dset2["id"] + dset3["id"])

    @require_transformers
    @pytest.mark.integration
    def test_set_format_encode(self):
        from transformers import BertTokenizer

        tokenizer = BertTokenizer.from_pretrained("bert-base-uncased")

        def encode(batch):
            return tokenizer(batch["text"], padding="longest", return_tensors="np")

        with Dataset.from_dict({"text": ["hello there", "foo"]}) as dset:
            dset.set_transform(transform=encode)
            self.assertEqual(str(dset[:2]), str(encode({"text": ["hello there", "foo"]})))

    @require_tf
    def test_tf_string_encoding(self):
        data = {"col_1": ["á", "é", "í", "ó", "ú"], "col_2": ["à", "è", "ì", "ò", "ù"]}
        with Dataset.from_dict(data) as dset:
            tf_dset_wo_batch = dset.to_tf_dataset(columns=["col_1", "col_2"])
            for tf_row, row in zip(tf_dset_wo_batch, dset):
                self.assertEqual(tf_row["col_1"].numpy().decode("utf-8"), row["col_1"])
                self.assertEqual(tf_row["col_2"].numpy().decode("utf-8"), row["col_2"])

            tf_dset_w_batch = dset.to_tf_dataset(columns=["col_1", "col_2"], batch_size=2)
            for tf_row, row in zip(tf_dset_w_batch.unbatch(), dset):
                self.assertEqual(tf_row["col_1"].numpy().decode("utf-8"), row["col_1"])
                self.assertEqual(tf_row["col_2"].numpy().decode("utf-8"), row["col_2"])

            self.assertEqual(tf_dset_w_batch.unbatch().element_spec, tf_dset_wo_batch.element_spec)
            self.assertEqual(tf_dset_w_batch.element_spec, tf_dset_wo_batch.batch(2).element_spec)


def test_cast_with_sliced_list():
    old_features = Features({"foo": Sequence(Value("int64"))})
    new_features = Features({"foo": Sequence(Value("int32"))})
    dataset = Dataset.from_dict({"foo": [[i] * (i % 3) for i in range(20)]}, features=old_features)
    casted_dataset = dataset.cast(new_features, batch_size=2)  # small batch size to slice the ListArray
    assert dataset["foo"] == casted_dataset["foo"]
    assert casted_dataset.features == new_features


@pytest.mark.parametrize("include_nulls", [False, True])
def test_class_encode_column_with_none(include_nulls):
    dataset = Dataset.from_dict({"col_1": ["a", "b", "c", None, "d", None]})
    dataset = dataset.class_encode_column("col_1", include_nulls=include_nulls)
    class_names = ["a", "b", "c", "d"]
    if include_nulls:
        class_names += ["None"]
    assert isinstance(dataset.features["col_1"], ClassLabel)
    assert set(dataset.features["col_1"].names) == set(class_names)
    assert (None in dataset.unique("col_1")) == (not include_nulls)


@pytest.mark.parametrize("null_placement", ["first", "last"])
def test_sort_with_none(null_placement):
    dataset = Dataset.from_dict({"col_1": ["item_2", "item_3", "item_1", None, "item_4", None]})
    dataset = dataset.sort("col_1", null_placement=null_placement)
    if null_placement == "first":
        assert dataset["col_1"] == [None, None, "item_1", "item_2", "item_3", "item_4"]
    else:
        assert dataset["col_1"] == ["item_1", "item_2", "item_3", "item_4", None, None]


def test_update_metadata_with_features(dataset_dict):
    table1 = pa.Table.from_pydict(dataset_dict)
    features1 = Features.from_arrow_schema(table1.schema)
    features2 = features1.copy()
    features2["col_2"] = ClassLabel(num_classes=len(table1))
    assert features1 != features2

    table2 = update_metadata_with_features(table1, features2)
    metadata = json.loads(table2.schema.metadata[b"huggingface"].decode())
    assert features2 == Features.from_dict(metadata["info"]["features"])

    with Dataset(table1) as dset1, Dataset(table2) as dset2:
        assert dset1.features == features1
        assert dset2.features == features2


@pytest.mark.parametrize("dataset_type", ["in_memory", "memory_mapped", "mixed"])
@pytest.mark.parametrize("axis, expected_shape", [(0, (4, 3)), (1, (2, 6))])
def test_concatenate_datasets(dataset_type, axis, expected_shape, dataset_dict, arrow_path):
    table = {
        "in_memory": InMemoryTable.from_pydict(dataset_dict),
        "memory_mapped": MemoryMappedTable.from_file(arrow_path),
    }
    tables = [
        table[dataset_type if dataset_type != "mixed" else "memory_mapped"].slice(0, 2),  # shape = (2, 3)
        table[dataset_type if dataset_type != "mixed" else "in_memory"].slice(2, 4),  # shape = (2, 3)
    ]
    if axis == 1:  # don't duplicate columns
        tables[1] = tables[1].rename_columns([col + "_bis" for col in tables[1].column_names])
    datasets = [Dataset(table) for table in tables]
    dataset = concatenate_datasets(datasets, axis=axis)
    assert dataset.shape == expected_shape
    assert_arrow_metadata_are_synced_with_dataset_features(dataset)


def test_concatenate_datasets_new_columns():
    dataset1 = Dataset.from_dict({"col_1": ["a", "b", "c"]})
    dataset2 = Dataset.from_dict({"col_1": ["d", "e", "f"], "col_2": [True, False, True]})
    dataset = concatenate_datasets([dataset1, dataset2])
    assert dataset.data.shape == (6, 2)
    assert dataset.features == Features({"col_1": Value("string"), "col_2": Value("bool")})
    assert dataset[:] == {"col_1": ["a", "b", "c", "d", "e", "f"], "col_2": [None, None, None, True, False, True]}
    dataset3 = Dataset.from_dict({"col_3": ["a_1"]})
    dataset = concatenate_datasets([dataset, dataset3])
    assert dataset.data.shape == (7, 3)
    assert dataset.features == Features({"col_1": Value("string"), "col_2": Value("bool"), "col_3": Value("string")})
    assert dataset[:] == {
        "col_1": ["a", "b", "c", "d", "e", "f", None],
        "col_2": [None, None, None, True, False, True, None],
        "col_3": [None, None, None, None, None, None, "a_1"],
    }


@pytest.mark.parametrize("axis", [0, 1])
def test_concatenate_datasets_complex_features(axis):
    n = 5
    dataset1 = Dataset.from_dict(
        {"col_1": [0] * n, "col_2": list(range(n))},
        features=Features({"col_1": Value("int32"), "col_2": ClassLabel(num_classes=n)}),
    )
    if axis == 1:
        dataset2 = dataset1.rename_columns({col: col + "_" for col in dataset1.column_names})
        expected_features = Features({**dataset1.features, **dataset2.features})
    else:
        dataset2 = dataset1
        expected_features = dataset1.features
    assert concatenate_datasets([dataset1, dataset2], axis=axis).features == expected_features


@pytest.mark.parametrize("other_dataset_type", ["in_memory", "memory_mapped", "concatenation"])
@pytest.mark.parametrize("axis, expected_shape", [(0, (8, 3)), (1, (4, 6))])
def test_concatenate_datasets_with_concatenation_tables(
    axis, expected_shape, other_dataset_type, dataset_dict, arrow_path
):
    def _create_concatenation_table(axis):
        if axis == 0:  # shape: (4, 3) = (4, 1) + (4, 2)
            concatenation_table = ConcatenationTable.from_blocks(
                [
                    [
                        InMemoryTable.from_pydict({"col_1": dataset_dict["col_1"]}),
                        MemoryMappedTable.from_file(arrow_path).remove_column(0),
                    ]
                ]
            )
        elif axis == 1:  # shape: (4, 3) = (1, 3) + (3, 3)
            concatenation_table = ConcatenationTable.from_blocks(
                [
                    [InMemoryTable.from_pydict(dataset_dict).slice(0, 1)],
                    [MemoryMappedTable.from_file(arrow_path).slice(1, 4)],
                ]
            )
        return concatenation_table

    concatenation_table = _create_concatenation_table(axis)
    assert concatenation_table.shape == (4, 3)

    if other_dataset_type == "in_memory":
        other_table = InMemoryTable.from_pydict(dataset_dict)
    elif other_dataset_type == "memory_mapped":
        other_table = MemoryMappedTable.from_file(arrow_path)
    elif other_dataset_type == "concatenation":
        other_table = _create_concatenation_table(axis)
    assert other_table.shape == (4, 3)

    tables = [concatenation_table, other_table]

    if axis == 1:  # don't duplicate columns
        tables[1] = tables[1].rename_columns([col + "_bis" for col in tables[1].column_names])

    for tables in [tables, reversed(tables)]:
        datasets = [Dataset(table) for table in tables]
        dataset = concatenate_datasets(datasets, axis=axis)
        assert dataset.shape == expected_shape


def test_concatenate_datasets_duplicate_columns(dataset):
    with pytest.raises(ValueError) as excinfo:
        concatenate_datasets([dataset, dataset], axis=1)
    assert "duplicated" in str(excinfo.value)


def test_interleave_datasets():
    d1 = Dataset.from_dict({"a": [0, 1, 2]})
    d2 = Dataset.from_dict({"a": [10, 11, 12, 13]})
    d3 = Dataset.from_dict({"a": [22, 21, 20]}).select([2, 1, 0])
    dataset = interleave_datasets([d1, d2, d3])
    expected_length = 3 * min(len(d1), len(d2), len(d3))
    expected_values = [x["a"] for x in itertools.chain(*zip(d1, d2, d3))]
    assert isinstance(dataset, Dataset)
    assert len(dataset) == expected_length
    assert dataset["a"] == expected_values
    assert dataset._fingerprint == interleave_datasets([d1, d2, d3])._fingerprint


def test_interleave_datasets_probabilities():
    seed = 42
    probabilities = [0.3, 0.5, 0.2]
    d1 = Dataset.from_dict({"a": [0, 1, 2]})
    d2 = Dataset.from_dict({"a": [10, 11, 12, 13]})
    d3 = Dataset.from_dict({"a": [22, 21, 20]}).select([2, 1, 0])
    dataset = interleave_datasets([d1, d2, d3], probabilities=probabilities, seed=seed)
    expected_length = 7  # hardcoded
    expected_values = [10, 11, 20, 12, 0, 21, 13]  # hardcoded
    assert isinstance(dataset, Dataset)
    assert len(dataset) == expected_length
    assert dataset["a"] == expected_values
    assert (
        dataset._fingerprint == interleave_datasets([d1, d2, d3], probabilities=probabilities, seed=seed)._fingerprint
    )


def test_interleave_datasets_oversampling_strategy():
    d1 = Dataset.from_dict({"a": [0, 1, 2]})
    d2 = Dataset.from_dict({"a": [10, 11, 12, 13]})
    d3 = Dataset.from_dict({"a": [22, 21, 20]}).select([2, 1, 0])
    dataset = interleave_datasets([d1, d2, d3], stopping_strategy="all_exhausted")
    expected_length = 3 * max(len(d1), len(d2), len(d3))
    expected_values = [0, 10, 20, 1, 11, 21, 2, 12, 22, 0, 13, 20]  # hardcoded
    assert isinstance(dataset, Dataset)
    assert len(dataset) == expected_length
    assert dataset["a"] == expected_values
    assert dataset._fingerprint == interleave_datasets([d1, d2, d3], stopping_strategy="all_exhausted")._fingerprint


def test_interleave_datasets_probabilities_oversampling_strategy():
    seed = 42
    probabilities = [0.3, 0.5, 0.2]
    d1 = Dataset.from_dict({"a": [0, 1, 2]})
    d2 = Dataset.from_dict({"a": [10, 11, 12, 13]})
    d3 = Dataset.from_dict({"a": [22, 21, 20]}).select([2, 1, 0])
    dataset = interleave_datasets(
        [d1, d2, d3], stopping_strategy="all_exhausted", probabilities=probabilities, seed=seed
    )
    expected_length = 16  # hardcoded
    expected_values = [10, 11, 20, 12, 0, 21, 13, 10, 1, 11, 12, 22, 13, 20, 10, 2]  # hardcoded
    assert isinstance(dataset, Dataset)
    assert len(dataset) == expected_length
    assert dataset["a"] == expected_values
    assert (
        dataset._fingerprint
        == interleave_datasets(
            [d1, d2, d3], stopping_strategy="all_exhausted", probabilities=probabilities, seed=seed
        )._fingerprint
    )


@pytest.mark.parametrize("batch_size", [4, 5])
@pytest.mark.parametrize("drop_last_batch", [False, True])
def test_dataset_iter_batch(batch_size, drop_last_batch):
    n = 25
    dset = Dataset.from_dict({"i": list(range(n))})
    all_col_values = list(range(n))
    batches = []
    for i, batch in enumerate(dset.iter(batch_size, drop_last_batch=drop_last_batch)):
        assert batch == {"i": all_col_values[i * batch_size : (i + 1) * batch_size]}
        batches.append(batch)
    if drop_last_batch:
        assert all(len(batch["i"]) == batch_size for batch in batches)
    else:
        assert all(len(batch["i"]) == batch_size for batch in batches[:-1])
        assert len(batches[-1]["i"]) <= batch_size


@pytest.mark.parametrize(
    "column, expected_dtype",
    [(["a", "b", "c", "d"], "string"), ([1, 2, 3, 4], "int64"), ([1.0, 2.0, 3.0, 4.0], "float64")],
)
@pytest.mark.parametrize("in_memory", [False, True])
@pytest.mark.parametrize(
    "transform",
    [
        None,
        ("shuffle", (42,), {}),
        ("with_format", ("pandas",), {}),
        ("class_encode_column", ("col_2",), {}),
        ("select", (range(3),), {}),
    ],
)
def test_dataset_add_column(column, expected_dtype, in_memory, transform, dataset_dict, arrow_path):
    column_name = "col_4"
    original_dataset = (
        Dataset(InMemoryTable.from_pydict(dataset_dict))
        if in_memory
        else Dataset(MemoryMappedTable.from_file(arrow_path))
    )
    if transform is not None:
        transform_name, args, kwargs = transform
        original_dataset: Dataset = getattr(original_dataset, transform_name)(*args, **kwargs)
    column = column[:3] if transform is not None and transform_name == "select" else column
    dataset = original_dataset.add_column(column_name, column)
    assert dataset.data.shape == (3, 4) if transform is not None and transform_name == "select" else (4, 4)
    expected_features = {"col_1": "string", "col_2": "int64", "col_3": "float64"}
    # Sort expected features as in the original dataset
    expected_features = {feature: expected_features[feature] for feature in original_dataset.features}
    # Add new column feature
    expected_features[column_name] = expected_dtype
    assert dataset.data.column_names == list(expected_features.keys())
    for feature, expected_dtype in expected_features.items():
        assert dataset.features[feature].dtype == expected_dtype
    assert len(dataset.data.blocks) == 1 if in_memory else 2  # multiple InMemoryTables are consolidated as one
    assert dataset.format["type"] == original_dataset.format["type"]
    assert dataset._fingerprint != original_dataset._fingerprint
    dataset.reset_format()
    original_dataset.reset_format()
    assert all(dataset[col] == original_dataset[col] for col in original_dataset.column_names)
    assert set(dataset["col_4"]) == set(column)
    if dataset._indices is not None:
        dataset_indices = dataset._indices["indices"].to_pylist()
        expected_dataset_indices = original_dataset._indices["indices"].to_pylist()
        assert dataset_indices == expected_dataset_indices
    assert_arrow_metadata_are_synced_with_dataset_features(dataset)


@pytest.mark.parametrize(
    "transform",
    [None, ("shuffle", (42,), {}), ("with_format", ("pandas",), {}), ("class_encode_column", ("col_2",), {})],
)
@pytest.mark.parametrize("in_memory", [False, True])
@pytest.mark.parametrize(
    "item",
    [
        {"col_1": "2", "col_2": 2, "col_3": 2.0},
        {"col_1": "2", "col_2": "2", "col_3": "2"},
        {"col_1": 2, "col_2": 2, "col_3": 2},
        {"col_1": 2.0, "col_2": 2.0, "col_3": 2.0},
    ],
)
def test_dataset_add_item(item, in_memory, dataset_dict, arrow_path, transform):
    dataset_to_test = (
        Dataset(InMemoryTable.from_pydict(dataset_dict))
        if in_memory
        else Dataset(MemoryMappedTable.from_file(arrow_path))
    )
    if transform is not None:
        transform_name, args, kwargs = transform
        dataset_to_test: Dataset = getattr(dataset_to_test, transform_name)(*args, **kwargs)
    dataset = dataset_to_test.add_item(item)
    assert dataset.data.shape == (5, 3)
    expected_features = dataset_to_test.features
    assert sorted(dataset.data.column_names) == sorted(expected_features.keys())
    for feature, expected_dtype in expected_features.items():
        assert dataset.features[feature] == expected_dtype
    assert len(dataset.data.blocks) == 1 if in_memory else 2  # multiple InMemoryTables are consolidated as one
    assert dataset.format["type"] == dataset_to_test.format["type"]
    assert dataset._fingerprint != dataset_to_test._fingerprint
    dataset.reset_format()
    dataset_to_test.reset_format()
    assert dataset[:-1] == dataset_to_test[:]
    assert {k: int(v) for k, v in dataset[-1].items()} == {k: int(v) for k, v in item.items()}
    if dataset._indices is not None:
        dataset_indices = dataset._indices["indices"].to_pylist()
        dataset_to_test_indices = dataset_to_test._indices["indices"].to_pylist()
        assert dataset_indices == dataset_to_test_indices + [len(dataset_to_test._data)]


def test_dataset_add_item_new_columns():
    dataset = Dataset.from_dict({"col_1": [0, 1, 2]}, features=Features({"col_1": Value("uint8")}))
    dataset = dataset.add_item({"col_1": 3, "col_2": "a"})
    assert dataset.data.shape == (4, 2)
    assert dataset.features == Features({"col_1": Value("uint8"), "col_2": Value("string")})
    assert dataset[:] == {"col_1": [0, 1, 2, 3], "col_2": [None, None, None, "a"]}
    dataset = dataset.add_item({"col_3": True})
    assert dataset.data.shape == (5, 3)
    assert dataset.features == Features({"col_1": Value("uint8"), "col_2": Value("string"), "col_3": Value("bool")})
    assert dataset[:] == {
        "col_1": [0, 1, 2, 3, None],
        "col_2": [None, None, None, "a", None],
        "col_3": [None, None, None, None, True],
    }


def test_dataset_add_item_introduce_feature_type():
    dataset = Dataset.from_dict({"col_1": [None, None, None]})
    dataset = dataset.add_item({"col_1": "a"})
    assert dataset.data.shape == (4, 1)
    assert dataset.features == Features({"col_1": Value("string")})
    assert dataset[:] == {"col_1": [None, None, None, "a"]}


def test_dataset_filter_batched_indices():
    ds = Dataset.from_dict({"num": [0, 1, 2, 3]})
    ds = ds.filter(lambda num: num % 2 == 0, input_columns="num", batch_size=2)
    assert all(item["num"] % 2 == 0 for item in ds)


@pytest.mark.parametrize("in_memory", [False, True])
def test_dataset_from_file(in_memory, dataset, arrow_file):
    filename = arrow_file
    with assert_arrow_memory_increases() if in_memory else assert_arrow_memory_doesnt_increase():
        dataset_from_file = Dataset.from_file(filename, in_memory=in_memory)
    assert dataset_from_file.features.type == dataset.features.type
    assert dataset_from_file.features == dataset.features
    assert dataset_from_file.cache_files == ([{"filename": filename}] if not in_memory else [])


def _check_csv_dataset(dataset, expected_features):
    assert isinstance(dataset, Dataset)
    assert dataset.num_rows == 4
    assert dataset.num_columns == 3
    assert dataset.column_names == ["col_1", "col_2", "col_3"]
    for feature, expected_dtype in expected_features.items():
        assert dataset.features[feature].dtype == expected_dtype


@pytest.mark.parametrize("keep_in_memory", [False, True])
def test_dataset_from_csv_keep_in_memory(keep_in_memory, csv_path, tmp_path):
    cache_dir = tmp_path / "cache"
    expected_features = {"col_1": "int64", "col_2": "int64", "col_3": "float64"}
    with assert_arrow_memory_increases() if keep_in_memory else assert_arrow_memory_doesnt_increase():
        dataset = Dataset.from_csv(csv_path, cache_dir=cache_dir, keep_in_memory=keep_in_memory)
    _check_csv_dataset(dataset, expected_features)


@pytest.mark.parametrize(
    "features",
    [
        None,
        {"col_1": "string", "col_2": "int64", "col_3": "float64"},
        {"col_1": "string", "col_2": "string", "col_3": "string"},
        {"col_1": "int32", "col_2": "int32", "col_3": "int32"},
        {"col_1": "float32", "col_2": "float32", "col_3": "float32"},
    ],
)
def test_dataset_from_csv_features(features, csv_path, tmp_path):
    cache_dir = tmp_path / "cache"
    # CSV file loses col_1 string dtype information: default now is "int64" instead of "string"
    default_expected_features = {"col_1": "int64", "col_2": "int64", "col_3": "float64"}
    expected_features = features.copy() if features else default_expected_features
    features = (
        Features({feature: Value(dtype) for feature, dtype in features.items()}) if features is not None else None
    )
    dataset = Dataset.from_csv(csv_path, features=features, cache_dir=cache_dir)
    _check_csv_dataset(dataset, expected_features)


@pytest.mark.parametrize("split", [None, NamedSplit("train"), "train", "test"])
def test_dataset_from_csv_split(split, csv_path, tmp_path):
    cache_dir = tmp_path / "cache"
    expected_features = {"col_1": "int64", "col_2": "int64", "col_3": "float64"}
    dataset = Dataset.from_csv(csv_path, cache_dir=cache_dir, split=split)
    _check_csv_dataset(dataset, expected_features)
    assert dataset.split == split if split else "train"


@pytest.mark.parametrize("path_type", [str, list])
def test_dataset_from_csv_path_type(path_type, csv_path, tmp_path):
    if issubclass(path_type, str):
        path = csv_path
    elif issubclass(path_type, list):
        path = [csv_path]
    cache_dir = tmp_path / "cache"
    expected_features = {"col_1": "int64", "col_2": "int64", "col_3": "float64"}
    dataset = Dataset.from_csv(path, cache_dir=cache_dir)
    _check_csv_dataset(dataset, expected_features)


def _check_json_dataset(dataset, expected_features):
    assert isinstance(dataset, Dataset)
    assert dataset.num_rows == 4
    assert dataset.num_columns == 3
    assert dataset.column_names == ["col_1", "col_2", "col_3"]
    for feature, expected_dtype in expected_features.items():
        assert dataset.features[feature].dtype == expected_dtype


@pytest.mark.parametrize("keep_in_memory", [False, True])
def test_dataset_from_json_keep_in_memory(keep_in_memory, jsonl_path, tmp_path):
    cache_dir = tmp_path / "cache"
    expected_features = {"col_1": "string", "col_2": "int64", "col_3": "float64"}
    with assert_arrow_memory_increases() if keep_in_memory else assert_arrow_memory_doesnt_increase():
        dataset = Dataset.from_json(jsonl_path, cache_dir=cache_dir, keep_in_memory=keep_in_memory)
    _check_json_dataset(dataset, expected_features)


@pytest.mark.parametrize(
    "features",
    [
        None,
        {"col_1": "string", "col_2": "int64", "col_3": "float64"},
        {"col_1": "string", "col_2": "string", "col_3": "string"},
        {"col_1": "int32", "col_2": "int32", "col_3": "int32"},
        {"col_1": "float32", "col_2": "float32", "col_3": "float32"},
    ],
)
def test_dataset_from_json_features(features, jsonl_path, tmp_path):
    cache_dir = tmp_path / "cache"
    default_expected_features = {"col_1": "string", "col_2": "int64", "col_3": "float64"}
    expected_features = features.copy() if features else default_expected_features
    features = (
        Features({feature: Value(dtype) for feature, dtype in features.items()}) if features is not None else None
    )
    dataset = Dataset.from_json(jsonl_path, features=features, cache_dir=cache_dir)
    _check_json_dataset(dataset, expected_features)


def test_dataset_from_json_with_class_label_feature(jsonl_str_path, tmp_path):
    features = Features(
        {"col_1": ClassLabel(names=["s0", "s1", "s2", "s3"]), "col_2": Value("int64"), "col_3": Value("float64")}
    )
    cache_dir = tmp_path / "cache"
    dataset = Dataset.from_json(jsonl_str_path, features=features, cache_dir=cache_dir)
    assert dataset.features["col_1"].dtype == "int64"


@pytest.mark.parametrize("split", [None, NamedSplit("train"), "train", "test"])
def test_dataset_from_json_split(split, jsonl_path, tmp_path):
    cache_dir = tmp_path / "cache"
    expected_features = {"col_1": "string", "col_2": "int64", "col_3": "float64"}
    dataset = Dataset.from_json(jsonl_path, cache_dir=cache_dir, split=split)
    _check_json_dataset(dataset, expected_features)
    assert dataset.split == split if split else "train"


@pytest.mark.parametrize("path_type", [str, list])
def test_dataset_from_json_path_type(path_type, jsonl_path, tmp_path):
    if issubclass(path_type, str):
        path = jsonl_path
    elif issubclass(path_type, list):
        path = [jsonl_path]
    cache_dir = tmp_path / "cache"
    expected_features = {"col_1": "string", "col_2": "int64", "col_3": "float64"}
    dataset = Dataset.from_json(path, cache_dir=cache_dir)
    _check_json_dataset(dataset, expected_features)


def _check_parquet_dataset(dataset, expected_features):
    assert isinstance(dataset, Dataset)
    assert dataset.num_rows == 4
    assert dataset.num_columns == 3
    assert dataset.column_names == ["col_1", "col_2", "col_3"]
    for feature, expected_dtype in expected_features.items():
        assert dataset.features[feature].dtype == expected_dtype


@pytest.mark.parametrize("keep_in_memory", [False, True])
def test_dataset_from_parquet_keep_in_memory(keep_in_memory, parquet_path, tmp_path):
    cache_dir = tmp_path / "cache"
    expected_features = {"col_1": "string", "col_2": "int64", "col_3": "float64"}
    with assert_arrow_memory_increases() if keep_in_memory else assert_arrow_memory_doesnt_increase():
        dataset = Dataset.from_parquet(parquet_path, cache_dir=cache_dir, keep_in_memory=keep_in_memory)
    _check_parquet_dataset(dataset, expected_features)


@pytest.mark.parametrize(
    "features",
    [
        None,
        {"col_1": "string", "col_2": "int64", "col_3": "float64"},
        {"col_1": "string", "col_2": "string", "col_3": "string"},
        {"col_1": "int32", "col_2": "int32", "col_3": "int32"},
        {"col_1": "float32", "col_2": "float32", "col_3": "float32"},
    ],
)
def test_dataset_from_parquet_features(features, parquet_path, tmp_path):
    cache_dir = tmp_path / "cache"
    default_expected_features = {"col_1": "string", "col_2": "int64", "col_3": "float64"}
    expected_features = features.copy() if features else default_expected_features
    features = (
        Features({feature: Value(dtype) for feature, dtype in features.items()}) if features is not None else None
    )
    dataset = Dataset.from_parquet(parquet_path, features=features, cache_dir=cache_dir)
    _check_parquet_dataset(dataset, expected_features)


@pytest.mark.parametrize("split", [None, NamedSplit("train"), "train", "test"])
def test_dataset_from_parquet_split(split, parquet_path, tmp_path):
    cache_dir = tmp_path / "cache"
    expected_features = {"col_1": "string", "col_2": "int64", "col_3": "float64"}
    dataset = Dataset.from_parquet(parquet_path, cache_dir=cache_dir, split=split)
    _check_parquet_dataset(dataset, expected_features)
    assert dataset.split == split if split else "train"


@pytest.mark.parametrize("path_type", [str, list])
def test_dataset_from_parquet_path_type(path_type, parquet_path, tmp_path):
    if issubclass(path_type, str):
        path = parquet_path
    elif issubclass(path_type, list):
        path = [parquet_path]
    cache_dir = tmp_path / "cache"
    expected_features = {"col_1": "string", "col_2": "int64", "col_3": "float64"}
    dataset = Dataset.from_parquet(path, cache_dir=cache_dir)
    _check_parquet_dataset(dataset, expected_features)


def _check_text_dataset(dataset, expected_features):
    assert isinstance(dataset, Dataset)
    assert dataset.num_rows == 4
    assert dataset.num_columns == 1
    assert dataset.column_names == ["text"]
    for feature, expected_dtype in expected_features.items():
        assert dataset.features[feature].dtype == expected_dtype


@pytest.mark.parametrize("keep_in_memory", [False, True])
def test_dataset_from_text_keep_in_memory(keep_in_memory, text_path, tmp_path):
    cache_dir = tmp_path / "cache"
    expected_features = {"text": "string"}
    with assert_arrow_memory_increases() if keep_in_memory else assert_arrow_memory_doesnt_increase():
        dataset = Dataset.from_text(text_path, cache_dir=cache_dir, keep_in_memory=keep_in_memory)
    _check_text_dataset(dataset, expected_features)


@pytest.mark.parametrize(
    "features",
    [
        None,
        {"text": "string"},
        {"text": "int32"},
        {"text": "float32"},
    ],
)
def test_dataset_from_text_features(features, text_path, tmp_path):
    cache_dir = tmp_path / "cache"
    default_expected_features = {"text": "string"}
    expected_features = features.copy() if features else default_expected_features
    features = (
        Features({feature: Value(dtype) for feature, dtype in features.items()}) if features is not None else None
    )
    dataset = Dataset.from_text(text_path, features=features, cache_dir=cache_dir)
    _check_text_dataset(dataset, expected_features)


@pytest.mark.parametrize("split", [None, NamedSplit("train"), "train", "test"])
def test_dataset_from_text_split(split, text_path, tmp_path):
    cache_dir = tmp_path / "cache"
    expected_features = {"text": "string"}
    dataset = Dataset.from_text(text_path, cache_dir=cache_dir, split=split)
    _check_text_dataset(dataset, expected_features)
    assert dataset.split == split if split else "train"


@pytest.mark.parametrize("path_type", [str, list])
def test_dataset_from_text_path_type(path_type, text_path, tmp_path):
    if issubclass(path_type, str):
        path = text_path
    elif issubclass(path_type, list):
        path = [text_path]
    cache_dir = tmp_path / "cache"
    expected_features = {"text": "string"}
    dataset = Dataset.from_text(path, cache_dir=cache_dir)
    _check_text_dataset(dataset, expected_features)


@pytest.fixture
def data_generator():
    def _gen():
        data = [
            {"col_1": "0", "col_2": 0, "col_3": 0.0},
            {"col_1": "1", "col_2": 1, "col_3": 1.0},
            {"col_1": "2", "col_2": 2, "col_3": 2.0},
            {"col_1": "3", "col_2": 3, "col_3": 3.0},
        ]
        for item in data:
            yield item

    return _gen


def _check_generator_dataset(dataset, expected_features, split):
    assert isinstance(dataset, Dataset)
    assert dataset.num_rows == 4
    assert dataset.num_columns == 3
    assert dataset.split == split
    assert dataset.column_names == ["col_1", "col_2", "col_3"]
    for feature, expected_dtype in expected_features.items():
        assert dataset.features[feature].dtype == expected_dtype


@pytest.mark.parametrize("keep_in_memory", [False, True])
def test_dataset_from_generator_keep_in_memory(keep_in_memory, data_generator, tmp_path):
    cache_dir = tmp_path / "cache"
    expected_features = {"col_1": "string", "col_2": "int64", "col_3": "float64"}
    with assert_arrow_memory_increases() if keep_in_memory else assert_arrow_memory_doesnt_increase():
        dataset = Dataset.from_generator(data_generator, cache_dir=cache_dir, keep_in_memory=keep_in_memory)
    _check_generator_dataset(dataset, expected_features, NamedSplit("train"))


@pytest.mark.parametrize(
    "features",
    [
        None,
        {"col_1": "string", "col_2": "int64", "col_3": "float64"},
        {"col_1": "string", "col_2": "string", "col_3": "string"},
        {"col_1": "int32", "col_2": "int32", "col_3": "int32"},
        {"col_1": "float32", "col_2": "float32", "col_3": "float32"},
    ],
)
def test_dataset_from_generator_features(features, data_generator, tmp_path):
    cache_dir = tmp_path / "cache"
    default_expected_features = {"col_1": "string", "col_2": "int64", "col_3": "float64"}
    expected_features = features.copy() if features else default_expected_features
    features = (
        Features({feature: Value(dtype) for feature, dtype in features.items()}) if features is not None else None
    )
    dataset = Dataset.from_generator(data_generator, features=features, cache_dir=cache_dir)
    _check_generator_dataset(dataset, expected_features, NamedSplit("train"))


@pytest.mark.parametrize(
    "split",
    [None, NamedSplit("train"), "train", NamedSplit("foo"), "foo"],
)
def test_dataset_from_generator_split(split, data_generator, tmp_path):
    cache_dir = tmp_path / "cache"
    default_expected_split = "train"
    expected_features = {"col_1": "string", "col_2": "int64", "col_3": "float64"}
    expected_split = split if split else default_expected_split
    if split:
        dataset = Dataset.from_generator(data_generator, cache_dir=cache_dir, split=split)
    else:
        dataset = Dataset.from_generator(data_generator, cache_dir=cache_dir)
    _check_generator_dataset(dataset, expected_features, expected_split)


@require_not_windows
@require_dill_gt_0_3_2
@require_pyspark
def test_from_spark():
    import pyspark

    spark = pyspark.sql.SparkSession.builder.master("local[*]").appName("pyspark").getOrCreate()
    data = [
        ("0", 0, 0.0),
        ("1", 1, 1.0),
        ("2", 2, 2.0),
        ("3", 3, 3.0),
    ]
    df = spark.createDataFrame(data, "col_1: string, col_2: int, col_3: float")
    dataset = Dataset.from_spark(df)
    assert isinstance(dataset, Dataset)
    assert dataset.num_rows == 4
    assert dataset.num_columns == 3
    assert dataset.column_names == ["col_1", "col_2", "col_3"]


@require_not_windows
@require_dill_gt_0_3_2
@require_pyspark
def test_from_spark_features():
    import PIL.Image
    import pyspark

    spark = pyspark.sql.SparkSession.builder.master("local[*]").appName("pyspark").getOrCreate()
    data = [(0, np.arange(4 * 4 * 3).reshape(4, 4, 3).tolist())]
    df = spark.createDataFrame(data, "idx: int, image: array<array<array<int>>>")
    features = Features({"idx": Value("int64"), "image": Image()})
    dataset = Dataset.from_spark(
        df,
        features=features,
    )
    assert isinstance(dataset, Dataset)
    assert dataset.num_rows == 1
    assert dataset.num_columns == 2
    assert dataset.column_names == ["idx", "image"]
    assert isinstance(dataset[0]["image"], PIL.Image.Image)
    assert dataset.features == features
    assert_arrow_metadata_are_synced_with_dataset_features(dataset)


@require_not_windows
@require_dill_gt_0_3_2
@require_pyspark
def test_from_spark_different_cache():
    import pyspark

    spark = pyspark.sql.SparkSession.builder.master("local[*]").appName("pyspark").getOrCreate()
    df = spark.createDataFrame([("0", 0)], "col_1: string, col_2: int")
    dataset = Dataset.from_spark(df)
    assert isinstance(dataset, Dataset)
    different_df = spark.createDataFrame([("1", 1)], "col_1: string, col_2: int")
    different_dataset = Dataset.from_spark(different_df)
    assert isinstance(different_dataset, Dataset)
    assert dataset[0]["col_1"] == "0"
    # Check to make sure that the second dataset wasn't read from the cache.
    assert different_dataset[0]["col_1"] == "1"


def _check_sql_dataset(dataset, expected_features):
    assert isinstance(dataset, Dataset)
    assert dataset.num_rows == 4
    assert dataset.num_columns == 3
    assert dataset.column_names == ["col_1", "col_2", "col_3"]
    for feature, expected_dtype in expected_features.items():
        assert dataset.features[feature].dtype == expected_dtype


@require_sqlalchemy
@pytest.mark.parametrize("con_type", ["string", "engine"])
def test_dataset_from_sql_con_type(con_type, sqlite_path, tmp_path, set_sqlalchemy_silence_uber_warning, caplog):
    cache_dir = tmp_path / "cache"
    expected_features = {"col_1": "string", "col_2": "int64", "col_3": "float64"}
    if con_type == "string":
        con = "sqlite:///" + sqlite_path
    elif con_type == "engine":
        import sqlalchemy

        con = sqlalchemy.create_engine("sqlite:///" + sqlite_path)
    with caplog.at_level(INFO, logger=get_logger().name):
        dataset = Dataset.from_sql(
            "dataset",
            con,
            cache_dir=cache_dir,
        )
    if con_type == "string":
        assert "couldn't be hashed properly" not in caplog.text
    elif con_type == "engine":
        assert "couldn't be hashed properly" in caplog.text
    dataset = Dataset.from_sql(
        "dataset",
        con,
        cache_dir=cache_dir,
    )
    _check_sql_dataset(dataset, expected_features)


@require_sqlalchemy
@pytest.mark.parametrize(
    "features",
    [
        None,
        {"col_1": "string", "col_2": "int64", "col_3": "float64"},
        {"col_1": "string", "col_2": "string", "col_3": "string"},
        {"col_1": "int32", "col_2": "int32", "col_3": "int32"},
        {"col_1": "float32", "col_2": "float32", "col_3": "float32"},
    ],
)
def test_dataset_from_sql_features(features, sqlite_path, tmp_path, set_sqlalchemy_silence_uber_warning):
    cache_dir = tmp_path / "cache"
    default_expected_features = {"col_1": "string", "col_2": "int64", "col_3": "float64"}
    expected_features = features.copy() if features else default_expected_features
    features = (
        Features({feature: Value(dtype) for feature, dtype in features.items()}) if features is not None else None
    )
    dataset = Dataset.from_sql("dataset", "sqlite:///" + sqlite_path, features=features, cache_dir=cache_dir)
    _check_sql_dataset(dataset, expected_features)


@require_sqlalchemy
@pytest.mark.parametrize("keep_in_memory", [False, True])
def test_dataset_from_sql_keep_in_memory(keep_in_memory, sqlite_path, tmp_path, set_sqlalchemy_silence_uber_warning):
    cache_dir = tmp_path / "cache"
    expected_features = {"col_1": "string", "col_2": "int64", "col_3": "float64"}
    with assert_arrow_memory_increases() if keep_in_memory else assert_arrow_memory_doesnt_increase():
        dataset = Dataset.from_sql(
            "dataset", "sqlite:///" + sqlite_path, cache_dir=cache_dir, keep_in_memory=keep_in_memory
        )
    _check_sql_dataset(dataset, expected_features)


def test_dataset_to_json(dataset, tmp_path):
    file_path = tmp_path / "test_path.jsonl"
    bytes_written = dataset.to_json(path_or_buf=file_path)
    assert file_path.is_file()
    assert bytes_written == file_path.stat().st_size
    df = pd.read_json(file_path, orient="records", lines=True)
    assert df.shape == dataset.shape
    assert list(df.columns) == list(dataset.column_names)


@pytest.mark.parametrize("in_memory", [False, True])
@pytest.mark.parametrize(
    "method_and_params",
    [
        ("rename_column", (), {"original_column_name": "labels", "new_column_name": "label"}),
        ("remove_columns", (), {"column_names": "labels"}),
        (
            "cast",
            (),
            {
                "features": Features(
                    {
                        "tokens": Sequence(Value("string")),
                        "labels": Sequence(Value("int16")),
                        "answers": Sequence(
                            {
                                "text": Value("string"),
                                "answer_start": Value("int32"),
                            }
                        ),
                        "id": Value("int32"),
                    }
                )
            },
        ),
        ("flatten", (), {}),
    ],
)
def test_pickle_dataset_after_transforming_the_table(in_memory, method_and_params, arrow_file):
    method, args, kwargs = method_and_params
    with Dataset.from_file(arrow_file, in_memory=in_memory) as dataset, Dataset.from_file(
        arrow_file, in_memory=in_memory
    ) as reference_dataset:
        out = getattr(dataset, method)(*args, **kwargs)
        dataset = out if out is not None else dataset
        pickled_dataset = pickle.dumps(dataset)
        reloaded_dataset = pickle.loads(pickled_dataset)

        assert dataset._data != reference_dataset._data
        assert dataset._data.table == reloaded_dataset._data.table


def test_dummy_dataset_serialize_fs(dataset, mockfs):
    dataset_path = "mock://my_dataset"
    dataset.save_to_disk(dataset_path, storage_options=mockfs.storage_options)
    assert mockfs.isdir(dataset_path)
    assert mockfs.glob(dataset_path + "/*")
    reloaded = dataset.load_from_disk(dataset_path, storage_options=mockfs.storage_options)
    assert len(reloaded) == len(dataset)
    assert reloaded.features == dataset.features
    assert reloaded.to_dict() == dataset.to_dict()


@pytest.mark.parametrize(
    "uri_or_path",
    [
        "relative/path",
        "/absolute/path",
        "s3://bucket/relative/path",
        "hdfs://relative/path",
        "hdfs:///absolute/path",
    ],
)
def test_build_local_temp_path(uri_or_path):
    extracted_path = strip_protocol(uri_or_path)
    local_temp_path = Dataset._build_local_temp_path(extracted_path).as_posix()
    extracted_path_without_anchor = Path(extracted_path).relative_to(Path(extracted_path).anchor).as_posix()
    # Check that the local temp path is relative to the system temp dir
    path_relative_to_tmp_dir = Path(local_temp_path).relative_to(Path(tempfile.gettempdir())).as_posix()

    assert (
        "hdfs://" not in path_relative_to_tmp_dir
        and "s3://" not in path_relative_to_tmp_dir
        and not local_temp_path.startswith(extracted_path_without_anchor)
        and local_temp_path.endswith(extracted_path_without_anchor)
    ), f"Local temp path: {local_temp_path}"


class TaskTemplatesTest(TestCase):
    def test_task_text_classification(self):
        labels = sorted(["pos", "neg"])
        features_before_cast = Features(
            {
                "input_text": Value("string"),
                "input_labels": ClassLabel(names=labels),
            }
        )
        # Labels are cast to tuple during `TextClassification.__post_init_`, so we do the same here
        features_after_cast = Features(
            {
                "text": Value("string"),
                "labels": ClassLabel(names=labels),
            }
        )
        # Label names are added in `DatasetInfo.__post_init__` so not needed here
        task_without_labels = TextClassification(text_column="input_text", label_column="input_labels")
        info1 = DatasetInfo(
            features=features_before_cast,
            task_templates=task_without_labels,
        )
        # Label names are required when passing a TextClassification template directly to `Dataset.prepare_for_task`
        # However they also can be used to define `DatasetInfo` so we include a test for this too
        task_with_labels = TextClassification(text_column="input_text", label_column="input_labels")
        info2 = DatasetInfo(
            features=features_before_cast,
            task_templates=task_with_labels,
        )
        data = {"input_text": ["i love transformers!"], "input_labels": [1]}
        # Test we can load from task name when label names not included in template (default behaviour)
        with Dataset.from_dict(data, info=info1) as dset:
            self.assertSetEqual({"input_text", "input_labels"}, set(dset.column_names))
            self.assertDictEqual(features_before_cast, dset.features)
            with dset.prepare_for_task(task="text-classification") as dset:
                self.assertSetEqual({"labels", "text"}, set(dset.column_names))
                self.assertDictEqual(features_after_cast, dset.features)
        # Test we can load from task name when label names included in template
        with Dataset.from_dict(data, info=info2) as dset:
            self.assertSetEqual({"input_text", "input_labels"}, set(dset.column_names))
            self.assertDictEqual(features_before_cast, dset.features)
            with dset.prepare_for_task(task="text-classification") as dset:
                self.assertSetEqual({"labels", "text"}, set(dset.column_names))
                self.assertDictEqual(features_after_cast, dset.features)
        # Test we can load from TextClassification template
        info1.task_templates = None
        with Dataset.from_dict(data, info=info1) as dset:
            with dset.prepare_for_task(task=task_with_labels) as dset:
                self.assertSetEqual({"labels", "text"}, set(dset.column_names))
                self.assertDictEqual(features_after_cast, dset.features)

    def test_task_question_answering(self):
        features_before_cast = Features(
            {
                "input_context": Value("string"),
                "input_question": Value("string"),
                "input_answers": Sequence(
                    {
                        "text": Value("string"),
                        "answer_start": Value("int32"),
                    }
                ),
            }
        )
        features_after_cast = Features(
            {
                "context": Value("string"),
                "question": Value("string"),
                "answers": Sequence(
                    {
                        "text": Value("string"),
                        "answer_start": Value("int32"),
                    }
                ),
            }
        )
        task = QuestionAnsweringExtractive(
            context_column="input_context", question_column="input_question", answers_column="input_answers"
        )
        info = DatasetInfo(features=features_before_cast, task_templates=task)
        data = {
            "input_context": ["huggingface is going to the moon!"],
            "input_question": ["where is huggingface going?"],
            "input_answers": [{"text": ["to the moon!"], "answer_start": [2]}],
        }
        # Test we can load from task name
        with Dataset.from_dict(data, info=info) as dset:
            self.assertSetEqual(
                {"input_context", "input_question", "input_answers.text", "input_answers.answer_start"},
                set(dset.flatten().column_names),
            )
            self.assertDictEqual(features_before_cast, dset.features)
            with dset.prepare_for_task(task="question-answering-extractive") as dset:
                self.assertSetEqual(
                    {"context", "question", "answers.text", "answers.answer_start"},
                    set(dset.flatten().column_names),
                )
                self.assertDictEqual(features_after_cast, dset.features)
        # Test we can load from QuestionAnsweringExtractive template
        info.task_templates = None
        with Dataset.from_dict(data, info=info) as dset:
            with dset.prepare_for_task(task=task) as dset:
                self.assertSetEqual(
                    {"context", "question", "answers.text", "answers.answer_start"},
                    set(dset.flatten().column_names),
                )
                self.assertDictEqual(features_after_cast, dset.features)

    def test_task_summarization(self):
        # Include a dummy extra column `dummy` to test we drop it correctly
        features_before_cast = Features(
            {"input_text": Value("string"), "input_summary": Value("string"), "dummy": Value("string")}
        )
        features_after_cast = Features({"text": Value("string"), "summary": Value("string")})
        task = Summarization(text_column="input_text", summary_column="input_summary")
        info = DatasetInfo(features=features_before_cast, task_templates=task)
        data = {
            "input_text": ["jack and jill took a taxi to attend a super duper party in the city."],
            "input_summary": ["jack and jill attend party"],
            "dummy": ["123456"],
        }
        # Test we can load from task name
        with Dataset.from_dict(data, info=info) as dset:
            with dset.prepare_for_task(task="summarization") as dset:
                self.assertSetEqual(
                    {"text", "summary"},
                    set(dset.column_names),
                )
                self.assertDictEqual(features_after_cast, dset.features)
        # Test we can load from Summarization template
        info.task_templates = None
        with Dataset.from_dict(data, info=info) as dset:
            with dset.prepare_for_task(task=task) as dset:
                self.assertSetEqual(
                    {"text", "summary"},
                    set(dset.column_names),
                )
                self.assertDictEqual(features_after_cast, dset.features)

    def test_task_automatic_speech_recognition(self):
        # Include a dummy extra column `dummy` to test we drop it correctly
        features_before_cast = Features(
            {
                "input_audio": Audio(sampling_rate=16_000),
                "input_transcription": Value("string"),
                "dummy": Value("string"),
            }
        )
        features_after_cast = Features({"audio": Audio(sampling_rate=16_000), "transcription": Value("string")})
        task = AutomaticSpeechRecognition(audio_column="input_audio", transcription_column="input_transcription")
        info = DatasetInfo(features=features_before_cast, task_templates=task)
        data = {
            "input_audio": [{"bytes": None, "path": "path/to/some/audio/file.wav"}],
            "input_transcription": ["hello, my name is bob!"],
            "dummy": ["123456"],
        }
        # Test we can load from task name
        with Dataset.from_dict(data, info=info) as dset:
            with dset.prepare_for_task(task="automatic-speech-recognition") as dset:
                self.assertSetEqual(
                    {"audio", "transcription"},
                    set(dset.column_names),
                )
                self.assertDictEqual(features_after_cast, dset.features)
        # Test we can load from Summarization template
        info.task_templates = None
        with Dataset.from_dict(data, info=info) as dset:
            with dset.prepare_for_task(task=task) as dset:
                self.assertSetEqual(
                    {"audio", "transcription"},
                    set(dset.column_names),
                )
                self.assertDictEqual(features_after_cast, dset.features)

    def test_task_with_no_template(self):
        data = {"input_text": ["i love transformers!"], "input_labels": [1]}
        with Dataset.from_dict(data) as dset:
            with self.assertRaises(ValueError):
                dset.prepare_for_task("text-classification")

    def test_task_with_incompatible_templates(self):
        labels = sorted(["pos", "neg"])
        features = Features(
            {
                "input_text": Value("string"),
                "input_labels": ClassLabel(names=labels),
            }
        )
        task = TextClassification(text_column="input_text", label_column="input_labels")
        info = DatasetInfo(
            features=features,
            task_templates=task,
        )
        data = {"input_text": ["i love transformers!"], "input_labels": [1]}
        with Dataset.from_dict(data, info=info) as dset:
            # Invalid task name
            self.assertRaises(ValueError, dset.prepare_for_task, "this-task-does-not-exist")
            # Invalid task type
            self.assertRaises(ValueError, dset.prepare_for_task, 1)

    def test_task_with_multiple_compatible_task_templates(self):
        features = Features(
            {
                "text1": Value("string"),
                "text2": Value("string"),
            }
        )
        task1 = LanguageModeling(text_column="text1")
        task2 = LanguageModeling(text_column="text2")
        info = DatasetInfo(
            features=features,
            task_templates=[task1, task2],
        )
        data = {"text1": ["i love transformers!"], "text2": ["i love datasets!"]}
        with Dataset.from_dict(data, info=info) as dset:
            self.assertRaises(ValueError, dset.prepare_for_task, "language-modeling", id=3)
            with dset.prepare_for_task("language-modeling") as dset1:
                self.assertEqual(dset1[0]["text"], "i love transformers!")
            with dset.prepare_for_task("language-modeling", id=1) as dset2:
                self.assertEqual(dset2[0]["text"], "i love datasets!")

    def test_task_templates_empty_after_preparation(self):
        features = Features(
            {
                "input_text": Value("string"),
                "input_labels": ClassLabel(names=["pos", "neg"]),
            }
        )
        task = TextClassification(text_column="input_text", label_column="input_labels")
        info = DatasetInfo(
            features=features,
            task_templates=task,
        )
        data = {"input_text": ["i love transformers!"], "input_labels": [1]}
        with Dataset.from_dict(data, info=info) as dset:
            with dset.prepare_for_task(task="text-classification") as dset:
                self.assertIsNone(dset.info.task_templates)

    def test_align_labels_with_mapping_classification(self):
        features = Features(
            {
                "input_text": Value("string"),
                "input_labels": ClassLabel(num_classes=3, names=["entailment", "neutral", "contradiction"]),
            }
        )
        data = {"input_text": ["a", "a", "b", "b", "c", "c"], "input_labels": [0, 0, 1, 1, 2, 2]}
        label2id = {"CONTRADICTION": 0, "ENTAILMENT": 2, "NEUTRAL": 1}
        id2label = {v: k for k, v in label2id.items()}
        expected_labels = [2, 2, 1, 1, 0, 0]
        expected_label_names = [id2label[idx] for idx in expected_labels]
        with Dataset.from_dict(data, features=features) as dset:
            with dset.align_labels_with_mapping(label2id, "input_labels") as dset:
                self.assertListEqual(expected_labels, dset["input_labels"])
                aligned_label_names = [dset.features["input_labels"].int2str(idx) for idx in dset["input_labels"]]
                self.assertListEqual(expected_label_names, aligned_label_names)

    def test_align_labels_with_mapping_ner(self):
        features = Features(
            {
                "input_text": Value("string"),
                "input_labels": Sequence(
                    ClassLabel(
                        names=[
                            "b-per",
                            "i-per",
                            "o",
                        ]
                    )
                ),
            }
        )
        data = {"input_text": [["Optimus", "Prime", "is", "a", "Transformer"]], "input_labels": [[0, 1, 2, 2, 2]]}
        label2id = {"B-PER": 2, "I-PER": 1, "O": 0}
        id2label = {v: k for k, v in label2id.items()}
        expected_labels = [[2, 1, 0, 0, 0]]
        expected_label_names = [[id2label[idx] for idx in seq] for seq in expected_labels]
        with Dataset.from_dict(data, features=features) as dset:
            with dset.align_labels_with_mapping(label2id, "input_labels") as dset:
                self.assertListEqual(expected_labels, dset["input_labels"])
                aligned_label_names = [
                    dset.features["input_labels"].feature.int2str(idx) for idx in dset["input_labels"]
                ]
                self.assertListEqual(expected_label_names, aligned_label_names)

    def test_concatenate_with_no_task_templates(self):
        info = DatasetInfo(task_templates=None)
        data = {"text": ["i love transformers!"], "labels": [1]}
        with Dataset.from_dict(data, info=info) as dset1, Dataset.from_dict(
            data, info=info
        ) as dset2, Dataset.from_dict(data, info=info) as dset3:
            with concatenate_datasets([dset1, dset2, dset3]) as dset_concat:
                self.assertEqual(dset_concat.info.task_templates, None)

    def test_concatenate_with_equal_task_templates(self):
        labels = ["neg", "pos"]
        task_template = TextClassification(text_column="text", label_column="labels")
        info = DatasetInfo(
            features=Features({"text": Value("string"), "labels": ClassLabel(names=labels)}),
            # Label names are added in `DatasetInfo.__post_init__` so not included here
            task_templates=TextClassification(text_column="text", label_column="labels"),
        )
        data = {"text": ["i love transformers!"], "labels": [1]}
        with Dataset.from_dict(data, info=info) as dset1, Dataset.from_dict(
            data, info=info
        ) as dset2, Dataset.from_dict(data, info=info) as dset3:
            with concatenate_datasets([dset1, dset2, dset3]) as dset_concat:
                self.assertListEqual(dset_concat.info.task_templates, [task_template])

    def test_concatenate_with_mixed_task_templates_in_common(self):
        tc_template = TextClassification(text_column="text", label_column="labels")
        qa_template = QuestionAnsweringExtractive(
            question_column="question", context_column="context", answers_column="answers"
        )
        info1 = DatasetInfo(
            task_templates=[qa_template],
            features=Features(
                {
                    "text": Value("string"),
                    "labels": ClassLabel(names=["pos", "neg"]),
                    "context": Value("string"),
                    "question": Value("string"),
                    "answers": Sequence(
                        {
                            "text": Value("string"),
                            "answer_start": Value("int32"),
                        }
                    ),
                }
            ),
        )
        info2 = DatasetInfo(
            task_templates=[qa_template, tc_template],
            features=Features(
                {
                    "text": Value("string"),
                    "labels": ClassLabel(names=["pos", "neg"]),
                    "context": Value("string"),
                    "question": Value("string"),
                    "answers": Sequence(
                        {
                            "text": Value("string"),
                            "answer_start": Value("int32"),
                        }
                    ),
                }
            ),
        )
        data = {
            "text": ["i love transformers!"],
            "labels": [1],
            "context": ["huggingface is going to the moon!"],
            "question": ["where is huggingface going?"],
            "answers": [{"text": ["to the moon!"], "answer_start": [2]}],
        }
        with Dataset.from_dict(data, info=info1) as dset1, Dataset.from_dict(
            data, info=info2
        ) as dset2, Dataset.from_dict(data, info=info2) as dset3:
            with concatenate_datasets([dset1, dset2, dset3]) as dset_concat:
                self.assertListEqual(dset_concat.info.task_templates, [qa_template])

    def test_concatenate_with_no_mixed_task_templates_in_common(self):
        tc_template1 = TextClassification(text_column="text", label_column="labels")
        tc_template2 = TextClassification(text_column="text", label_column="sentiment")
        qa_template = QuestionAnsweringExtractive(
            question_column="question", context_column="context", answers_column="answers"
        )
        info1 = DatasetInfo(
            features=Features(
                {
                    "text": Value("string"),
                    "labels": ClassLabel(names=["pos", "neg"]),
                    "sentiment": ClassLabel(names=["pos", "neg", "neutral"]),
                    "context": Value("string"),
                    "question": Value("string"),
                    "answers": Sequence(
                        {
                            "text": Value("string"),
                            "answer_start": Value("int32"),
                        }
                    ),
                }
            ),
            task_templates=[tc_template1],
        )
        info2 = DatasetInfo(
            features=Features(
                {
                    "text": Value("string"),
                    "labels": ClassLabel(names=["pos", "neg"]),
                    "sentiment": ClassLabel(names=["pos", "neg", "neutral"]),
                    "context": Value("string"),
                    "question": Value("string"),
                    "answers": Sequence(
                        {
                            "text": Value("string"),
                            "answer_start": Value("int32"),
                        }
                    ),
                }
            ),
            task_templates=[tc_template2],
        )
        info3 = DatasetInfo(
            features=Features(
                {
                    "text": Value("string"),
                    "labels": ClassLabel(names=["pos", "neg"]),
                    "sentiment": ClassLabel(names=["pos", "neg", "neutral"]),
                    "context": Value("string"),
                    "question": Value("string"),
                    "answers": Sequence(
                        {
                            "text": Value("string"),
                            "answer_start": Value("int32"),
                        }
                    ),
                }
            ),
            task_templates=[qa_template],
        )
        data = {
            "text": ["i love transformers!"],
            "labels": [1],
            "sentiment": [0],
            "context": ["huggingface is going to the moon!"],
            "question": ["where is huggingface going?"],
            "answers": [{"text": ["to the moon!"], "answer_start": [2]}],
        }
        with Dataset.from_dict(data, info=info1) as dset1, Dataset.from_dict(
            data, info=info2
        ) as dset2, Dataset.from_dict(data, info=info3) as dset3:
            with concatenate_datasets([dset1, dset2, dset3]) as dset_concat:
                self.assertEqual(dset_concat.info.task_templates, None)

    def test_task_text_classification_when_columns_removed(self):
        labels = sorted(["pos", "neg"])
        features_before_map = Features(
            {
                "input_text": Value("string"),
                "input_labels": ClassLabel(names=labels),
            }
        )
        features_after_map = Features({"new_column": Value("int64")})
        # Label names are added in `DatasetInfo.__post_init__` so not needed here
        task = TextClassification(text_column="input_text", label_column="input_labels")
        info = DatasetInfo(
            features=features_before_map,
            task_templates=task,
        )
        data = {"input_text": ["i love transformers!"], "input_labels": [1]}
        with Dataset.from_dict(data, info=info) as dset:
            with dset.map(lambda x: {"new_column": 0}, remove_columns=dset.column_names) as dset:
                self.assertDictEqual(dset.features, features_after_map)


class StratifiedTest(TestCase):
    def test_errors_train_test_split_stratify(self):
        ys = [
            np.array([0, 0, 0, 0, 1, 1, 1, 2, 2, 2, 2, 2]),
            np.array([0, 1, 1, 1, 2, 2, 2, 3, 3, 3]),
            np.array([0, 1, 2, 3, 0, 1, 2, 3, 0, 1, 2, 3, 0, 1, 2] * 2),
            np.array([0, 0, 1, 1, 2, 2, 3, 3, 4, 4, 5, 5]),
            np.array([0, 0, 1, 1, 2, 2, 3, 3, 4, 4, 5, 5]),
        ]
        for i in range(len(ys)):
            features = Features({"text": Value("int64"), "label": ClassLabel(len(np.unique(ys[i])))})
            data = {"text": np.ones(len(ys[i])), "label": ys[i]}
            d1 = Dataset.from_dict(data, features=features)

            # For checking stratify_by_column exist as key in self.features.keys()
            if i == 0:
                self.assertRaises(ValueError, d1.train_test_split, 0.33, stratify_by_column="labl")

            # For checking minimum class count error
            elif i == 1:
                self.assertRaises(ValueError, d1.train_test_split, 0.33, stratify_by_column="label")

            # For check typeof label as ClassLabel type
            elif i == 2:
                d1 = Dataset.from_dict(data)
                self.assertRaises(ValueError, d1.train_test_split, 0.33, stratify_by_column="label")

            # For checking test_size should be greater than or equal to number of classes
            elif i == 3:
                self.assertRaises(ValueError, d1.train_test_split, 0.30, stratify_by_column="label")

            # For checking train_size should be greater than or equal to number of classes
            elif i == 4:
                self.assertRaises(ValueError, d1.train_test_split, 0.60, stratify_by_column="label")

    def test_train_test_split_startify(self):
        ys = [
            np.array([0, 0, 0, 0, 1, 1, 1, 2, 2, 2, 2, 2]),
            np.array([0, 0, 0, 1, 1, 1, 2, 2, 2, 3, 3, 3]),
            np.array([0, 1, 2, 3, 0, 1, 2, 3, 0, 1, 2, 3, 0, 1, 2] * 2),
            np.array([0, 0, 1, 1, 1, 2, 2, 2, 3, 3, 3, 3, 3, 3, 3, 3]),
            np.array([0] * 800 + [1] * 50),
        ]
        for y in ys:
            features = Features({"text": Value("int64"), "label": ClassLabel(len(np.unique(y)))})
            data = {"text": np.ones(len(y)), "label": y}
            d1 = Dataset.from_dict(data, features=features)
            d1 = d1.train_test_split(test_size=0.33, stratify_by_column="label")
            y = np.asanyarray(y)  # To make it indexable for y[train]
            test_size = np.ceil(0.33 * len(y))
            train_size = len(y) - test_size
            npt.assert_array_equal(np.unique(d1["train"]["label"]), np.unique(d1["test"]["label"]))

            # checking classes proportion
            p_train = np.bincount(np.unique(d1["train"]["label"], return_inverse=True)[1]) / float(
                len(d1["train"]["label"])
            )
            p_test = np.bincount(np.unique(d1["test"]["label"], return_inverse=True)[1]) / float(
                len(d1["test"]["label"])
            )
            npt.assert_array_almost_equal(p_train, p_test, 1)
            assert len(d1["train"]["text"]) + len(d1["test"]["text"]) == y.size
            assert len(d1["train"]["text"]) == train_size
            assert len(d1["test"]["text"]) == test_size


def test_dataset_estimate_nbytes():
    ds = Dataset.from_dict({"a": ["0" * 100] * 100})
    assert 0.9 * ds._estimate_nbytes() < 100 * 100, "must be smaller than full dataset size"

    ds = Dataset.from_dict({"a": ["0" * 100] * 100}).select([0])
    assert 0.9 * ds._estimate_nbytes() < 100 * 100, "must be smaller than one chunk"

    ds = Dataset.from_dict({"a": ["0" * 100] * 100})
    ds = concatenate_datasets([ds] * 100)
    assert 0.9 * ds._estimate_nbytes() < 100 * 100 * 100, "must be smaller than full dataset size"
    assert 1.1 * ds._estimate_nbytes() > 100 * 100 * 100, "must be bigger than full dataset size"

    ds = Dataset.from_dict({"a": ["0" * 100] * 100})
    ds = concatenate_datasets([ds] * 100).select([0])
    assert 0.9 * ds._estimate_nbytes() < 100 * 100, "must be smaller than one chunk"


def test_dataset_to_iterable_dataset(dataset: Dataset):
    iterable_dataset = dataset.to_iterable_dataset()
    assert isinstance(iterable_dataset, IterableDataset)
    assert list(iterable_dataset) == list(dataset)
    assert iterable_dataset.features == dataset.features
    iterable_dataset = dataset.to_iterable_dataset(num_shards=3)
    assert isinstance(iterable_dataset, IterableDataset)
    assert list(iterable_dataset) == list(dataset)
    assert iterable_dataset.features == dataset.features
    assert iterable_dataset.n_shards == 3
    with pytest.raises(ValueError):
        dataset.to_iterable_dataset(num_shards=len(dataset) + 1)
    with pytest.raises(NotImplementedError):
        dataset.with_format("torch").to_iterable_dataset()


@require_pil
def test_dataset_format_with_unformatted_image():
    import PIL

    ds = Dataset.from_dict(
        {"a": [np.arange(4 * 4 * 3).reshape(4, 4, 3)] * 10, "b": [[0, 1]] * 10},
        Features({"a": Image(), "b": Sequence(Value("int64"))}),
    )
    ds.set_format("np", columns=["b"], output_all_columns=True)
    assert isinstance(ds[0]["a"], PIL.Image.Image)
    assert isinstance(ds[0]["b"], np.ndarray)


@pytest.mark.parametrize("batch_size", [1, 4])
@require_torch
def test_dataset_with_torch_dataloader(dataset, batch_size):
    from torch.utils.data import DataLoader

    from datasets import config

    dataloader = DataLoader(dataset, batch_size=batch_size)
    with patch.object(dataset, "_getitem", wraps=dataset._getitem) as mock_getitem:
        out = list(dataloader)
        getitem_call_count = mock_getitem.call_count
    assert len(out) == len(dataset) // batch_size + int(len(dataset) % batch_size > 0)
    # calling dataset[list_of_indices] is much more efficient than [dataset[idx] for idx in list of indices]
    if config.TORCH_VERSION >= version.parse("1.13.0"):
        assert getitem_call_count == len(dataset) // batch_size + int(len(dataset) % batch_size > 0)


@pytest.mark.parametrize("return_lazy_dict", [True, False, "mix"])
def test_map_cases(return_lazy_dict):
    def f(x):
        """May return a mix of LazyDict and regular Dict"""
        if x["a"] < 2:
            x["a"] = -1
            return dict(x) if return_lazy_dict is False else x
        else:
            return x if return_lazy_dict is True else {}

    ds = Dataset.from_dict({"a": [0, 1, 2, 3]})
    ds = ds.map(f)
    outputs = ds[:]
    assert outputs == {"a": [-1, -1, 2, 3]}

    def f(x):
        """May return a mix of LazyDict and regular Dict, but sometimes with None values"""
        if x["a"] < 2:
            x["a"] = None
            return dict(x) if return_lazy_dict is False else x
        else:
            return x if return_lazy_dict is True else {}

    ds = Dataset.from_dict({"a": [0, 1, 2, 3]})
    ds = ds.map(f)
    outputs = ds[:]
    assert outputs == {"a": [None, None, 2, 3]}

    def f(x):
        """Return a LazyDict, but we remove a lazy column and add a new one"""
        if x["a"] < 2:
            x["b"] = -1
            return x
        else:
            x["b"] = x["a"]
            return x

    ds = Dataset.from_dict({"a": [0, 1, 2, 3]})
    ds = ds.map(f, remove_columns=["a"])
    outputs = ds[:]
    assert outputs == {"b": [-1, -1, 2, 3]}

    # The formatted dataset version removes the lazy column from a different dictionary, hence it should be preserved in the output
    ds = Dataset.from_dict({"a": [0, 1, 2, 3]})
    ds = ds.with_format("numpy")
    ds = ds.map(f, remove_columns=["a"])
    ds = ds.with_format(None)
    outputs = ds[:]
    assert outputs == {"a": [0, 1, 2, 3], "b": [-1, -1, 2, 3]}

    def f(x):
        """May return a mix of LazyDict and regular Dict, but we replace a lazy column"""
        if x["a"] < 2:
            x["a"] = -1
            return dict(x) if return_lazy_dict is False else x
        else:
            x["a"] = x["a"]
            return x if return_lazy_dict is True else {"a": x["a"]}

    ds = Dataset.from_dict({"a": [0, 1, 2, 3]})
    ds = ds.map(f, remove_columns=["a"])
    outputs = ds[:]
    assert outputs == ({"a": [-1, -1, 2, 3]} if return_lazy_dict is False else {})

    def f(x):
        """May return a mix of LazyDict and regular Dict, but we modify a nested lazy column in-place"""
        if x["a"]["b"] < 2:
            x["a"]["c"] = -1
            return dict(x) if return_lazy_dict is False else x
        else:
            x["a"]["c"] = x["a"]["b"]
            return x if return_lazy_dict is True else {}

    ds = Dataset.from_dict({"a": [{"b": 0}, {"b": 1}, {"b": 2}, {"b": 3}]})
    ds = ds.map(f)
    outputs = ds[:]
    assert outputs == {"a": [{"b": 0, "c": -1}, {"b": 1, "c": -1}, {"b": 2, "c": 2}, {"b": 3, "c": 3}]}

    def f(x):
        """May return a mix of LazyDict and regular Dict, but using an extension type"""
        if x["a"][0][0] < 2:
            x["a"] = [[-1]]
            return dict(x) if return_lazy_dict is False else x
        else:
            return x if return_lazy_dict is True else {}

    features = Features({"a": Array2D(shape=(1, 1), dtype="int32")})
    ds = Dataset.from_dict({"a": [[[i]] for i in [0, 1, 2, 3]]}, features=features)
    ds = ds.map(f)
    outputs = ds[:]
    assert outputs == {"a": [[[i]] for i in [-1, -1, 2, 3]]}

    def f(x):
        """May return a mix of LazyDict and regular Dict, but using a nested extension type"""
        if x["a"]["nested"][0][0] < 2:
            x["a"] = {"nested": [[-1]]}
            return dict(x) if return_lazy_dict is False else x
        else:
            return x if return_lazy_dict is True else {}

    features = Features({"a": {"nested": Array2D(shape=(1, 1), dtype="int64")}})
    ds = Dataset.from_dict({"a": [{"nested": [[i]]} for i in [0, 1, 2, 3]]}, features=features)
    ds = ds.map(f)
    outputs = ds[:]
    assert outputs == {"a": [{"nested": [[i]]} for i in [-1, -1, 2, 3]]}


def test_dataset_getitem_raises():
    ds = Dataset.from_dict({"a": [0, 1, 2, 3]})
    with pytest.raises(TypeError):
        ds[False]
    with pytest.raises(TypeError):
        ds._getitem(True)


def test_categorical_dataset(tmpdir):
    n_legs = pa.array([2, 4, 5, 100])
    animals = pa.array(["Flamingo", "Horse", "Brittle stars", "Centipede"]).cast(
        pa.dictionary(pa.int32(), pa.string())
    )
    names = ["n_legs", "animals"]

    table = pa.Table.from_arrays([n_legs, animals], names=names)
    table_path = str(tmpdir / "data.parquet")
    pa.parquet.write_table(table, table_path)

    dataset = Dataset.from_parquet(table_path)
    entry = dataset[0]

    # Categorical types get transparently converted to string
    assert entry["animals"] == "Flamingo"


<<<<<<< HEAD
def test_dataset_from_dict_with_large_sequence():
    data = {"col_1": [[1, 2], [3, 4]]}
    features = Features({"col_1": Sequence(feature=Value("int64"), large=True)})
    ds = Dataset.from_dict(data, features=features)
    assert isinstance(ds, Dataset)
    assert pa.types.is_large_list(ds.data.schema.field("col_1").type)


def test_dataset_save_to_disk_with_large_sequence(tmp_path):
    data = {"col_1": [[1, 2], [3, 4]]}
    features = Features({"col_1": Sequence(feature=Value("int64"), large=True)})
    ds = Dataset.from_dict(data, features=features)
    dataset_path = tmp_path / "dataset_dir"
    ds.save_to_disk(dataset_path)
    assert (dataset_path / "data-00000-of-00001.arrow").exists()


def test_dataset_save_to_disk_and_load_from_disk_round_trip_with_large_sequence(tmp_path):
    data = {"col_1": [[1, 2], [3, 4]]}
    features = Features({"col_1": Sequence(feature=Value("int64"), large=True)})
    ds = Dataset.from_dict(data, features=features)
    dataset_path = tmp_path / "dataset_dir"
    ds.save_to_disk(dataset_path)
    assert (dataset_path / "data-00000-of-00001.arrow").exists()
    loaded_ds = load_from_disk(dataset_path)
    assert len(loaded_ds) == len(ds)
    assert loaded_ds.features == ds.features
    assert loaded_ds.to_dict() == ds.to_dict()


@require_polars
def test_from_polars_with_large_list():
    import polars as pl

    df = pl.from_dict({"col_1": [[1, 2], [3, 4]]})
    ds = Dataset.from_polars(df)
    assert isinstance(ds, Dataset)


@require_polars
def test_from_polars_save_to_disk_with_large_list(tmp_path):
    import polars as pl

    df = pl.from_dict({"col_1": [[1, 2], [3, 4]]})
    ds = Dataset.from_polars(df)
    dataset_path = tmp_path / "dataset_dir"
    ds.save_to_disk(dataset_path)
    assert (dataset_path / "data-00000-of-00001.arrow").exists()


@require_polars
def test_from_polars_save_to_disk_and_load_from_disk_round_trip_with_large_list(tmp_path):
    import polars as pl

    df = pl.from_dict({"col_1": [[1, 2], [3, 4]]})
    ds = Dataset.from_polars(df)
    dataset_path = tmp_path / "dataset_dir"
    ds.save_to_disk(dataset_path)
    assert (dataset_path / "data-00000-of-00001.arrow").exists()
    loaded_ds = load_from_disk(dataset_path)
    assert len(loaded_ds) == len(ds)
    assert loaded_ds.features == ds.features
    assert loaded_ds.to_dict() == ds.to_dict()


@require_polars
def test_polars_round_trip():
    ds = Dataset.from_dict({"x": [[1, 2], [3, 4, 5]], "y": ["a", "b"]})
    assert isinstance(Dataset.from_polars(ds.to_polars()), Dataset)
=======
def test_dataset_batch():
    # Create a simple Dataset
    data = {"id": list(range(10)), "text": [f"Text {i}" for i in range(10)]}
    ds = Dataset.from_dict(data)

    # Test with batch_size=3, drop_last_batch=False
    batched_ds = ds.batch(batch_size=3, drop_last_batch=False)
    batches = list(batched_ds)

    assert len(batches) == 4  # 3 full batches and 1 partial batch
    for i, batch in enumerate(batches[:3]):  # Check full batches
        assert len(batch["id"]) == 3
        assert len(batch["text"]) == 3
        assert batch["id"] == [3 * i, 3 * i + 1, 3 * i + 2]
        assert batch["text"] == [f"Text {3*i}", f"Text {3*i+1}", f"Text {3*i+2}"]

    # Check last partial batch
    assert len(batches[3]["id"]) == 1
    assert len(batches[3]["text"]) == 1
    assert batches[3]["id"] == [9]
    assert batches[3]["text"] == ["Text 9"]

    # Test with batch_size=3, drop_last_batch=True
    batched_ds = ds.batch(batch_size=3, drop_last_batch=True)
    batches = list(batched_ds)

    assert len(batches) == 3  # Only full batches
    for i, batch in enumerate(batches):
        assert len(batch["id"]) == 3
        assert len(batch["text"]) == 3
        assert batch["id"] == [3 * i, 3 * i + 1, 3 * i + 2]
        assert batch["text"] == [f"Text {3*i}", f"Text {3*i+1}", f"Text {3*i+2}"]

    # Test with batch_size=4 (doesn't evenly divide dataset size)
    batched_ds = ds.batch(batch_size=4, drop_last_batch=False)
    batches = list(batched_ds)

    assert len(batches) == 3  # 2 full batches and 1 partial batch
    for i, batch in enumerate(batches[:2]):  # Check full batches
        assert len(batch["id"]) == 4
        assert len(batch["text"]) == 4
        assert batch["id"] == [4 * i, 4 * i + 1, 4 * i + 2, 4 * i + 3]
        assert batch["text"] == [f"Text {4*i}", f"Text {4*i+1}", f"Text {4*i+2}", f"Text {4*i+3}"]

    # Check last partial batch
    assert len(batches[2]["id"]) == 2
    assert len(batches[2]["text"]) == 2
    assert batches[2]["id"] == [8, 9]
    assert batches[2]["text"] == ["Text 8", "Text 9"]
>>>>>>> baea1907
<|MERGE_RESOLUTION|>--- conflicted
+++ resolved
@@ -4867,7 +4867,57 @@
     assert entry["animals"] == "Flamingo"
 
 
-<<<<<<< HEAD
+def test_dataset_batch():
+    # Create a simple Dataset
+    data = {"id": list(range(10)), "text": [f"Text {i}" for i in range(10)]}
+    ds = Dataset.from_dict(data)
+
+    # Test with batch_size=3, drop_last_batch=False
+    batched_ds = ds.batch(batch_size=3, drop_last_batch=False)
+    batches = list(batched_ds)
+
+    assert len(batches) == 4  # 3 full batches and 1 partial batch
+    for i, batch in enumerate(batches[:3]):  # Check full batches
+        assert len(batch["id"]) == 3
+        assert len(batch["text"]) == 3
+        assert batch["id"] == [3 * i, 3 * i + 1, 3 * i + 2]
+        assert batch["text"] == [f"Text {3*i}", f"Text {3*i+1}", f"Text {3*i+2}"]
+
+    # Check last partial batch
+    assert len(batches[3]["id"]) == 1
+    assert len(batches[3]["text"]) == 1
+    assert batches[3]["id"] == [9]
+    assert batches[3]["text"] == ["Text 9"]
+
+    # Test with batch_size=3, drop_last_batch=True
+    batched_ds = ds.batch(batch_size=3, drop_last_batch=True)
+    batches = list(batched_ds)
+
+    assert len(batches) == 3  # Only full batches
+    for i, batch in enumerate(batches):
+        assert len(batch["id"]) == 3
+        assert len(batch["text"]) == 3
+        assert batch["id"] == [3 * i, 3 * i + 1, 3 * i + 2]
+        assert batch["text"] == [f"Text {3*i}", f"Text {3*i+1}", f"Text {3*i+2}"]
+
+    # Test with batch_size=4 (doesn't evenly divide dataset size)
+    batched_ds = ds.batch(batch_size=4, drop_last_batch=False)
+    batches = list(batched_ds)
+
+    assert len(batches) == 3  # 2 full batches and 1 partial batch
+    for i, batch in enumerate(batches[:2]):  # Check full batches
+        assert len(batch["id"]) == 4
+        assert len(batch["text"]) == 4
+        assert batch["id"] == [4 * i, 4 * i + 1, 4 * i + 2, 4 * i + 3]
+        assert batch["text"] == [f"Text {4*i}", f"Text {4*i+1}", f"Text {4*i+2}", f"Text {4*i+3}"]
+
+    # Check last partial batch
+    assert len(batches[2]["id"]) == 2
+    assert len(batches[2]["text"]) == 2
+    assert batches[2]["id"] == [8, 9]
+    assert batches[2]["text"] == ["Text 8", "Text 9"]
+
+
 def test_dataset_from_dict_with_large_sequence():
     data = {"col_1": [[1, 2], [3, 4]]}
     features = Features({"col_1": Sequence(feature=Value("int64"), large=True)})
@@ -4936,55 +4986,4 @@
 @require_polars
 def test_polars_round_trip():
     ds = Dataset.from_dict({"x": [[1, 2], [3, 4, 5]], "y": ["a", "b"]})
-    assert isinstance(Dataset.from_polars(ds.to_polars()), Dataset)
-=======
-def test_dataset_batch():
-    # Create a simple Dataset
-    data = {"id": list(range(10)), "text": [f"Text {i}" for i in range(10)]}
-    ds = Dataset.from_dict(data)
-
-    # Test with batch_size=3, drop_last_batch=False
-    batched_ds = ds.batch(batch_size=3, drop_last_batch=False)
-    batches = list(batched_ds)
-
-    assert len(batches) == 4  # 3 full batches and 1 partial batch
-    for i, batch in enumerate(batches[:3]):  # Check full batches
-        assert len(batch["id"]) == 3
-        assert len(batch["text"]) == 3
-        assert batch["id"] == [3 * i, 3 * i + 1, 3 * i + 2]
-        assert batch["text"] == [f"Text {3*i}", f"Text {3*i+1}", f"Text {3*i+2}"]
-
-    # Check last partial batch
-    assert len(batches[3]["id"]) == 1
-    assert len(batches[3]["text"]) == 1
-    assert batches[3]["id"] == [9]
-    assert batches[3]["text"] == ["Text 9"]
-
-    # Test with batch_size=3, drop_last_batch=True
-    batched_ds = ds.batch(batch_size=3, drop_last_batch=True)
-    batches = list(batched_ds)
-
-    assert len(batches) == 3  # Only full batches
-    for i, batch in enumerate(batches):
-        assert len(batch["id"]) == 3
-        assert len(batch["text"]) == 3
-        assert batch["id"] == [3 * i, 3 * i + 1, 3 * i + 2]
-        assert batch["text"] == [f"Text {3*i}", f"Text {3*i+1}", f"Text {3*i+2}"]
-
-    # Test with batch_size=4 (doesn't evenly divide dataset size)
-    batched_ds = ds.batch(batch_size=4, drop_last_batch=False)
-    batches = list(batched_ds)
-
-    assert len(batches) == 3  # 2 full batches and 1 partial batch
-    for i, batch in enumerate(batches[:2]):  # Check full batches
-        assert len(batch["id"]) == 4
-        assert len(batch["text"]) == 4
-        assert batch["id"] == [4 * i, 4 * i + 1, 4 * i + 2, 4 * i + 3]
-        assert batch["text"] == [f"Text {4*i}", f"Text {4*i+1}", f"Text {4*i+2}", f"Text {4*i+3}"]
-
-    # Check last partial batch
-    assert len(batches[2]["id"]) == 2
-    assert len(batches[2]["text"]) == 2
-    assert batches[2]["id"] == [8, 9]
-    assert batches[2]["text"] == ["Text 8", "Text 9"]
->>>>>>> baea1907
+    assert isinstance(Dataset.from_polars(ds.to_polars()), Dataset)