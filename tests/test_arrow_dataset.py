--- conflicted
+++ resolved
@@ -3161,21 +3161,6 @@
         with Dataset.from_dict(data, info=info) as dset:
             # Invalid task name
             self.assertRaises(ValueError, dset.prepare_for_task, "this-task-does-not-exist")
-<<<<<<< HEAD
-            # Duplicate task templates
-            dset.info.task_templates = [task, task]
-            self.assertRaises(ValueError, dset.prepare_for_task, "text-classification")
-=======
-            # Invalid task templates with incompatible labels
-            task_with_wrong_labels = TextClassification(
-                text_column="input_text", label_column="input_labels", labels=["neut"]
-            )
-            self.assertRaises(ValueError, dset.prepare_for_task, task_with_wrong_labels)
-            task_with_no_labels = TextClassification(
-                text_column="input_text", label_column="input_labels", labels=None
-            )
-            self.assertRaises(ValueError, dset.prepare_for_task, task_with_no_labels)
->>>>>>> 30b0524a
             # Invalid task type
             self.assertRaises(ValueError, dset.prepare_for_task, 1)
 
