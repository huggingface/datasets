import copy
import os
import pickle
import tempfile
from functools import partial
from unittest import TestCase

import numpy as np
import pandas as pd
import pyarrow as pa
import pytest
from absl.testing import parameterized

import datasets.arrow_dataset
from datasets import NamedSplit, concatenate_datasets, load_from_disk, temp_seed
from datasets.arrow_dataset import Dataset, transmit_format
from datasets.dataset_dict import DatasetDict
from datasets.features import Array2D, Array3D, ClassLabel, Features, Sequence, Value
from datasets.info import DatasetInfo
from datasets.utils.logging import WARNING

from .conftest import s3_test_bucket_name
from .utils import (
    assert_arrow_memory_doesnt_increase,
    assert_arrow_memory_increases,
    require_s3,
    require_tf,
    require_torch,
    require_transformers,
    set_current_working_directory_to_temp_dir,
)


class Unpicklable:
    def __getstate__(self):
        raise pickle.PicklingError()


def picklable_map_function(x):
    return {"id": int(x["filename"].split("_")[-1])}


def picklable_map_function_with_indices(x, i):
    return {"id": i}


def picklable_filter_function(x):
    return int(x["filename"].split("_")[-1]) < 10


IN_MEMORY_PARAMETERS = [
    {"testcase_name": name, "in_memory": im} for im, name in [(True, "in_memory"), (False, "on_disk")]
]


@parameterized.named_parameters(IN_MEMORY_PARAMETERS)
class BaseDatasetTest(TestCase):
    def setUp(self):
        # google colab doesn't allow to pickle loggers
        # so we want to make sure each tests passes without pickling the logger
        def reduce_ex(self):
            raise pickle.PicklingError()

        datasets.arrow_dataset.logger.__reduce_ex__ = reduce_ex

    @pytest.fixture(autouse=True)
    def inject_fixtures(self, caplog):
        self._caplog = caplog

    def _create_dummy_dataset(
        self, in_memory: bool, tmp_dir: str, multiple_columns=False, array_features=False
    ) -> Dataset:
        if multiple_columns:
            if array_features:
                data = {
                    "col_1": [[[True, False], [False, True]]] * 4,  # 2D
                    "col_2": [[[["a", "b"], ["c", "d"]], [["e", "f"], ["g", "h"]]]] * 4,  # 3D array
                    "col_3": [[3, 2, 1, 0]] * 4,  # Sequence
                }
                features = Features(
                    {
                        "col_1": Array2D(shape=(2, 2), dtype="bool"),
                        "col_2": Array3D(shape=(2, 2, 2), dtype="string"),
                        "col_3": Sequence(feature=Value("int64")),
                    }
                )
            else:
                data = {"col_1": [3, 2, 1, 0], "col_2": ["a", "b", "c", "d"], "col_3": [False, True, False, True]}
                features = None
            dset = Dataset.from_dict(data, features=features)
        else:
            dset = Dataset.from_dict({"filename": ["my_name-train" + "_" + str(x) for x in np.arange(30).tolist()]})
        if not in_memory:
            dset = self._to(in_memory, tmp_dir, dset)
        return dset

    def _to(self, in_memory, tmp_dir, *datasets):
        if in_memory:
            datasets = [dataset.map(keep_in_memory=True) for dataset in datasets]
        else:
            start = 0
            while os.path.isfile(os.path.join(tmp_dir, f"dataset{start}.arrow")):
                start += 1
            datasets = [
                dataset.map(cache_file_name=os.path.join(tmp_dir, f"dataset{start + i}.arrow"))
                for i, dataset in enumerate(datasets)
            ]
        return datasets if len(datasets) > 1 else datasets[0]

    def test_dummy_dataset(self, in_memory):
        with tempfile.TemporaryDirectory() as tmp_dir:

            with self._create_dummy_dataset(in_memory, tmp_dir) as dset:
                self.assertDictEqual(dset.features, Features({"filename": Value("string")}))
                self.assertEqual(dset[0]["filename"], "my_name-train_0")
                self.assertEqual(dset["filename"][0], "my_name-train_0")

            with self._create_dummy_dataset(in_memory, tmp_dir, multiple_columns=True) as dset:
                self.assertDictEqual(
                    dset.features,
                    Features({"col_1": Value("int64"), "col_2": Value("string"), "col_3": Value("bool")}),
                )
                self.assertEqual(dset[0]["col_1"], 3)
                self.assertEqual(dset["col_1"][0], 3)

        with tempfile.TemporaryDirectory() as tmp_dir:
            with self._create_dummy_dataset(in_memory, tmp_dir, multiple_columns=True, array_features=True) as dset:
                self.assertDictEqual(
                    dset.features,
                    Features(
                        {
                            "col_1": Array2D(shape=(2, 2), dtype="bool"),
                            "col_2": Array3D(shape=(2, 2, 2), dtype="string"),
                            "col_3": Sequence(feature=Value("int64")),
                        }
                    ),
                )
                self.assertEqual(dset[0]["col_2"], [[["a", "b"], ["c", "d"]], [["e", "f"], ["g", "h"]]])
                self.assertEqual(dset["col_2"][0], [[["a", "b"], ["c", "d"]], [["e", "f"], ["g", "h"]]])

    def test_dataset_getitem(self, in_memory):
        with tempfile.TemporaryDirectory() as tmp_dir:
            with self._create_dummy_dataset(in_memory, tmp_dir) as dset:
                self.assertEqual(dset[0]["filename"], "my_name-train_0")
                self.assertEqual(dset["filename"][0], "my_name-train_0")

                self.assertEqual(dset[-1]["filename"], "my_name-train_29")
                self.assertEqual(dset["filename"][-1], "my_name-train_29")

                self.assertListEqual(dset[:2]["filename"], ["my_name-train_0", "my_name-train_1"])
                self.assertListEqual(dset["filename"][:2], ["my_name-train_0", "my_name-train_1"])

                self.assertEqual(dset[:-1]["filename"][-1], "my_name-train_28")
                self.assertEqual(dset["filename"][:-1][-1], "my_name-train_28")

                self.assertListEqual(dset[[0, -1]]["filename"], ["my_name-train_0", "my_name-train_29"])
                self.assertListEqual(dset[np.array([0, -1])]["filename"], ["my_name-train_0", "my_name-train_29"])

    def test_dummy_dataset_deepcopy(self, in_memory):
        with tempfile.TemporaryDirectory() as tmp_dir:
            with self._create_dummy_dataset(in_memory, tmp_dir).select(range(10)) as dset:
                with assert_arrow_memory_doesnt_increase():
                    dset2 = copy.deepcopy(dset)
                # don't copy the underlying arrow data using memory
                self.assertEqual(len(dset2), 10)
                self.assertDictEqual(dset2.features, Features({"filename": Value("string")}))
                self.assertEqual(dset2[0]["filename"], "my_name-train_0")
                self.assertEqual(dset2["filename"][0], "my_name-train_0")
                del dset2

    def test_dummy_dataset_pickle(self, in_memory):
        with tempfile.TemporaryDirectory() as tmp_dir:
            tmp_file = os.path.join(tmp_dir, "dset.pt")

            with self._create_dummy_dataset(in_memory, tmp_dir).select(range(10)) as dset:
                with open(tmp_file, "wb") as f:
                    pickle.dump(dset, f)

            with open(tmp_file, "rb") as f:
                with pickle.load(f) as dset:
                    self.assertEqual(len(dset), 10)
                    self.assertDictEqual(dset.features, Features({"filename": Value("string")}))
                    self.assertEqual(dset[0]["filename"], "my_name-train_0")
                    self.assertEqual(dset["filename"][0], "my_name-train_0")

            with self._create_dummy_dataset(in_memory, tmp_dir).select(
                range(10), indices_cache_file_name=os.path.join(tmp_dir, "ind.arrow")
            ) as dset:
                if not in_memory:
                    dset._data.table = Unpicklable()
                dset._indices.table = Unpicklable()
                with open(tmp_file, "wb") as f:
                    pickle.dump(dset, f)

            with open(tmp_file, "rb") as f:
                with pickle.load(f) as dset:
                    self.assertEqual(len(dset), 10)
                    self.assertDictEqual(dset.features, Features({"filename": Value("string")}))
                    self.assertEqual(dset[0]["filename"], "my_name-train_0")
                    self.assertEqual(dset["filename"][0], "my_name-train_0")

    def test_dummy_dataset_serialize(self, in_memory):
        with tempfile.TemporaryDirectory() as tmp_dir:
            with set_current_working_directory_to_temp_dir():
                with self._create_dummy_dataset(in_memory, tmp_dir).select(range(10)) as dset:
                    dataset_path = "my_dataset"  # rel path
                    dset.save_to_disk(dataset_path)

                with Dataset.load_from_disk(dataset_path) as dset:
                    self.assertEqual(len(dset), 10)
                    self.assertDictEqual(dset.features, Features({"filename": Value("string")}))
                    self.assertEqual(dset[0]["filename"], "my_name-train_0")
                    self.assertEqual(dset["filename"][0], "my_name-train_0")

            with self._create_dummy_dataset(in_memory, tmp_dir).select(range(10)) as dset:
                dataset_path = os.path.join(tmp_dir, "my_dataset")  # abs path
                dset.save_to_disk(dataset_path)

            with Dataset.load_from_disk(dataset_path) as dset:
                self.assertEqual(len(dset), 10)
                self.assertDictEqual(dset.features, Features({"filename": Value("string")}))
                self.assertEqual(dset[0]["filename"], "my_name-train_0")
                self.assertEqual(dset["filename"][0], "my_name-train_0")

            with self._create_dummy_dataset(in_memory, tmp_dir).select(
                range(10), indices_cache_file_name=os.path.join(tmp_dir, "ind.arrow")
            ) as dset:
                with assert_arrow_memory_doesnt_increase():
                    dset.save_to_disk(dataset_path)

            with Dataset.load_from_disk(dataset_path) as dset:
                self.assertEqual(len(dset), 10)
                self.assertDictEqual(dset.features, Features({"filename": Value("string")}))
                self.assertEqual(dset[0]["filename"], "my_name-train_0")
                self.assertEqual(dset["filename"][0], "my_name-train_0")

<<<<<<< HEAD
    @mock_s3
    def test_dummy_dataset_serialize_s3(self, in_memory):
        with tempfile.TemporaryDirectory() as tmp_dir:
            # Mocked AWS Credentials for moto.
            os.environ["AWS_ACCESS_KEY_ID"] = "fake_access_key"
            os.environ["AWS_SECRET_ACCESS_KEY"] = "fake_secret_key"
            os.environ["AWS_SECURITY_TOKEN"] = "fake_secrurity_token"
            os.environ["AWS_SESSION_TOKEN"] = "fake_session_token"

            s3 = boto3.client("s3", region_name="us-east-1")
            mock_bucket = "moto-mock-s3-bucket"
            # We need to create the bucket since this is all in Moto's 'virtual' AWS account
            s3.create_bucket(Bucket=mock_bucket)

            if in_memory:
                prefix = "datasets/memory"
            else:
                prefix = "datasets/disk"

            with self._create_dummy_dataset(in_memory, tmp_dir).select(range(10)) as dset:
                dataset_path = f"s3://{mock_bucket}/{prefix}"
                fs = S3FileSystem(key="fake_access_key", secret="fake_secret")
                dset.save_to_disk(dataset_path, fs)

            with Dataset.load_from_disk(dataset_path, fs) as dset:
                self.assertEqual(len(dset), 10)
                self.assertDictEqual(dset.features, Features({"filename": Value("string")}))
                self.assertEqual(dset[0]["filename"], "my_name-train_0")
                self.assertEqual(dset["filename"][0], "my_name-train_0")

=======
>>>>>>> 0d8b300a
    def test_dummy_dataset_load_from_disk(self, in_memory):
        with tempfile.TemporaryDirectory() as tmp_dir:

            with self._create_dummy_dataset(in_memory, tmp_dir).select(range(10)) as dset:
                dataset_path = os.path.join(tmp_dir, "my_dataset")
                dset.save_to_disk(dataset_path)

            with load_from_disk(dataset_path) as dset:
                self.assertEqual(len(dset), 10)
                self.assertDictEqual(dset.features, Features({"filename": Value("string")}))
                self.assertEqual(dset[0]["filename"], "my_name-train_0")
                self.assertEqual(dset["filename"][0], "my_name-train_0")

    def test_set_format_numpy_multiple_columns(self, in_memory):
        with tempfile.TemporaryDirectory() as tmp_dir:
            with self._create_dummy_dataset(in_memory, tmp_dir, multiple_columns=True) as dset:
                fingerprint = dset._fingerprint
                dset.set_format(type="numpy", columns=["col_1"])
                self.assertEqual(len(dset[0]), 1)
                self.assertIsInstance(dset[0]["col_1"], np.int64)
                self.assertEqual(dset[0]["col_1"].item(), 3)
                self.assertIsInstance(dset["col_1"], np.ndarray)
                self.assertListEqual(list(dset["col_1"].shape), [4])
                np.testing.assert_array_equal(dset["col_1"], np.array([3, 2, 1, 0]))
                self.assertNotEqual(dset._fingerprint, fingerprint)

                dset.reset_format()
                with dset.formatted_as(type="numpy", columns=["col_1"]):
                    self.assertEqual(len(dset[0]), 1)
                    self.assertIsInstance(dset[0]["col_1"], np.int64)
                    self.assertEqual(dset[0]["col_1"].item(), 3)
                    self.assertIsInstance(dset["col_1"], np.ndarray)
                    self.assertListEqual(list(dset["col_1"].shape), [4])
                    np.testing.assert_array_equal(dset["col_1"], np.array([3, 2, 1, 0]))

                self.assertEqual(dset.format["type"], None)
                self.assertEqual(dset.format["format_kwargs"], {})
                self.assertEqual(dset.format["columns"], dset.column_names)
                self.assertEqual(dset.format["output_all_columns"], False)

                dset.set_format(type="numpy", columns=["col_1"], output_all_columns=True)
                self.assertEqual(len(dset[0]), 3)
                self.assertIsInstance(dset[0]["col_2"], str)
                self.assertEqual(dset[0]["col_2"], "a")

                dset.set_format(type="numpy", columns=["col_1", "col_2"])
                self.assertEqual(len(dset[0]), 2)
                self.assertIsInstance(dset[0]["col_2"], np.str_)
                self.assertEqual(dset[0]["col_2"].item(), "a")

    @require_torch
    def test_set_format_torch(self, in_memory):
        import torch

        with tempfile.TemporaryDirectory() as tmp_dir:
            with self._create_dummy_dataset(in_memory, tmp_dir, multiple_columns=True) as dset:
                dset.set_format(type="torch", columns=["col_1"])
                self.assertEqual(len(dset[0]), 1)
                self.assertIsInstance(dset[0]["col_1"], torch.Tensor)
                self.assertIsInstance(dset["col_1"], torch.Tensor)
                self.assertListEqual(list(dset[0]["col_1"].shape), [])
                self.assertEqual(dset[0]["col_1"].item(), 3)

                dset.set_format(type="torch", columns=["col_1"], output_all_columns=True)
                self.assertEqual(len(dset[0]), 3)
                self.assertIsInstance(dset[0]["col_2"], str)
                self.assertEqual(dset[0]["col_2"], "a")

                dset.set_format(type="torch", columns=["col_1", "col_2"])
                with self.assertRaises(TypeError):
                    dset[0]

    @require_tf
    def test_set_format_tf(self, in_memory):
        import tensorflow as tf

        with tempfile.TemporaryDirectory() as tmp_dir:
            with self._create_dummy_dataset(in_memory, tmp_dir, multiple_columns=True) as dset:
                dset.set_format(type="tensorflow", columns=["col_1"])
                self.assertEqual(len(dset[0]), 1)
                self.assertIsInstance(dset[0]["col_1"], tf.Tensor)
                self.assertListEqual(list(dset[0]["col_1"].shape), [])
                self.assertEqual(dset[0]["col_1"].numpy().item(), 3)

                dset.set_format(type="tensorflow", columns=["col_1"], output_all_columns=True)
                self.assertEqual(len(dset[0]), 3)
                self.assertIsInstance(dset[0]["col_2"], str)
                self.assertEqual(dset[0]["col_2"], "a")

                dset.set_format(type="tensorflow", columns=["col_1", "col_2"])
                self.assertEqual(len(dset[0]), 2)
                self.assertEqual(dset[0]["col_2"].numpy().decode("utf-8"), "a")

    def test_set_format_pandas(self, in_memory):
        with tempfile.TemporaryDirectory() as tmp_dir:
            with self._create_dummy_dataset(in_memory, tmp_dir, multiple_columns=True) as dset:
                dset.set_format(type="pandas", columns=["col_1"])
                self.assertEqual(len(dset[0].columns), 1)
                self.assertIsInstance(dset[0], pd.DataFrame)
                self.assertListEqual(list(dset[0].shape), [1, 1])
                self.assertEqual(dset[0]["col_1"].item(), 3)

                dset.set_format(type="pandas", columns=["col_1", "col_2"])
                self.assertEqual(len(dset[0].columns), 2)
                self.assertEqual(dset[0]["col_2"].item(), "a")

    def test_set_transform(self, in_memory):
        def transform(batch):
            return {k: [str(i).upper() for i in v] for k, v in batch.items()}

        with tempfile.TemporaryDirectory() as tmp_dir:
            with self._create_dummy_dataset(in_memory, tmp_dir, multiple_columns=True) as dset:
                dset.set_transform(transform=transform, columns=["col_1"])
                self.assertEqual(dset.format["type"], "custom")
                self.assertEqual(len(dset[0].keys()), 1)
                self.assertEqual(dset[0]["col_1"], "3")
                self.assertEqual(dset[:2]["col_1"], ["3", "2"])
                self.assertEqual(dset["col_1"][:2], ["3", "2"])

                prev_format = dset.format
                dset.set_format(**dset.format)
                self.assertEqual(prev_format, dset.format)

                dset.set_transform(transform=transform, columns=["col_1", "col_2"])
                self.assertEqual(len(dset[0].keys()), 2)
                self.assertEqual(dset[0]["col_2"], "A")

    def test_transmit_format(self, in_memory):
        with tempfile.TemporaryDirectory() as tmp_dir:
            with self._create_dummy_dataset(in_memory, tmp_dir, multiple_columns=True) as dset:
                transform = datasets.arrow_dataset.transmit_format(lambda x: x)
                # make sure identity transform doesn't apply unnecessary format
                self.assertEqual(dset._fingerprint, transform(dset)._fingerprint)
                dset.set_format(**dset.format)
                self.assertEqual(dset._fingerprint, transform(dset)._fingerprint)
                # check lists comparisons
                dset.set_format(columns=["col_1"])
                self.assertEqual(dset._fingerprint, transform(dset)._fingerprint)
                dset.set_format(columns=["col_1", "col_2"])
                self.assertEqual(dset._fingerprint, transform(dset)._fingerprint)
                dset.set_format("numpy", columns=["col_1", "col_2"])
                self.assertEqual(dset._fingerprint, transform(dset)._fingerprint)

    def test_cast_in_place(self, in_memory):
        with tempfile.TemporaryDirectory() as tmp_dir:
            with self._create_dummy_dataset(in_memory, tmp_dir, multiple_columns=True) as dset:
                features = dset.features
                features["col_1"] = Value("float64")
                features = Features({k: features[k] for k in list(features)[::-1]})
                fingerprint = dset._fingerprint
                dset.cast_(features)
                self.assertEqual(dset.num_columns, 3)
                self.assertEqual(dset.features["col_1"], Value("float64"))
                self.assertIsInstance(dset[0]["col_1"], float)
                self.assertNotEqual(dset._fingerprint, fingerprint)

    def test_cast(self, in_memory):
        with tempfile.TemporaryDirectory() as tmp_dir:
            with self._create_dummy_dataset(in_memory, tmp_dir, multiple_columns=True) as dset:
                features = dset.features
                features["col_1"] = Value("float64")
                features = Features({k: features[k] for k in list(features)[::-1]})
                fingerprint = dset._fingerprint
                with dset.cast(features) as casted_dset:
                    self.assertEqual(casted_dset.num_columns, 3)
                    self.assertEqual(casted_dset.features["col_1"], Value("float64"))
                    self.assertIsInstance(casted_dset[0]["col_1"], float)
                    self.assertNotEqual(casted_dset._fingerprint, fingerprint)
                    self.assertNotEqual(casted_dset, dset)

    def test_remove_columns_in_place(self, in_memory):
        with tempfile.TemporaryDirectory() as tmp_dir:
            with self._create_dummy_dataset(in_memory, tmp_dir, multiple_columns=True) as dset:
                fingerprint = dset._fingerprint
                dset.remove_columns_(column_names="col_1")
                self.assertEqual(dset.num_columns, 2)
                self.assertListEqual(list(dset.column_names), ["col_2", "col_3"])

            with self._create_dummy_dataset(in_memory, tmp_dir, multiple_columns=True) as dset:
                dset.remove_columns_(column_names=["col_1", "col_2", "col_3"])
                self.assertEqual(dset.num_columns, 0)
                self.assertNotEqual(dset._fingerprint, fingerprint)

    def test_remove_columns(self, in_memory):
        with tempfile.TemporaryDirectory() as tmp_dir:
            with self._create_dummy_dataset(in_memory, tmp_dir, multiple_columns=True) as dset:
                fingerprint = dset._fingerprint
                with dset.remove_columns(column_names="col_1") as new_dset:
                    self.assertEqual(new_dset.num_columns, 2)
                    self.assertListEqual(list(new_dset.column_names), ["col_2", "col_3"])
                    self.assertNotEqual(new_dset._fingerprint, fingerprint)

            with self._create_dummy_dataset(in_memory, tmp_dir, multiple_columns=True) as dset:
                with dset.remove_columns(column_names=["col_1", "col_2", "col_3"]) as new_dset:
                    self.assertEqual(new_dset.num_columns, 0)
                    self.assertNotEqual(new_dset._fingerprint, fingerprint)

    def test_rename_column_in_place(self, in_memory):
        with tempfile.TemporaryDirectory() as tmp_dir:
            with self._create_dummy_dataset(in_memory, tmp_dir, multiple_columns=True) as dset:
                fingerprint = dset._fingerprint
                dset.rename_column_(original_column_name="col_1", new_column_name="new_name")
                self.assertEqual(dset.num_columns, 3)
                self.assertListEqual(list(dset.column_names), ["new_name", "col_2", "col_3"])
                self.assertNotEqual(dset._fingerprint, fingerprint)

    def test_rename_column(self, in_memory):
        with tempfile.TemporaryDirectory() as tmp_dir:
            with self._create_dummy_dataset(in_memory, tmp_dir, multiple_columns=True) as dset:
                fingerprint = dset._fingerprint
                with dset.rename_column(original_column_name="col_1", new_column_name="new_name") as new_dset:
                    self.assertEqual(new_dset.num_columns, 3)
                    self.assertListEqual(list(new_dset.column_names), ["new_name", "col_2", "col_3"])
                    self.assertListEqual(list(dset.column_names), ["col_1", "col_2", "col_3"])
                    self.assertNotEqual(new_dset._fingerprint, fingerprint)

    def test_concatenate(self, in_memory):
        data1, data2, data3 = {"id": [0, 1, 2]}, {"id": [3, 4, 5]}, {"id": [6, 7]}
        info1 = DatasetInfo(description="Dataset1")
        info2 = DatasetInfo(description="Dataset2")
        with tempfile.TemporaryDirectory() as tmp_dir:
            dset1, dset2, dset3 = (
                Dataset.from_dict(data1, info=info1),
                Dataset.from_dict(data2, info=info2),
                Dataset.from_dict(data3),
            )
            dset1, dset2, dset3 = self._to(in_memory, tmp_dir, dset1, dset2, dset3)

            with concatenate_datasets([dset1, dset2, dset3]) as dset_concat:
                self.assertEqual((len(dset1), len(dset2), len(dset3)), (3, 3, 2))
                self.assertEqual(len(dset_concat), len(dset1) + len(dset2) + len(dset3))
                self.assertListEqual(dset_concat["id"], [0, 1, 2, 3, 4, 5, 6, 7])
                self.assertEqual(len(dset_concat.cache_files), 0 if in_memory else 3)
                self.assertEqual(dset_concat.info.description, "Dataset1\n\nDataset2\n\n")
            del dset1, dset2, dset3

    def test_concatenate_formatted(self, in_memory):
        data1, data2, data3 = {"id": [0, 1, 2]}, {"id": [3, 4, 5]}, {"id": [6, 7]}
        info1 = DatasetInfo(description="Dataset1")
        info2 = DatasetInfo(description="Dataset2")
        with tempfile.TemporaryDirectory() as tmp_dir:
            dset1, dset2, dset3 = (
                Dataset.from_dict(data1, info=info1),
                Dataset.from_dict(data2, info=info2),
                Dataset.from_dict(data3),
            )
            dset1, dset2, dset3 = self._to(in_memory, tmp_dir, dset1, dset2, dset3)

            dset1.set_format("numpy")
            with concatenate_datasets([dset1, dset2, dset3]) as dset_concat:
                self.assertEqual(dset_concat.format["type"], None)
            dset2.set_format("numpy")
            dset3.set_format("numpy")
            with concatenate_datasets([dset1, dset2, dset3]) as dset_concat:
                self.assertEqual(dset_concat.format["type"], "numpy")
            del dset1, dset2, dset3

    def test_concatenate_with_indices(self, in_memory):
        data1, data2, data3 = {"id": [0, 1, 2] * 2}, {"id": [3, 4, 5] * 2}, {"id": [6, 7]}
        info1 = DatasetInfo(description="Dataset1")
        info2 = DatasetInfo(description="Dataset2")
        with tempfile.TemporaryDirectory() as tmp_dir:
            dset1, dset2, dset3 = (
                Dataset.from_dict(data1, info=info1),
                Dataset.from_dict(data2, info=info2),
                Dataset.from_dict(data3),
            )
            dset1, dset2, dset3 = self._to(in_memory, tmp_dir, dset1, dset2, dset3)
            dset1, dset2, dset3 = dset1.select([0, 1, 2]), dset2.select([0, 1, 2]), dset3

            with concatenate_datasets([dset1, dset2, dset3]) as dset_concat:
                self.assertEqual((len(dset1), len(dset2), len(dset3)), (3, 3, 2))
                self.assertEqual(len(dset_concat), len(dset1) + len(dset2) + len(dset3))
                self.assertListEqual(dset_concat["id"], [0, 1, 2, 3, 4, 5, 6, 7])
                # in_memory = False:
                # 3 cache files for the dset_concat._data table, and 1 for the dset_concat._indices_table
                # no cache file for the indices
                # in_memory = True:
                # no cache files since both dset_concat._data and dset_concat._indices are in memory
                self.assertEqual(len(dset_concat.cache_files), 0 if in_memory else 3)
                self.assertEqual(dset_concat.info.description, "Dataset1\n\nDataset2\n\n")
            del dset1, dset2, dset3

    def test_concatenate_with_indices_from_disk(self, in_memory):
        data1, data2, data3 = {"id": [0, 1, 2] * 2}, {"id": [3, 4, 5] * 2}, {"id": [6, 7]}
        info1 = DatasetInfo(description="Dataset1")
        info2 = DatasetInfo(description="Dataset2")
        with tempfile.TemporaryDirectory() as tmp_dir:
            dset1, dset2, dset3 = (
                Dataset.from_dict(data1, info=info1),
                Dataset.from_dict(data2, info=info2),
                Dataset.from_dict(data3),
            )
            dset1, dset2, dset3 = self._to(in_memory, tmp_dir, dset1, dset2, dset3)
            dset1, dset2, dset3 = (
                dset1.select([0, 1, 2], indices_cache_file_name=os.path.join(tmp_dir, "i1.arrow")),
                dset2.select([0, 1, 2], indices_cache_file_name=os.path.join(tmp_dir, "i2.arrow")),
                dset3.select([0, 1], indices_cache_file_name=os.path.join(tmp_dir, "i3.arrow")),
            )

            with concatenate_datasets([dset1, dset2, dset3]) as dset_concat:
                self.assertEqual((len(dset1), len(dset2), len(dset3)), (3, 3, 2))
                self.assertEqual(len(dset_concat), len(dset1) + len(dset2) + len(dset3))
                self.assertListEqual(dset_concat["id"], [0, 1, 2, 3, 4, 5, 6, 7])
                # in_memory = False:
                # 3 cache files for the dset_concat._data table, and 1 for the dset_concat._indices_table
                # There is only 1 for the indices tables (i1.arrow)
                # Indeed, the others are brought to memory since an offset is applied to them.
                # in_memory = True:
                # 1 cache file for i1.arrow since both dset_concat._data and dset_concat._indices are in memory
                self.assertEqual(len(dset_concat.cache_files), 1 if in_memory else 3 + 1)
                self.assertEqual(dset_concat.info.description, "Dataset1\n\nDataset2\n\n")
            del dset1, dset2, dset3

    def test_concatenate_pickle(self, in_memory):
        data1, data2, data3 = {"id": [0, 1, 2] * 2}, {"id": [3, 4, 5] * 2}, {"id": [6, 7], "foo": ["bar", "bar"]}
        info1 = DatasetInfo(description="Dataset1")
        info2 = DatasetInfo(description="Dataset2")
        with tempfile.TemporaryDirectory() as tmp_dir:
            dset1, dset2, dset3 = (
                Dataset.from_dict(data1, info=info1),
                Dataset.from_dict(data2, info=info2),
                Dataset.from_dict(data3),
            )
            # mix from in-memory and on-disk datasets
            dset1, dset2 = self._to(in_memory, tmp_dir, dset1, dset2)
            dset3 = self._to(not in_memory, tmp_dir, dset3)
            dset1, dset2, dset3 = (
                dset1.select(
                    [0, 1, 2],
                    keep_in_memory=in_memory,
                    indices_cache_file_name=os.path.join(tmp_dir, "i1.arrow") if not in_memory else None,
                ),
                dset2.select(
                    [0, 1, 2],
                    keep_in_memory=in_memory,
                    indices_cache_file_name=os.path.join(tmp_dir, "i2.arrow") if not in_memory else None,
                ),
                dset3.select(
                    [0, 1],
                    keep_in_memory=in_memory,
                    indices_cache_file_name=os.path.join(tmp_dir, "i3.arrow") if not in_memory else None,
                ),
            )

            dset3 = dset3.rename_column("foo", "new_foo")
            dset3.remove_columns_("new_foo")
            if in_memory:
                dset3._data.table = Unpicklable()
            else:
                dset1._data.table, dset2._data.table = Unpicklable(), Unpicklable()
            dset1, dset2, dset3 = [pickle.loads(pickle.dumps(d)) for d in (dset1, dset2, dset3)]
            with concatenate_datasets([dset1, dset2, dset3]) as dset_concat:
                if not in_memory:
                    dset_concat._data.table = Unpicklable()
                with pickle.loads(pickle.dumps(dset_concat)) as dset_concat:
                    self.assertEqual((len(dset1), len(dset2), len(dset3)), (3, 3, 2))
                    self.assertEqual(len(dset_concat), len(dset1) + len(dset2) + len(dset3))
                    self.assertListEqual(dset_concat["id"], [0, 1, 2, 3, 4, 5, 6, 7])
                    # in_memory = True: 1 cache file for dset3
                    # in_memory = False: 2 caches files for dset1 and dset2, and 1 cache file for i1.arrow
                    self.assertEqual(len(dset_concat.cache_files), 1 if in_memory else 2 + 1)
                    self.assertEqual(dset_concat.info.description, "Dataset1\n\nDataset2\n\n")
            del dset1, dset2, dset3

    def test_flatten(self, in_memory):
        with tempfile.TemporaryDirectory() as tmp_dir:
            with Dataset.from_dict(
                {"a": [{"b": {"c": ["text"]}}] * 10, "foo": [1] * 10},
                features=Features({"a": {"b": Sequence({"c": Value("string")})}, "foo": Value("int64")}),
            ) as dset:
                with self._to(in_memory, tmp_dir, dset) as dset:
                    fingerprint = dset._fingerprint
                    dset.flatten_()
                    self.assertListEqual(dset.column_names, ["a.b.c", "foo"])
                    self.assertListEqual(list(dset.features.keys()), ["a.b.c", "foo"])
                    self.assertDictEqual(
                        dset.features, Features({"a.b.c": Sequence(Value("string")), "foo": Value("int64")})
                    )
                    self.assertNotEqual(dset._fingerprint, fingerprint)

    def test_map(self, in_memory):
        # standard
        with tempfile.TemporaryDirectory() as tmp_dir:
            with self._create_dummy_dataset(in_memory, tmp_dir) as dset:
                self.assertDictEqual(dset.features, Features({"filename": Value("string")}))
                fingerprint = dset._fingerprint
                with dset.map(
                    lambda x: {"name": x["filename"][:-2], "id": int(x["filename"].split("_")[-1])}
                ) as dset_test:
                    self.assertEqual(len(dset_test), 30)
                    self.assertDictEqual(dset.features, Features({"filename": Value("string")}))
                    self.assertDictEqual(
                        dset_test.features,
                        Features({"filename": Value("string"), "name": Value("string"), "id": Value("int64")}),
                    )
                    self.assertListEqual(dset_test["id"], list(range(30)))
                    self.assertNotEqual(dset_test._fingerprint, fingerprint)

        # no transform
        with tempfile.TemporaryDirectory() as tmp_dir:
            with self._create_dummy_dataset(in_memory, tmp_dir) as dset:
                fingerprint = dset._fingerprint
                with dset.map(lambda x: None) as dset_test:
                    self.assertEqual(len(dset_test), 30)
                    self.assertEqual(dset_test._fingerprint, fingerprint)

        # with indices
        with tempfile.TemporaryDirectory() as tmp_dir:
            with self._create_dummy_dataset(in_memory, tmp_dir) as dset:
                with dset.map(
                    lambda x, i: {"name": x["filename"][:-2], "id": i}, with_indices=True
                ) as dset_test_with_indices:
                    self.assertEqual(len(dset_test_with_indices), 30)
                    self.assertDictEqual(dset.features, Features({"filename": Value("string")}))
                    self.assertDictEqual(
                        dset_test_with_indices.features,
                        Features({"filename": Value("string"), "name": Value("string"), "id": Value("int64")}),
                    )
                    self.assertListEqual(dset_test_with_indices["id"], list(range(30)))

        # interrupted
        with tempfile.TemporaryDirectory() as tmp_dir:
            with self._create_dummy_dataset(in_memory, tmp_dir) as dset:

                def func(x, i):
                    if i == 4:
                        raise KeyboardInterrupt()
                    return {"name": x["filename"][:-2], "id": i}

                tmp_file = os.path.join(tmp_dir, "test.arrow")
                self.assertRaises(
                    KeyboardInterrupt,
                    dset.map,
                    function=func,
                    with_indices=True,
                    cache_file_name=tmp_file,
                    writer_batch_size=2,
                )
                self.assertFalse(os.path.exists(tmp_file))
                with dset.map(
                    lambda x, i: {"name": x["filename"][:-2], "id": i},
                    with_indices=True,
                    cache_file_name=tmp_file,
                    writer_batch_size=2,
                ) as dset_test_with_indices:
                    self.assertTrue(os.path.exists(tmp_file))
                    self.assertEqual(len(dset_test_with_indices), 30)
                    self.assertDictEqual(dset.features, Features({"filename": Value("string")}))
                    self.assertDictEqual(
                        dset_test_with_indices.features,
                        Features({"filename": Value("string"), "name": Value("string"), "id": Value("int64")}),
                    )
                    self.assertListEqual(dset_test_with_indices["id"], list(range(30)))

        # formatted
        with tempfile.TemporaryDirectory() as tmp_dir:
            with self._create_dummy_dataset(in_memory, tmp_dir, multiple_columns=True) as dset:
                dset.set_format("numpy", columns=["col_1"])
                with dset.map(lambda x: {"col_1_plus_one": x["col_1"] + 1}) as dset_test:
                    self.assertEqual(len(dset_test), 4)
                    self.assertEqual(dset_test.format["type"], "numpy")
                    self.assertIsInstance(dset_test["col_1"], np.ndarray)
                    self.assertIsInstance(dset_test["col_1_plus_one"], np.ndarray)
                    self.assertListEqual(sorted(dset_test[0].keys()), ["col_1", "col_1_plus_one"])
                    self.assertListEqual(sorted(dset_test.column_names), ["col_1", "col_1_plus_one", "col_2", "col_3"])

    def test_map_multiprocessing(self, in_memory):
        with tempfile.TemporaryDirectory() as tmp_dir:  # standard
            with self._create_dummy_dataset(in_memory, tmp_dir) as dset:
                self.assertDictEqual(dset.features, Features({"filename": Value("string")}))
                fingerprint = dset._fingerprint
                with dset.map(picklable_map_function, num_proc=2) as dset_test:
                    self.assertEqual(len(dset_test), 30)
                    self.assertDictEqual(dset.features, Features({"filename": Value("string")}))
                    self.assertDictEqual(
                        dset_test.features,
                        Features({"filename": Value("string"), "id": Value("int64")}),
                    )
                    self.assertEqual(len(dset_test.cache_files), 0 if in_memory else 2)
                    self.assertListEqual(dset_test["id"], list(range(30)))
                    self.assertNotEqual(dset_test._fingerprint, fingerprint)

        with tempfile.TemporaryDirectory() as tmp_dir:  # with_indices
            with self._create_dummy_dataset(in_memory, tmp_dir) as dset:
                fingerprint = dset._fingerprint
                with dset.map(picklable_map_function_with_indices, num_proc=3, with_indices=True) as dset_test:
                    self.assertEqual(len(dset_test), 30)
                    self.assertDictEqual(dset.features, Features({"filename": Value("string")}))
                    self.assertDictEqual(
                        dset_test.features,
                        Features({"filename": Value("string"), "id": Value("int64")}),
                    )
                    self.assertEqual(len(dset_test.cache_files), 0 if in_memory else 3)
                    self.assertListEqual(dset_test["id"], list(range(30)))
                    self.assertNotEqual(dset_test._fingerprint, fingerprint)

        with tempfile.TemporaryDirectory() as tmp_dir:  # lambda (requires multiprocess from pathos)
            with self._create_dummy_dataset(in_memory, tmp_dir) as dset:
                fingerprint = dset._fingerprint
                with dset.map(lambda x: {"id": int(x["filename"].split("_")[-1])}, num_proc=2) as dset_test:
                    self.assertEqual(len(dset_test), 30)
                    self.assertDictEqual(dset.features, Features({"filename": Value("string")}))
                    self.assertDictEqual(
                        dset_test.features,
                        Features({"filename": Value("string"), "id": Value("int64")}),
                    )
                    self.assertEqual(len(dset_test.cache_files), 0 if in_memory else 2)
                    self.assertListEqual(dset_test["id"], list(range(30)))
                    self.assertNotEqual(dset_test._fingerprint, fingerprint)

    def test_new_features(self, in_memory):
        with tempfile.TemporaryDirectory() as tmp_dir:
            with self._create_dummy_dataset(in_memory, tmp_dir) as dset:
                features = Features({"filename": Value("string"), "label": ClassLabel(names=["positive", "negative"])})
                with dset.map(
                    lambda x, i: {"label": i % 2}, with_indices=True, features=features
                ) as dset_test_with_indices:
                    self.assertEqual(len(dset_test_with_indices), 30)
                    self.assertDictEqual(
                        dset_test_with_indices.features,
                        features,
                    )

    def test_map_batched(self, in_memory):
        def map_batched(example):
            return {"filename_new": [x + "_extension" for x in example["filename"]]}

        with tempfile.TemporaryDirectory() as tmp_dir:
            with self._create_dummy_dataset(in_memory, tmp_dir) as dset:
                with dset.map(map_batched, batched=True) as dset_test_batched:
                    self.assertEqual(len(dset_test_batched), 30)
                    self.assertDictEqual(dset.features, Features({"filename": Value("string")}))
                    self.assertDictEqual(
                        dset_test_batched.features,
                        Features({"filename": Value("string"), "filename_new": Value("string")}),
                    )

        with tempfile.TemporaryDirectory() as tmp_dir:
            with self._create_dummy_dataset(in_memory, tmp_dir) as dset:
                with dset.formatted_as("numpy", columns=["filename"]):
                    with dset.map(map_batched, batched=True) as dset_test_batched:
                        self.assertEqual(len(dset_test_batched), 30)
                        self.assertDictEqual(dset.features, Features({"filename": Value("string")}))
                        self.assertDictEqual(
                            dset_test_batched.features,
                            Features({"filename": Value("string"), "filename_new": Value("string")}),
                        )

        def map_batched_with_indices(example, idx):
            return {"filename_new": [x + "_extension_" + str(idx) for x in example["filename"]]}

        with tempfile.TemporaryDirectory() as tmp_dir:
            with self._create_dummy_dataset(in_memory, tmp_dir) as dset:
                with dset.map(
                    map_batched_with_indices, batched=True, with_indices=True
                ) as dset_test_with_indices_batched:
                    self.assertEqual(len(dset_test_with_indices_batched), 30)
                    self.assertDictEqual(dset.features, Features({"filename": Value("string")}))
                    self.assertDictEqual(
                        dset_test_with_indices_batched.features,
                        Features({"filename": Value("string"), "filename_new": Value("string")}),
                    )

    def test_map_nested(self, in_memory):
        with tempfile.TemporaryDirectory() as tmp_dir:
            with Dataset.from_dict({"field": ["a", "b"]}) as dset:
                with self._to(in_memory, tmp_dir, dset) as dset:
                    with dset.map(lambda example: {"otherfield": {"capital": example["field"].capitalize()}}) as dset:
                        with dset.map(lambda example: {"otherfield": {"append_x": example["field"] + "x"}}) as dset:
                            self.assertEqual(dset[0], {"field": "a", "otherfield": {"append_x": "ax"}})

    def test_map_caching(self, in_memory):
        with tempfile.TemporaryDirectory() as tmp_dir:
            self._caplog.clear()
            with self._caplog.at_level(WARNING):
                with self._create_dummy_dataset(in_memory, tmp_dir) as dset:
                    with dset.map(lambda x: {"foo": "bar"}) as dset_test1:
                        dset_test1_data_files = list(dset_test1.cache_files)
                    with dset.map(lambda x: {"foo": "bar"}) as dset_test2:
                        self.assertEqual(dset_test1_data_files, dset_test2.cache_files)
                        self.assertEqual(len(dset_test2.cache_files), 1 - int(in_memory))
                        self.assertTrue(("Loading cached processed dataset" in self._caplog.text) ^ in_memory)

        with tempfile.TemporaryDirectory() as tmp_dir:
            self._caplog.clear()
            with self._caplog.at_level(WARNING):
                with self._create_dummy_dataset(in_memory, tmp_dir) as dset:
                    with dset.map(lambda x: {"foo": "bar"}) as dset_test1:
                        dset_test1_data_files = list(dset_test1.cache_files)
                    with dset.map(lambda x: {"foo": "bar"}, load_from_cache_file=False) as dset_test2:
                        self.assertEqual(dset_test1_data_files, dset_test2.cache_files)
                        self.assertEqual(len(dset_test2.cache_files), 1 - int(in_memory))
                        self.assertNotIn("Loading cached processed dataset", self._caplog.text)

        if not in_memory:
            try:
                self._caplog.clear()
                with tempfile.TemporaryDirectory() as tmp_dir:
                    with self._caplog.at_level(WARNING):
                        with self._create_dummy_dataset(in_memory, tmp_dir) as dset:
                            datasets.set_caching_enabled(False)
                            with dset.map(lambda x: {"foo": "bar"}) as dset_test1:
                                with dset.map(lambda x: {"foo": "bar"}) as dset_test2:
                                    self.assertNotEqual(dset_test1.cache_files, dset_test2.cache_files)
                                    self.assertEqual(len(dset_test1.cache_files), 1)
                                    self.assertEqual(len(dset_test2.cache_files), 1)
                                    self.assertNotIn("Loading cached processed dataset", self._caplog.text)
                                    # make sure the arrow files are going to be removed
                                    self.assertIn("tmp", dset_test1.cache_files[0])
                                    self.assertIn("tmp", dset_test2.cache_files[0])
            finally:
                datasets.set_caching_enabled(True)

    @require_torch
    def test_map_torch(self, in_memory):
        import torch

        def func(example):
            return {"tensor": torch.tensor([1.0, 2, 3])}

        with tempfile.TemporaryDirectory() as tmp_dir:
            with self._create_dummy_dataset(in_memory, tmp_dir) as dset:
                with dset.map(func) as dset_test:
                    self.assertEqual(len(dset_test), 30)
                    self.assertDictEqual(
                        dset_test.features,
                        Features({"filename": Value("string"), "tensor": Sequence(Value("float64"))}),
                    )
                    self.assertListEqual(dset_test[0]["tensor"], [1, 2, 3])

    @require_tf
    def test_map_tf(self, in_memory):
        import tensorflow as tf

        def func(example):
            return {"tensor": tf.constant([1.0, 2, 3])}

        with tempfile.TemporaryDirectory() as tmp_dir:
            with self._create_dummy_dataset(in_memory, tmp_dir) as dset:
                with dset.map(func) as dset_test:
                    self.assertEqual(len(dset_test), 30)
                    self.assertDictEqual(
                        dset_test.features,
                        Features({"filename": Value("string"), "tensor": Sequence(Value("float64"))}),
                    )
                    self.assertListEqual(dset_test[0]["tensor"], [1, 2, 3])

    def test_map_numpy(self, in_memory):
        def func(example):
            return {"tensor": np.array([1.0, 2, 3])}

        with tempfile.TemporaryDirectory() as tmp_dir:
            with self._create_dummy_dataset(in_memory, tmp_dir) as dset:
                with dset.map(func) as dset_test:
                    self.assertEqual(len(dset_test), 30)
                    self.assertDictEqual(
                        dset_test.features,
                        Features({"filename": Value("string"), "tensor": Sequence(Value("float64"))}),
                    )
                    self.assertListEqual(dset_test[0]["tensor"], [1, 2, 3])

    def test_map_remove_colums(self, in_memory):
        with tempfile.TemporaryDirectory() as tmp_dir:
            with self._create_dummy_dataset(in_memory, tmp_dir) as dset:
                with dset.map(lambda x, i: {"name": x["filename"][:-2], "id": i}, with_indices=True) as dset:
                    self.assertTrue("id" in dset[0])
                    self.assertDictEqual(
                        dset.features,
                        Features({"filename": Value("string"), "name": Value("string"), "id": Value("int64")}),
                    )

                    with dset.map(lambda x: x, remove_columns=["id"]) as dset:
                        self.assertTrue("id" not in dset[0])
                        self.assertDictEqual(
                            dset.features, Features({"filename": Value("string"), "name": Value("string")})
                        )

    def test_map_stateful_callable(self, in_memory):
        # be sure that the state of the map callable is unaffected
        # before processing the dataset examples

        class ExampleCounter:
            def __init__(self, batched=False):
                self.batched = batched
                # state
                self.cnt = 0

            def __call__(self, example):
                if self.batched:
                    self.cnt += len(example)
                else:
                    self.cnt += 1

        with tempfile.TemporaryDirectory() as tmp_dir:
            with self._create_dummy_dataset(in_memory, tmp_dir) as dset:

                ex_cnt = ExampleCounter()
                dset.map(ex_cnt)
                self.assertEqual(ex_cnt.cnt, len(dset))

                ex_cnt = ExampleCounter(batched=True)
                dset.map(ex_cnt)
                self.assertEqual(ex_cnt.cnt, len(dset))

    def test_filter(self, in_memory):
        # keep only first five examples

        with tempfile.TemporaryDirectory() as tmp_dir:
            with self._create_dummy_dataset(in_memory, tmp_dir) as dset:
                fingerprint = dset._fingerprint
                with dset.filter(lambda x, i: i < 5, with_indices=True) as dset_filter_first_five:
                    self.assertEqual(len(dset_filter_first_five), 5)
                    self.assertDictEqual(dset.features, Features({"filename": Value("string")}))
                    self.assertDictEqual(dset_filter_first_five.features, Features({"filename": Value("string")}))
                    self.assertNotEqual(dset_filter_first_five._fingerprint, fingerprint)

        # filter filenames with even id at the end + formatted
        with tempfile.TemporaryDirectory() as tmp_dir:
            with self._create_dummy_dataset(in_memory, tmp_dir) as dset:
                dset.set_format("numpy")
                fingerprint = dset._fingerprint
                with dset.filter(lambda x: (int(x["filename"][-1]) % 2 == 0)) as dset_filter_even_num:
                    self.assertEqual(len(dset_filter_even_num), 15)
                    self.assertDictEqual(dset.features, Features({"filename": Value("string")}))
                    self.assertDictEqual(dset_filter_even_num.features, Features({"filename": Value("string")}))
                    self.assertNotEqual(dset_filter_even_num._fingerprint, fingerprint)
                    self.assertEqual(dset_filter_even_num.format["type"], "numpy")

    def test_filter_multiprocessing(self, in_memory):
        with tempfile.TemporaryDirectory() as tmp_dir:
            with self._create_dummy_dataset(in_memory, tmp_dir) as dset:
                fingerprint = dset._fingerprint
                with dset.filter(picklable_filter_function, num_proc=2) as dset_filter_first_ten:
                    self.assertEqual(len(dset_filter_first_ten), 10)
                    self.assertDictEqual(dset.features, Features({"filename": Value("string")}))
                    self.assertDictEqual(dset_filter_first_ten.features, Features({"filename": Value("string")}))
                    # only one cache file since the there is only 10 examples from the 1 processed shard
                    self.assertEqual(len(dset_filter_first_ten.cache_files), 0 if in_memory else 1)
                    self.assertNotEqual(dset_filter_first_ten._fingerprint, fingerprint)

    def test_keep_features_after_transform_specified(self, in_memory):
        features = Features(
            {"tokens": Sequence(Value("string")), "labels": Sequence(ClassLabel(names=["negative", "positive"]))}
        )

        def invert_labels(x):
            return {"labels": [(1 - label) for label in x["labels"]]}

        with tempfile.TemporaryDirectory() as tmp_dir:
            with Dataset.from_dict(
                {"tokens": [["foo"] * 5] * 10, "labels": [[1] * 5] * 10}, features=features
            ) as dset:
                with self._to(in_memory, tmp_dir, dset) as dset:
                    with dset.map(invert_labels, features=features) as inverted_dset:
                        self.assertEqual(inverted_dset.features.type, features.type)
                        self.assertDictEqual(inverted_dset.features, features)

    def test_keep_features_after_transform_unspecified(self, in_memory):
        features = Features(
            {"tokens": Sequence(Value("string")), "labels": Sequence(ClassLabel(names=["negative", "positive"]))}
        )

        def invert_labels(x):
            return {"labels": [(1 - label) for label in x["labels"]]}

        with tempfile.TemporaryDirectory() as tmp_dir:
            with Dataset.from_dict(
                {"tokens": [["foo"] * 5] * 10, "labels": [[1] * 5] * 10}, features=features
            ) as dset:
                with self._to(in_memory, tmp_dir, dset) as dset:
                    with dset.map(invert_labels) as inverted_dset:
                        self.assertEqual(inverted_dset.features.type, features.type)
                        self.assertDictEqual(inverted_dset.features, features)

    def test_keep_features_after_transform_to_file(self, in_memory):
        features = Features(
            {"tokens": Sequence(Value("string")), "labels": Sequence(ClassLabel(names=["negative", "positive"]))}
        )

        def invert_labels(x):
            return {"labels": [(1 - label) for label in x["labels"]]}

        with tempfile.TemporaryDirectory() as tmp_dir:
            with Dataset.from_dict(
                {"tokens": [["foo"] * 5] * 10, "labels": [[1] * 5] * 10}, features=features
            ) as dset:
                with self._to(in_memory, tmp_dir, dset) as dset:
                    tmp_file = os.path.join(tmp_dir, "test.arrow")
                    dset.map(invert_labels, cache_file_name=tmp_file)
                    with Dataset.from_file(tmp_file) as inverted_dset:
                        self.assertEqual(inverted_dset.features.type, features.type)
                        self.assertDictEqual(inverted_dset.features, features)

    def test_keep_features_after_transform_to_memory(self, in_memory):
        features = Features(
            {"tokens": Sequence(Value("string")), "labels": Sequence(ClassLabel(names=["negative", "positive"]))}
        )

        def invert_labels(x):
            return {"labels": [(1 - label) for label in x["labels"]]}

        with tempfile.TemporaryDirectory() as tmp_dir:
            with Dataset.from_dict(
                {"tokens": [["foo"] * 5] * 10, "labels": [[1] * 5] * 10}, features=features
            ) as dset:
                with self._to(in_memory, tmp_dir, dset) as dset:
                    with dset.map(invert_labels, keep_in_memory=True) as inverted_dset:
                        self.assertEqual(inverted_dset.features.type, features.type)
                        self.assertDictEqual(inverted_dset.features, features)

    def test_keep_features_after_loading_from_cache(self, in_memory):
        features = Features(
            {"tokens": Sequence(Value("string")), "labels": Sequence(ClassLabel(names=["negative", "positive"]))}
        )

        def invert_labels(x):
            return {"labels": [(1 - label) for label in x["labels"]]}

        with tempfile.TemporaryDirectory() as tmp_dir:
            with Dataset.from_dict(
                {"tokens": [["foo"] * 5] * 10, "labels": [[1] * 5] * 10}, features=features
            ) as dset:
                with self._to(in_memory, tmp_dir, dset) as dset:
                    tmp_file1 = os.path.join(tmp_dir, "test1.arrow")
                    tmp_file2 = os.path.join(tmp_dir, "test2.arrow")
                    # TODO: Why mapped twice?
                    inverted_dset = dset.map(invert_labels, cache_file_name=tmp_file1)
                    inverted_dset = dset.map(invert_labels, cache_file_name=tmp_file2)
                    self.assertGreater(len(inverted_dset.cache_files), 0)
                    self.assertEqual(inverted_dset.features.type, features.type)
                    self.assertDictEqual(inverted_dset.features, features)
                    del inverted_dset

    def test_keep_features_with_new_features(self, in_memory):
        features = Features(
            {"tokens": Sequence(Value("string")), "labels": Sequence(ClassLabel(names=["negative", "positive"]))}
        )

        def invert_labels(x):
            return {"labels": [(1 - label) for label in x["labels"]], "labels2": x["labels"]}

        expected_features = Features(
            {
                "tokens": Sequence(Value("string")),
                "labels": Sequence(ClassLabel(names=["negative", "positive"])),
                "labels2": Sequence(Value("int64")),
            }
        )

        with tempfile.TemporaryDirectory() as tmp_dir:
            with Dataset.from_dict(
                {"tokens": [["foo"] * 5] * 10, "labels": [[1] * 5] * 10}, features=features
            ) as dset:
                with self._to(in_memory, tmp_dir, dset) as dset:
                    with dset.map(invert_labels) as inverted_dset:
                        self.assertEqual(inverted_dset.features.type, expected_features.type)
                        self.assertDictEqual(inverted_dset.features, expected_features)

    def test_select(self, in_memory):
        with tempfile.TemporaryDirectory() as tmp_dir:
            with self._create_dummy_dataset(in_memory, tmp_dir) as dset:
                # select every two example
                indices = list(range(0, len(dset), 2))
                tmp_file = os.path.join(tmp_dir, "test.arrow")
                fingerprint = dset._fingerprint
                with dset.select(indices, indices_cache_file_name=tmp_file) as dset_select_even:
                    self.assertEqual(len(dset_select_even), 15)
                    for row in dset_select_even:
                        self.assertEqual(int(row["filename"][-1]) % 2, 0)
                    self.assertDictEqual(dset.features, Features({"filename": Value("string")}))
                    self.assertDictEqual(dset_select_even.features, Features({"filename": Value("string")}))
                    self.assertNotEqual(dset_select_even._fingerprint, fingerprint)

        with tempfile.TemporaryDirectory() as tmp_dir:
            with self._create_dummy_dataset(in_memory, tmp_dir) as dset:
                bad_indices = list(range(5))
                bad_indices[3] = "foo"
                tmp_file = os.path.join(tmp_dir, "test.arrow")
                self.assertRaises(
                    Exception,
                    dset.select,
                    indices=bad_indices,
                    indices_cache_file_name=tmp_file,
                    writer_batch_size=2,
                )
                self.assertFalse(os.path.exists(tmp_file))
                dset.set_format("numpy")
                with dset.select(
                    range(5),
                    indices_cache_file_name=tmp_file,
                    writer_batch_size=2,
                ) as dset_select_five:
                    self.assertTrue(os.path.exists(tmp_file))
                    self.assertEqual(len(dset_select_five), 5)
                    self.assertEqual(dset_select_five.format["type"], "numpy")
                    for i, row in enumerate(dset_select_five):
                        self.assertEqual(int(row["filename"][-1]), i)
                    self.assertDictEqual(dset.features, Features({"filename": Value("string")}))
                    self.assertDictEqual(dset_select_five.features, Features({"filename": Value("string")}))

    def test_select_then_map(self, in_memory):
        with tempfile.TemporaryDirectory() as tmp_dir:
            with self._create_dummy_dataset(in_memory, tmp_dir) as dset:
                with dset.select([0]) as d1:
                    with d1.map(lambda x: {"id": int(x["filename"].split("_")[-1])}) as d1:
                        self.assertEqual(d1[0]["id"], 0)
                with dset.select([1]) as d2:
                    with d2.map(lambda x: {"id": int(x["filename"].split("_")[-1])}) as d2:
                        self.assertEqual(d2[0]["id"], 1)

        with tempfile.TemporaryDirectory() as tmp_dir:
            with self._create_dummy_dataset(in_memory, tmp_dir) as dset:
                with dset.select([0], indices_cache_file_name=os.path.join(tmp_dir, "i1.arrow")) as d1:
                    with d1.map(lambda x: {"id": int(x["filename"].split("_")[-1])}) as d1:
                        self.assertEqual(d1[0]["id"], 0)
                with dset.select([1], indices_cache_file_name=os.path.join(tmp_dir, "i2.arrow")) as d2:
                    with d2.map(lambda x: {"id": int(x["filename"].split("_")[-1])}) as d2:
                        self.assertEqual(d2[0]["id"], 1)

    def test_pickle_after_many_transforms_on_disk(self, in_memory):
        with tempfile.TemporaryDirectory() as tmp_dir:
            with self._create_dummy_dataset(in_memory, tmp_dir) as dset:
                self.assertEqual(len(dset.cache_files), 0 if in_memory else 1)
                dset.rename_column_("filename", "file")
                self.assertListEqual(dset.column_names, ["file"])
                with dset.select(range(5)) as dset:
                    self.assertEqual(len(dset), 5)
                    with dset.map(lambda x: {"id": int(x["file"][-1])}) as dset:
                        self.assertListEqual(sorted(dset.column_names), ["file", "id"])
                        dset.rename_column_("id", "number")
                        self.assertListEqual(sorted(dset.column_names), ["file", "number"])
                        with dset.select([1]) as dset:
                            self.assertEqual(dset[0]["file"], "my_name-train_1")
                            self.assertEqual(dset[0]["number"], 1)

                            self.assertEqual(dset._indices["indices"].to_pylist(), [1])
                            if not in_memory:
                                self.assertEqual(
                                    dset._data.replays,
                                    [("rename_columns", (["file", "number"],), {})],
                                )
                            if not in_memory:
                                dset._data.table = Unpicklable()  # check that we don't pickle the entire table

                            pickled = pickle.dumps(dset)
                            with pickle.loads(pickled) as loaded:
                                self.assertEqual(loaded[0]["file"], "my_name-train_1")
                                self.assertEqual(loaded[0]["number"], 1)

    def test_shuffle(self, in_memory):
        with tempfile.TemporaryDirectory() as tmp_dir:
            with self._create_dummy_dataset(in_memory, tmp_dir) as dset:
                tmp_file = os.path.join(tmp_dir, "test.arrow")
                fingerprint = dset._fingerprint
                with dset.shuffle(seed=1234, indices_cache_file_name=tmp_file) as dset_shuffled:
                    self.assertEqual(len(dset_shuffled), 30)
                    self.assertEqual(dset_shuffled[0]["filename"], "my_name-train_28")
                    self.assertEqual(dset_shuffled[2]["filename"], "my_name-train_10")
                    self.assertDictEqual(dset.features, Features({"filename": Value("string")}))
                    self.assertDictEqual(dset_shuffled.features, Features({"filename": Value("string")}))
                    self.assertNotEqual(dset_shuffled._fingerprint, fingerprint)

                    # Reproducibility
                    tmp_file = os.path.join(tmp_dir, "test_2.arrow")
                    with dset.shuffle(seed=1234, indices_cache_file_name=tmp_file) as dset_shuffled_2:
                        self.assertListEqual(dset_shuffled["filename"], dset_shuffled_2["filename"])

                    # Compatible with temp_seed
                    with temp_seed(42), dset.shuffle() as d1:
                        with temp_seed(42), dset.shuffle() as d2, dset.shuffle() as d3:
                            self.assertListEqual(d1["filename"], d2["filename"])
                            self.assertEqual(d1._fingerprint, d2._fingerprint)
                            self.assertNotEqual(d3["filename"], d2["filename"])
                            self.assertNotEqual(d3._fingerprint, d2._fingerprint)

    def test_sort(self, in_memory):
        with tempfile.TemporaryDirectory() as tmp_dir:
            with self._create_dummy_dataset(in_memory, tmp_dir) as dset:
                # Keep only 10 examples
                tmp_file = os.path.join(tmp_dir, "test.arrow")
                with dset.select(range(10), indices_cache_file_name=tmp_file) as dset:
                    tmp_file = os.path.join(tmp_dir, "test_2.arrow")
                    with dset.shuffle(seed=1234, indices_cache_file_name=tmp_file) as dset:
                        self.assertEqual(len(dset), 10)
                        self.assertEqual(dset[0]["filename"], "my_name-train_8")
                        self.assertEqual(dset[1]["filename"], "my_name-train_9")
                        # Sort
                        tmp_file = os.path.join(tmp_dir, "test_3.arrow")
                        fingerprint = dset._fingerprint
                        with dset.sort("filename", indices_cache_file_name=tmp_file) as dset_sorted:
                            for i, row in enumerate(dset_sorted):
                                self.assertEqual(int(row["filename"][-1]), i)
                            self.assertDictEqual(dset.features, Features({"filename": Value("string")}))
                            self.assertDictEqual(dset_sorted.features, Features({"filename": Value("string")}))
                            self.assertNotEqual(dset_sorted._fingerprint, fingerprint)
                            # Sort reversed
                            tmp_file = os.path.join(tmp_dir, "test_4.arrow")
                            fingerprint = dset._fingerprint
                            with dset.sort("filename", indices_cache_file_name=tmp_file, reverse=True) as dset_sorted:
                                for i, row in enumerate(dset_sorted):
                                    self.assertEqual(int(row["filename"][-1]), len(dset_sorted) - 1 - i)
                                self.assertDictEqual(dset.features, Features({"filename": Value("string")}))
                                self.assertDictEqual(dset_sorted.features, Features({"filename": Value("string")}))
                                self.assertNotEqual(dset_sorted._fingerprint, fingerprint)
                            # formatted
                            dset.set_format("numpy")
                            with dset.sort("filename") as dset_sorted_formatted:
                                self.assertEqual(dset_sorted_formatted.format["type"], "numpy")

    @require_tf
    def test_export(self, in_memory):
        with tempfile.TemporaryDirectory() as tmp_dir:
            with self._create_dummy_dataset(in_memory, tmp_dir) as dset:
                # Export the data
                tfrecord_path = os.path.join(tmp_dir, "test.tfrecord")
                with dset.map(
                    lambda ex, i: {
                        "id": i,
                        "question": f"Question {i}",
                        "answers": {"text": [f"Answer {i}-0", f"Answer {i}-1"], "answer_start": [0, 1]},
                    },
                    with_indices=True,
                    remove_columns=["filename"],
                ) as formatted_dset:
                    formatted_dset.flatten_()
                    formatted_dset.set_format("numpy")
                    formatted_dset.export(filename=tfrecord_path, format="tfrecord")

                    # Import the data
                    import tensorflow as tf

                    tf_dset = tf.data.TFRecordDataset([tfrecord_path])
                    feature_description = {
                        "id": tf.io.FixedLenFeature([], tf.int64),
                        "question": tf.io.FixedLenFeature([], tf.string),
                        "answers.text": tf.io.VarLenFeature(tf.string),
                        "answers.answer_start": tf.io.VarLenFeature(tf.int64),
                    }
                    tf_parsed_dset = tf_dset.map(
                        lambda example_proto: tf.io.parse_single_example(example_proto, feature_description)
                    )
                    # Test that keys match original dataset
                    for i, ex in enumerate(tf_parsed_dset):
                        self.assertEqual(ex.keys(), formatted_dset[i].keys())
                    # Test for equal number of elements
                    self.assertEqual(i, len(formatted_dset) - 1)

    def test_to_csv(self, in_memory):
        with tempfile.TemporaryDirectory() as tmp_dir:
            # File path argument
            with self._create_dummy_dataset(in_memory, tmp_dir, multiple_columns=True) as dset:
                file_path = os.path.join(tmp_dir, "test_path.csv")
                bytes_written = dset.to_csv(path_or_buf=file_path)

                self.assertTrue(os.path.isfile(file_path))
                self.assertEqual(bytes_written, os.path.getsize(file_path))
                csv_dset = pd.read_csv(file_path, header=0, index_col=0)

                self.assertEqual(csv_dset.shape, dset.shape)
                self.assertListEqual(list(csv_dset.columns), list(dset.column_names))

            # File buffer argument
            with self._create_dummy_dataset(in_memory, tmp_dir, multiple_columns=True) as dset:
                file_path = os.path.join(tmp_dir, "test_buffer.csv")
                with open(file_path, "wb+") as buffer:
                    bytes_written = dset.to_csv(path_or_buf=buffer)

                self.assertTrue(os.path.isfile(file_path))
                self.assertEqual(bytes_written, os.path.getsize(file_path))
                csv_dset = pd.read_csv(file_path, header=0, index_col=0)

                self.assertEqual(csv_dset.shape, dset.shape)
                self.assertListEqual(list(csv_dset.columns), list(dset.column_names))

            # After a select/shuffle transform
            with self._create_dummy_dataset(in_memory, tmp_dir, multiple_columns=True) as dset:
                dset = dset.select(range(0, len(dset), 2)).shuffle()
                file_path = os.path.join(tmp_dir, "test_path.csv")
                bytes_written = dset.to_csv(path_or_buf=file_path)

                self.assertTrue(os.path.isfile(file_path))
                self.assertEqual(bytes_written, os.path.getsize(file_path))
                csv_dset = pd.read_csv(file_path, header=0, index_col=0)

                self.assertEqual(csv_dset.shape, dset.shape)
                self.assertListEqual(list(csv_dset.columns), list(dset.column_names))

            # With array features
            with self._create_dummy_dataset(in_memory, tmp_dir, multiple_columns=True, array_features=True) as dset:
                file_path = os.path.join(tmp_dir, "test_path.csv")
                bytes_written = dset.to_csv(path_or_buf=file_path)

                self.assertTrue(os.path.isfile(file_path))
                self.assertEqual(bytes_written, os.path.getsize(file_path))
                csv_dset = pd.read_csv(file_path, header=0, index_col=0)

                self.assertEqual(csv_dset.shape, dset.shape)
                self.assertListEqual(list(csv_dset.columns), list(dset.column_names))

    def test_to_dict(self, in_memory):
        with tempfile.TemporaryDirectory() as tmp_dir:
            # Batched
            with self._create_dummy_dataset(in_memory, tmp_dir, multiple_columns=True) as dset:
                bacth_size = dset.num_rows - 1
                to_dict_generator = dset.to_dict(batched=True, batch_size=bacth_size)

                for batch in to_dict_generator:
                    self.assertIsInstance(batch, dict)
                    self.assertListEqual(sorted(batch.keys()), sorted(dset.column_names))
                    for col_name in dset.column_names:
                        self.assertIsInstance(batch[col_name], list)
                        self.assertLessEqual(len(batch[col_name]), bacth_size)

                # Full
                dset_to_dict = dset.to_dict()
                self.assertIsInstance(dset_to_dict, dict)
                self.assertListEqual(sorted(dset_to_dict.keys()), sorted(dset.column_names))

                for col_name in dset.column_names:
                    self.assertLessEqual(len(dset_to_dict[col_name]), len(dset))

                # With index mapping
                with dset.select([1, 0, 3]) as dset:
                    dset_to_dict = dset.to_dict()
                    self.assertIsInstance(dset_to_dict, dict)
                    self.assertEqual(len(dset_to_dict), 3)
                    self.assertListEqual(sorted(dset_to_dict.keys()), sorted(dset.column_names))

                    for col_name in dset.column_names:
                        self.assertIsInstance(dset_to_dict[col_name], list)
                        self.assertEqual(len(dset_to_dict[col_name]), len(dset))

    def test_to_pandas(self, in_memory):
        with tempfile.TemporaryDirectory() as tmp_dir:
            # Batched
            with self._create_dummy_dataset(in_memory, tmp_dir, multiple_columns=True) as dset:
                bacth_size = dset.num_rows - 1
                to_pandas_generator = dset.to_pandas(batched=True, batch_size=bacth_size)

                for batch in to_pandas_generator:
                    self.assertIsInstance(batch, pd.DataFrame)
                    self.assertListEqual(sorted(batch.columns), sorted(dset.column_names))
                    for col_name in dset.column_names:
                        self.assertLessEqual(len(batch[col_name]), bacth_size)

                # Full
                dset_to_pandas = dset.to_pandas()
                self.assertIsInstance(dset_to_pandas, pd.DataFrame)
                self.assertListEqual(sorted(dset_to_pandas.columns), sorted(dset.column_names))
                for col_name in dset.column_names:
                    self.assertEqual(len(dset_to_pandas[col_name]), len(dset))

                # With index mapping
                with dset.select([1, 0, 3]) as dset:
                    dset_to_pandas = dset.to_pandas()
                    self.assertIsInstance(dset_to_pandas, pd.DataFrame)
                    self.assertEqual(len(dset_to_pandas), 3)
                    self.assertListEqual(sorted(dset_to_pandas.columns), sorted(dset.column_names))

                    for col_name in dset.column_names:
                        self.assertEqual(len(dset_to_pandas[col_name]), dset.num_rows)

    def test_train_test_split(self, in_memory):
        with tempfile.TemporaryDirectory() as tmp_dir:
            with self._create_dummy_dataset(in_memory, tmp_dir) as dset:
                fingerprint = dset._fingerprint
                dset_dict = dset.train_test_split(test_size=10, shuffle=False)
                self.assertListEqual(list(dset_dict.keys()), ["train", "test"])
                dset_train = dset_dict["train"]
                dset_test = dset_dict["test"]

                self.assertEqual(len(dset_train), 20)
                self.assertEqual(len(dset_test), 10)
                self.assertEqual(dset_train[0]["filename"], "my_name-train_0")
                self.assertEqual(dset_train[-1]["filename"], "my_name-train_19")
                self.assertEqual(dset_test[0]["filename"], "my_name-train_20")
                self.assertEqual(dset_test[-1]["filename"], "my_name-train_29")
                self.assertDictEqual(dset.features, Features({"filename": Value("string")}))
                self.assertDictEqual(dset_train.features, Features({"filename": Value("string")}))
                self.assertDictEqual(dset_test.features, Features({"filename": Value("string")}))
                self.assertNotEqual(dset_train._fingerprint, fingerprint)
                self.assertNotEqual(dset_test._fingerprint, fingerprint)
                self.assertNotEqual(dset_train._fingerprint, dset_test._fingerprint)

                dset_dict = dset.train_test_split(test_size=0.5, shuffle=False)
                self.assertListEqual(list(dset_dict.keys()), ["train", "test"])
                dset_train = dset_dict["train"]
                dset_test = dset_dict["test"]

                self.assertEqual(len(dset_train), 15)
                self.assertEqual(len(dset_test), 15)
                self.assertEqual(dset_train[0]["filename"], "my_name-train_0")
                self.assertEqual(dset_train[-1]["filename"], "my_name-train_14")
                self.assertEqual(dset_test[0]["filename"], "my_name-train_15")
                self.assertEqual(dset_test[-1]["filename"], "my_name-train_29")
                self.assertDictEqual(dset.features, Features({"filename": Value("string")}))
                self.assertDictEqual(dset_train.features, Features({"filename": Value("string")}))
                self.assertDictEqual(dset_test.features, Features({"filename": Value("string")}))

                dset_dict = dset.train_test_split(train_size=10, shuffle=False)
                self.assertListEqual(list(dset_dict.keys()), ["train", "test"])
                dset_train = dset_dict["train"]
                dset_test = dset_dict["test"]

                self.assertEqual(len(dset_train), 10)
                self.assertEqual(len(dset_test), 20)
                self.assertEqual(dset_train[0]["filename"], "my_name-train_0")
                self.assertEqual(dset_train[-1]["filename"], "my_name-train_9")
                self.assertEqual(dset_test[0]["filename"], "my_name-train_10")
                self.assertEqual(dset_test[-1]["filename"], "my_name-train_29")
                self.assertDictEqual(dset.features, Features({"filename": Value("string")}))
                self.assertDictEqual(dset_train.features, Features({"filename": Value("string")}))
                self.assertDictEqual(dset_test.features, Features({"filename": Value("string")}))

                dset.set_format("numpy")
                dset_dict = dset.train_test_split(train_size=10, seed=42)
                self.assertListEqual(list(dset_dict.keys()), ["train", "test"])
                dset_train = dset_dict["train"]
                dset_test = dset_dict["test"]

                self.assertEqual(len(dset_train), 10)
                self.assertEqual(len(dset_test), 20)
                self.assertEqual(dset_train.format["type"], "numpy")
                self.assertEqual(dset_test.format["type"], "numpy")
                self.assertNotEqual(dset_train[0]["filename"].item(), "my_name-train_0")
                self.assertNotEqual(dset_train[-1]["filename"].item(), "my_name-train_9")
                self.assertNotEqual(dset_test[0]["filename"].item(), "my_name-train_10")
                self.assertNotEqual(dset_test[-1]["filename"].item(), "my_name-train_29")
                self.assertDictEqual(dset.features, Features({"filename": Value("string")}))
                self.assertDictEqual(dset_train.features, Features({"filename": Value("string")}))
                self.assertDictEqual(dset_test.features, Features({"filename": Value("string")}))
                del dset_test, dset_train, dset_dict  # DatasetDict

    def test_shard(self, in_memory):
        with tempfile.TemporaryDirectory() as tmp_dir, self._create_dummy_dataset(in_memory, tmp_dir) as dset:
            tmp_file = os.path.join(tmp_dir, "test.arrow")
            with dset.select(range(10), indices_cache_file_name=tmp_file) as dset:
                self.assertEqual(len(dset), 10)
                # Shard
                tmp_file_1 = os.path.join(tmp_dir, "test_1.arrow")
                fingerprint = dset._fingerprint
                with dset.shard(num_shards=8, index=1, indices_cache_file_name=tmp_file_1) as dset_sharded:
                    self.assertEqual(2, len(dset_sharded))
                    self.assertEqual(["my_name-train_1", "my_name-train_9"], dset_sharded["filename"])
                    self.assertDictEqual(dset.features, Features({"filename": Value("string")}))
                    self.assertDictEqual(dset_sharded.features, Features({"filename": Value("string")}))
                    self.assertNotEqual(dset_sharded._fingerprint, fingerprint)
                # Shard contiguous
                tmp_file_2 = os.path.join(tmp_dir, "test_2.arrow")
                with dset.shard(
                    num_shards=3, index=0, contiguous=True, indices_cache_file_name=tmp_file_2
                ) as dset_sharded_contiguous:
                    self.assertEqual([f"my_name-train_{i}" for i in (0, 1, 2, 3)], dset_sharded_contiguous["filename"])
                    self.assertDictEqual(dset.features, Features({"filename": Value("string")}))
                    self.assertDictEqual(dset_sharded_contiguous.features, Features({"filename": Value("string")}))
                    # Test lengths of sharded contiguous
                    self.assertEqual(
                        [4, 3, 3],
                        [
                            len(dset.shard(3, index=i, contiguous=True, indices_cache_file_name=tmp_file_2 + str(i)))
                            for i in range(3)
                        ],
                    )
                # formatted
                dset.set_format("numpy")
                with dset.shard(num_shards=3, index=0) as dset_sharded_formatted:
                    self.assertEqual(dset_sharded_formatted.format["type"], "numpy")

    def test_flatten_indices(self, in_memory):
        with tempfile.TemporaryDirectory() as tmp_dir:
            with self._create_dummy_dataset(in_memory, tmp_dir) as dset:
                self.assertEqual(dset._indices, None)

                tmp_file = os.path.join(tmp_dir, "test.arrow")
                with dset.select(range(10), indices_cache_file_name=tmp_file) as dset:
                    self.assertEqual(len(dset), 10)

                    self.assertNotEqual(dset._indices, None)

                    # Test unique fail
                    with self.assertRaises(ValueError):
                        dset.unique(dset.column_names[0])

                    tmp_file_2 = os.path.join(tmp_dir, "test_2.arrow")
                    fingerprint = dset._fingerprint
                    dset.set_format("numpy")
                    with dset.flatten_indices(cache_file_name=tmp_file_2) as dset:
                        self.assertEqual(len(dset), 10)
                        self.assertEqual(dset._indices, None)
                        self.assertNotEqual(dset._fingerprint, fingerprint)
                        self.assertEqual(dset.format["type"], "numpy")
                        # Test unique works
                        dset.unique(dset.column_names[0])

    @require_tf
    @require_torch
    def test_format_vectors(self, in_memory):
        import numpy as np
        import tensorflow as tf
        import torch

        with tempfile.TemporaryDirectory() as tmp_dir, self._create_dummy_dataset(
            in_memory, tmp_dir
        ) as dset, dset.map(lambda ex, i: {"vec": np.ones(3) * i}, with_indices=True) as dset:
            columns = dset.column_names

            self.assertIsNotNone(dset[0])
            self.assertIsNotNone(dset[:2])
            for col in columns:
                self.assertIsInstance(dset[0][col], (str, list))
                self.assertIsInstance(dset[:2][col], list)
            self.assertDictEqual(
                dset.features, Features({"filename": Value("string"), "vec": Sequence(Value("float64"))})
            )

            dset.set_format("tensorflow")
            self.assertIsNotNone(dset[0])
            self.assertIsNotNone(dset[:2])
            for col in columns:
                self.assertIsInstance(dset[0][col], (tf.Tensor, tf.RaggedTensor))
                self.assertIsInstance(dset[:2][col], (tf.Tensor, tf.RaggedTensor))
                self.assertIsInstance(dset[col], (tf.Tensor, tf.RaggedTensor))
            self.assertEqual(tuple(dset[:2]["vec"].shape), (2, None))
            self.assertEqual(tuple(dset["vec"][:2].shape), (2, None))

            dset.set_format("numpy")
            self.assertIsNotNone(dset[0])
            self.assertIsNotNone(dset[:2])
            self.assertIsInstance(dset[0]["filename"], np.str_)
            self.assertIsInstance(dset[:2]["filename"], np.ndarray)
            self.assertIsInstance(dset["filename"], np.ndarray)
            self.assertIsInstance(dset[0]["vec"], np.ndarray)
            self.assertIsInstance(dset[:2]["vec"], np.ndarray)
            self.assertIsInstance(dset["vec"], np.ndarray)
            self.assertEqual(dset[:2]["vec"].shape, (2, 3))
            self.assertEqual(dset["vec"][:2].shape, (2, 3))

            dset.set_format("torch", columns=["vec"])
            self.assertIsNotNone(dset[0])
            self.assertIsNotNone(dset[:2])
            # torch.Tensor is only for numerical columns
            self.assertIsInstance(dset[0]["vec"], torch.Tensor)
            self.assertIsInstance(dset[:2]["vec"], torch.Tensor)
            self.assertIsInstance(dset["vec"][:2], torch.Tensor)
            self.assertEqual(dset[:2]["vec"].shape, (2, 3))
            self.assertEqual(dset["vec"][:2].shape, (2, 3))

    @require_tf
    @require_torch
    def test_format_ragged_vectors(self, in_memory):
        import numpy as np
        import tensorflow as tf
        import torch

        with tempfile.TemporaryDirectory() as tmp_dir, self._create_dummy_dataset(
            in_memory, tmp_dir
        ) as dset, dset.map(lambda ex, i: {"vec": np.ones(3 + i) * i}, with_indices=True) as dset:
            columns = dset.column_names

            self.assertIsNotNone(dset[0])
            self.assertIsNotNone(dset[:2])
            for col in columns:
                self.assertIsInstance(dset[0][col], (str, list))
                self.assertIsInstance(dset[:2][col], list)
            self.assertDictEqual(
                dset.features, Features({"filename": Value("string"), "vec": Sequence(Value("float64"))})
            )

            dset.set_format("tensorflow")
            self.assertIsNotNone(dset[0])
            self.assertIsNotNone(dset[:2])
            for col in columns:
                self.assertIsInstance(dset[0][col], (tf.Tensor, tf.RaggedTensor))
                self.assertIsInstance(dset[:2][col], (tf.Tensor, tf.RaggedTensor))
                self.assertIsInstance(dset[col], (tf.Tensor, tf.RaggedTensor))
            # dim is None for ragged vectors in tensorflow
            self.assertListEqual(dset[:2]["vec"].shape.as_list(), [2, None])
            self.assertListEqual(dset["vec"][:2].shape.as_list(), [2, None])

            dset.set_format("numpy")
            self.assertIsNotNone(dset[0])
            self.assertIsNotNone(dset[:2])
            self.assertIsInstance(dset[0]["filename"], np.str_)
            self.assertIsInstance(dset[:2]["filename"], np.ndarray)
            self.assertIsInstance(dset["filename"], np.ndarray)
            self.assertIsInstance(dset[0]["vec"], np.ndarray)
            self.assertIsInstance(dset[:2]["vec"], np.ndarray)
            self.assertIsInstance(dset["vec"], np.ndarray)
            # array is flat for ragged vectors in numpy
            self.assertEqual(dset[:2]["vec"].shape, (2,))
            self.assertEqual(dset["vec"][:2].shape, (2,))

            dset.set_format("torch", columns=["vec"])
            self.assertIsNotNone(dset[0])
            self.assertIsNotNone(dset[:2])
            # torch.Tensor is only for numerical columns
            self.assertIsInstance(dset[0]["vec"], torch.Tensor)
            self.assertIsInstance(dset[:2]["vec"][0], torch.Tensor)
            self.assertIsInstance(dset["vec"][0], torch.Tensor)
            # pytorch doesn't support ragged tensors, so we should have lists
            self.assertIsInstance(dset[:2]["vec"], list)
            self.assertIsInstance(dset["vec"][:2], list)

    @require_tf
    @require_torch
    def test_format_nested(self, in_memory):
        import numpy as np
        import tensorflow as tf
        import torch

        with tempfile.TemporaryDirectory() as tmp_dir, self._create_dummy_dataset(
            in_memory, tmp_dir
        ) as dset, dset.map(lambda ex: {"nested": [{"foo": np.ones(3)}] * len(ex["filename"])}, batched=True) as dset:
            self.assertDictEqual(
                dset.features, Features({"filename": Value("string"), "nested": {"foo": Sequence(Value("float64"))}})
            )

            dset.set_format("tensorflow")
            self.assertIsNotNone(dset[0])
            self.assertIsInstance(dset[0]["nested"]["foo"], (tf.Tensor, tf.RaggedTensor))
            self.assertIsNotNone(dset[:2])
            self.assertIsInstance(dset[:2]["nested"][0]["foo"], (tf.Tensor, tf.RaggedTensor))
            self.assertIsInstance(dset["nested"][0]["foo"], (tf.Tensor, tf.RaggedTensor))

            dset.set_format("numpy")
            self.assertIsNotNone(dset[0])
            self.assertIsInstance(dset[0]["nested"]["foo"], np.ndarray)
            self.assertIsNotNone(dset[:2])
            self.assertIsInstance(dset[:2]["nested"][0]["foo"], np.ndarray)
            self.assertIsInstance(dset["nested"][0]["foo"], np.ndarray)

            dset.set_format("torch", columns="nested")
            self.assertIsNotNone(dset[0])
            self.assertIsInstance(dset[0]["nested"]["foo"], torch.Tensor)
            self.assertIsNotNone(dset[:2])
            self.assertIsInstance(dset[:2]["nested"][0]["foo"], torch.Tensor)
            self.assertIsInstance(dset["nested"][0]["foo"], torch.Tensor)

    def test_format_pandas(self, in_memory):
        import pandas as pd

        with tempfile.TemporaryDirectory() as tmp_dir:
            with self._create_dummy_dataset(in_memory, tmp_dir, multiple_columns=True) as dset:
                dset.set_format("pandas")
                self.assertIsInstance(dset[0], pd.DataFrame)
                self.assertIsInstance(dset[:2], pd.DataFrame)
                self.assertIsInstance(dset["col_1"], pd.Series)

    def test_transmit_format_single(self, in_memory):
        @transmit_format
        def my_single_transform(self, return_factory, *args, **kwargs):
            return return_factory()

        with tempfile.TemporaryDirectory() as tmp_dir:
            return_factory = partial(
                self._create_dummy_dataset, in_memory=in_memory, tmp_dir=tmp_dir, multiple_columns=True
            )
            with return_factory() as dset:
                dset.set_format("numpy", columns=["col_1"])
                prev_format = dset.format
                with my_single_transform(dset, return_factory) as transformed_dset:
                    self.assertDictEqual(transformed_dset.format, prev_format)

    def test_transmit_format_dict(self, in_memory):
        @transmit_format
        def my_split_transform(self, return_factory, *args, **kwargs):
            return DatasetDict({"train": return_factory()})

        with tempfile.TemporaryDirectory() as tmp_dir:
            return_factory = partial(
                self._create_dummy_dataset, in_memory=in_memory, tmp_dir=tmp_dir, multiple_columns=True
            )
            with return_factory() as dset:
                dset.set_format("numpy", columns=["col_1"])
                prev_format = dset.format
                transformed_dset = my_split_transform(dset, return_factory)["train"]
                self.assertDictEqual(transformed_dset.format, prev_format)

                del transformed_dset  # DatasetDict

    def test_with_format(self, in_memory):
        with tempfile.TemporaryDirectory() as tmp_dir:
            with self._create_dummy_dataset(in_memory, tmp_dir, multiple_columns=True) as dset:
                with dset.with_format("numpy", columns=["col_1"]) as dset2:
                    dset.set_format("numpy", columns=["col_1"])
                    self.assertDictEqual(dset.format, dset2.format)
                    self.assertEqual(dset._fingerprint, dset2._fingerprint)
                    # dset.reset_format()
                    # self.assertNotEqual(dset.format, dset2.format)
                    # self.assertNotEqual(dset._fingerprint, dset2._fingerprint)

    def test_with_transform(self, in_memory):
        with tempfile.TemporaryDirectory() as tmp_dir:
            with self._create_dummy_dataset(in_memory, tmp_dir, multiple_columns=True) as dset:
                transform = lambda x: {"foo": x["col_1"]}  # noqa: E731
                with dset.with_transform(transform, columns=["col_1"]) as dset2:
                    dset.set_transform(transform, columns=["col_1"])
                    self.assertDictEqual(dset.format, dset2.format)
                    self.assertEqual(dset._fingerprint, dset2._fingerprint)
                    dset.reset_format()
                    self.assertNotEqual(dset.format, dset2.format)
                    self.assertNotEqual(dset._fingerprint, dset2._fingerprint)


class MiscellaneousDatasetTest(TestCase):
    def test_from_pandas(self):
        data = {"col_1": [3, 2, 1, 0], "col_2": ["a", "b", "c", "d"]}
        df = pd.DataFrame.from_dict(data)
        with Dataset.from_pandas(df) as dset:
            self.assertListEqual(dset["col_1"], data["col_1"])
            self.assertListEqual(dset["col_2"], data["col_2"])
            self.assertListEqual(list(dset.features.keys()), ["col_1", "col_2"])
            self.assertDictEqual(dset.features, Features({"col_1": Value("int64"), "col_2": Value("string")}))

        features = Features({"col_1": Value("int64"), "col_2": Value("string")})
        with Dataset.from_pandas(df, features=features) as dset:
            self.assertListEqual(dset["col_1"], data["col_1"])
            self.assertListEqual(dset["col_2"], data["col_2"])
            self.assertListEqual(list(dset.features.keys()), ["col_1", "col_2"])
            self.assertDictEqual(dset.features, Features({"col_1": Value("int64"), "col_2": Value("string")}))

        features = Features({"col_1": Value("int64"), "col_2": Value("string")})
        with Dataset.from_pandas(df, features=features, info=DatasetInfo(features=features)) as dset:
            self.assertListEqual(dset["col_1"], data["col_1"])
            self.assertListEqual(dset["col_2"], data["col_2"])
            self.assertListEqual(list(dset.features.keys()), ["col_1", "col_2"])
            self.assertDictEqual(dset.features, Features({"col_1": Value("int64"), "col_2": Value("string")}))

        features = Features({"col_1": Value("string"), "col_2": Value("string")})
        self.assertRaises(pa.ArrowTypeError, Dataset.from_pandas, df, features=features)

    def test_from_dict(self):
        data = {"col_1": [3, 2, 1, 0], "col_2": ["a", "b", "c", "d"]}
        with Dataset.from_dict(data) as dset:
            self.assertListEqual(dset["col_1"], data["col_1"])
            self.assertListEqual(dset["col_2"], data["col_2"])
            self.assertListEqual(list(dset.features.keys()), ["col_1", "col_2"])
            self.assertDictEqual(dset.features, Features({"col_1": Value("int64"), "col_2": Value("string")}))

        features = Features({"col_1": Value("int64"), "col_2": Value("string")})
        with Dataset.from_dict(data, features=features) as dset:
            self.assertListEqual(dset["col_1"], data["col_1"])
            self.assertListEqual(dset["col_2"], data["col_2"])
            self.assertListEqual(list(dset.features.keys()), ["col_1", "col_2"])
            self.assertDictEqual(dset.features, Features({"col_1": Value("int64"), "col_2": Value("string")}))

        features = Features({"col_1": Value("int64"), "col_2": Value("string")})
        with Dataset.from_dict(data, features=features, info=DatasetInfo(features=features)) as dset:
            self.assertListEqual(dset["col_1"], data["col_1"])
            self.assertListEqual(dset["col_2"], data["col_2"])
            self.assertListEqual(list(dset.features.keys()), ["col_1", "col_2"])
            self.assertDictEqual(dset.features, Features({"col_1": Value("int64"), "col_2": Value("string")}))

        features = Features({"col_1": Value("string"), "col_2": Value("string")})
        self.assertRaises(pa.ArrowTypeError, Dataset.from_dict, data, features=features)

    def test_concatenate_mixed_memory_and_disk(self):
        data1, data2, data3 = {"id": [0, 1, 2]}, {"id": [3, 4, 5]}, {"id": [6, 7]}
        info1 = DatasetInfo(description="Dataset1")
        info2 = DatasetInfo(description="Dataset2")
        with tempfile.TemporaryDirectory() as tmp_dir:
            with Dataset.from_dict(data1, info=info1).map(
                cache_file_name=os.path.join(tmp_dir, "d1.arrow")
            ) as dset1, Dataset.from_dict(data2, info=info2).map(
                cache_file_name=os.path.join(tmp_dir, "d2.arrow")
            ) as dset2, Dataset.from_dict(
                data3
            ) as dset3:
                with concatenate_datasets([dset1, dset2, dset3]) as concatenated_dset:
                    self.assertEqual(len(concatenated_dset), len(dset1) + len(dset2) + len(dset3))
                    self.assertListEqual(concatenated_dset["id"], dset1["id"] + dset2["id"] + dset3["id"])

    @require_transformers
    def test_set_format_encode(self):
        from transformers import BertTokenizer

        tokenizer = BertTokenizer.from_pretrained("bert-base-uncased")

        def encode(batch):
            return tokenizer(batch["text"], padding="longest", return_tensors="np")

        with Dataset.from_dict({"text": ["hello there", "foo"]}) as dset:
            dset.set_transform(transform=encode)
            self.assertEqual(str(dset[:2]), str(encode({"text": ["hello there", "foo"]})))


@pytest.mark.parametrize("keep_in_memory", [False, True])
@pytest.mark.parametrize(
    "features",
    [
        None,
        {"col_1": "string", "col_2": "int64", "col_3": "float64"},
        {"col_1": "string", "col_2": "string", "col_3": "string"},
        {"col_1": "int32", "col_2": "int32", "col_3": "int32"},
        {"col_1": "float32", "col_2": "float32", "col_3": "float32"},
    ],
)
@pytest.mark.parametrize("split", [None, NamedSplit("train"), "train", "test"])
@pytest.mark.parametrize("path_type", [str, list])
def test_dataset_from_csv(path_type, split, features, keep_in_memory, csv_path, tmp_path):
    if issubclass(path_type, str):
        path = csv_path
    elif issubclass(path_type, list):
        path = [csv_path]
    cache_dir = tmp_path / "cache"
    expected_split = str(split) if split else "train"
    # CSV file loses col_1 string dtype information: default now is "int64" instead of "string"
    default_expected_features = {"col_1": "int64", "col_2": "int64", "col_3": "float64"}
    expected_features = features.copy() if features else default_expected_features
    features = Features({feature: Value(dtype) for feature, dtype in features.items()}) if features else None
    with assert_arrow_memory_increases() if keep_in_memory else assert_arrow_memory_doesnt_increase():
        dataset = Dataset.from_csv(
            path, split=split, features=features, cache_dir=cache_dir, keep_in_memory=keep_in_memory
        )
    assert isinstance(dataset, Dataset)
    assert dataset.num_rows == 4
    assert dataset.num_columns == 3
    assert dataset.column_names == ["col_1", "col_2", "col_3"]
    assert dataset.split == expected_split
    for feature, expected_dtype in expected_features.items():
        assert dataset.features[feature].dtype == expected_dtype


@pytest.mark.parametrize("in_memory", [False, True])
def test_dataset_from_file(in_memory, dataset, arrow_file):
    filename = arrow_file
    with assert_arrow_memory_increases() if in_memory else assert_arrow_memory_doesnt_increase():
        dataset_from_file = Dataset.from_file(filename, in_memory=in_memory)
    assert dataset_from_file.features.type == dataset.features.type
    assert dataset_from_file.features == dataset.features
    assert dataset_from_file.cache_files == ([filename] if not in_memory else [])


@pytest.mark.parametrize("keep_in_memory", [False, True])
@pytest.mark.parametrize(
    "features",
    [
        None,
        {"col_1": "string", "col_2": "int64", "col_3": "float64"},
        {"col_1": "string", "col_2": "string", "col_3": "string"},
        {"col_1": "int32", "col_2": "int32", "col_3": "int32"},
        {"col_1": "float32", "col_2": "float32", "col_3": "float32"},
    ],
)
@pytest.mark.parametrize("split", [None, NamedSplit("train"), "train", "test"])
@pytest.mark.parametrize("path_type", [str, list])
def test_dataset_from_json(
    path_type,
    split,
    features,
    keep_in_memory,
    jsonl_path,
    tmp_path,
):
    file_path = jsonl_path
    field = None
    if issubclass(path_type, str):
        path = file_path
    elif issubclass(path_type, list):
        path = [file_path]
    cache_dir = tmp_path / "cache"
    expected_split = str(split) if split else "train"
    default_expected_features = {"col_1": "string", "col_2": "int64", "col_3": "float64"}
    expected_features = features.copy() if features else default_expected_features
    features = Features({feature: Value(dtype) for feature, dtype in features.items()}) if features else None
    with assert_arrow_memory_increases() if keep_in_memory else assert_arrow_memory_doesnt_increase():
        dataset = Dataset.from_json(
            path, split=split, features=features, cache_dir=cache_dir, keep_in_memory=keep_in_memory, field=field
        )
    assert isinstance(dataset, Dataset)
    assert dataset.num_rows == 4
    assert dataset.num_columns == 3
    assert dataset.column_names == ["col_1", "col_2", "col_3"]
    assert dataset.split == expected_split
    for feature, expected_dtype in expected_features.items():
        assert dataset.features[feature].dtype == expected_dtype


@pytest.mark.parametrize("keep_in_memory", [False, True])
@pytest.mark.parametrize(
    "features",
    [
        None,
        {"text": "string"},
        {"text": "int32"},
        {"text": "float32"},
    ],
)
@pytest.mark.parametrize("split", [None, NamedSplit("train"), "train", "test"])
@pytest.mark.parametrize("path_type", [str, list])
def test_dataset_from_text(path_type, split, features, keep_in_memory, text_path, tmp_path):
    if issubclass(path_type, str):
        path = text_path
    elif issubclass(path_type, list):
        path = [text_path]
    cache_dir = tmp_path / "cache"

    expected_split = str(split) if split else "train"

    default_expected_features = {"text": "string"}
    expected_features = features.copy() if features else default_expected_features
    features = Features({feature: Value(dtype) for feature, dtype in features.items()}) if features else None
    with assert_arrow_memory_increases() if keep_in_memory else assert_arrow_memory_doesnt_increase():
        dataset = Dataset.from_text(
            path, split=split, features=features, cache_dir=cache_dir, keep_in_memory=keep_in_memory
        )
    assert isinstance(dataset, Dataset)
    assert dataset.num_rows == 4
    assert dataset.num_columns == 1
    assert dataset.column_names == ["text"]
    assert dataset.split == expected_split
    for feature, expected_dtype in expected_features.items():
        assert dataset.features[feature].dtype == expected_dtype


@pytest.mark.parametrize("in_memory", [False, True])
@pytest.mark.parametrize(
    "method_and_params",
    [
        ("rename_column", tuple(), {"original_column_name": "labels", "new_column_name": "label"}),
        ("remove_columns", tuple(), {"column_names": "labels"}),
        (
            "cast",
            tuple(),
            {
                "features": Features(
                    {
                        "tokens": Sequence(Value("string")),
                        "labels": Sequence(Value("int16")),
                        "answers": Sequence(
                            {
                                "text": Value("string"),
                                "answer_start": Value("int32"),
                            }
                        ),
                        "id": Value("int32"),
                    }
                )
            },
        ),
        ("flatten", tuple(), {}),
        ("rename_column_", tuple(), {"original_column_name": "labels", "new_column_name": "label"}),
        ("remove_columns_", tuple(), {"column_names": "labels"}),
        (
            "cast_",
            tuple(),
            {
                "features": Features(
                    {
                        "tokens": Sequence(Value("string")),
                        "labels": Sequence(Value("int16")),
                        "answers": Sequence(
                            {
                                "text": Value("string"),
                                "answer_start": Value("int32"),
                            }
                        ),
                        "id": Value("int32"),
                    }
                )
            },
        ),
        ("flatten_", tuple(), {}),
    ],
)
def test_pickle_dataset_after_transforming_the_table(in_memory, method_and_params, arrow_file):
    method, args, kwargs = method_and_params
<<<<<<< HEAD
    with Dataset.from_file(arrow_file, in_memory=in_memory) as dataset, Dataset.from_file(
        arrow_file, in_memory=in_memory
    ) as reference_dataset:
        out = getattr(dataset, method)(*args, **kwargs)
        dataset = out if out is not None else dataset
        pickled_dataset = pickle.dumps(dataset)
        reloaded_dataset = pickle.loads(pickled_dataset)

        assert dataset._data != reference_dataset._data
        assert dataset._data.table == reloaded_dataset._data.table
=======
    dataset = Dataset.from_file(arrow_file, in_memory=in_memory)
    reference_dataset = Dataset.from_file(arrow_file, in_memory=in_memory)

    out = getattr(dataset, method)(*args, **kwargs)
    dataset = out if out is not None else dataset
    pickled_dataset = pickle.dumps(dataset)
    reloaded_dataset = pickle.loads(pickled_dataset)

    assert dataset._data != reference_dataset._data
    assert dataset._data.table == reloaded_dataset._data.table


@require_s3
def test_dummy_dataset_serialize_s3(s3, dataset):
    mock_bucket = s3_test_bucket_name
    dataset_path = f"s3://{mock_bucket}/my_dataset"
    features = dataset.features
    dataset.save_to_disk(dataset_path, s3)
    dataset = dataset.load_from_disk(dataset_path, s3)

    assert len(dataset) == 10
    assert dataset.features == features
    assert dataset[0]["id"] == 0
    assert dataset["id"][0] == 0
>>>>>>> 0d8b300a
<|MERGE_RESOLUTION|>--- conflicted
+++ resolved
@@ -234,39 +234,7 @@
                 self.assertEqual(dset[0]["filename"], "my_name-train_0")
                 self.assertEqual(dset["filename"][0], "my_name-train_0")
 
-<<<<<<< HEAD
-    @mock_s3
-    def test_dummy_dataset_serialize_s3(self, in_memory):
-        with tempfile.TemporaryDirectory() as tmp_dir:
-            # Mocked AWS Credentials for moto.
-            os.environ["AWS_ACCESS_KEY_ID"] = "fake_access_key"
-            os.environ["AWS_SECRET_ACCESS_KEY"] = "fake_secret_key"
-            os.environ["AWS_SECURITY_TOKEN"] = "fake_secrurity_token"
-            os.environ["AWS_SESSION_TOKEN"] = "fake_session_token"
-
-            s3 = boto3.client("s3", region_name="us-east-1")
-            mock_bucket = "moto-mock-s3-bucket"
-            # We need to create the bucket since this is all in Moto's 'virtual' AWS account
-            s3.create_bucket(Bucket=mock_bucket)
-
-            if in_memory:
-                prefix = "datasets/memory"
-            else:
-                prefix = "datasets/disk"
-
-            with self._create_dummy_dataset(in_memory, tmp_dir).select(range(10)) as dset:
-                dataset_path = f"s3://{mock_bucket}/{prefix}"
-                fs = S3FileSystem(key="fake_access_key", secret="fake_secret")
-                dset.save_to_disk(dataset_path, fs)
-
-            with Dataset.load_from_disk(dataset_path, fs) as dset:
-                self.assertEqual(len(dset), 10)
-                self.assertDictEqual(dset.features, Features({"filename": Value("string")}))
-                self.assertEqual(dset[0]["filename"], "my_name-train_0")
-                self.assertEqual(dset["filename"][0], "my_name-train_0")
-
-=======
->>>>>>> 0d8b300a
+
     def test_dummy_dataset_load_from_disk(self, in_memory):
         with tempfile.TemporaryDirectory() as tmp_dir:
 
@@ -2035,7 +2003,6 @@
 )
 def test_pickle_dataset_after_transforming_the_table(in_memory, method_and_params, arrow_file):
     method, args, kwargs = method_and_params
-<<<<<<< HEAD
     with Dataset.from_file(arrow_file, in_memory=in_memory) as dataset, Dataset.from_file(
         arrow_file, in_memory=in_memory
     ) as reference_dataset:
@@ -2046,17 +2013,6 @@
 
         assert dataset._data != reference_dataset._data
         assert dataset._data.table == reloaded_dataset._data.table
-=======
-    dataset = Dataset.from_file(arrow_file, in_memory=in_memory)
-    reference_dataset = Dataset.from_file(arrow_file, in_memory=in_memory)
-
-    out = getattr(dataset, method)(*args, **kwargs)
-    dataset = out if out is not None else dataset
-    pickled_dataset = pickle.dumps(dataset)
-    reloaded_dataset = pickle.loads(pickled_dataset)
-
-    assert dataset._data != reference_dataset._data
-    assert dataset._data.table == reloaded_dataset._data.table
 
 
 @require_s3
@@ -2070,5 +2026,4 @@
     assert len(dataset) == 10
     assert dataset.features == features
     assert dataset[0]["id"] == 0
-    assert dataset["id"][0] == 0
->>>>>>> 0d8b300a
+    assert dataset["id"][0] == 0