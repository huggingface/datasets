import copy
import logging
import os
import pickle
import shutil
import tempfile
from functools import partial
from unittest import TestCase

import boto3
import numpy as np
import pandas as pd
import pyarrow as pa
import pytest
from absl.testing import parameterized
from moto import mock_s3

import datasets.arrow_dataset
from datasets import concatenate_datasets, load_from_disk, temp_seed
from datasets.arrow_dataset import Dataset, transmit_format
from datasets.dataset_dict import DatasetDict
from datasets.features import ClassLabel, Features, Sequence, Value
from datasets.filesystems import S3FileSystem
from datasets.info import DatasetInfo

from .utils import require_tf, require_torch, require_transformers


class Unpicklable:
    def __getstate__(self):
        raise pickle.PicklingError()


def picklable_map_function(x):
    return {"id": int(x["filename"].split("_")[-1])}


def picklable_map_function_with_indices(x, i):
    return {"id": i}


def picklable_filter_function(x):
    return int(x["filename"].split("_")[-1]) < 10


IN_MEMORY_PARAMETERS = [
    {"testcase_name": name, "in_memory": im} for im, name in [(True, "in_memory"), (False, "on_disk")]
]


@parameterized.named_parameters(IN_MEMORY_PARAMETERS)
class BaseDatasetTest(TestCase):
    def setUp(self):
        # google colab doesn't allow to pickle loggers
        # so we want to make sure each tests passes without pickling the logger
        def reduce_ex(self):
            raise pickle.PicklingError()

        datasets.arrow_dataset.logger.__reduce_ex__ = reduce_ex

    @pytest.fixture(autouse=True)
    def inject_fixtures(self, caplog):
        self._caplog = caplog

    def _create_dummy_dataset(self, in_memory: bool, tmp_dir: str, multiple_columns=False) -> Dataset:
        if multiple_columns:
            data = {"col_1": [3, 2, 1, 0], "col_2": ["a", "b", "c", "d"], "col_3": [False, True, False, True]}
            dset = Dataset.from_dict(data)
        else:
            dset = Dataset.from_dict({"filename": ["my_name-train" + "_" + str(x) for x in np.arange(30).tolist()]})
        if not in_memory:
            dset = self._to(in_memory, tmp_dir, dset)
        return dset

    def _to(self, in_memory, tmp_dir, *datasets):
        if in_memory:
            datasets = [dataset.map(keep_in_memory=True) for dataset in datasets]
        else:
            start = 0
            while os.path.isfile(os.path.join(tmp_dir, f"dataset{start}.arrow")):
                start += 1
            datasets = [
                dataset.map(cache_file_name=os.path.join(tmp_dir, f"dataset{start + i}.arrow"))
                for i, dataset in enumerate(datasets)
            ]
        return datasets if len(datasets) > 1 else datasets[0]

    def test_dummy_dataset(self, in_memory):
        with tempfile.TemporaryDirectory() as tmp_dir:

            dset = self._create_dummy_dataset(in_memory, tmp_dir)
            self.assertDictEqual(dset.features, Features({"filename": Value("string")}))
            self.assertEqual(dset[0]["filename"], "my_name-train_0")
            self.assertEqual(dset["filename"][0], "my_name-train_0")
            del dset

            dset = self._create_dummy_dataset(in_memory, tmp_dir, multiple_columns=True)
            self.assertDictEqual(
                dset.features, Features({"col_1": Value("int64"), "col_2": Value("string"), "col_3": Value("bool")})
            )
            self.assertEqual(dset[0]["col_1"], 3)
            self.assertEqual(dset["col_1"][0], 3)
            del dset

    def test_dataset_getitem(self, in_memory):
        with tempfile.TemporaryDirectory() as tmp_dir:

            dset = self._create_dummy_dataset(in_memory, tmp_dir)
            self.assertEqual(dset[0]["filename"], "my_name-train_0")
            self.assertEqual(dset["filename"][0], "my_name-train_0")

            self.assertEqual(dset[-1]["filename"], "my_name-train_29")
            self.assertEqual(dset["filename"][-1], "my_name-train_29")

            self.assertListEqual(dset[:2]["filename"], ["my_name-train_0", "my_name-train_1"])
            self.assertListEqual(dset["filename"][:2], ["my_name-train_0", "my_name-train_1"])

            self.assertEqual(dset[:-1]["filename"][-1], "my_name-train_28")
            self.assertEqual(dset["filename"][:-1][-1], "my_name-train_28")

            self.assertListEqual(dset[[0, -1]]["filename"], ["my_name-train_0", "my_name-train_29"])
            self.assertListEqual(dset[np.array([0, -1])]["filename"], ["my_name-train_0", "my_name-train_29"])

            del dset

    def test_dummy_dataset_deepcopy(self, in_memory):
        with tempfile.TemporaryDirectory() as tmp_dir:
            dset = self._create_dummy_dataset(in_memory, tmp_dir).select(range(10))
            total_allocated_bytes = pa.total_allocated_bytes()
            dset2 = copy.deepcopy(dset)
            # don't copy the underlying arrow data using memory
            self.assertEqual(pa.total_allocated_bytes(), total_allocated_bytes)
            self.assertEqual(len(dset2), 10)
            self.assertDictEqual(dset2.features, Features({"filename": Value("string")}))
            self.assertEqual(dset2[0]["filename"], "my_name-train_0")
            self.assertEqual(dset2["filename"][0], "my_name-train_0")
            del dset, dset2

    def test_dummy_dataset_pickle(self, in_memory):
        with tempfile.TemporaryDirectory() as tmp_dir:
            tmp_file = os.path.join(tmp_dir, "dset.pt")

            dset = self._create_dummy_dataset(in_memory, tmp_dir).select(range(10))

            with open(tmp_file, "wb") as f:
                pickle.dump(dset, f)

            with open(tmp_file, "rb") as f:
                dset = pickle.load(f)

            self.assertEqual(len(dset), 10)
            self.assertDictEqual(dset.features, Features({"filename": Value("string")}))
            self.assertEqual(dset[0]["filename"], "my_name-train_0")
            self.assertEqual(dset["filename"][0], "my_name-train_0")
            del dset

            dset = self._create_dummy_dataset(in_memory, tmp_dir).select(
                range(10), indices_cache_file_name=os.path.join(tmp_dir, "ind.arrow")
            )
            if not in_memory:
                dset._data = Unpicklable()
            dset._indices = Unpicklable()

            with open(tmp_file, "wb") as f:
                pickle.dump(dset, f)

            with open(tmp_file, "rb") as f:
                dset = pickle.load(f)

            self.assertEqual(len(dset), 10)
            self.assertDictEqual(dset.features, Features({"filename": Value("string")}))
            self.assertEqual(dset[0]["filename"], "my_name-train_0")
            self.assertEqual(dset["filename"][0], "my_name-train_0")
            del dset

    def test_dummy_dataset_serialize(self, in_memory):
        with tempfile.TemporaryDirectory() as tmp_dir:

            dset = self._create_dummy_dataset(in_memory, tmp_dir).select(range(10))
            dataset_path = os.path.join(tmp_dir, "my_dataset")
            dset.save_to_disk(dataset_path)
            dset = dset.load_from_disk(dataset_path)

            self.assertEqual(len(dset), 10)
            self.assertDictEqual(dset.features, Features({"filename": Value("string")}))
            self.assertEqual(dset[0]["filename"], "my_name-train_0")
            self.assertEqual(dset["filename"][0], "my_name-train_0")
            del dset

            dset = self._create_dummy_dataset(in_memory, tmp_dir).select(
                range(10), indices_cache_file_name=os.path.join(tmp_dir, "ind.arrow")
            )
            if not in_memory:
                dset._data = Unpicklable()
            dset._indices = Unpicklable()

            dset.save_to_disk(dataset_path)
            dset = dset.load_from_disk(dataset_path)

            self.assertEqual(len(dset), 10)
            self.assertDictEqual(dset.features, Features({"filename": Value("string")}))
            self.assertEqual(dset[0]["filename"], "my_name-train_0")
            self.assertEqual(dset["filename"][0], "my_name-train_0")
            del dset

    @mock_s3
    def test_dummy_dataset_serialize_s3(self, in_memory):
        tmp_dir = tempfile.TemporaryDirectory()
        # Mocked AWS Credentials for moto.
        os.environ["AWS_ACCESS_KEY_ID"] = "fake_access_key"
        os.environ["AWS_SECRET_ACCESS_KEY"] = "fake_secret_key"
        os.environ["AWS_SECURITY_TOKEN"] = "fake_secrurity_token"
        os.environ["AWS_SESSION_TOKEN"] = "fake_session_token"

        s3 = boto3.client("s3", region_name="us-east-1")
        mock_bucket = "moto-mock-s3-bucket"
        # We need to create the bucket since this is all in Moto's 'virtual' AWS account
        s3.create_bucket(Bucket=mock_bucket)

        if in_memory:
            prefix = "datasets/memory"
        else:
            prefix = "datasets/disk"

        dset = self._create_dummy_dataset(in_memory, tmp_dir.name).select(range(10))
        dataset_path = f"s3://{mock_bucket}/{prefix}"

        fs = S3FileSystem(key="fake_access_key", secret="fake_secret")

        dset.save_to_disk(dataset_path, fs)
        dset = dset.load_from_disk(dataset_path, fs)

        self.assertEqual(len(dset), 10)
        self.assertDictEqual(dset.features, Features({"filename": Value("string")}))
        self.assertEqual(dset[0]["filename"], "my_name-train_0")
        self.assertEqual(dset["filename"][0], "my_name-train_0")
        del dset

        shutil.rmtree(tmp_dir.name, ignore_errors=True)

    def test_dummy_dataset_load_from_disk(self, in_memory):
        with tempfile.TemporaryDirectory() as tmp_dir:

            dset = self._create_dummy_dataset(in_memory, tmp_dir).select(range(10))
            dataset_path = os.path.join(tmp_dir, "my_dataset")
            dset.save_to_disk(dataset_path)
            dset = load_from_disk(dataset_path)

            self.assertEqual(len(dset), 10)
            self.assertDictEqual(dset.features, Features({"filename": Value("string")}))
            self.assertEqual(dset[0]["filename"], "my_name-train_0")
            self.assertEqual(dset["filename"][0], "my_name-train_0")
            del dset

    def test_set_format_numpy_multiple_columns(self, in_memory):
        with tempfile.TemporaryDirectory() as tmp_dir:
            dset = self._create_dummy_dataset(in_memory, tmp_dir, multiple_columns=True)
            fingerprint = dset._fingerprint
            dset.set_format(type="numpy", columns=["col_1"])
            self.assertEqual(len(dset[0]), 1)
            self.assertIsInstance(dset[0]["col_1"], np.int64)
            self.assertEqual(dset[0]["col_1"].item(), 3)
            self.assertIsInstance(dset["col_1"], np.ndarray)
            self.assertListEqual(list(dset["col_1"].shape), [4])
            np.testing.assert_array_equal(dset["col_1"], np.array([3, 2, 1, 0]))
            self.assertNotEqual(dset._fingerprint, fingerprint)

            dset.reset_format()
            with dset.formatted_as(type="numpy", columns=["col_1"]):
                self.assertEqual(len(dset[0]), 1)
                self.assertIsInstance(dset[0]["col_1"], np.int64)
                self.assertEqual(dset[0]["col_1"].item(), 3)
                self.assertIsInstance(dset["col_1"], np.ndarray)
                self.assertListEqual(list(dset["col_1"].shape), [4])
                np.testing.assert_array_equal(dset["col_1"], np.array([3, 2, 1, 0]))

            self.assertEqual(dset.format["type"], None)
            self.assertEqual(dset.format["format_kwargs"], {})
            self.assertEqual(dset.format["columns"], dset.column_names)
            self.assertEqual(dset.format["output_all_columns"], False)

            dset.set_format(type="numpy", columns=["col_1"], output_all_columns=True)
            self.assertEqual(len(dset[0]), 3)
            self.assertIsInstance(dset[0]["col_2"], str)
            self.assertEqual(dset[0]["col_2"], "a")

            dset.set_format(type="numpy", columns=["col_1", "col_2"])
            self.assertEqual(len(dset[0]), 2)
            self.assertIsInstance(dset[0]["col_2"], np.str_)
            self.assertEqual(dset[0]["col_2"].item(), "a")
            del dset

    @require_torch
    def test_set_format_torch(self, in_memory):
        import torch

        with tempfile.TemporaryDirectory() as tmp_dir:
            dset = self._create_dummy_dataset(in_memory, tmp_dir, multiple_columns=True)
            dset.set_format(type="torch", columns=["col_1"])
            self.assertEqual(len(dset[0]), 1)
            self.assertIsInstance(dset[0]["col_1"], torch.Tensor)
            self.assertIsInstance(dset["col_1"], torch.Tensor)
            self.assertListEqual(list(dset[0]["col_1"].shape), [])
            self.assertEqual(dset[0]["col_1"].item(), 3)

            dset.set_format(type="torch", columns=["col_1"], output_all_columns=True)
            self.assertEqual(len(dset[0]), 3)
            self.assertIsInstance(dset[0]["col_2"], str)
            self.assertEqual(dset[0]["col_2"], "a")

            dset.set_format(type="torch", columns=["col_1", "col_2"])
            with self.assertRaises(TypeError):
                dset[0]
            del dset

    @require_tf
    def test_set_format_tf(self, in_memory):
        import tensorflow as tf

        with tempfile.TemporaryDirectory() as tmp_dir:
            dset = self._create_dummy_dataset(in_memory, tmp_dir, multiple_columns=True)
            dset.set_format(type="tensorflow", columns=["col_1"])
            self.assertEqual(len(dset[0]), 1)
            self.assertIsInstance(dset[0]["col_1"], tf.Tensor)
            self.assertListEqual(list(dset[0]["col_1"].shape), [])
            self.assertEqual(dset[0]["col_1"].numpy().item(), 3)

            dset.set_format(type="tensorflow", columns=["col_1"], output_all_columns=True)
            self.assertEqual(len(dset[0]), 3)
            self.assertIsInstance(dset[0]["col_2"], str)
            self.assertEqual(dset[0]["col_2"], "a")

            dset.set_format(type="tensorflow", columns=["col_1", "col_2"])
            self.assertEqual(len(dset[0]), 2)
            self.assertEqual(dset[0]["col_2"].numpy().decode("utf-8"), "a")
            del dset

    def test_set_format_pandas(self, in_memory):
        with tempfile.TemporaryDirectory() as tmp_dir:
            dset = self._create_dummy_dataset(in_memory, tmp_dir, multiple_columns=True)
            dset.set_format(type="pandas", columns=["col_1"])
            self.assertEqual(len(dset[0].columns), 1)
            self.assertIsInstance(dset[0], pd.DataFrame)
            self.assertListEqual(list(dset[0].shape), [1, 1])
            self.assertEqual(dset[0]["col_1"].item(), 3)

            dset.set_format(type="pandas", columns=["col_1", "col_2"])
            self.assertEqual(len(dset[0].columns), 2)
            self.assertEqual(dset[0]["col_2"].item(), "a")
            del dset

    def test_set_transform(self, in_memory):
        def transform(batch):
            return {k: [str(i).upper() for i in v] for k, v in batch.items()}

        with tempfile.TemporaryDirectory() as tmp_dir:
            dset = self._create_dummy_dataset(in_memory, tmp_dir, multiple_columns=True)
            dset.set_transform(transform=transform, columns=["col_1"])
            self.assertEqual(dset.format["type"], "custom")
            self.assertEqual(len(dset[0].keys()), 1)
            self.assertEqual(dset[0]["col_1"], "3")
            self.assertEqual(dset[:2]["col_1"], ["3", "2"])
            self.assertEqual(dset["col_1"][:2], ["3", "2"])

            prev_format = dset.format
            dset.set_format(**dset.format)
            self.assertEqual(prev_format, dset.format)

            dset.set_transform(transform=transform, columns=["col_1", "col_2"])
            self.assertEqual(len(dset[0].keys()), 2)
            self.assertEqual(dset[0]["col_2"], "A")
            del dset

    def test_transmit_format(self, in_memory):
        with tempfile.TemporaryDirectory() as tmp_dir:
            dset = self._create_dummy_dataset(in_memory, tmp_dir, multiple_columns=True)
            transform = datasets.arrow_dataset.transmit_format(lambda x: x)
            # make sure identity transform doesn't apply unnecessary format
            self.assertEqual(dset._fingerprint, transform(dset)._fingerprint)
            dset.set_format(**dset.format)
            self.assertEqual(dset._fingerprint, transform(dset)._fingerprint)
            # check lists comparisons
            dset.set_format(columns=["col_1"])
            self.assertEqual(dset._fingerprint, transform(dset)._fingerprint)
            dset.set_format(columns=["col_1", "col_2"])
            self.assertEqual(dset._fingerprint, transform(dset)._fingerprint)
            dset.set_format("numpy", columns=["col_1", "col_2"])
            self.assertEqual(dset._fingerprint, transform(dset)._fingerprint)
            del dset

    def test_cast_(self, in_memory):
        with tempfile.TemporaryDirectory() as tmp_dir:
            dset = self._create_dummy_dataset(in_memory, tmp_dir, multiple_columns=True)
            features = dset.features
            features["col_1"] = Value("float64")
            features = Features({k: features[k] for k in list(features)[::-1]})
            fingerprint = dset._fingerprint
            dset.cast_(features)
            self.assertEqual(dset.num_columns, 3)
            self.assertEqual(dset.features["col_1"], Value("float64"))
            self.assertIsInstance(dset[0]["col_1"], float)
            self.assertNotEqual(dset._fingerprint, fingerprint)
            del dset

    def test_remove_columns_(self, in_memory):
        with tempfile.TemporaryDirectory() as tmp_dir:
            dset = self._create_dummy_dataset(in_memory, tmp_dir, multiple_columns=True)
            fingerprint = dset._fingerprint
            dset.remove_columns_(column_names="col_1")
            self.assertEqual(dset.num_columns, 2)
            self.assertListEqual(list(dset.column_names), ["col_2", "col_3"])
            del dset

            dset = self._create_dummy_dataset(in_memory, tmp_dir, multiple_columns=True)
            dset.remove_columns_(column_names=["col_1", "col_2", "col_3"])
            self.assertEqual(dset.num_columns, 0)
            self.assertNotEqual(dset._fingerprint, fingerprint)
            del dset

    def test_rename_column_(self, in_memory):
        with tempfile.TemporaryDirectory() as tmp_dir:
            dset = self._create_dummy_dataset(in_memory, tmp_dir, multiple_columns=True)
            fingerprint = dset._fingerprint
            dset.rename_column_(original_column_name="col_1", new_column_name="new_name")
            self.assertEqual(dset.num_columns, 3)
            self.assertListEqual(list(dset.column_names), ["new_name", "col_2", "col_3"])
            self.assertNotEqual(dset._fingerprint, fingerprint)
            del dset

    def test_concatenate(self, in_memory):
        data1, data2, data3 = {"id": [0, 1, 2]}, {"id": [3, 4, 5]}, {"id": [6, 7]}
        info1 = DatasetInfo(description="Dataset1")
        info2 = DatasetInfo(description="Dataset2")
        with tempfile.TemporaryDirectory() as tmp_dir:
            dset1, dset2, dset3 = (
                Dataset.from_dict(data1, info=info1),
                Dataset.from_dict(data2, info=info2),
                Dataset.from_dict(data3),
            )
            dset1, dset2, dset3 = self._to(in_memory, tmp_dir, dset1, dset2, dset3)

            dset_concat = concatenate_datasets([dset1, dset2, dset3])
            self.assertEqual((len(dset1), len(dset2), len(dset3)), (3, 3, 2))
            self.assertEqual(len(dset_concat), len(dset1) + len(dset2) + len(dset3))
            self.assertListEqual(dset_concat["id"], [0, 1, 2, 3, 4, 5, 6, 7])
            self.assertEqual(len(dset_concat._data_files), 0 if in_memory else 3)
            self.assertEqual(len(dset_concat._indices_data_files), 0)
            self.assertEqual(dset_concat.info.description, "Dataset1\n\nDataset2\n\n")
            del dset_concat, dset1, dset2, dset3

    def test_concatenate_formatted(self, in_memory):
        data1, data2, data3 = {"id": [0, 1, 2]}, {"id": [3, 4, 5]}, {"id": [6, 7]}
        info1 = DatasetInfo(description="Dataset1")
        info2 = DatasetInfo(description="Dataset2")
        with tempfile.TemporaryDirectory() as tmp_dir:
            dset1, dset2, dset3 = (
                Dataset.from_dict(data1, info=info1),
                Dataset.from_dict(data2, info=info2),
                Dataset.from_dict(data3),
            )
            dset1, dset2, dset3 = self._to(in_memory, tmp_dir, dset1, dset2, dset3)

            dset1.set_format("numpy")
            dset_concat = concatenate_datasets([dset1, dset2, dset3])
            self.assertEqual(dset_concat.format["type"], None)
            dset2.set_format("numpy")
            dset3.set_format("numpy")
            dset_concat = concatenate_datasets([dset1, dset2, dset3])
            self.assertEqual(dset_concat.format["type"], "numpy")
            del dset_concat, dset1, dset2, dset3

    def test_concatenate_with_indices(self, in_memory):
        data1, data2, data3 = {"id": [0, 1, 2] * 2}, {"id": [3, 4, 5] * 2}, {"id": [6, 7]}
        info1 = DatasetInfo(description="Dataset1")
        info2 = DatasetInfo(description="Dataset2")
        with tempfile.TemporaryDirectory() as tmp_dir:
            dset1, dset2, dset3 = (
                Dataset.from_dict(data1, info=info1),
                Dataset.from_dict(data2, info=info2),
                Dataset.from_dict(data3),
            )
            dset1, dset2, dset3 = self._to(in_memory, tmp_dir, dset1, dset2, dset3)
            dset1, dset2, dset3 = dset1.select([0, 1, 2]), dset2.select([0, 1, 2]), dset3

            dset_concat = concatenate_datasets([dset1, dset2, dset3])
            self.assertEqual((len(dset1), len(dset2), len(dset3)), (3, 3, 2))
            self.assertEqual(len(dset_concat), len(dset1) + len(dset2) + len(dset3))
            self.assertListEqual(dset_concat["id"], [0, 1, 2, 3, 4, 5, 6, 7])
            self.assertEqual(len(dset_concat._data_files), 0 if in_memory else 3)
            self.assertEqual(len(dset_concat._indices_data_files), 0)
            self.assertEqual(dset_concat.info.description, "Dataset1\n\nDataset2\n\n")

            with tempfile.TemporaryDirectory() as tmp_dir:
                dset1, dset2, dset3 = (
                    Dataset.from_dict(data1, info=info1).select(
                        [0, 1, 2], indices_cache_file_name=os.path.join(tmp_dir, "i.arrow")
                    ),
                    Dataset.from_dict(data2, info=info2).select([0, 1, 2]),
                    Dataset.from_dict(data3),
                )
                with self.assertRaises(ValueError):
                    _ = concatenate_datasets([dset1, dset2, dset3])
                del dset_concat, dset1, dset2, dset3

    def test_concatenate_with_indices_from_disk(self, in_memory):
        data1, data2, data3 = {"id": [0, 1, 2] * 2}, {"id": [3, 4, 5] * 2}, {"id": [6, 7]}
        info1 = DatasetInfo(description="Dataset1")
        info2 = DatasetInfo(description="Dataset2")
        with tempfile.TemporaryDirectory() as tmp_dir:
            dset1, dset2, dset3 = (
                Dataset.from_dict(data1, info=info1),
                Dataset.from_dict(data2, info=info2),
                Dataset.from_dict(data3),
            )
            dset1, dset2, dset3 = self._to(in_memory, tmp_dir, dset1, dset2, dset3)
            dset1, dset2, dset3 = (
                dset1.select([0, 1, 2], indices_cache_file_name=os.path.join(tmp_dir, "i1.arrow")),
                dset2.select([0, 1, 2], indices_cache_file_name=os.path.join(tmp_dir, "i2.arrow")),
                dset3.select([0, 1], indices_cache_file_name=os.path.join(tmp_dir, "i3.arrow")),
            )

            dset_concat = concatenate_datasets([dset1, dset2, dset3])
            self.assertEqual((len(dset1), len(dset2), len(dset3)), (3, 3, 2))
            self.assertEqual(len(dset_concat), len(dset1) + len(dset2) + len(dset3))
            self.assertListEqual(dset_concat["id"], [0, 1, 2, 3, 4, 5, 6, 7])
            self.assertEqual(len(dset_concat._data_files), 0 if in_memory else 3)
            self.assertEqual(len(dset_concat._indices_data_files), 0)  # now in memory since an offset is applied
            self.assertEqual(dset_concat.info.description, "Dataset1\n\nDataset2\n\n")
            del dset_concat, dset1, dset2, dset3

    def test_concatenate_pickle_with_history(self, in_memory):
        data1, data2, data3 = {"id": [0, 1, 2] * 2}, {"id": [3, 4, 5] * 2}, {"id": [6, 7], "foo": ["bar", "bar"]}
        info1 = DatasetInfo(description="Dataset1")
        info2 = DatasetInfo(description="Dataset2")
        with tempfile.TemporaryDirectory() as tmp_dir:
            dset1, dset2, dset3 = (
                Dataset.from_dict(data1, info=info1),
                Dataset.from_dict(data2, info=info2),
                Dataset.from_dict(data3),
            )
            dset1, dset2, dset3 = self._to(in_memory, tmp_dir, dset1, dset2, dset3)
            dset1, dset2, dset3 = (
                dset1.select([0, 1, 2], indices_cache_file_name=os.path.join(tmp_dir, "i1.arrow")),
                dset2.select([0, 1, 2], indices_cache_file_name=os.path.join(tmp_dir, "i2.arrow")),
                dset3.select([0, 1], indices_cache_file_name=os.path.join(tmp_dir, "i3.arrow")),
            )

            dset3.remove_columns_("foo")
            if not in_memory:
                dset1._data, dset2._data, dset3._data = Unpicklable(), Unpicklable(), Unpicklable()
            dset1, dset2, dset3 = [pickle.loads(pickle.dumps(d)) for d in (dset1, dset2, dset3)]
            dset_concat = concatenate_datasets([dset1, dset2, dset3])
            if not in_memory:
                dset_concat._data = Unpicklable()
            dset_concat = pickle.loads(pickle.dumps(dset_concat))
            self.assertEqual((len(dset1), len(dset2), len(dset3)), (3, 3, 2))
            self.assertEqual(len(dset_concat), len(dset1) + len(dset2) + len(dset3))
            self.assertListEqual(dset_concat["id"], [0, 1, 2, 3, 4, 5, 6, 7])
            self.assertEqual(len(dset_concat._data_files), 0 if in_memory else 3)
            self.assertEqual(len(dset_concat._inplace_history), 0 if in_memory else 3)
            self.assertEqual(len(dset_concat._indices_data_files), 0)
            self.assertEqual(dset_concat.info.description, "Dataset1\n\nDataset2\n\n")
            del dset_concat, dset1, dset2, dset3

    def test_flatten(self, in_memory):
        with tempfile.TemporaryDirectory() as tmp_dir:
            dset = Dataset.from_dict(
                {"a": [{"b": {"c": ["text"]}}] * 10, "foo": [1] * 10},
                features=Features({"a": {"b": Sequence({"c": Value("string")})}, "foo": Value("int64")}),
            )
            dset = self._to(in_memory, tmp_dir, dset)
            fingerprint = dset._fingerprint
            dset.flatten_()
            self.assertListEqual(dset.column_names, ["a.b.c", "foo"])
            self.assertListEqual(list(dset.features.keys()), ["a.b.c", "foo"])
            self.assertDictEqual(dset.features, Features({"a.b.c": Sequence(Value("string")), "foo": Value("int64")}))
            self.assertNotEqual(dset._fingerprint, fingerprint)
            del dset

    def test_map(self, in_memory):
        # standard
        with tempfile.TemporaryDirectory() as tmp_dir:
            dset = self._create_dummy_dataset(in_memory, tmp_dir)

            self.assertDictEqual(dset.features, Features({"filename": Value("string")}))
            fingerprint = dset._fingerprint
            dset_test = dset.map(lambda x: {"name": x["filename"][:-2], "id": int(x["filename"].split("_")[-1])})
            self.assertEqual(len(dset_test), 30)
            self.assertDictEqual(dset.features, Features({"filename": Value("string")}))
            self.assertDictEqual(
                dset_test.features,
                Features({"filename": Value("string"), "name": Value("string"), "id": Value("int64")}),
            )
            self.assertListEqual(dset_test["id"], list(range(30)))
            self.assertNotEqual(dset_test._fingerprint, fingerprint)
            del dset, dset_test

        # with indices
        with tempfile.TemporaryDirectory() as tmp_dir:
            dset = self._create_dummy_dataset(in_memory, tmp_dir)
            dset_test_with_indices = dset.map(lambda x, i: {"name": x["filename"][:-2], "id": i}, with_indices=True)
            self.assertEqual(len(dset_test_with_indices), 30)
            self.assertDictEqual(dset.features, Features({"filename": Value("string")}))
            self.assertDictEqual(
                dset_test_with_indices.features,
                Features({"filename": Value("string"), "name": Value("string"), "id": Value("int64")}),
            )
            self.assertListEqual(dset_test_with_indices["id"], list(range(30)))
            del dset, dset_test_with_indices

        # interrupted
        with tempfile.TemporaryDirectory() as tmp_dir:
            dset = self._create_dummy_dataset(in_memory, tmp_dir)

            def func(x, i):
                if i == 4:
                    raise KeyboardInterrupt()
                return {"name": x["filename"][:-2], "id": i}

            tmp_file = os.path.join(tmp_dir, "test.arrow")
            self.assertRaises(
                KeyboardInterrupt,
                dset.map,
                function=func,
                with_indices=True,
                cache_file_name=tmp_file,
                writer_batch_size=2,
            )
            self.assertFalse(os.path.exists(tmp_file))
            dset_test_with_indices = dset.map(
                lambda x, i: {"name": x["filename"][:-2], "id": i},
                with_indices=True,
                cache_file_name=tmp_file,
                writer_batch_size=2,
            )
            self.assertTrue(os.path.exists(tmp_file))
            self.assertEqual(len(dset_test_with_indices), 30)
            self.assertDictEqual(dset.features, Features({"filename": Value("string")}))
            self.assertDictEqual(
                dset_test_with_indices.features,
                Features({"filename": Value("string"), "name": Value("string"), "id": Value("int64")}),
            )
            self.assertListEqual(dset_test_with_indices["id"], list(range(30)))
            del dset, dset_test_with_indices

        # formatted
        with tempfile.TemporaryDirectory() as tmp_dir:
            dset = self._create_dummy_dataset(in_memory, tmp_dir, multiple_columns=True)
            dset.set_format("numpy", columns=["col_1"])

            dset_test = dset.map(lambda x: {"col_1_plus_one": x["col_1"] + 1})
            self.assertEqual(len(dset_test), 4)
            self.assertEqual(dset_test.format["type"], "numpy")
            self.assertIsInstance(dset_test["col_1"], np.ndarray)
            self.assertIsInstance(dset_test["col_1_plus_one"], np.ndarray)
            self.assertListEqual(sorted(dset_test[0].keys()), ["col_1", "col_1_plus_one"])
            self.assertListEqual(sorted(dset_test.column_names), ["col_1", "col_1_plus_one", "col_2", "col_3"])
            del dset, dset_test

    def test_map_multiprocessing(self, in_memory):
        with tempfile.TemporaryDirectory() as tmp_dir:  # standard
            dset = self._create_dummy_dataset(in_memory, tmp_dir)

            self.assertDictEqual(dset.features, Features({"filename": Value("string")}))
            fingerprint = dset._fingerprint
            dset_test = dset.map(picklable_map_function, num_proc=2)
            self.assertEqual(len(dset_test), 30)
            self.assertDictEqual(dset.features, Features({"filename": Value("string")}))
            self.assertDictEqual(
                dset_test.features,
                Features({"filename": Value("string"), "id": Value("int64")}),
            )
            self.assertEqual(len(dset_test._data_files), 0 if in_memory else 2)
            self.assertListEqual(dset_test["id"], list(range(30)))
            self.assertNotEqual(dset_test._fingerprint, fingerprint)
            del dset, dset_test

        with tempfile.TemporaryDirectory() as tmp_dir:  # with_indices
            dset = self._create_dummy_dataset(in_memory, tmp_dir)
            fingerprint = dset._fingerprint
            dset_test = dset.map(picklable_map_function_with_indices, num_proc=3, with_indices=True)
            self.assertEqual(len(dset_test), 30)
            self.assertDictEqual(dset.features, Features({"filename": Value("string")}))
            self.assertDictEqual(
                dset_test.features,
                Features({"filename": Value("string"), "id": Value("int64")}),
            )
            self.assertEqual(len(dset_test._data_files), 0 if in_memory else 3)
            self.assertListEqual(dset_test["id"], list(range(30)))
            self.assertNotEqual(dset_test._fingerprint, fingerprint)
            del dset, dset_test

        with tempfile.TemporaryDirectory() as tmp_dir:  # lambda (requires multiprocess from pathos)
            dset = self._create_dummy_dataset(in_memory, tmp_dir)
            fingerprint = dset._fingerprint
            dset_test = dset.map(lambda x: {"id": int(x["filename"].split("_")[-1])}, num_proc=2)
            self.assertEqual(len(dset_test), 30)
            self.assertDictEqual(dset.features, Features({"filename": Value("string")}))
            self.assertDictEqual(
                dset_test.features,
                Features({"filename": Value("string"), "id": Value("int64")}),
            )
            self.assertEqual(len(dset_test._data_files), 0 if in_memory else 2)
            self.assertListEqual(dset_test["id"], list(range(30)))
            self.assertNotEqual(dset_test._fingerprint, fingerprint)
            del dset, dset_test

    def test_new_features(self, in_memory):
        with tempfile.TemporaryDirectory() as tmp_dir:
            dset = self._create_dummy_dataset(in_memory, tmp_dir)
            features = Features({"filename": Value("string"), "label": ClassLabel(names=["positive", "negative"])})
            dset_test_with_indices = dset.map(lambda x, i: {"label": i % 2}, with_indices=True, features=features)
            self.assertEqual(len(dset_test_with_indices), 30)
            self.assertDictEqual(
                dset_test_with_indices.features,
                features,
            )
            del dset, dset_test_with_indices

    def test_map_batched(self, in_memory):
        def map_batched(example):
            return {"filename_new": [x + "_extension" for x in example["filename"]]}

        with tempfile.TemporaryDirectory() as tmp_dir:
            dset = self._create_dummy_dataset(in_memory, tmp_dir)
            dset_test_batched = dset.map(map_batched, batched=True)
            self.assertEqual(len(dset_test_batched), 30)
            self.assertDictEqual(dset.features, Features({"filename": Value("string")}))
            self.assertDictEqual(
                dset_test_batched.features, Features({"filename": Value("string"), "filename_new": Value("string")})
            )
            del dset, dset_test_batched

        with tempfile.TemporaryDirectory() as tmp_dir:
            dset = self._create_dummy_dataset(in_memory, tmp_dir)
            with dset.formatted_as("numpy", columns=["filename"]):
                dset_test_batched = dset.map(map_batched, batched=True)
                self.assertEqual(len(dset_test_batched), 30)
                self.assertDictEqual(dset.features, Features({"filename": Value("string")}))
                self.assertDictEqual(
                    dset_test_batched.features,
                    Features({"filename": Value("string"), "filename_new": Value("string")}),
                )
            del dset, dset_test_batched

        def map_batched_with_indices(example, idx):
            return {"filename_new": [x + "_extension_" + str(idx) for x in example["filename"]]}

        with tempfile.TemporaryDirectory() as tmp_dir:
            dset = self._create_dummy_dataset(in_memory, tmp_dir)
            dset_test_with_indices_batched = dset.map(map_batched_with_indices, batched=True, with_indices=True)
            self.assertEqual(len(dset_test_with_indices_batched), 30)
            self.assertDictEqual(dset.features, Features({"filename": Value("string")}))
            self.assertDictEqual(
                dset_test_with_indices_batched.features,
                Features({"filename": Value("string"), "filename_new": Value("string")}),
            )
            del dset, dset_test_with_indices_batched

    def test_map_nested(self, in_memory):
        with tempfile.TemporaryDirectory() as tmp_dir:
            dset = Dataset.from_dict({"field": ["a", "b"]})
            dset = self._to(in_memory, tmp_dir, dset)
            dset = dset.map(lambda example: {"otherfield": {"capital": example["field"].capitalize()}})
            dset = dset.map(lambda example: {"otherfield": {"append_x": example["field"] + "x"}})
            self.assertEqual(dset[0], {"field": "a", "otherfield": {"append_x": "ax"}})
            del dset

    def test_map_caching(self, in_memory):
        datasets.utils.logging.enable_propagation()
        try:
            with tempfile.TemporaryDirectory() as tmp_dir:
                self._caplog.clear()
                with self._caplog.at_level(logging.WARNING):
                    dset = self._create_dummy_dataset(in_memory, tmp_dir)
                    dset_test1 = dset.map(lambda x: {"foo": "bar"})
                    dset_test1_data_files = list(dset_test1._data_files)
                    del dset_test1
                    dset_test2 = dset.map(lambda x: {"foo": "bar"})
                    self.assertEqual(dset_test1_data_files, dset_test2._data_files)
                    self.assertEqual(len(dset_test2._data_files), 1 - int(in_memory))
                    self.assertTrue(("Loading cached processed dataset" in self._caplog.text) ^ in_memory)
                    del dset, dset_test2

            with tempfile.TemporaryDirectory() as tmp_dir:
                self._caplog.clear()
                with self._caplog.at_level(logging.WARNING):
                    dset = self._create_dummy_dataset(in_memory, tmp_dir)
                    dset_test1 = dset.map(lambda x: {"foo": "bar"})
                    dset_test1_data_files = list(dset_test1._data_files)
                    del dset_test1
                    dset_test2 = dset.map(lambda x: {"foo": "bar"}, load_from_cache_file=False)
                    self.assertEqual(dset_test1_data_files, dset_test2._data_files)
                    self.assertEqual(len(dset_test2._data_files), 1 - int(in_memory))
                    self.assertNotIn("Loading cached processed dataset", self._caplog.text)
                    del dset, dset_test2

            if not in_memory:
                try:
                    self._caplog.clear()
                    with tempfile.TemporaryDirectory() as tmp_dir:
                        with self._caplog.at_level(logging.WARNING):
                            dset = self._create_dummy_dataset(in_memory, tmp_dir)
                            datasets.set_caching_enabled(False)
                            dset_test1 = dset.map(lambda x: {"foo": "bar"})
                            dset_test2 = dset.map(lambda x: {"foo": "bar"})
                            self.assertNotEqual(dset_test1._data_files, dset_test2._data_files)
                            self.assertEqual(len(dset_test1._data_files), 1)
                            self.assertEqual(len(dset_test2._data_files), 1)
                            self.assertNotIn("Loading cached processed dataset", self._caplog.text)
                            # make sure the arrow files are going to be removed
                            self.assertIn("tmp", dset_test1._data_files[0]["filename"])
                            self.assertIn("tmp", dset_test2._data_files[0]["filename"])
                            del dset, dset_test2
                finally:
                    datasets.set_caching_enabled(True)
        finally:
            datasets.utils.logging.disable_propagation()

    @require_torch
    def test_map_torch(self, in_memory):
        import torch

        def func(example):
            return {"tensor": torch.Tensor([1.0, 2, 3])}

        with tempfile.TemporaryDirectory() as tmp_dir:
            dset = self._create_dummy_dataset(in_memory, tmp_dir)
            dset_test = dset.map(func)
            self.assertEqual(len(dset_test), 30)
            self.assertDictEqual(
                dset_test.features, Features({"filename": Value("string"), "tensor": Sequence(Value("float64"))})
            )
            self.assertListEqual(dset_test[0]["tensor"], [1, 2, 3])
            del dset, dset_test

    @require_tf
    def test_map_tf(self, in_memory):
        import tensorflow as tf

        def func(example):
            return {"tensor": tf.constant([1.0, 2, 3])}

        with tempfile.TemporaryDirectory() as tmp_dir:
            dset = self._create_dummy_dataset(in_memory, tmp_dir)
            dset_test = dset.map(func)
            self.assertEqual(len(dset_test), 30)
            self.assertDictEqual(
                dset_test.features, Features({"filename": Value("string"), "tensor": Sequence(Value("float64"))})
            )
            self.assertListEqual(dset_test[0]["tensor"], [1, 2, 3])
            del dset, dset_test

    def test_map_numpy(self, in_memory):
        def func(example):
            return {"tensor": np.array([1.0, 2, 3])}

        with tempfile.TemporaryDirectory() as tmp_dir:
            dset = self._create_dummy_dataset(in_memory, tmp_dir)
            dset_test = dset.map(func)
            self.assertEqual(len(dset_test), 30)
            self.assertDictEqual(
                dset_test.features, Features({"filename": Value("string"), "tensor": Sequence(Value("float64"))})
            )
            self.assertListEqual(dset_test[0]["tensor"], [1, 2, 3])
            del dset, dset_test

    def test_map_remove_colums(self, in_memory):
        with tempfile.TemporaryDirectory() as tmp_dir:
            dset = self._create_dummy_dataset(in_memory, tmp_dir)
            dset = dset.map(lambda x, i: {"name": x["filename"][:-2], "id": i}, with_indices=True)
            self.assertTrue("id" in dset[0])
            self.assertDictEqual(
                dset.features, Features({"filename": Value("string"), "name": Value("string"), "id": Value("int64")})
            )

            dset = dset.map(lambda x: x, remove_columns=["id"])
            self.assertTrue("id" not in dset[0])
            self.assertDictEqual(dset.features, Features({"filename": Value("string"), "name": Value("string")}))
            del dset

    def test_filter(self, in_memory):
        # keep only first five examples

        with tempfile.TemporaryDirectory() as tmp_dir:
            dset = self._create_dummy_dataset(in_memory, tmp_dir)
            fingerprint = dset._fingerprint
            dset_filter_first_five = dset.filter(lambda x, i: i < 5, with_indices=True)
            self.assertEqual(len(dset_filter_first_five), 5)
            self.assertDictEqual(dset.features, Features({"filename": Value("string")}))
            self.assertDictEqual(dset_filter_first_five.features, Features({"filename": Value("string")}))
            self.assertNotEqual(dset_filter_first_five._fingerprint, fingerprint)
            del dset, dset_filter_first_five

        # filter filenames with even id at the end + formatted
        with tempfile.TemporaryDirectory() as tmp_dir:
            dset = self._create_dummy_dataset(in_memory, tmp_dir)
            dset.set_format("numpy")
            fingerprint = dset._fingerprint
            dset_filter_even_num = dset.filter(lambda x: (int(x["filename"][-1]) % 2 == 0))
            self.assertEqual(len(dset_filter_even_num), 15)
            self.assertDictEqual(dset.features, Features({"filename": Value("string")}))
            self.assertDictEqual(dset_filter_even_num.features, Features({"filename": Value("string")}))
            self.assertNotEqual(dset_filter_even_num._fingerprint, fingerprint)
            self.assertEqual(dset_filter_even_num.format["type"], "numpy")
            del dset, dset_filter_even_num

    def test_filter_multiprocessing(self, in_memory):
        with tempfile.TemporaryDirectory() as tmp_dir:
            dset = self._create_dummy_dataset(in_memory, tmp_dir)
            fingerprint = dset._fingerprint
            dset_filter_first_ten = dset.filter(picklable_filter_function, num_proc=2)
            self.assertEqual(len(dset_filter_first_ten), 10)
            self.assertDictEqual(dset.features, Features({"filename": Value("string")}))
            self.assertDictEqual(dset_filter_first_ten.features, Features({"filename": Value("string")}))
            self.assertEqual(len(dset_filter_first_ten._data_files), 0 if in_memory else 2)
            self.assertNotEqual(dset_filter_first_ten._fingerprint, fingerprint)
            del dset, dset_filter_first_ten

    def test_keep_features_after_transform_specified(self, in_memory):
        features = Features(
            {"tokens": Sequence(Value("string")), "labels": Sequence(ClassLabel(names=["negative", "positive"]))}
        )

        def invert_labels(x):
            return {"labels": [(1 - label) for label in x["labels"]]}

        with tempfile.TemporaryDirectory() as tmp_dir:
            dset = Dataset.from_dict({"tokens": [["foo"] * 5] * 10, "labels": [[1] * 5] * 10}, features=features)
            dset = self._to(in_memory, tmp_dir, dset)
            inverted_dset = dset.map(invert_labels, features=features)
            self.assertEqual(inverted_dset.features.type, features.type)
            self.assertDictEqual(inverted_dset.features, features)
            del dset, inverted_dset

    def test_keep_features_after_transform_unspecified(self, in_memory):
        features = Features(
            {"tokens": Sequence(Value("string")), "labels": Sequence(ClassLabel(names=["negative", "positive"]))}
        )

        def invert_labels(x):
            return {"labels": [(1 - label) for label in x["labels"]]}

        with tempfile.TemporaryDirectory() as tmp_dir:
            dset = Dataset.from_dict({"tokens": [["foo"] * 5] * 10, "labels": [[1] * 5] * 10}, features=features)
            dset = self._to(in_memory, tmp_dir, dset)
            inverted_dset = dset.map(invert_labels)
            self.assertEqual(inverted_dset.features.type, features.type)
            self.assertDictEqual(inverted_dset.features, features)
            del dset, inverted_dset

    def test_keep_features_after_transform_to_file(self, in_memory):
        features = Features(
            {"tokens": Sequence(Value("string")), "labels": Sequence(ClassLabel(names=["negative", "positive"]))}
        )

        def invert_labels(x):
            return {"labels": [(1 - label) for label in x["labels"]]}

        with tempfile.TemporaryDirectory() as tmp_dir:
            dset = Dataset.from_dict({"tokens": [["foo"] * 5] * 10, "labels": [[1] * 5] * 10}, features=features)
            dset = self._to(in_memory, tmp_dir, dset)
            tmp_file = os.path.join(tmp_dir, "test.arrow")
            dset.map(invert_labels, cache_file_name=tmp_file)
            inverted_dset = Dataset.from_file(tmp_file)
            self.assertEqual(inverted_dset.features.type, features.type)
            self.assertDictEqual(inverted_dset.features, features)
            del dset, inverted_dset

    def test_keep_features_after_transform_to_memory(self, in_memory):
        features = Features(
            {"tokens": Sequence(Value("string")), "labels": Sequence(ClassLabel(names=["negative", "positive"]))}
        )

        def invert_labels(x):
            return {"labels": [(1 - label) for label in x["labels"]]}

        with tempfile.TemporaryDirectory() as tmp_dir:
            dset = Dataset.from_dict({"tokens": [["foo"] * 5] * 10, "labels": [[1] * 5] * 10}, features=features)
            dset = self._to(in_memory, tmp_dir, dset)
            inverted_dset = dset.map(invert_labels, keep_in_memory=True)
            self.assertEqual(inverted_dset.features.type, features.type)
            self.assertDictEqual(inverted_dset.features, features)
            del dset, inverted_dset

    def test_keep_features_after_loading_from_cache(self, in_memory):
        features = Features(
            {"tokens": Sequence(Value("string")), "labels": Sequence(ClassLabel(names=["negative", "positive"]))}
        )

        def invert_labels(x):
            return {"labels": [(1 - label) for label in x["labels"]]}

        with tempfile.TemporaryDirectory() as tmp_dir:
            dset = Dataset.from_dict({"tokens": [["foo"] * 5] * 10, "labels": [[1] * 5] * 10}, features=features)
            dset = self._to(in_memory, tmp_dir, dset)
            tmp_file1 = os.path.join(tmp_dir, "test1.arrow")
            tmp_file2 = os.path.join(tmp_dir, "test2.arrow")
            inverted_dset = dset.map(invert_labels, cache_file_name=tmp_file1)
            inverted_dset = dset.map(invert_labels, cache_file_name=tmp_file2)
            self.assertGreater(len(inverted_dset.cache_files), 0)
            self.assertEqual(inverted_dset.features.type, features.type)
            self.assertDictEqual(inverted_dset.features, features)
            del dset, inverted_dset

    def test_keep_features_with_new_features(self, in_memory):
        features = Features(
            {"tokens": Sequence(Value("string")), "labels": Sequence(ClassLabel(names=["negative", "positive"]))}
        )

        def invert_labels(x):
            return {"labels": [(1 - label) for label in x["labels"]], "labels2": x["labels"]}

        expected_features = Features(
            {
                "tokens": Sequence(Value("string")),
                "labels": Sequence(ClassLabel(names=["negative", "positive"])),
                "labels2": Sequence(Value("int64")),
            }
        )

        with tempfile.TemporaryDirectory() as tmp_dir:
            dset = Dataset.from_dict({"tokens": [["foo"] * 5] * 10, "labels": [[1] * 5] * 10}, features=features)
            dset = self._to(in_memory, tmp_dir, dset)
            inverted_dset = dset.map(invert_labels)
            self.assertEqual(inverted_dset.features.type, expected_features.type)
            self.assertDictEqual(inverted_dset.features, expected_features)
            del dset, inverted_dset

    def test_select(self, in_memory):
        with tempfile.TemporaryDirectory() as tmp_dir:
            dset = self._create_dummy_dataset(in_memory, tmp_dir)
            # select every two example
            indices = list(range(0, len(dset), 2))
            tmp_file = os.path.join(tmp_dir, "test.arrow")
            fingerprint = dset._fingerprint
            dset_select_even = dset.select(indices, indices_cache_file_name=tmp_file)
            self.assertEqual(len(dset_select_even), 15)
            for row in dset_select_even:
                self.assertEqual(int(row["filename"][-1]) % 2, 0)
            self.assertDictEqual(dset.features, Features({"filename": Value("string")}))
            self.assertDictEqual(dset_select_even.features, Features({"filename": Value("string")}))
            self.assertNotEqual(dset_select_even._fingerprint, fingerprint)
            del dset, dset_select_even

        with tempfile.TemporaryDirectory() as tmp_dir:
            dset = self._create_dummy_dataset(in_memory, tmp_dir)
            bad_indices = list(range(5))
            bad_indices[3] = "foo"
            tmp_file = os.path.join(tmp_dir, "test.arrow")
            self.assertRaises(
                Exception,
                dset.select,
                indices=bad_indices,
                indices_cache_file_name=tmp_file,
                writer_batch_size=2,
            )
            self.assertFalse(os.path.exists(tmp_file))
            dset.set_format("numpy")
            dset_select_five = dset.select(
                range(5),
                indices_cache_file_name=tmp_file,
                writer_batch_size=2,
            )
            self.assertTrue(os.path.exists(tmp_file))
            self.assertEqual(len(dset_select_five), 5)
            self.assertEqual(dset_select_five.format["type"], "numpy")
            for i, row in enumerate(dset_select_five):
                self.assertEqual(int(row["filename"][-1]), i)
            self.assertDictEqual(dset.features, Features({"filename": Value("string")}))
            self.assertDictEqual(dset_select_five.features, Features({"filename": Value("string")}))
            del dset, dset_select_five

    def test_select_then_map(self, in_memory):
        with tempfile.TemporaryDirectory() as tmp_dir:
            dset = self._create_dummy_dataset(in_memory, tmp_dir)
            d1 = dset.select([0])
            d2 = dset.select([1])
            d1 = d1.map(lambda x: {"id": int(x["filename"].split("_")[-1])})
            d2 = d2.map(lambda x: {"id": int(x["filename"].split("_")[-1])})
            self.assertEqual(d1[0]["id"], 0)
            self.assertEqual(d2[0]["id"], 1)
            del dset, d1, d2

        with tempfile.TemporaryDirectory() as tmp_dir:
            dset = self._create_dummy_dataset(in_memory, tmp_dir)
            d1 = dset.select([0], indices_cache_file_name=os.path.join(tmp_dir, "i1.arrow"))
            d2 = dset.select([1], indices_cache_file_name=os.path.join(tmp_dir, "i2.arrow"))
            d1 = d1.map(lambda x: {"id": int(x["filename"].split("_")[-1])})
            d2 = d2.map(lambda x: {"id": int(x["filename"].split("_")[-1])})
            self.assertEqual(d1[0]["id"], 0)
            self.assertEqual(d2[0]["id"], 1)
            del dset, d1, d2

    def test_pickle_after_many_transforms_on_disk(self, in_memory):
        with tempfile.TemporaryDirectory() as tmp_dir:
            dset = self._create_dummy_dataset(in_memory, tmp_dir)
            self.assertEqual(len(dset._data_files), 0 if in_memory else 1)
            dset.rename_column_("filename", "file")
            self.assertListEqual(dset.column_names, ["file"])
            dset = dset.select(range(5))
            self.assertEqual(len(dset), 5)
            dset = dset.map(lambda x: {"id": int(x["file"][-1])})
            self.assertListEqual(sorted(dset.column_names), ["file", "id"])
            dset.rename_column_("id", "number")
            self.assertListEqual(sorted(dset.column_names), ["file", "number"])
            dset = dset.select([1])
            self.assertEqual(dset[0]["file"], "my_name-train_1")
            self.assertEqual(dset[0]["number"], 1)

            self.assertEqual(dset._indices["indices"].to_pylist(), [1])
            self.assertEqual(
                dset._inplace_history,
                [] if in_memory else [{"transforms": [("rename_column_", ("id", "number"), {})]}],
            )
            if not in_memory:
                dset._data = Unpicklable()  # check that we don't pickle the entire table

            pickled = pickle.dumps(dset)
            loaded = pickle.loads(pickled)
            self.assertEqual(loaded[0]["file"], "my_name-train_1")
            self.assertEqual(loaded[0]["number"], 1)
            del dset, loaded

    def test_shuffle(self, in_memory):
        with tempfile.TemporaryDirectory() as tmp_dir:
            dset = self._create_dummy_dataset(in_memory, tmp_dir)
            tmp_file = os.path.join(tmp_dir, "test.arrow")
            fingerprint = dset._fingerprint
            dset_shuffled = dset.shuffle(seed=1234, indices_cache_file_name=tmp_file)
            self.assertEqual(len(dset_shuffled), 30)
            self.assertEqual(dset_shuffled[0]["filename"], "my_name-train_28")
            self.assertEqual(dset_shuffled[2]["filename"], "my_name-train_10")
            self.assertDictEqual(dset.features, Features({"filename": Value("string")}))
            self.assertDictEqual(dset_shuffled.features, Features({"filename": Value("string")}))
            self.assertNotEqual(dset_shuffled._fingerprint, fingerprint)

            # Reproducibility
            tmp_file = os.path.join(tmp_dir, "test_2.arrow")
            dset_shuffled_2 = dset.shuffle(seed=1234, indices_cache_file_name=tmp_file)
            self.assertListEqual(dset_shuffled["filename"], dset_shuffled_2["filename"])

            # Compatible with temp_seed
            with temp_seed(42):
                d1 = dset.shuffle()
            with temp_seed(42):
                d2 = dset.shuffle()
                d3 = dset.shuffle()
            self.assertListEqual(d1["filename"], d2["filename"])
            self.assertEqual(d1._fingerprint, d2._fingerprint)
            self.assertNotEqual(d3["filename"], d2["filename"])
            self.assertNotEqual(d3._fingerprint, d2._fingerprint)
            del dset, dset_shuffled, dset_shuffled_2, d1, d2, d3

    def test_sort(self, in_memory):
        with tempfile.TemporaryDirectory() as tmp_dir:
            dset = self._create_dummy_dataset(in_memory, tmp_dir)
            # Keep only 10 examples
            tmp_file = os.path.join(tmp_dir, "test.arrow")
            dset = dset.select(range(10), indices_cache_file_name=tmp_file)
            tmp_file = os.path.join(tmp_dir, "test_2.arrow")
            dset = dset.shuffle(seed=1234, indices_cache_file_name=tmp_file)
            self.assertEqual(len(dset), 10)
            self.assertEqual(dset[0]["filename"], "my_name-train_8")
            self.assertEqual(dset[1]["filename"], "my_name-train_9")
            # Sort
            tmp_file = os.path.join(tmp_dir, "test_3.arrow")
            fingerprint = dset._fingerprint
            dset_sorted = dset.sort("filename", indices_cache_file_name=tmp_file)
            for i, row in enumerate(dset_sorted):
                self.assertEqual(int(row["filename"][-1]), i)
            self.assertDictEqual(dset.features, Features({"filename": Value("string")}))
            self.assertDictEqual(dset_sorted.features, Features({"filename": Value("string")}))
            self.assertNotEqual(dset_sorted._fingerprint, fingerprint)
            # Sort reversed
            tmp_file = os.path.join(tmp_dir, "test_4.arrow")
            fingerprint = dset._fingerprint
            dset_sorted = dset.sort("filename", indices_cache_file_name=tmp_file, reverse=True)
            for i, row in enumerate(dset_sorted):
                self.assertEqual(int(row["filename"][-1]), len(dset_sorted) - 1 - i)
            self.assertDictEqual(dset.features, Features({"filename": Value("string")}))
            self.assertDictEqual(dset_sorted.features, Features({"filename": Value("string")}))
            self.assertNotEqual(dset_sorted._fingerprint, fingerprint)
            # formatted
            dset.set_format("numpy")
            dset_sorted_formatted = dset.sort("filename")
            self.assertEqual(dset_sorted_formatted.format["type"], "numpy")
            del dset, dset_sorted, dset_sorted_formatted

    @require_tf
    def test_export(self, in_memory):
        with tempfile.TemporaryDirectory() as tmp_dir:
            dset = self._create_dummy_dataset(in_memory, tmp_dir)
            # Export the data
            tfrecord_path = os.path.join(tmp_dir, "test.tfrecord")
            formatted_dset = dset.map(
                lambda ex, i: {
                    "id": i,
                    "question": f"Question {i}",
                    "answers": {"text": [f"Answer {i}-0", f"Answer {i}-1"], "answer_start": [0, 1]},
                },
                with_indices=True,
                remove_columns=["filename"],
            )
            formatted_dset.flatten_()
            formatted_dset.set_format("numpy")
            formatted_dset.export(filename=tfrecord_path, format="tfrecord")

            # Import the data
            import tensorflow as tf

            tf_dset = tf.data.TFRecordDataset([tfrecord_path])
            feature_description = {
                "id": tf.io.FixedLenFeature([], tf.int64),
                "question": tf.io.FixedLenFeature([], tf.string),
                "answers.text": tf.io.VarLenFeature(tf.string),
                "answers.answer_start": tf.io.VarLenFeature(tf.int64),
            }
            tf_parsed_dset = tf_dset.map(
                lambda example_proto: tf.io.parse_single_example(example_proto, feature_description)
            )
            # Test that keys match original dataset
            for i, ex in enumerate(tf_parsed_dset):
                self.assertEqual(ex.keys(), formatted_dset[i].keys())
            # Test for equal number of elements
            self.assertEqual(i, len(formatted_dset) - 1)
            del dset, formatted_dset

    def test_train_test_split(self, in_memory):
        with tempfile.TemporaryDirectory() as tmp_dir:
            dset = self._create_dummy_dataset(in_memory, tmp_dir)
            fingerprint = dset._fingerprint
            dset_dict = dset.train_test_split(test_size=10, shuffle=False)
            self.assertListEqual(list(dset_dict.keys()), ["train", "test"])
            dset_train = dset_dict["train"]
            dset_test = dset_dict["test"]

            self.assertEqual(len(dset_train), 20)
            self.assertEqual(len(dset_test), 10)
            self.assertEqual(dset_train[0]["filename"], "my_name-train_0")
            self.assertEqual(dset_train[-1]["filename"], "my_name-train_19")
            self.assertEqual(dset_test[0]["filename"], "my_name-train_20")
            self.assertEqual(dset_test[-1]["filename"], "my_name-train_29")
            self.assertDictEqual(dset.features, Features({"filename": Value("string")}))
            self.assertDictEqual(dset_train.features, Features({"filename": Value("string")}))
            self.assertDictEqual(dset_test.features, Features({"filename": Value("string")}))
            self.assertNotEqual(dset_train._fingerprint, fingerprint)
            self.assertNotEqual(dset_test._fingerprint, fingerprint)
            self.assertNotEqual(dset_train._fingerprint, dset_test._fingerprint)

            dset_dict = dset.train_test_split(test_size=0.5, shuffle=False)
            self.assertListEqual(list(dset_dict.keys()), ["train", "test"])
            dset_train = dset_dict["train"]
            dset_test = dset_dict["test"]

            self.assertEqual(len(dset_train), 15)
            self.assertEqual(len(dset_test), 15)
            self.assertEqual(dset_train[0]["filename"], "my_name-train_0")
            self.assertEqual(dset_train[-1]["filename"], "my_name-train_14")
            self.assertEqual(dset_test[0]["filename"], "my_name-train_15")
            self.assertEqual(dset_test[-1]["filename"], "my_name-train_29")
            self.assertDictEqual(dset.features, Features({"filename": Value("string")}))
            self.assertDictEqual(dset_train.features, Features({"filename": Value("string")}))
            self.assertDictEqual(dset_test.features, Features({"filename": Value("string")}))

            dset_dict = dset.train_test_split(train_size=10, shuffle=False)
            self.assertListEqual(list(dset_dict.keys()), ["train", "test"])
            dset_train = dset_dict["train"]
            dset_test = dset_dict["test"]

            self.assertEqual(len(dset_train), 10)
            self.assertEqual(len(dset_test), 20)
            self.assertEqual(dset_train[0]["filename"], "my_name-train_0")
            self.assertEqual(dset_train[-1]["filename"], "my_name-train_9")
            self.assertEqual(dset_test[0]["filename"], "my_name-train_10")
            self.assertEqual(dset_test[-1]["filename"], "my_name-train_29")
            self.assertDictEqual(dset.features, Features({"filename": Value("string")}))
            self.assertDictEqual(dset_train.features, Features({"filename": Value("string")}))
            self.assertDictEqual(dset_test.features, Features({"filename": Value("string")}))

            dset.set_format("numpy")
            dset_dict = dset.train_test_split(train_size=10, seed=42)
            self.assertListEqual(list(dset_dict.keys()), ["train", "test"])
            dset_train = dset_dict["train"]
            dset_test = dset_dict["test"]

            self.assertEqual(len(dset_train), 10)
            self.assertEqual(len(dset_test), 20)
            self.assertEqual(dset_train.format["type"], "numpy")
            self.assertEqual(dset_test.format["type"], "numpy")
            self.assertNotEqual(dset_train[0]["filename"].item(), "my_name-train_0")
            self.assertNotEqual(dset_train[-1]["filename"].item(), "my_name-train_9")
            self.assertNotEqual(dset_test[0]["filename"].item(), "my_name-train_10")
            self.assertNotEqual(dset_test[-1]["filename"].item(), "my_name-train_29")
            self.assertDictEqual(dset.features, Features({"filename": Value("string")}))
            self.assertDictEqual(dset_train.features, Features({"filename": Value("string")}))
            self.assertDictEqual(dset_test.features, Features({"filename": Value("string")}))
            del dset, dset_test, dset_train, dset_dict

    def test_shard(self, in_memory):
        with tempfile.TemporaryDirectory() as tmp_dir:
            dset = self._create_dummy_dataset(in_memory, tmp_dir)
            tmp_file = os.path.join(tmp_dir, "test.arrow")
            dset = dset.select(range(10), indices_cache_file_name=tmp_file)
            self.assertEqual(len(dset), 10)
            # Shard
            tmp_file_1 = os.path.join(tmp_dir, "test_1.arrow")
            fingerprint = dset._fingerprint
            dset_sharded = dset.shard(num_shards=8, index=1, indices_cache_file_name=tmp_file_1)
            self.assertEqual(2, len(dset_sharded))
            self.assertEqual(["my_name-train_1", "my_name-train_9"], dset_sharded["filename"])
            self.assertDictEqual(dset.features, Features({"filename": Value("string")}))
            self.assertDictEqual(dset_sharded.features, Features({"filename": Value("string")}))
            self.assertNotEqual(dset_sharded._fingerprint, fingerprint)
            # Shard contiguous
            tmp_file_2 = os.path.join(tmp_dir, "test_2.arrow")
            dset_sharded_contiguous = dset.shard(
                num_shards=3, index=0, contiguous=True, indices_cache_file_name=tmp_file_2
            )
            self.assertEqual([f"my_name-train_{i}" for i in (0, 1, 2, 3)], dset_sharded_contiguous["filename"])
            self.assertDictEqual(dset.features, Features({"filename": Value("string")}))
            self.assertDictEqual(dset_sharded_contiguous.features, Features({"filename": Value("string")}))
            # Test lengths of sharded contiguous
            self.assertEqual(
                [4, 3, 3],
                [
                    len(dset.shard(3, index=i, contiguous=True, indices_cache_file_name=tmp_file_2 + str(i)))
                    for i in range(3)
                ],
            )
            # formatted
            dset.set_format("numpy")
            dset_sharded_formatted = dset.shard(num_shards=3, index=0)
            self.assertEqual(dset_sharded_formatted.format["type"], "numpy")
            del dset, dset_sharded, dset_sharded_contiguous, dset_sharded_formatted

    def test_flatten_indices(self, in_memory):
        with tempfile.TemporaryDirectory() as tmp_dir:
            dset = self._create_dummy_dataset(in_memory, tmp_dir)
            self.assertEqual(dset._indices, None)

            tmp_file = os.path.join(tmp_dir, "test.arrow")
            dset = dset.select(range(10), indices_cache_file_name=tmp_file)
            self.assertEqual(len(dset), 10)

            self.assertNotEqual(dset._indices, None)

            # Test unique fail
            with self.assertRaises(ValueError):
                dset.unique(dset.column_names[0])

            tmp_file_2 = os.path.join(tmp_dir, "test_2.arrow")
            fingerprint = dset._fingerprint
            dset.set_format("numpy")
            dset = dset.flatten_indices(cache_file_name=tmp_file_2)

            self.assertEqual(len(dset), 10)
            self.assertEqual(dset._indices, None)
            self.assertNotEqual(dset._fingerprint, fingerprint)
            self.assertEqual(dset.format["type"], "numpy")
            # Test unique works
            dset.unique(dset.column_names[0])
            del dset

    @require_tf
    @require_torch
    def test_format_vectors(self, in_memory):
        import numpy as np
        import tensorflow as tf
        import torch

        with tempfile.TemporaryDirectory() as tmp_dir:
            dset = self._create_dummy_dataset(in_memory, tmp_dir)
            dset = dset.map(lambda ex, i: {"vec": np.ones(3) * i}, with_indices=True)
            columns = dset.column_names

            self.assertIsNotNone(dset[0])
            self.assertIsNotNone(dset[:2])
            for col in columns:
                self.assertIsInstance(dset[0][col], (str, list))
                self.assertIsInstance(dset[:2][col], list)
            self.assertDictEqual(
                dset.features, Features({"filename": Value("string"), "vec": Sequence(Value("float64"))})
            )

            dset.set_format("tensorflow")
            self.assertIsNotNone(dset[0])
            self.assertIsNotNone(dset[:2])
            for col in columns:
                self.assertIsInstance(dset[0][col], (tf.Tensor, tf.RaggedTensor))
                self.assertIsInstance(dset[:2][col], (tf.Tensor, tf.RaggedTensor))
                self.assertIsInstance(dset[col], (tf.Tensor, tf.RaggedTensor))
            self.assertEqual(tuple(dset[:2]["vec"].shape), (2, None))
            self.assertEqual(tuple(dset["vec"][:2].shape), (2, None))

            dset.set_format("numpy")
            self.assertIsNotNone(dset[0])
            self.assertIsNotNone(dset[:2])
            self.assertIsInstance(dset[0]["filename"], np.str_)
            self.assertIsInstance(dset[:2]["filename"], np.ndarray)
            self.assertIsInstance(dset["filename"], np.ndarray)
            self.assertIsInstance(dset[0]["vec"], np.ndarray)
            self.assertIsInstance(dset[:2]["vec"], np.ndarray)
            self.assertIsInstance(dset["vec"], np.ndarray)
            self.assertEqual(dset[:2]["vec"].shape, (2, 3))
            self.assertEqual(dset["vec"][:2].shape, (2, 3))

            dset.set_format("torch", columns=["vec"])
            self.assertIsNotNone(dset[0])
            self.assertIsNotNone(dset[:2])
            # torch.Tensor is only for numerical columns
            self.assertIsInstance(dset[0]["vec"], torch.Tensor)
            self.assertIsInstance(dset[:2]["vec"], torch.Tensor)
            self.assertIsInstance(dset["vec"][:2], torch.Tensor)
            self.assertEqual(dset[:2]["vec"].shape, (2, 3))
            self.assertEqual(dset["vec"][:2].shape, (2, 3))
            del dset

    @require_tf
    @require_torch
    def test_format_ragged_vectors(self, in_memory):
        import numpy as np
        import tensorflow as tf
        import torch

        with tempfile.TemporaryDirectory() as tmp_dir:
            dset = self._create_dummy_dataset(in_memory, tmp_dir)
            dset = dset.map(lambda ex, i: {"vec": np.ones(3 + i) * i}, with_indices=True)
            columns = dset.column_names

            self.assertIsNotNone(dset[0])
            self.assertIsNotNone(dset[:2])
            for col in columns:
                self.assertIsInstance(dset[0][col], (str, list))
                self.assertIsInstance(dset[:2][col], list)
            self.assertDictEqual(
                dset.features, Features({"filename": Value("string"), "vec": Sequence(Value("float64"))})
            )

            dset.set_format("tensorflow")
            self.assertIsNotNone(dset[0])
            self.assertIsNotNone(dset[:2])
            for col in columns:
                self.assertIsInstance(dset[0][col], (tf.Tensor, tf.RaggedTensor))
                self.assertIsInstance(dset[:2][col], (tf.Tensor, tf.RaggedTensor))
                self.assertIsInstance(dset[col], (tf.Tensor, tf.RaggedTensor))
            # dim is None for ragged vectors in tensorflow
            self.assertListEqual(dset[:2]["vec"].shape.as_list(), [2, None])
            self.assertListEqual(dset["vec"][:2].shape.as_list(), [2, None])

            dset.set_format("numpy")
            self.assertIsNotNone(dset[0])
            self.assertIsNotNone(dset[:2])
            self.assertIsInstance(dset[0]["filename"], np.str_)
            self.assertIsInstance(dset[:2]["filename"], np.ndarray)
            self.assertIsInstance(dset["filename"], np.ndarray)
            self.assertIsInstance(dset[0]["vec"], np.ndarray)
            self.assertIsInstance(dset[:2]["vec"], np.ndarray)
            self.assertIsInstance(dset["vec"], np.ndarray)
            # array is flat for ragged vectors in numpy
            self.assertEqual(dset[:2]["vec"].shape, (2,))
            self.assertEqual(dset["vec"][:2].shape, (2,))

            dset.set_format("torch", columns=["vec"])
            self.assertIsNotNone(dset[0])
            self.assertIsNotNone(dset[:2])
            # torch.Tensor is only for numerical columns
            self.assertIsInstance(dset[0]["vec"], torch.Tensor)
            self.assertIsInstance(dset[:2]["vec"][0], torch.Tensor)
            self.assertIsInstance(dset["vec"][0], torch.Tensor)
            # pytorch doesn't support ragged tensors, so we should have lists
            self.assertIsInstance(dset[:2]["vec"], list)
            self.assertIsInstance(dset["vec"][:2], list)
            del dset

    @require_tf
    @require_torch
    def test_format_nested(self, in_memory):
        import numpy as np
        import tensorflow as tf
        import torch

        with tempfile.TemporaryDirectory() as tmp_dir:
            dset = self._create_dummy_dataset(in_memory, tmp_dir)
            dset = dset.map(lambda ex: {"nested": [{"foo": np.ones(3)}] * len(ex["filename"])}, batched=True)
            self.assertDictEqual(
                dset.features, Features({"filename": Value("string"), "nested": {"foo": Sequence(Value("float64"))}})
            )

            dset.set_format("tensorflow")
            self.assertIsNotNone(dset[0])
            self.assertIsInstance(dset[0]["nested"]["foo"], (tf.Tensor, tf.RaggedTensor))
            self.assertIsNotNone(dset[:2])
            self.assertIsInstance(dset[:2]["nested"][0]["foo"], (tf.Tensor, tf.RaggedTensor))
            self.assertIsInstance(dset["nested"][0]["foo"], (tf.Tensor, tf.RaggedTensor))

            dset.set_format("numpy")
            self.assertIsNotNone(dset[0])
            self.assertIsInstance(dset[0]["nested"]["foo"], np.ndarray)
            self.assertIsNotNone(dset[:2])
            self.assertIsInstance(dset[:2]["nested"][0]["foo"], np.ndarray)
            self.assertIsInstance(dset["nested"][0]["foo"], np.ndarray)

            dset.set_format("torch", columns="nested")
            self.assertIsNotNone(dset[0])
            self.assertIsInstance(dset[0]["nested"]["foo"], torch.Tensor)
            self.assertIsNotNone(dset[:2])
            self.assertIsInstance(dset[:2]["nested"][0]["foo"], torch.Tensor)
            self.assertIsInstance(dset["nested"][0]["foo"], torch.Tensor)
            del dset

    def test_format_pandas(self, in_memory):
        with tempfile.TemporaryDirectory() as tmp_dir:
            dset = self._create_dummy_dataset(in_memory, tmp_dir, multiple_columns=True)
            import pandas as pd

            dset.set_format("pandas")
            self.assertIsInstance(dset[0], pd.DataFrame)
            self.assertIsInstance(dset[:2], pd.DataFrame)
            self.assertIsInstance(dset["col_1"], pd.Series)
            del dset

    def test_transmit_format_single(self, in_memory):
        @transmit_format
        def my_single_transform(self, return_factory, *args, **kwargs):
            return return_factory()

        with tempfile.TemporaryDirectory() as tmp_dir:
            return_factory = partial(
                self._create_dummy_dataset, in_memory=in_memory, tmp_dir=tmp_dir, multiple_columns=True
            )
            dset = return_factory()
            dset.set_format("numpy", columns=["col_1"])
            prev_format = dset.format
            transformed_dset = my_single_transform(dset, return_factory)
            self.assertDictEqual(transformed_dset.format, prev_format)

            del dset, transformed_dset

    def test_transmit_format_dict(self, in_memory):
        @transmit_format
        def my_split_transform(self, return_factory, *args, **kwargs):
            return DatasetDict({"train": return_factory()})

        with tempfile.TemporaryDirectory() as tmp_dir:
            return_factory = partial(
                self._create_dummy_dataset, in_memory=in_memory, tmp_dir=tmp_dir, multiple_columns=True
            )
            dset = return_factory()
            dset.set_format("numpy", columns=["col_1"])
            prev_format = dset.format
            transformed_dset = my_split_transform(dset, return_factory)["train"]
            self.assertDictEqual(transformed_dset.format, prev_format)

            del dset, transformed_dset

    def test_with_format(self, in_memory):
        with tempfile.TemporaryDirectory() as tmp_dir:
            dset = self._create_dummy_dataset(in_memory, tmp_dir, multiple_columns=True)
            dset2 = dset.with_format("numpy", columns=["col_1"])
            dset.set_format("numpy", columns=["col_1"])
            self.assertDictEqual(dset.format, dset2.format)
            self.assertEqual(dset._fingerprint, dset2._fingerprint)
            # dset.reset_format()
            # self.assertNotEqual(dset.format, dset2.format)
            # self.assertNotEqual(dset._fingerprint, dset2._fingerprint)
            del dset, dset2

    def test_with_transform(self, in_memory):
        with tempfile.TemporaryDirectory() as tmp_dir:
            dset = self._create_dummy_dataset(in_memory, tmp_dir, multiple_columns=True)
            transform = lambda x: {"foo": x["col_1"]}  # noqa: E731
            dset2 = dset.with_transform(transform, columns=["col_1"])
            dset.set_transform(transform, columns=["col_1"])
            self.assertDictEqual(dset.format, dset2.format)
            self.assertEqual(dset._fingerprint, dset2._fingerprint)
            dset.reset_format()
            self.assertNotEqual(dset.format, dset2.format)
            self.assertNotEqual(dset._fingerprint, dset2._fingerprint)
            del dset, dset2


class MiscellaneousDatasetTest(TestCase):
    def test_from_pandas(self):
        data = {"col_1": [3, 2, 1, 0], "col_2": ["a", "b", "c", "d"]}
        df = pd.DataFrame.from_dict(data)
        dset = Dataset.from_pandas(df)
        self.assertListEqual(dset["col_1"], data["col_1"])
        self.assertListEqual(dset["col_2"], data["col_2"])
        self.assertListEqual(list(dset.features.keys()), ["col_1", "col_2"])
        self.assertDictEqual(dset.features, Features({"col_1": Value("int64"), "col_2": Value("string")}))

        features = Features({"col_1": Value("int64"), "col_2": Value("string")})
        dset = Dataset.from_pandas(df, features=features)
        self.assertListEqual(dset["col_1"], data["col_1"])
        self.assertListEqual(dset["col_2"], data["col_2"])
        self.assertListEqual(list(dset.features.keys()), ["col_1", "col_2"])
        self.assertDictEqual(dset.features, Features({"col_1": Value("int64"), "col_2": Value("string")}))

        features = Features({"col_1": Value("int64"), "col_2": Value("string")})
        dset = Dataset.from_pandas(df, features=features, info=DatasetInfo(features=features))
        self.assertListEqual(dset["col_1"], data["col_1"])
        self.assertListEqual(dset["col_2"], data["col_2"])
        self.assertListEqual(list(dset.features.keys()), ["col_1", "col_2"])
        self.assertDictEqual(dset.features, Features({"col_1": Value("int64"), "col_2": Value("string")}))

        features = Features({"col_1": Value("string"), "col_2": Value("string")})
        self.assertRaises(pa.ArrowTypeError, Dataset.from_pandas, df, features=features)

    def test_from_dict(self):
        data = {"col_1": [3, 2, 1, 0], "col_2": ["a", "b", "c", "d"]}
        dset = Dataset.from_dict(data)
        self.assertListEqual(dset["col_1"], data["col_1"])
        self.assertListEqual(dset["col_2"], data["col_2"])
        self.assertListEqual(list(dset.features.keys()), ["col_1", "col_2"])
        self.assertDictEqual(dset.features, Features({"col_1": Value("int64"), "col_2": Value("string")}))

        features = Features({"col_1": Value("int64"), "col_2": Value("string")})
        dset = Dataset.from_dict(data, features=features)
        self.assertListEqual(dset["col_1"], data["col_1"])
        self.assertListEqual(dset["col_2"], data["col_2"])
        self.assertListEqual(list(dset.features.keys()), ["col_1", "col_2"])
        self.assertDictEqual(dset.features, Features({"col_1": Value("int64"), "col_2": Value("string")}))

        features = Features({"col_1": Value("int64"), "col_2": Value("string")})
        dset = Dataset.from_dict(data, features=features, info=DatasetInfo(features=features))
        self.assertListEqual(dset["col_1"], data["col_1"])
        self.assertListEqual(dset["col_2"], data["col_2"])
        self.assertListEqual(list(dset.features.keys()), ["col_1", "col_2"])
        self.assertDictEqual(dset.features, Features({"col_1": Value("int64"), "col_2": Value("string")}))

        features = Features({"col_1": Value("string"), "col_2": Value("string")})
        self.assertRaises(pa.ArrowTypeError, Dataset.from_dict, data, features=features)

    def test_concatenate_mixed_memory_and_disk(self):
        data1, data2, data3 = {"id": [0, 1, 2]}, {"id": [3, 4, 5]}, {"id": [6, 7]}
        info1 = DatasetInfo(description="Dataset1")
        info2 = DatasetInfo(description="Dataset2")
        with tempfile.TemporaryDirectory() as tmp_dir:
            dset1, dset2, dset3 = (
                Dataset.from_dict(data1, info=info1).map(cache_file_name=os.path.join(tmp_dir, "d1.arrow")),
                Dataset.from_dict(data2, info=info2).map(cache_file_name=os.path.join(tmp_dir, "d2.arrow")),
                Dataset.from_dict(data3),
            )
            with self.assertRaises(ValueError):
                _ = concatenate_datasets([dset1, dset2, dset3])
            del dset1, dset2, dset3

<<<<<<< HEAD

@pytest.mark.parametrize("in_memory", [False, True])
def test_dataset_from_file(in_memory, dataset, arrow_file):
    filename = arrow_file
    previous_allocated_memory = pa.total_allocated_bytes()
    dataset_from_file = Dataset.from_file(filename, in_memory=in_memory)
    increased_allocated_memory = (pa.total_allocated_bytes() - previous_allocated_memory) > 0
    assert dataset_from_file.features.type == dataset.features.type
    assert dataset_from_file.features == dataset.features
    assert dataset_from_file.cache_files == ([{"filename": filename}] if not in_memory else [])
    assert increased_allocated_memory == in_memory
=======
    @require_transformers
    def test_set_format_encode(self):
        from transformers import BertTokenizer

        dset = Dataset.from_dict({"text": ["hello there", "foo"]})
        tokenizer = BertTokenizer.from_pretrained("bert-base-uncased")

        def encode(batch):
            return tokenizer(batch["text"], padding="longest", return_tensors="np")

        dset.set_transform(transform=encode)
        self.assertEqual(str(dset[:2]), str(encode({"text": ["hello there", "foo"]})))
>>>>>>> 4ae4240b
<|MERGE_RESOLUTION|>--- conflicted
+++ resolved
@@ -1646,7 +1646,19 @@
                 _ = concatenate_datasets([dset1, dset2, dset3])
             del dset1, dset2, dset3
 
-<<<<<<< HEAD
+    @require_transformers
+    def test_set_format_encode(self):
+        from transformers import BertTokenizer
+
+        dset = Dataset.from_dict({"text": ["hello there", "foo"]})
+        tokenizer = BertTokenizer.from_pretrained("bert-base-uncased")
+
+        def encode(batch):
+            return tokenizer(batch["text"], padding="longest", return_tensors="np")
+
+        dset.set_transform(transform=encode)
+        self.assertEqual(str(dset[:2]), str(encode({"text": ["hello there", "foo"]})))
+
 
 @pytest.mark.parametrize("in_memory", [False, True])
 def test_dataset_from_file(in_memory, dataset, arrow_file):
@@ -1657,18 +1669,4 @@
     assert dataset_from_file.features.type == dataset.features.type
     assert dataset_from_file.features == dataset.features
     assert dataset_from_file.cache_files == ([{"filename": filename}] if not in_memory else [])
-    assert increased_allocated_memory == in_memory
-=======
-    @require_transformers
-    def test_set_format_encode(self):
-        from transformers import BertTokenizer
-
-        dset = Dataset.from_dict({"text": ["hello there", "foo"]})
-        tokenizer = BertTokenizer.from_pretrained("bert-base-uncased")
-
-        def encode(batch):
-            return tokenizer(batch["text"], padding="longest", return_tensors="np")
-
-        dset.set_transform(transform=encode)
-        self.assertEqual(str(dset[:2]), str(encode({"text": ["hello there", "foo"]})))
->>>>>>> 4ae4240b
+    assert increased_allocated_memory == in_memory