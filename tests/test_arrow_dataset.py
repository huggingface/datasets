--- conflicted
+++ resolved
@@ -834,7 +834,6 @@
                 self._caplog.clear()
                 with tempfile.TemporaryDirectory() as tmp_dir:
                     with self._caplog.at_level(WARNING):
-<<<<<<< HEAD
                         with self._create_dummy_dataset(in_memory, tmp_dir) as dset:
                             datasets.set_caching_enabled(False)
                             with dset.map(lambda x: {"foo": "bar"}) as dset_test1:
@@ -846,20 +845,6 @@
                                     # make sure the arrow files are going to be removed
                                     self.assertIn("tmp", dset_test1.cache_files[0])
                                     self.assertIn("tmp", dset_test2.cache_files[0])
-=======
-                        dset = self._create_dummy_dataset(in_memory, tmp_dir)
-                        datasets.set_caching_enabled(False)
-                        dset_test1 = dset.map(lambda x: {"foo": "bar"})
-                        dset_test2 = dset.map(lambda x: {"foo": "bar"})
-                        self.assertNotEqual(dset_test1.cache_files, dset_test2.cache_files)
-                        self.assertEqual(len(dset_test1.cache_files), 1)
-                        self.assertEqual(len(dset_test2.cache_files), 1)
-                        self.assertNotIn("Loading cached processed dataset", self._caplog.text)
-                        # make sure the arrow files are going to be removed
-                        self.assertIn("tmp", dset_test1.cache_files[0]["filename"])
-                        self.assertIn("tmp", dset_test2.cache_files[0]["filename"])
-                        del dset, dset_test2
->>>>>>> ba76012a
             finally:
                 datasets.set_caching_enabled(True)
 
