import os

import pytest

from datasets.inspect import (
    get_dataset_config_info,
    get_dataset_config_names,
    get_dataset_default_config_name,
    get_dataset_infos,
    get_dataset_split_names,
<<<<<<< HEAD
    inspect_metric,
=======
    inspect_dataset,
>>>>>>> 054e57a8
)


pytestmark = pytest.mark.integration


<<<<<<< HEAD
@pytest.mark.filterwarnings("ignore:inspect_metric is deprecated:FutureWarning")
@pytest.mark.filterwarnings("ignore:metric_module_factory is deprecated:FutureWarning")
@pytest.mark.parametrize("path", ["accuracy"])
def test_inspect_metric(path, tmp_path):
    inspect_metric(path, tmp_path, trust_remote_code=True)
    script_name = path + ".py"
    assert script_name in os.listdir(tmp_path)
    assert "__pycache__" not in os.listdir(tmp_path)
=======
@pytest.mark.parametrize("path", ["hf-internal-testing/dataset_with_script", csv.__file__])
def test_inspect_dataset(path, tmp_path):
    inspect_dataset(path, tmp_path)
    script_name = Path(path).stem + ".py"
    assert script_name in os.listdir(tmp_path)
>>>>>>> 054e57a8


@pytest.mark.parametrize(
    "path, config_name, expected_splits",
    [
        ("squad", "plain_text", ["train", "validation"]),
        ("dalle-mini/wit", "default", ["train"]),
        ("paws", "labeled_final", ["train", "test", "validation"]),
    ],
)
def test_get_dataset_config_info(path, config_name, expected_splits):
    info = get_dataset_config_info(path, config_name=config_name)
    assert info.config_name == config_name
    assert list(info.splits.keys()) == expected_splits


def test_get_dataset_config_info_private(hf_token, hf_private_dataset_repo_txt_data):
    info = get_dataset_config_info(hf_private_dataset_repo_txt_data, config_name="default", token=hf_token)
    assert list(info.splits.keys()) == ["train"]


@pytest.mark.parametrize(
    "path, config_name, expected_exception",
    [
        ("paws", None, ValueError),
    ],
)
def test_get_dataset_config_info_error(path, config_name, expected_exception):
    with pytest.raises(expected_exception):
        get_dataset_config_info(path, config_name=config_name)


@pytest.mark.parametrize(
    "path, expected",
    [
        ("acronym_identification", ["default"]),
        ("squad", ["plain_text"]),
        ("hf-internal-testing/dataset_with_script", ["default"]),
        ("dalle-mini/wit", ["default"]),
        ("hf-internal-testing/librispeech_asr_dummy", ["clean"]),
        ("hf-internal-testing/audiofolder_no_configs_in_metadata", ["default"]),
        ("hf-internal-testing/audiofolder_single_config_in_metadata", ["custom"]),
        ("hf-internal-testing/audiofolder_two_configs_in_metadata", ["v1", "v2"]),
    ],
)
def test_get_dataset_config_names(path, expected):
    config_names = get_dataset_config_names(path, trust_remote_code=True)
    assert config_names == expected


@pytest.mark.parametrize(
    "path, expected",
    [
        ("acronym_identification", "default"),
        ("squad", "plain_text"),
        ("hf-internal-testing/dataset_with_script", "default"),
        ("dalle-mini/wit", "default"),
        ("hf-internal-testing/librispeech_asr_dummy", "clean"),
        ("hf-internal-testing/audiofolder_no_configs_in_metadata", "default"),
        ("hf-internal-testing/audiofolder_single_config_in_metadata", "custom"),
        ("hf-internal-testing/audiofolder_two_configs_in_metadata", None),
    ],
)
def test_get_dataset_default_config_name(path, expected):
    default_config_name = get_dataset_default_config_name(path, trust_remote_code=True)
    if expected:
        assert default_config_name == expected
    else:
        assert default_config_name is None


@pytest.mark.parametrize(
    "path, expected_configs, expected_splits_in_first_config",
    [
        ("squad", ["plain_text"], ["train", "validation"]),
        ("dalle-mini/wit", ["default"], ["train"]),
        ("paws", ["labeled_final", "labeled_swap", "unlabeled_final"], ["train", "test", "validation"]),
    ],
)
def test_get_dataset_info(path, expected_configs, expected_splits_in_first_config):
    infos = get_dataset_infos(path)
    assert list(infos.keys()) == expected_configs
    expected_config = expected_configs[0]
    assert expected_config in infos
    info = infos[expected_config]
    assert info.config_name == expected_config
    assert list(info.splits.keys()) == expected_splits_in_first_config


@pytest.mark.parametrize(
    "path, expected_config, expected_splits",
    [
        ("squad", "plain_text", ["train", "validation"]),
        ("dalle-mini/wit", "default", ["train"]),
        ("paws", "labeled_final", ["train", "test", "validation"]),
    ],
)
def test_get_dataset_split_names(path, expected_config, expected_splits):
    infos = get_dataset_infos(path)
    assert expected_config in infos
    info = infos[expected_config]
    assert info.config_name == expected_config
    assert list(info.splits.keys()) == expected_splits


@pytest.mark.parametrize(
    "path, config_name, expected_exception",
    [
        ("paws", None, ValueError),
    ],
)
def test_get_dataset_split_names_error(path, config_name, expected_exception):
    with pytest.raises(expected_exception):
        get_dataset_split_names(path, config_name=config_name)<|MERGE_RESOLUTION|>--- conflicted
+++ resolved
@@ -1,5 +1,3 @@
-import os
-
 import pytest
 
 from datasets.inspect import (
@@ -8,33 +6,10 @@
     get_dataset_default_config_name,
     get_dataset_infos,
     get_dataset_split_names,
-<<<<<<< HEAD
-    inspect_metric,
-=======
-    inspect_dataset,
->>>>>>> 054e57a8
 )
 
 
 pytestmark = pytest.mark.integration
-
-
-<<<<<<< HEAD
-@pytest.mark.filterwarnings("ignore:inspect_metric is deprecated:FutureWarning")
-@pytest.mark.filterwarnings("ignore:metric_module_factory is deprecated:FutureWarning")
-@pytest.mark.parametrize("path", ["accuracy"])
-def test_inspect_metric(path, tmp_path):
-    inspect_metric(path, tmp_path, trust_remote_code=True)
-    script_name = path + ".py"
-    assert script_name in os.listdir(tmp_path)
-    assert "__pycache__" not in os.listdir(tmp_path)
-=======
-@pytest.mark.parametrize("path", ["hf-internal-testing/dataset_with_script", csv.__file__])
-def test_inspect_dataset(path, tmp_path):
-    inspect_dataset(path, tmp_path)
-    script_name = Path(path).stem + ".py"
-    assert script_name in os.listdir(tmp_path)
->>>>>>> 054e57a8
 
 
 @pytest.mark.parametrize(
