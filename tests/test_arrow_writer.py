--- conflicted
+++ resolved
@@ -126,7 +126,6 @@
             self._check_output(output)
 
 
-<<<<<<< HEAD
 def get_base_dtype(arr_type):
     if pa.types.is_list(arr_type):
         return get_base_dtype(arr_type.value_type)
@@ -155,7 +154,8 @@
 def test_optimized_typed_sequence(sequence, col, expected_dtype):
     arr = pa.array(OptimizedTypedSequence(sequence, col=col))
     assert get_base_dtype(arr.type) == expected_dtype
-=======
+
+
 @pytest.mark.parametrize("raise_exception", [False, True])
 def test_arrow_writer_closes_stream(raise_exception, tmp_path):
     path = str(tmp_path / "dataset-train.arrow")
@@ -168,5 +168,4 @@
     except pa.lib.ArrowInvalid:
         pass
     finally:
-        assert writer.stream.closed
->>>>>>> 13a5b7db
+        assert writer.stream.closed