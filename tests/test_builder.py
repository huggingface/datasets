import importlib
import os
import tempfile
import types
from multiprocessing import Process
from pathlib import Path
from unittest import TestCase
from unittest.mock import patch

import numpy as np
import pyarrow as pa
import pyarrow.parquet as pq
import pytest
from multiprocess.pool import Pool

from datasets.arrow_dataset import Dataset
from datasets.arrow_writer import ArrowWriter
from datasets.builder import ArrowBasedBuilder, BeamBasedBuilder, BuilderConfig, DatasetBuilder, GeneratorBasedBuilder
from datasets.dataset_dict import DatasetDict, IterableDatasetDict
from datasets.download.download_manager import DownloadMode
from datasets.features import Features, Value
from datasets.info import DatasetInfo, PostProcessedInfo
from datasets.iterable_dataset import IterableDataset
from datasets.splits import Split, SplitDict, SplitGenerator, SplitInfo
from datasets.streaming import xjoin
from datasets.utils.file_utils import is_local_path

from .utils import assert_arrow_memory_doesnt_increase, assert_arrow_memory_increases, require_beam, require_faiss


class DummyBuilder(DatasetBuilder):
    def _info(self):
        return DatasetInfo(features=Features({"text": Value("string")}))

    def _split_generators(self, dl_manager):
        return [SplitGenerator(name=Split.TRAIN)]

    def _prepare_split(self, split_generator, **kwargs):
        fname = f"{self.name}-{split_generator.name}.arrow"
        with ArrowWriter(features=self.info.features, path=os.path.join(self._output_dir, fname)) as writer:
            writer.write_batch({"text": ["foo"] * 100})
            num_examples, num_bytes = writer.finalize()
        split_generator.split_info.num_examples = num_examples
        split_generator.split_info.num_bytes = num_bytes


class DummyBuilderSkipChecksumComputation(DummyBuilder):
    SKIP_CHECKSUM_COMPUTATION_BY_DEFAULT = True


class DummyGeneratorBasedBuilder(GeneratorBasedBuilder):
    def _info(self):
        return DatasetInfo(features=Features({"text": Value("string")}))

    def _split_generators(self, dl_manager):
        return [SplitGenerator(name=Split.TRAIN)]

    def _generate_examples(self):
        for i in range(100):
            yield i, {"text": "foo"}


class DummyArrowBasedBuilder(ArrowBasedBuilder):
    def _info(self):
        return DatasetInfo(features=Features({"text": Value("string")}))

    def _split_generators(self, dl_manager):
        return [SplitGenerator(name=Split.TRAIN)]

    def _generate_tables(self):
        for i in range(10):
            yield i, pa.table({"text": ["foo"] * 10})


class DummyBeamBasedBuilder(BeamBasedBuilder):
    def _info(self):
        return DatasetInfo(features=Features({"text": Value("string")}))

    def _split_generators(self, dl_manager):
        return [SplitGenerator(name=Split.TRAIN)]

    def _build_pcollection(self, pipeline):
        import apache_beam as beam

        def _process(item):
            for i in range(10):
                yield f"{i}_{item}", {"text": "foo"}

        return pipeline | "Initialize" >> beam.Create(range(10)) | "Extract content" >> beam.FlatMap(_process)


class DummyGeneratorBasedBuilderWithIntegers(GeneratorBasedBuilder):
    def _info(self):
        return DatasetInfo(features=Features({"id": Value("int8")}))

    def _split_generators(self, dl_manager):
        return [SplitGenerator(name=Split.TRAIN)]

    def _generate_examples(self):
        for i in range(100):
            yield i, {"id": i}


class DummyGeneratorBasedBuilderWithConfigConfig(BuilderConfig):
    def __init__(self, content="foo", times=2, *args, **kwargs):
        super().__init__(*args, **kwargs)
        self.content = content
        self.times = times


class DummyGeneratorBasedBuilderWithConfig(GeneratorBasedBuilder):
    BUILDER_CONFIG_CLASS = DummyGeneratorBasedBuilderWithConfigConfig

    def _info(self):
        return DatasetInfo(features=Features({"text": Value("string")}))

    def _split_generators(self, dl_manager):
        return [SplitGenerator(name=Split.TRAIN)]

    def _generate_examples(self):
        for i in range(100):
            yield i, {"text": self.config.content * self.config.times}


class DummyBuilderWithMultipleConfigs(DummyBuilder):
    BUILDER_CONFIGS = [
        DummyGeneratorBasedBuilderWithConfigConfig(name="a"),
        DummyGeneratorBasedBuilderWithConfigConfig(name="b"),
    ]


class DummyBuilderWithDefaultConfig(DummyBuilderWithMultipleConfigs):
    DEFAULT_CONFIG_NAME = "a"


class DummyBuilderWithDownload(DummyBuilder):
    def __init__(self, *args, rel_path=None, abs_path=None, **kwargs):
        super().__init__(*args, **kwargs)
        self._rel_path = rel_path
        self._abs_path = abs_path

    def _split_generators(self, dl_manager):
        if self._rel_path is not None:
            assert os.path.exists(dl_manager.download(self._rel_path)), "dl_manager must support relative paths"
        if self._abs_path is not None:
            assert os.path.exists(dl_manager.download(self._abs_path)), "dl_manager must support absolute paths"
        return [SplitGenerator(name=Split.TRAIN)]


class DummyBuilderWithManualDownload(DummyBuilderWithMultipleConfigs):
    @property
    def manual_download_instructions(self):
        return "To use the dataset you have to download some stuff manually and pass the data path to data_dir"

    def _split_generators(self, dl_manager):
        if not os.path.exists(self.config.data_dir):
            raise FileNotFoundError(f"data_dir {self.config.data_dir} doesn't exist.")
        return [SplitGenerator(name=Split.TRAIN)]


def _run_concurrent_download_and_prepare(tmp_dir):
    builder = DummyBuilder(cache_dir=tmp_dir)
    builder.download_and_prepare(try_from_hf_gcs=False, download_mode=DownloadMode.REUSE_DATASET_IF_EXISTS)
    return builder


def check_streaming(builder):
    builders_module = importlib.import_module(builder.__module__)
    assert builders_module._patched_for_streaming
    assert builders_module.os.path.join is xjoin


class BuilderTest(TestCase):
    def test_download_and_prepare(self):
        with tempfile.TemporaryDirectory() as tmp_dir:
            builder = DummyBuilder(cache_dir=tmp_dir)
            builder.download_and_prepare(try_from_hf_gcs=False, download_mode=DownloadMode.FORCE_REDOWNLOAD)
            self.assertTrue(
                os.path.exists(os.path.join(tmp_dir, builder.name, "default", "0.0.0", f"{builder.name}-train.arrow"))
            )
            self.assertDictEqual(builder.info.features, Features({"text": Value("string")}))
            self.assertEqual(builder.info.splits["train"].num_examples, 100)
            self.assertTrue(
                os.path.exists(os.path.join(tmp_dir, builder.name, "default", "0.0.0", "dataset_info.json"))
            )

    def test_download_and_prepare_checksum_computation(self):
        with tempfile.TemporaryDirectory() as tmp_dir:
            builder = DummyBuilder(cache_dir=tmp_dir)
            builder.download_and_prepare(try_from_hf_gcs=False, download_mode=DownloadMode.FORCE_REDOWNLOAD)
            self.assertTrue(all(v["checksum"] is not None for _, v in builder.info.download_checksums.items()))
            builder_skip_checksum_computation = DummyBuilderSkipChecksumComputation(cache_dir=tmp_dir)
            builder_skip_checksum_computation.download_and_prepare(
                try_from_hf_gcs=False, download_mode=DownloadMode.FORCE_REDOWNLOAD
            )
            self.assertTrue(
                all(
                    v["checksum"] is None for _, v in builder_skip_checksum_computation.info.download_checksums.items()
                )
            )

    def test_concurrent_download_and_prepare(self):
        with tempfile.TemporaryDirectory() as tmp_dir:
            processes = 2
            with Pool(processes=processes) as pool:
                jobs = [
                    pool.apply_async(_run_concurrent_download_and_prepare, kwds={"tmp_dir": tmp_dir})
                    for _ in range(processes)
                ]
                builders = [job.get() for job in jobs]
                for builder in builders:
                    self.assertTrue(
                        os.path.exists(
                            os.path.join(tmp_dir, builder.name, "default", "0.0.0", f"{builder.name}-train.arrow")
                        )
                    )
                    self.assertDictEqual(builder.info.features, Features({"text": Value("string")}))
                    self.assertEqual(builder.info.splits["train"].num_examples, 100)
                    self.assertTrue(
                        os.path.exists(os.path.join(tmp_dir, builder.name, "default", "0.0.0", "dataset_info.json"))
                    )

    def test_download_and_prepare_with_base_path(self):
        with tempfile.TemporaryDirectory() as tmp_dir:
            rel_path = "dummy1.data"
            abs_path = os.path.join(tmp_dir, "dummy2.data")
            # test relative path is missing
            builder = DummyBuilderWithDownload(cache_dir=tmp_dir, rel_path=rel_path)
            with self.assertRaises(FileNotFoundError):
                builder.download_and_prepare(
                    try_from_hf_gcs=False, download_mode=DownloadMode.FORCE_REDOWNLOAD, base_path=tmp_dir
                )
            # test absolute path is missing
            builder = DummyBuilderWithDownload(cache_dir=tmp_dir, abs_path=abs_path)
            with self.assertRaises(FileNotFoundError):
                builder.download_and_prepare(
                    try_from_hf_gcs=False, download_mode=DownloadMode.FORCE_REDOWNLOAD, base_path=tmp_dir
                )
            # test that they are both properly loaded when they exist
            open(os.path.join(tmp_dir, rel_path), "w")
            open(abs_path, "w")
            builder = DummyBuilderWithDownload(cache_dir=tmp_dir, rel_path=rel_path, abs_path=abs_path)
            builder.download_and_prepare(
                try_from_hf_gcs=False, download_mode=DownloadMode.FORCE_REDOWNLOAD, base_path=tmp_dir
            )
            self.assertTrue(
                os.path.exists(
                    os.path.join(
                        tmp_dir,
                        builder.name,
                        "default",
                        "0.0.0",
                        f"{builder.name}-train.arrow",
                    )
                )
            )

    def test_as_dataset_with_post_process(self):
        def _post_process(self, dataset, resources_paths):
            def char_tokenize(example):
                return {"tokens": list(example["text"])}

            return dataset.map(char_tokenize, cache_file_name=resources_paths["tokenized_dataset"])

        def _post_processing_resources(self, split):
            return {"tokenized_dataset": f"tokenized_dataset-{split}.arrow"}

        with tempfile.TemporaryDirectory() as tmp_dir:
            builder = DummyBuilder(cache_dir=tmp_dir)
            builder.info.post_processed = PostProcessedInfo(
                features=Features({"text": Value("string"), "tokens": [Value("string")]})
            )
            builder._post_process = types.MethodType(_post_process, builder)
            builder._post_processing_resources = types.MethodType(_post_processing_resources, builder)
            os.makedirs(builder.cache_dir)

            builder.info.splits = SplitDict()
            builder.info.splits.add(SplitInfo("train", num_examples=10))
            builder.info.splits.add(SplitInfo("test", num_examples=10))

            for split in builder.info.splits:
                with ArrowWriter(
                    path=os.path.join(builder.cache_dir, f"{builder.name}-{split}.arrow"),
                    features=Features({"text": Value("string")}),
                ) as writer:
                    writer.write_batch({"text": ["foo"] * 10})
                    writer.finalize()

                with ArrowWriter(
                    path=os.path.join(builder.cache_dir, f"tokenized_dataset-{split}.arrow"),
                    features=Features({"text": Value("string"), "tokens": [Value("string")]}),
                ) as writer:
                    writer.write_batch({"text": ["foo"] * 10, "tokens": [list("foo")] * 10})
                    writer.finalize()

            dsets = builder.as_dataset()
            self.assertIsInstance(dsets, DatasetDict)
            self.assertListEqual(list(dsets.keys()), ["train", "test"])
            self.assertEqual(len(dsets["train"]), 10)
            self.assertEqual(len(dsets["test"]), 10)
            self.assertDictEqual(
                dsets["train"].features, Features({"text": Value("string"), "tokens": [Value("string")]})
            )
            self.assertDictEqual(
                dsets["test"].features, Features({"text": Value("string"), "tokens": [Value("string")]})
            )
            self.assertListEqual(dsets["train"].column_names, ["text", "tokens"])
            self.assertListEqual(dsets["test"].column_names, ["text", "tokens"])
            del dsets

            dset = builder.as_dataset("train")
            self.assertIsInstance(dset, Dataset)
            self.assertEqual(dset.split, "train")
            self.assertEqual(len(dset), 10)
            self.assertDictEqual(dset.features, Features({"text": Value("string"), "tokens": [Value("string")]}))
            self.assertListEqual(dset.column_names, ["text", "tokens"])
            self.assertGreater(builder.info.post_processing_size, 0)
            self.assertGreater(
                builder.info.post_processed.resources_checksums["train"]["tokenized_dataset"]["num_bytes"], 0
            )
            del dset

            dset = builder.as_dataset("train+test[:30%]")
            self.assertIsInstance(dset, Dataset)
            self.assertEqual(dset.split, "train+test[:30%]")
            self.assertEqual(len(dset), 13)
            self.assertDictEqual(dset.features, Features({"text": Value("string"), "tokens": [Value("string")]}))
            self.assertListEqual(dset.column_names, ["text", "tokens"])
            del dset

            dset = builder.as_dataset("all")
            self.assertIsInstance(dset, Dataset)
            self.assertEqual(dset.split, "train+test")
            self.assertEqual(len(dset), 20)
            self.assertDictEqual(dset.features, Features({"text": Value("string"), "tokens": [Value("string")]}))
            self.assertListEqual(dset.column_names, ["text", "tokens"])
            del dset

        def _post_process(self, dataset, resources_paths):
            return dataset.select([0, 1], keep_in_memory=True)

        with tempfile.TemporaryDirectory() as tmp_dir:
            builder = DummyBuilder(cache_dir=tmp_dir)
            builder._post_process = types.MethodType(_post_process, builder)
            os.makedirs(builder.cache_dir)

            builder.info.splits = SplitDict()
            builder.info.splits.add(SplitInfo("train", num_examples=10))
            builder.info.splits.add(SplitInfo("test", num_examples=10))

            for split in builder.info.splits:
                with ArrowWriter(
                    path=os.path.join(builder.cache_dir, f"{builder.name}-{split}.arrow"),
                    features=Features({"text": Value("string")}),
                ) as writer:
                    writer.write_batch({"text": ["foo"] * 10})
                    writer.finalize()

                with ArrowWriter(
                    path=os.path.join(builder.cache_dir, f"small_dataset-{split}.arrow"),
                    features=Features({"text": Value("string")}),
                ) as writer:
                    writer.write_batch({"text": ["foo"] * 2})
                    writer.finalize()

            dsets = builder.as_dataset()
            self.assertIsInstance(dsets, DatasetDict)
            self.assertListEqual(list(dsets.keys()), ["train", "test"])
            self.assertEqual(len(dsets["train"]), 2)
            self.assertEqual(len(dsets["test"]), 2)
            self.assertDictEqual(dsets["train"].features, Features({"text": Value("string")}))
            self.assertDictEqual(dsets["test"].features, Features({"text": Value("string")}))
            self.assertListEqual(dsets["train"].column_names, ["text"])
            self.assertListEqual(dsets["test"].column_names, ["text"])
            del dsets

            dset = builder.as_dataset("train")
            self.assertIsInstance(dset, Dataset)
            self.assertEqual(dset.split, "train")
            self.assertEqual(len(dset), 2)
            self.assertDictEqual(dset.features, Features({"text": Value("string")}))
            self.assertListEqual(dset.column_names, ["text"])
            del dset

            dset = builder.as_dataset("train+test[:30%]")
            self.assertIsInstance(dset, Dataset)
            self.assertEqual(dset.split, "train+test[:30%]")
            self.assertEqual(len(dset), 2)
            self.assertDictEqual(dset.features, Features({"text": Value("string")}))
            self.assertListEqual(dset.column_names, ["text"])
            del dset

    @require_faiss
    def test_as_dataset_with_post_process_with_index(self):
        def _post_process(self, dataset, resources_paths):
            if os.path.exists(resources_paths["index"]):
                dataset.load_faiss_index("my_index", resources_paths["index"])
                return dataset
            else:
                dataset.add_faiss_index_from_external_arrays(
                    external_arrays=np.ones((len(dataset), 8)), string_factory="Flat", index_name="my_index"
                )
                dataset.save_faiss_index("my_index", resources_paths["index"])
                return dataset

        def _post_processing_resources(self, split):
            return {"index": f"Flat-{split}.faiss"}

        with tempfile.TemporaryDirectory() as tmp_dir:
            builder = DummyBuilder(cache_dir=tmp_dir)
            builder._post_process = types.MethodType(_post_process, builder)
            builder._post_processing_resources = types.MethodType(_post_processing_resources, builder)
            os.makedirs(builder.cache_dir)

            builder.info.splits = SplitDict()
            builder.info.splits.add(SplitInfo("train", num_examples=10))
            builder.info.splits.add(SplitInfo("test", num_examples=10))

            for split in builder.info.splits:
                with ArrowWriter(
                    path=os.path.join(builder.cache_dir, f"{builder.name}-{split}.arrow"),
                    features=Features({"text": Value("string")}),
                ) as writer:
                    writer.write_batch({"text": ["foo"] * 10})
                    writer.finalize()

                with ArrowWriter(
                    path=os.path.join(builder.cache_dir, f"small_dataset-{split}.arrow"),
                    features=Features({"text": Value("string")}),
                ) as writer:
                    writer.write_batch({"text": ["foo"] * 2})
                    writer.finalize()

            dsets = builder.as_dataset()
            self.assertIsInstance(dsets, DatasetDict)
            self.assertListEqual(list(dsets.keys()), ["train", "test"])
            self.assertEqual(len(dsets["train"]), 10)
            self.assertEqual(len(dsets["test"]), 10)
            self.assertDictEqual(dsets["train"].features, Features({"text": Value("string")}))
            self.assertDictEqual(dsets["test"].features, Features({"text": Value("string")}))
            self.assertListEqual(dsets["train"].column_names, ["text"])
            self.assertListEqual(dsets["test"].column_names, ["text"])
            self.assertListEqual(dsets["train"].list_indexes(), ["my_index"])
            self.assertListEqual(dsets["test"].list_indexes(), ["my_index"])
            self.assertGreater(builder.info.post_processing_size, 0)
            self.assertGreater(builder.info.post_processed.resources_checksums["train"]["index"]["num_bytes"], 0)
            del dsets

            dset = builder.as_dataset("train")
            self.assertIsInstance(dset, Dataset)
            self.assertEqual(dset.split, "train")
            self.assertEqual(len(dset), 10)
            self.assertDictEqual(dset.features, Features({"text": Value("string")}))
            self.assertListEqual(dset.column_names, ["text"])
            self.assertListEqual(dset.list_indexes(), ["my_index"])
            del dset

            dset = builder.as_dataset("train+test[:30%]")
            self.assertIsInstance(dset, Dataset)
            self.assertEqual(dset.split, "train+test[:30%]")
            self.assertEqual(len(dset), 13)
            self.assertDictEqual(dset.features, Features({"text": Value("string")}))
            self.assertListEqual(dset.column_names, ["text"])
            self.assertListEqual(dset.list_indexes(), ["my_index"])
            del dset

    def test_download_and_prepare_with_post_process(self):
        def _post_process(self, dataset, resources_paths):
            def char_tokenize(example):
                return {"tokens": list(example["text"])}

            return dataset.map(char_tokenize, cache_file_name=resources_paths["tokenized_dataset"])

        def _post_processing_resources(self, split):
            return {"tokenized_dataset": f"tokenized_dataset-{split}.arrow"}

        with tempfile.TemporaryDirectory() as tmp_dir:
            builder = DummyBuilder(cache_dir=tmp_dir)
            builder.info.post_processed = PostProcessedInfo(
                features=Features({"text": Value("string"), "tokens": [Value("string")]})
            )
            builder._post_process = types.MethodType(_post_process, builder)
            builder._post_processing_resources = types.MethodType(_post_processing_resources, builder)
            builder.download_and_prepare(try_from_hf_gcs=False, download_mode=DownloadMode.FORCE_REDOWNLOAD)
            self.assertTrue(
                os.path.exists(os.path.join(tmp_dir, builder.name, "default", "0.0.0", f"{builder.name}-train.arrow"))
            )
            self.assertDictEqual(builder.info.features, Features({"text": Value("string")}))
            self.assertDictEqual(
                builder.info.post_processed.features,
                Features({"text": Value("string"), "tokens": [Value("string")]}),
            )
            self.assertEqual(builder.info.splits["train"].num_examples, 100)
            self.assertTrue(
                os.path.exists(os.path.join(tmp_dir, builder.name, "default", "0.0.0", "dataset_info.json"))
            )

        def _post_process(self, dataset, resources_paths):
            return dataset.select([0, 1], keep_in_memory=True)

        with tempfile.TemporaryDirectory() as tmp_dir:
            builder = DummyBuilder(cache_dir=tmp_dir)
            builder._post_process = types.MethodType(_post_process, builder)
            builder.download_and_prepare(try_from_hf_gcs=False, download_mode=DownloadMode.FORCE_REDOWNLOAD)
            self.assertTrue(
                os.path.exists(os.path.join(tmp_dir, builder.name, "default", "0.0.0", f"{builder.name}-train.arrow"))
            )
            self.assertDictEqual(builder.info.features, Features({"text": Value("string")}))
            self.assertIsNone(builder.info.post_processed)
            self.assertEqual(builder.info.splits["train"].num_examples, 100)
            self.assertTrue(
                os.path.exists(os.path.join(tmp_dir, builder.name, "default", "0.0.0", "dataset_info.json"))
            )

        def _post_process(self, dataset, resources_paths):
            if os.path.exists(resources_paths["index"]):
                dataset.load_faiss_index("my_index", resources_paths["index"])
                return dataset
            else:
                dataset = dataset.add_faiss_index_from_external_arrays(
                    external_arrays=np.ones((len(dataset), 8)), string_factory="Flat", index_name="my_index"
                )
                dataset.save_faiss_index("my_index", resources_paths["index"])
                return dataset

        def _post_processing_resources(self, split):
            return {"index": f"Flat-{split}.faiss"}

        with tempfile.TemporaryDirectory() as tmp_dir:
            builder = DummyBuilder(cache_dir=tmp_dir)
            builder._post_process = types.MethodType(_post_process, builder)
            builder._post_processing_resources = types.MethodType(_post_processing_resources, builder)
            builder.download_and_prepare(try_from_hf_gcs=False, download_mode=DownloadMode.FORCE_REDOWNLOAD)
            self.assertTrue(
                os.path.exists(os.path.join(tmp_dir, builder.name, "default", "0.0.0", f"{builder.name}-train.arrow"))
            )
            self.assertDictEqual(builder.info.features, Features({"text": Value("string")}))
            self.assertIsNone(builder.info.post_processed)
            self.assertEqual(builder.info.splits["train"].num_examples, 100)
            self.assertTrue(
                os.path.exists(os.path.join(tmp_dir, builder.name, "default", "0.0.0", "dataset_info.json"))
            )

    def test_error_download_and_prepare(self):
        def _prepare_split(self, split_generator, **kwargs):
            raise ValueError()

        with tempfile.TemporaryDirectory() as tmp_dir:
            builder = DummyBuilder(cache_dir=tmp_dir)
            builder._prepare_split = types.MethodType(_prepare_split, builder)
            self.assertRaises(
                ValueError,
                builder.download_and_prepare,
                try_from_hf_gcs=False,
                download_mode=DownloadMode.FORCE_REDOWNLOAD,
            )
            self.assertRaises(AssertionError, builder.as_dataset)

    def test_generator_based_download_and_prepare(self):
        with tempfile.TemporaryDirectory() as tmp_dir:
            builder = DummyGeneratorBasedBuilder(cache_dir=tmp_dir)
            builder.download_and_prepare(try_from_hf_gcs=False, download_mode=DownloadMode.FORCE_REDOWNLOAD)
            self.assertTrue(
                os.path.exists(
                    os.path.join(
                        tmp_dir,
                        builder.name,
                        "default",
                        "0.0.0",
                        f"{builder.name}-train.arrow",
                    )
                )
            )
            self.assertDictEqual(builder.info.features, Features({"text": Value("string")}))
            self.assertEqual(builder.info.splits["train"].num_examples, 100)
            self.assertTrue(
                os.path.exists(os.path.join(tmp_dir, builder.name, "default", "0.0.0", "dataset_info.json"))
            )

        # Test that duplicated keys are ignored if ignore_verifications is True
        with tempfile.TemporaryDirectory() as tmp_dir:
            builder = DummyGeneratorBasedBuilder(cache_dir=tmp_dir)
            with patch("datasets.builder.ArrowWriter", side_effect=ArrowWriter) as mock_arrow_writer:
                builder.download_and_prepare(download_mode=DownloadMode.FORCE_REDOWNLOAD)
                mock_arrow_writer.assert_called_once()
                args, kwargs = mock_arrow_writer.call_args_list[0]
                self.assertTrue(kwargs["check_duplicates"])

                mock_arrow_writer.reset_mock()

                builder.download_and_prepare(download_mode=DownloadMode.FORCE_REDOWNLOAD, ignore_verifications=True)
                mock_arrow_writer.assert_called_once()
                args, kwargs = mock_arrow_writer.call_args_list[0]
                self.assertFalse(kwargs["check_duplicates"])

    def test_cache_dir_no_args(self):
        with tempfile.TemporaryDirectory() as tmp_dir:
            builder = DummyGeneratorBasedBuilder(cache_dir=tmp_dir, data_dir=None, data_files=None)
            relative_cache_dir_parts = Path(builder._relative_data_dir()).parts
            self.assertTupleEqual(relative_cache_dir_parts, (builder.name, "default", "0.0.0"))

    def test_cache_dir_for_data_files(self):
        with tempfile.TemporaryDirectory() as tmp_dir:
            dummy_data1 = os.path.join(tmp_dir, "dummy_data1.txt")
            with open(dummy_data1, "w", encoding="utf-8") as f:
                f.writelines("foo bar")
            dummy_data2 = os.path.join(tmp_dir, "dummy_data2.txt")
            with open(dummy_data2, "w", encoding="utf-8") as f:
                f.writelines("foo bar\n")

            builder = DummyGeneratorBasedBuilder(cache_dir=tmp_dir, data_files=dummy_data1)
            other_builder = DummyGeneratorBasedBuilder(cache_dir=tmp_dir, data_files=dummy_data1)
            self.assertEqual(builder.cache_dir, other_builder.cache_dir)
            other_builder = DummyGeneratorBasedBuilder(cache_dir=tmp_dir, data_files=[dummy_data1])
            self.assertEqual(builder.cache_dir, other_builder.cache_dir)
            other_builder = DummyGeneratorBasedBuilder(cache_dir=tmp_dir, data_files={"train": dummy_data1})
            self.assertEqual(builder.cache_dir, other_builder.cache_dir)
            other_builder = DummyGeneratorBasedBuilder(cache_dir=tmp_dir, data_files={Split.TRAIN: dummy_data1})
            self.assertEqual(builder.cache_dir, other_builder.cache_dir)
            other_builder = DummyGeneratorBasedBuilder(cache_dir=tmp_dir, data_files={"train": [dummy_data1]})
            self.assertEqual(builder.cache_dir, other_builder.cache_dir)
            other_builder = DummyGeneratorBasedBuilder(cache_dir=tmp_dir, data_files={"test": dummy_data1})
            self.assertNotEqual(builder.cache_dir, other_builder.cache_dir)
            other_builder = DummyGeneratorBasedBuilder(cache_dir=tmp_dir, data_files=dummy_data2)
            self.assertNotEqual(builder.cache_dir, other_builder.cache_dir)
            other_builder = DummyGeneratorBasedBuilder(cache_dir=tmp_dir, data_files=[dummy_data2])
            self.assertNotEqual(builder.cache_dir, other_builder.cache_dir)
            other_builder = DummyGeneratorBasedBuilder(cache_dir=tmp_dir, data_files=[dummy_data1, dummy_data2])
            self.assertNotEqual(builder.cache_dir, other_builder.cache_dir)

            builder = DummyGeneratorBasedBuilder(cache_dir=tmp_dir, data_files=[dummy_data1, dummy_data2])
            other_builder = DummyGeneratorBasedBuilder(cache_dir=tmp_dir, data_files=[dummy_data1, dummy_data2])
            self.assertEqual(builder.cache_dir, other_builder.cache_dir)
            other_builder = DummyGeneratorBasedBuilder(cache_dir=tmp_dir, data_files=[dummy_data2, dummy_data1])
            self.assertNotEqual(builder.cache_dir, other_builder.cache_dir)

            builder = DummyGeneratorBasedBuilder(
                cache_dir=tmp_dir, data_files={"train": dummy_data1, "test": dummy_data2}
            )
            other_builder = DummyGeneratorBasedBuilder(
                cache_dir=tmp_dir, data_files={"train": dummy_data1, "test": dummy_data2}
            )
            self.assertEqual(builder.cache_dir, other_builder.cache_dir)
            other_builder = DummyGeneratorBasedBuilder(
                cache_dir=tmp_dir, data_files={"train": [dummy_data1], "test": dummy_data2}
            )
            self.assertEqual(builder.cache_dir, other_builder.cache_dir)
            other_builder = DummyGeneratorBasedBuilder(
                cache_dir=tmp_dir, data_files={"test": dummy_data2, "train": dummy_data1}
            )
            self.assertEqual(builder.cache_dir, other_builder.cache_dir)
            other_builder = DummyGeneratorBasedBuilder(
                cache_dir=tmp_dir, data_files={"train": dummy_data1, "validation": dummy_data2}
            )
            self.assertNotEqual(builder.cache_dir, other_builder.cache_dir)
            other_builder = DummyGeneratorBasedBuilder(
                cache_dir=tmp_dir,
                data_files={"train": [dummy_data1, dummy_data2], "test": dummy_data2},
            )
            self.assertNotEqual(builder.cache_dir, other_builder.cache_dir)

    def test_cache_dir_for_features(self):
        with tempfile.TemporaryDirectory() as tmp_dir:
            f1 = Features({"id": Value("int8")})
            f2 = Features({"id": Value("int32")})
            builder = DummyGeneratorBasedBuilderWithIntegers(cache_dir=tmp_dir, features=f1)
            other_builder = DummyGeneratorBasedBuilderWithIntegers(cache_dir=tmp_dir, features=f1)
            self.assertEqual(builder.cache_dir, other_builder.cache_dir)
            other_builder = DummyGeneratorBasedBuilderWithIntegers(cache_dir=tmp_dir, features=f2)
            self.assertNotEqual(builder.cache_dir, other_builder.cache_dir)

    def test_cache_dir_for_config_kwargs(self):
        with tempfile.TemporaryDirectory() as tmp_dir:
            # create config on the fly
            builder = DummyGeneratorBasedBuilderWithConfig(cache_dir=tmp_dir, content="foo", times=2)
            other_builder = DummyGeneratorBasedBuilderWithConfig(cache_dir=tmp_dir, times=2, content="foo")
            self.assertEqual(builder.cache_dir, other_builder.cache_dir)
            self.assertIn("content=foo", builder.cache_dir)
            self.assertIn("times=2", builder.cache_dir)
            other_builder = DummyGeneratorBasedBuilderWithConfig(cache_dir=tmp_dir, content="bar", times=2)
            self.assertNotEqual(builder.cache_dir, other_builder.cache_dir)
            other_builder = DummyGeneratorBasedBuilderWithConfig(cache_dir=tmp_dir, content="foo")
            self.assertNotEqual(builder.cache_dir, other_builder.cache_dir)

        with tempfile.TemporaryDirectory() as tmp_dir:
            # overwrite an existing config
            builder = DummyBuilderWithMultipleConfigs(cache_dir=tmp_dir, config_name="a", content="foo", times=2)
            other_builder = DummyBuilderWithMultipleConfigs(cache_dir=tmp_dir, config_name="a", times=2, content="foo")
            self.assertEqual(builder.cache_dir, other_builder.cache_dir)
            self.assertIn("content=foo", builder.cache_dir)
            self.assertIn("times=2", builder.cache_dir)
            other_builder = DummyBuilderWithMultipleConfigs(cache_dir=tmp_dir, config_name="a", content="bar", times=2)
            self.assertNotEqual(builder.cache_dir, other_builder.cache_dir)
            other_builder = DummyBuilderWithMultipleConfigs(cache_dir=tmp_dir, config_name="a", content="foo")
            self.assertNotEqual(builder.cache_dir, other_builder.cache_dir)

    def test_config_names(self):
        with tempfile.TemporaryDirectory() as tmp_dir:

            with self.assertRaises(ValueError) as error_context:
                DummyBuilderWithMultipleConfigs(cache_dir=tmp_dir, data_files=None, data_dir=None)
            self.assertIn("Please pick one among the available configs", str(error_context.exception))

            builder = DummyBuilderWithMultipleConfigs(cache_dir=tmp_dir, config_name="a")
            self.assertEqual(builder.config.name, "a")

            builder = DummyBuilderWithMultipleConfigs(cache_dir=tmp_dir, config_name="b")
            self.assertEqual(builder.config.name, "b")

            with self.assertRaises(ValueError):
                DummyBuilderWithMultipleConfigs(cache_dir=tmp_dir)

            builder = DummyBuilderWithDefaultConfig(cache_dir=tmp_dir)
            self.assertEqual(builder.config.name, "a")

    def test_cache_dir_for_data_dir(self):
        with tempfile.TemporaryDirectory() as tmp_dir, tempfile.TemporaryDirectory() as data_dir:
            builder = DummyBuilderWithManualDownload(cache_dir=tmp_dir, config_name="a", data_dir=data_dir)
            other_builder = DummyBuilderWithManualDownload(cache_dir=tmp_dir, config_name="a", data_dir=data_dir)
            self.assertEqual(builder.cache_dir, other_builder.cache_dir)
            other_builder = DummyBuilderWithManualDownload(cache_dir=tmp_dir, config_name="a", data_dir=tmp_dir)
            self.assertNotEqual(builder.cache_dir, other_builder.cache_dir)


def test_arrow_based_download_and_prepare(tmp_path):
    builder = DummyArrowBasedBuilder(cache_dir=tmp_path)
    builder.download_and_prepare()
    assert os.path.exists(
        os.path.join(
            tmp_path,
            builder.name,
            "default",
            "0.0.0",
            f"{builder.name}-train.arrow",
        )
    )
    assert builder.info.features, Features({"text": Value("string")})
    assert builder.info.splits["train"].num_examples, 100
    assert os.path.exists(os.path.join(tmp_path, builder.name, "default", "0.0.0", "dataset_info.json"))


@require_beam
def test_beam_based_download_and_prepare(tmp_path):
    builder = DummyBeamBasedBuilder(cache_dir=tmp_path, beam_runner="DirectRunner")
    builder.download_and_prepare()
    assert os.path.exists(
        os.path.join(
            tmp_path,
            builder.name,
            "default",
            "0.0.0",
            f"{builder.name}-train.arrow",
        )
    )
    assert builder.info.features, Features({"text": Value("string")})
    assert builder.info.splits["train"].num_examples, 100
    assert os.path.exists(os.path.join(tmp_path, builder.name, "default", "0.0.0", "dataset_info.json"))


@pytest.mark.parametrize(
    "split, expected_dataset_class, expected_dataset_length",
    [
        (None, DatasetDict, 10),
        ("train", Dataset, 10),
        ("train+test[:30%]", Dataset, 13),
    ],
)
@pytest.mark.parametrize("in_memory", [False, True])
def test_builder_as_dataset(split, expected_dataset_class, expected_dataset_length, in_memory, tmp_path):
    cache_dir = str(tmp_path)
    builder = DummyBuilder(cache_dir=cache_dir)
    os.makedirs(builder.cache_dir)

    builder.info.splits = SplitDict()
    builder.info.splits.add(SplitInfo("train", num_examples=10))
    builder.info.splits.add(SplitInfo("test", num_examples=10))

    for info_split in builder.info.splits:
        with ArrowWriter(
            path=os.path.join(builder.cache_dir, f"{builder.name}-{info_split}.arrow"),
            features=Features({"text": Value("string")}),
        ) as writer:
            writer.write_batch({"text": ["foo"] * 10})
            writer.finalize()

    with assert_arrow_memory_increases() if in_memory else assert_arrow_memory_doesnt_increase():
        dataset = builder.as_dataset(split=split, in_memory=in_memory)
    assert isinstance(dataset, expected_dataset_class)
    if isinstance(dataset, DatasetDict):
        assert list(dataset.keys()) == ["train", "test"]
        datasets = dataset.values()
        expected_splits = ["train", "test"]
    elif isinstance(dataset, Dataset):
        datasets = [dataset]
        expected_splits = [split]
    for dataset, expected_split in zip(datasets, expected_splits):
        assert dataset.split == expected_split
        assert len(dataset) == expected_dataset_length
        assert dataset.features == Features({"text": Value("string")})
        dataset.column_names == ["text"]


@pytest.mark.parametrize("in_memory", [False, True])
def test_generator_based_builder_as_dataset(in_memory, tmp_path):
    cache_dir = tmp_path / "data"
    cache_dir.mkdir()
    cache_dir = str(cache_dir)
    builder = DummyGeneratorBasedBuilder(cache_dir=cache_dir)
    builder.download_and_prepare(try_from_hf_gcs=False, download_mode=DownloadMode.FORCE_REDOWNLOAD)
    with assert_arrow_memory_increases() if in_memory else assert_arrow_memory_doesnt_increase():
        dataset = builder.as_dataset("train", in_memory=in_memory)
    assert dataset.data.to_pydict() == {"text": ["foo"] * 100}


@pytest.mark.parametrize(
    "writer_batch_size, default_writer_batch_size, expected_chunks", [(None, None, 1), (None, 5, 20), (10, None, 10)]
)
def test_custom_writer_batch_size(tmp_path, writer_batch_size, default_writer_batch_size, expected_chunks):
    cache_dir = str(tmp_path)
    if default_writer_batch_size:
        DummyGeneratorBasedBuilder.DEFAULT_WRITER_BATCH_SIZE = default_writer_batch_size
    builder = DummyGeneratorBasedBuilder(cache_dir=cache_dir, writer_batch_size=writer_batch_size)
    assert builder._writer_batch_size == (writer_batch_size or default_writer_batch_size)
    builder.download_and_prepare(try_from_hf_gcs=False, download_mode=DownloadMode.FORCE_REDOWNLOAD)
    dataset = builder.as_dataset("train")
    assert len(dataset.data[0].chunks) == expected_chunks


def test_builder_as_streaming_dataset(tmp_path):
    dummy_builder = DummyGeneratorBasedBuilder(cache_dir=str(tmp_path))
    check_streaming(dummy_builder)
    dsets = dummy_builder.as_streaming_dataset()
    assert isinstance(dsets, IterableDatasetDict)
    assert isinstance(dsets["train"], IterableDataset)
    assert len(list(dsets["train"])) == 100
    dset = dummy_builder.as_streaming_dataset(split="train")
    assert isinstance(dset, IterableDataset)
    assert len(list(dset)) == 100


def _run_test_builder_streaming_works_in_subprocesses(builder):
    check_streaming(builder)
    dset = builder.as_streaming_dataset(split="train")
    assert isinstance(dset, IterableDataset)
    assert len(list(dset)) == 100


def test_builder_streaming_works_in_subprocess(tmp_path):
    dummy_builder = DummyGeneratorBasedBuilder(cache_dir=str(tmp_path))
    p = Process(target=_run_test_builder_streaming_works_in_subprocesses, args=(dummy_builder,))
    p.start()
    p.join()


class DummyBuilderWithVersion(GeneratorBasedBuilder):
    VERSION = "2.0.0"

    def _info(self):
        return DatasetInfo(features=Features({"text": Value("string")}))

    def _split_generators(self, dl_manager):
        pass

    def _generate_examples(self):
        pass


class DummyBuilderWithBuilderConfigs(GeneratorBasedBuilder):
    BUILDER_CONFIGS = [BuilderConfig(name="custom", version="2.0.0")]

    def _info(self):
        return DatasetInfo(features=Features({"text": Value("string")}))

    def _split_generators(self, dl_manager):
        pass

    def _generate_examples(self):
        pass


class CustomBuilderConfig(BuilderConfig):
    def __init__(self, date=None, language=None, version="2.0.0", **kwargs):
        name = f"{date}.{language}"
        super().__init__(name=name, version=version, **kwargs)
        self.date = date
        self.language = language


class DummyBuilderWithCustomBuilderConfigs(GeneratorBasedBuilder):
    BUILDER_CONFIGS = [CustomBuilderConfig(date="20220501", language="en")]
    BUILDER_CONFIG_CLASS = CustomBuilderConfig

    def _info(self):
        return DatasetInfo(features=Features({"text": Value("string")}))

    def _split_generators(self, dl_manager):
        pass

    def _generate_examples(self):
        pass


@pytest.mark.parametrize(
    "builder_class, kwargs",
    [
        (DummyBuilderWithVersion, {}),
        (DummyBuilderWithBuilderConfigs, {"config_name": "custom"}),
        (DummyBuilderWithCustomBuilderConfigs, {"config_name": "20220501.en"}),
        (DummyBuilderWithCustomBuilderConfigs, {"date": "20220501", "language": "ca"}),
    ],
)
def test_builder_config_version(builder_class, kwargs, tmp_path):
    cache_dir = str(tmp_path)
    builder = builder_class(cache_dir=cache_dir, **kwargs)
    assert builder.config.version == "2.0.0"


def test_builder_with_filesystem_download_and_prepare(tmp_path, mockfs):
    builder = DummyGeneratorBasedBuilder(cache_dir=tmp_path)
    builder.download_and_prepare("mock://my_dataset", storage_options=mockfs.storage_options)
    assert builder._output_dir.startswith("mock://my_dataset")
    assert is_local_path(builder._cache_downloaded_dir)
    assert isinstance(builder._fs, type(mockfs))
    assert builder._fs.storage_options == mockfs.storage_options
    assert mockfs.exists("my_dataset/dataset_info.json")
    assert mockfs.exists(f"my_dataset/{builder.name}-train.arrow")
    assert not mockfs.exists("my_dataset.incomplete")


def test_builder_with_filesystem_download_and_prepare_reload(tmp_path, mockfs, caplog):
    builder = DummyGeneratorBasedBuilder(cache_dir=tmp_path)
    mockfs.makedirs("my_dataset")
    DatasetInfo().write_to_directory("my_dataset", fs=mockfs)
    mockfs.touch(f"my_dataset/{builder.name}-train.arrow")
    caplog.clear()
    builder.download_and_prepare("mock://my_dataset", storage_options=mockfs.storage_options)
    assert "Found cached dataset" in caplog.text


def test_generator_based_builder_download_and_prepare_as_parquet(tmp_path):
    builder = DummyGeneratorBasedBuilder(cache_dir=tmp_path)
    builder.download_and_prepare(file_format="parquet")
    assert builder.info.splits["train"].num_examples, 100
    parquet_path = os.path.join(
        tmp_path, builder.name, "default", "0.0.0", f"{builder.name}-train-00000-of-00001.parquet"
    )
    assert os.path.exists(parquet_path)
    assert pq.ParquetFile(parquet_path) is not None


<<<<<<< HEAD
def test_generator_based_builder_download_and_prepare_as_sharded_parquet(tmp_path):
    writer_batch_size = 25
    builder = DummyGeneratorBasedBuilder(cache_dir=tmp_path, writer_batch_size=writer_batch_size)
    builder.download_and_prepare(file_format="parquet", max_shard_size=1)  # one batch per shard
    expected_num_shards = 100 // writer_batch_size
    assert builder.info.splits["train"].num_examples, 100
    parquet_path = os.path.join(
        tmp_path, builder.name, "default", "0.0.0", f"{builder.name}-train-00000-of-{expected_num_shards:05d}.parquet"
    )
    assert os.path.exists(parquet_path)
    parquet_files = [
        pq.ParquetFile(parquet_path)
        for parquet_path in Path(tmp_path).rglob(f"{builder.name}-train-*-of-{expected_num_shards:05d}.parquet")
    ]
    assert len(parquet_files) == expected_num_shards
    assert sum(parquet_file.metadata.num_rows for parquet_file in parquet_files) == 100


=======
>>>>>>> 139d210b
def test_arrow_based_builder_download_and_prepare_as_parquet(tmp_path):
    builder = DummyArrowBasedBuilder(cache_dir=tmp_path)
    builder.download_and_prepare(file_format="parquet")
    assert builder.info.splits["train"].num_examples, 100
    parquet_path = os.path.join(
        tmp_path, builder.name, "default", "0.0.0", f"{builder.name}-train-00000-of-00001.parquet"
    )
    assert os.path.exists(parquet_path)
    assert pq.ParquetFile(parquet_path) is not None


<<<<<<< HEAD
def test_arrow_based_builder_download_and_prepare_as_sharded_parquet(tmp_path):
    builder = DummyArrowBasedBuilder(cache_dir=tmp_path)
    builder.download_and_prepare(file_format="parquet", max_shard_size=1)  # one table per shard
    expected_num_shards = 10
    assert builder.info.splits["train"].num_examples, 100
    parquet_path = os.path.join(
        tmp_path, builder.name, "default", "0.0.0", f"{builder.name}-train-00000-of-{expected_num_shards:05d}.parquet"
    )
    assert os.path.exists(parquet_path)
    parquet_files = [
        pq.ParquetFile(parquet_path)
        for parquet_path in Path(tmp_path).rglob(f"{builder.name}-train-*-of-{expected_num_shards:05d}.parquet")
    ]
    assert len(parquet_files) == expected_num_shards
    assert sum(parquet_file.metadata.num_rows for parquet_file in parquet_files) == 100


=======
>>>>>>> 139d210b
def test_beam_based_builder_download_and_prepare_as_parquet(tmp_path):
    builder = DummyBeamBasedBuilder(cache_dir=tmp_path, beam_runner="DirectRunner")
    builder.download_and_prepare(file_format="parquet")
    assert builder.info.splits["train"].num_examples, 100
    parquet_path = os.path.join(
        tmp_path, builder.name, "default", "0.0.0", f"{builder.name}-train-00000-of-00001.parquet"
    )
    assert os.path.exists(parquet_path)
    assert pq.ParquetFile(parquet_path) is not None<|MERGE_RESOLUTION|>--- conflicted
+++ resolved
@@ -757,6 +757,16 @@
     assert os.path.exists(os.path.join(tmp_path, builder.name, "default", "0.0.0", "dataset_info.json"))
 
 
+@require_beam
+def test_beam_based_as_dataset(tmp_path):
+    builder = DummyBeamBasedBuilder(cache_dir=tmp_path, beam_runner="DirectRunner")
+    builder.download_and_prepare()
+    dataset = builder.as_dataset()
+    assert dataset
+    assert isinstance(dataset["train"], Dataset)
+    assert len(dataset["train"]) > 0
+
+
 @pytest.mark.parametrize(
     "split, expected_dataset_class, expected_dataset_length",
     [
@@ -948,7 +958,6 @@
     assert pq.ParquetFile(parquet_path) is not None
 
 
-<<<<<<< HEAD
 def test_generator_based_builder_download_and_prepare_as_sharded_parquet(tmp_path):
     writer_batch_size = 25
     builder = DummyGeneratorBasedBuilder(cache_dir=tmp_path, writer_batch_size=writer_batch_size)
@@ -967,8 +976,6 @@
     assert sum(parquet_file.metadata.num_rows for parquet_file in parquet_files) == 100
 
 
-=======
->>>>>>> 139d210b
 def test_arrow_based_builder_download_and_prepare_as_parquet(tmp_path):
     builder = DummyArrowBasedBuilder(cache_dir=tmp_path)
     builder.download_and_prepare(file_format="parquet")
@@ -980,7 +987,6 @@
     assert pq.ParquetFile(parquet_path) is not None
 
 
-<<<<<<< HEAD
 def test_arrow_based_builder_download_and_prepare_as_sharded_parquet(tmp_path):
     builder = DummyArrowBasedBuilder(cache_dir=tmp_path)
     builder.download_and_prepare(file_format="parquet", max_shard_size=1)  # one table per shard
@@ -998,8 +1004,6 @@
     assert sum(parquet_file.metadata.num_rows for parquet_file in parquet_files) == 100
 
 
-=======
->>>>>>> 139d210b
 def test_beam_based_builder_download_and_prepare_as_parquet(tmp_path):
     builder = DummyBeamBasedBuilder(cache_dir=tmp_path, beam_runner="DirectRunner")
     builder.download_and_prepare(file_format="parquet")
