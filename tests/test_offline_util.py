from tempfile import NamedTemporaryFile

import httpx
import pytest
import requests
from huggingface_hub import get_session
from huggingface_hub.errors import OfflineModeIsEnabled

from datasets.utils.file_utils import fsspec_get, fsspec_head

from .utils import (
<<<<<<< HEAD
=======
    IS_HF_HUB_1_x,
>>>>>>> a0c786c7
    OfflineSimulationMode,
    RequestWouldHangIndefinitelyError,
    offline,
    require_not_windows,
)


@pytest.mark.integration
@require_not_windows  # fsspec get keeps a file handle on windows that raises PermissionError
def test_offline_with_timeout():
    expected_exception = httpx.ReadTimeout if IS_HF_HUB_1_x else requests.ConnectTimeout
    with offline(OfflineSimulationMode.CONNECTION_TIMES_OUT):
        with pytest.raises(RequestWouldHangIndefinitelyError):
<<<<<<< HEAD
            requests.request("GET", "https://huggingface.co")
        with pytest.raises(requests.exceptions.Timeout):
            requests.request("GET", "https://huggingface.co", timeout=1.0)
        with pytest.raises(
            requests.exceptions.Timeout
        ), NamedTemporaryFile() as temp_file:
=======
            get_session().request("GET", "https://huggingface.co")

        with pytest.raises(expected_exception):
            get_session().request("GET", "https://huggingface.co", timeout=1.0)

        with pytest.raises(expected_exception), NamedTemporaryFile() as temp_file:
>>>>>>> a0c786c7
            fsspec_get("hf://dummy", temp_file=temp_file)


@pytest.mark.integration
@require_not_windows  # fsspec get keeps a file handle on windows that raises PermissionError
def test_offline_with_connection_error():
    expected_exception = httpx.ConnectError if IS_HF_HUB_1_x else requests.ConnectionError
    with offline(OfflineSimulationMode.CONNECTION_FAILS):
<<<<<<< HEAD
        with pytest.raises(requests.exceptions.ConnectionError):
            requests.request("GET", "https://huggingface.co")
        with pytest.raises(
            requests.exceptions.ConnectionError
        ), NamedTemporaryFile() as temp_file:
=======
        with pytest.raises(expected_exception):
            get_session().request("GET", "https://huggingface.co")

        with pytest.raises(expected_exception), NamedTemporaryFile() as temp_file:
>>>>>>> a0c786c7
            fsspec_get("hf://dummy", temp_file=temp_file)


def test_offline_with_datasets_offline_mode_enabled():
    with offline(OfflineSimulationMode.HF_HUB_OFFLINE_SET_TO_1):
        with pytest.raises(OfflineModeIsEnabled):
            fsspec_head("hf://dummy")
        with pytest.raises(OfflineModeIsEnabled), NamedTemporaryFile() as temp_file:
            fsspec_get("hf://dummy", temp_file=temp_file)<|MERGE_RESOLUTION|>--- conflicted
+++ resolved
@@ -9,10 +9,9 @@
 from datasets.utils.file_utils import fsspec_get, fsspec_head
 
 from .utils import (
-<<<<<<< HEAD
-=======
+
     IS_HF_HUB_1_x,
->>>>>>> a0c786c7
+
     OfflineSimulationMode,
     RequestWouldHangIndefinitelyError,
     offline,
@@ -26,21 +25,14 @@
     expected_exception = httpx.ReadTimeout if IS_HF_HUB_1_x else requests.ConnectTimeout
     with offline(OfflineSimulationMode.CONNECTION_TIMES_OUT):
         with pytest.raises(RequestWouldHangIndefinitelyError):
-<<<<<<< HEAD
-            requests.request("GET", "https://huggingface.co")
-        with pytest.raises(requests.exceptions.Timeout):
-            requests.request("GET", "https://huggingface.co", timeout=1.0)
-        with pytest.raises(
-            requests.exceptions.Timeout
-        ), NamedTemporaryFile() as temp_file:
-=======
+
             get_session().request("GET", "https://huggingface.co")
 
         with pytest.raises(expected_exception):
             get_session().request("GET", "https://huggingface.co", timeout=1.0)
 
         with pytest.raises(expected_exception), NamedTemporaryFile() as temp_file:
->>>>>>> a0c786c7
+
             fsspec_get("hf://dummy", temp_file=temp_file)
 
 
@@ -49,18 +41,12 @@
 def test_offline_with_connection_error():
     expected_exception = httpx.ConnectError if IS_HF_HUB_1_x else requests.ConnectionError
     with offline(OfflineSimulationMode.CONNECTION_FAILS):
-<<<<<<< HEAD
-        with pytest.raises(requests.exceptions.ConnectionError):
-            requests.request("GET", "https://huggingface.co")
-        with pytest.raises(
-            requests.exceptions.ConnectionError
-        ), NamedTemporaryFile() as temp_file:
-=======
+
         with pytest.raises(expected_exception):
             get_session().request("GET", "https://huggingface.co")
 
         with pytest.raises(expected_exception), NamedTemporaryFile() as temp_file:
->>>>>>> a0c786c7
+
             fsspec_get("hf://dummy", temp_file=temp_file)
 
 
