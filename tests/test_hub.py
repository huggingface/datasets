from textwrap import dedent
from types import SimpleNamespace
from unittest.mock import patch
from urllib.parse import quote

import pytest
from huggingface_hub import CommitOperationAdd, CommitOperationDelete

import datasets
from datasets.config import METADATA_CONFIGS_FIELD
from datasets.hub import delete_from_hub
from datasets.utils.hub import hf_dataset_url


<<<<<<< HEAD
DUMMY_DATASET_SCRIPT = dedent(
    """\
import datasets


class NewDataset(datasets.GeneratorBasedBuilder):
    BUILDER_CONFIGS = [
        datasets.BuilderConfig(name="first"),
        datasets.BuilderConfig(name="second"),
    ]
    DEFAULT_CONFIG_NAME = "first"

    def _info(self):
        return datasets.DatasetInfo(
            features=datasets.Features({"text": datasets.Value("string")}),
        )

    def _split_generators(self, dl_manager):
        return [datasets.SplitGenerator(name=datasets.Split.TRAIN)]

    def _generate_examples(self):
        for key in range(5):
            yield key, {"text": f"{self.config.name}-{key}"}
"""
)


=======
>>>>>>> 34e850bd
@pytest.mark.parametrize("repo_id", ["canonical_dataset_name", "org-name/dataset-name"])
@pytest.mark.parametrize("filename", ["filename.csv", "filename with blanks.csv"])
@pytest.mark.parametrize("revision", [None, "v2"])
def test_dataset_url(repo_id, filename, revision):
    url = hf_dataset_url(repo_id=repo_id, filename=filename, revision=revision)
    assert url == f"https://huggingface.co/datasets/{repo_id}/resolve/{revision or 'main'}/{quote(filename)}"


def test_delete_from_hub(temporary_repo, hf_api, hf_token, csv_path, ci_hub_config) -> None:
    with temporary_repo() as repo_id:
        hf_api.create_repo(repo_id, token=hf_token, repo_type="dataset")
        hf_api.upload_file(
            path_or_fileobj=str(csv_path),
            path_in_repo="cats/train/0000.csv",
            repo_id=repo_id,
            repo_type="dataset",
            token=hf_token,
        )
        hf_api.upload_file(
            path_or_fileobj=str(csv_path),
            path_in_repo="dogs/train/0000.csv",
            repo_id=repo_id,
            repo_type="dataset",
            token=hf_token,
        )
        hf_api.upload_file(
            token=hf_token,
            path_or_fileobj=dedent(
                f"""\
            ---
            {METADATA_CONFIGS_FIELD}:
            - config_name: cats
              data_files:
              - split: train
                path: cats/train/*
            - config_name: dogs
              data_files:
              - split: train
                path: dogs/train/*
            ---
            """
            ).encode(),
            path_in_repo="README.md",
            repo_id=repo_id,
            repo_type="dataset",
        )
        commit_info = SimpleNamespace(
            pr_url="https:///hub-ci.huggingface.co/datasets/__DUMMY_USER__/__DUMMY_DATASET__/refs%2Fpr%2F1"
        )
        with patch.object(datasets.hub.HfApi, "create_commit", return_value=commit_info) as mock_method:
            _ = delete_from_hub(repo_id, "dogs")
    assert mock_method.called
    assert mock_method.call_args.kwargs.get("commit_message") == "Delete 'dogs' config"
    assert mock_method.call_args.kwargs.get("create_pr")
    expected_operations = [
        CommitOperationDelete(path_in_repo="dogs/train/0000.csv", is_folder=False),
        CommitOperationAdd(
            path_in_repo="README.md",
            path_or_fileobj=dedent(
                f"""\
            ---
            {METADATA_CONFIGS_FIELD}:
            - config_name: cats
              data_files:
              - split: train
                path: cats/train/*
            ---
            """
            ).encode(),
        ),
    ]
    assert mock_method.call_args.kwargs.get("operations") == expected_operations<|MERGE_RESOLUTION|>--- conflicted
+++ resolved
@@ -12,36 +12,6 @@
 from datasets.utils.hub import hf_dataset_url
 
 
-<<<<<<< HEAD
-DUMMY_DATASET_SCRIPT = dedent(
-    """\
-import datasets
-
-
-class NewDataset(datasets.GeneratorBasedBuilder):
-    BUILDER_CONFIGS = [
-        datasets.BuilderConfig(name="first"),
-        datasets.BuilderConfig(name="second"),
-    ]
-    DEFAULT_CONFIG_NAME = "first"
-
-    def _info(self):
-        return datasets.DatasetInfo(
-            features=datasets.Features({"text": datasets.Value("string")}),
-        )
-
-    def _split_generators(self, dl_manager):
-        return [datasets.SplitGenerator(name=datasets.Split.TRAIN)]
-
-    def _generate_examples(self):
-        for key in range(5):
-            yield key, {"text": f"{self.config.name}-{key}"}
-"""
-)
-
-
-=======
->>>>>>> 34e850bd
 @pytest.mark.parametrize("repo_id", ["canonical_dataset_name", "org-name/dataset-name"])
 @pytest.mark.parametrize("filename", ["filename.csv", "filename with blanks.csv"])
 @pytest.mark.parametrize("revision", [None, "v2"])
