from unittest.case import TestCase

from datasets.features import ClassLabel, Features, Sequence, Value
<<<<<<< HEAD
from datasets.tasks import AutomaticSpeechRecognition, QuestionAnsweringExtractive, TextClassification
=======
from datasets.tasks import QuestionAnsweringExtractive, Summarization, TextClassification
>>>>>>> d006e207


class TextClassificationTest(TestCase):
    def setUp(self):
        self.labels = sorted(["pos", "neg"])

    def test_column_mapping(self):
        task = TextClassification(text_column="input_text", label_column="input_label", labels=self.labels)
        self.assertDictEqual({"input_text": "text", "input_label": "labels"}, task.column_mapping)

    def test_from_dict(self):
        input_schema = Features({"text": Value("string")})
        # Labels are cast to tuple during `TextClassification.__post_init__`, so we do the same here
        label_schema = Features({"labels": ClassLabel(names=tuple(self.labels))})
        template_dict = {"text_column": "input_text", "label_column": "input_labels", "labels": self.labels}
        task = TextClassification.from_dict(template_dict)
        self.assertEqual("text-classification", task.task)
        self.assertEqual(input_schema, task.input_schema)
        self.assertEqual(label_schema, task.label_schema)


class QuestionAnsweringTest(TestCase):
    def test_column_mapping(self):
        task = QuestionAnsweringExtractive(
            context_column="input_context", question_column="input_question", answers_column="input_answers"
        )
        self.assertDictEqual(
            {"input_context": "context", "input_question": "question", "input_answers": "answers"}, task.column_mapping
        )

    def test_from_dict(self):
        input_schema = Features({"question": Value("string"), "context": Value("string")})
        label_schema = Features(
            {
                "answers": Sequence(
                    {
                        "text": Value("string"),
                        "answer_start": Value("int32"),
                    }
                )
            }
        )
        template_dict = {
            "context_column": "input_input_context",
            "question_column": "input_question",
            "answers_column": "input_answers",
        }
        task = QuestionAnsweringExtractive.from_dict(template_dict)
        self.assertEqual("question-answering-extractive", task.task)
        self.assertEqual(input_schema, task.input_schema)
        self.assertEqual(label_schema, task.label_schema)


<<<<<<< HEAD
class AutomaticSpeechRecognitionTest(TestCase):
    def test_column_mapping(self):
        task = AutomaticSpeechRecognition(
            audio_file_column="input_audio_file", transcription_column="input_transcription"
        )
        self.assertDictEqual(
            {"input_audio_file": "audio_file", "input_transcription": "transcription"}, task.column_mapping
        )

    def test_from_dict(self):
        input_schema = Features({"audio_file": Value("string")})
        label_schema = Features({"transcription": Value("string")})
        template_dict = {"audio_file_column": "input_audio_file", "transcription_column": "input_transcription"}
        task = AutomaticSpeechRecognition.from_dict(template_dict)
        self.assertEqual("automatic-speech-recognition", task.task)
=======
class SummarizationTest(TestCase):
    def test_column_mapping(self):
        task = Summarization(text_column="input_text", summary_column="input_summary")
        self.assertDictEqual({"input_text": "text", "input_summary": "summary"}, task.column_mapping)

    def test_from_dict(self):
        input_schema = Features({"text": Value("string")})
        label_schema = Features({"summary": Value("string")})
        template_dict = {"text_column": "input_text", "summary_column": "input_summary"}
        task = Summarization.from_dict(template_dict)
        self.assertEqual("summarization", task.task)
>>>>>>> d006e207
        self.assertEqual(input_schema, task.input_schema)
        self.assertEqual(label_schema, task.label_schema)<|MERGE_RESOLUTION|>--- conflicted
+++ resolved
@@ -1,11 +1,7 @@
 from unittest.case import TestCase
 
 from datasets.features import ClassLabel, Features, Sequence, Value
-<<<<<<< HEAD
-from datasets.tasks import AutomaticSpeechRecognition, QuestionAnsweringExtractive, TextClassification
-=======
 from datasets.tasks import QuestionAnsweringExtractive, Summarization, TextClassification
->>>>>>> d006e207
 
 
 class TextClassificationTest(TestCase):
@@ -59,7 +55,21 @@
         self.assertEqual(label_schema, task.label_schema)
 
 
-<<<<<<< HEAD
+class SummarizationTest(TestCase):
+    def test_column_mapping(self):
+        task = Summarization(text_column="input_text", summary_column="input_summary")
+        self.assertDictEqual({"input_text": "text", "input_summary": "summary"}, task.column_mapping)
+
+    def test_from_dict(self):
+        input_schema = Features({"text": Value("string")})
+        label_schema = Features({"summary": Value("string")})
+        template_dict = {"text_column": "input_text", "summary_column": "input_summary"}
+        task = Summarization.from_dict(template_dict)
+        self.assertEqual("summarization", task.task)
+        self.assertEqual(input_schema, task.input_schema)
+        self.assertEqual(label_schema, task.label_schema)
+
+
 class AutomaticSpeechRecognitionTest(TestCase):
     def test_column_mapping(self):
         task = AutomaticSpeechRecognition(
@@ -75,18 +85,5 @@
         template_dict = {"audio_file_column": "input_audio_file", "transcription_column": "input_transcription"}
         task = AutomaticSpeechRecognition.from_dict(template_dict)
         self.assertEqual("automatic-speech-recognition", task.task)
-=======
-class SummarizationTest(TestCase):
-    def test_column_mapping(self):
-        task = Summarization(text_column="input_text", summary_column="input_summary")
-        self.assertDictEqual({"input_text": "text", "input_summary": "summary"}, task.column_mapping)
-
-    def test_from_dict(self):
-        input_schema = Features({"text": Value("string")})
-        label_schema = Features({"summary": Value("string")})
-        template_dict = {"text_column": "input_text", "summary_column": "input_summary"}
-        task = Summarization.from_dict(template_dict)
-        self.assertEqual("summarization", task.task)
->>>>>>> d006e207
         self.assertEqual(input_schema, task.input_schema)
         self.assertEqual(label_schema, task.label_schema)