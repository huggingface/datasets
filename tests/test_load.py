--- conflicted
+++ resolved
@@ -337,14 +337,6 @@
         _ = load_from_disk(dataset_path)
 
 
-<<<<<<< HEAD
-def test_load_dataset_deletes_extracted_files(jsonl_gz_path, tmp_path):
-    data_files = jsonl_gz_path
-    cache_dir = tmp_path / "cache"
-    ds = load_dataset("json", split="train", data_files=data_files, cache_dir=cache_dir)
-    assert ds[0] == {"col_1": "0", "col_2": 0, "col_3": 0.0}
-    assert sorted((cache_dir / "downloads" / "extracted").iterdir()) == []
-=======
 def test_remote_data_files():
     repo_id = "albertvillanova/tests-raw-jsonl"
     filename = "wikiann-bn-validation.jsonl"
@@ -353,4 +345,11 @@
     assert isinstance(ds, IterableDataset)
     ds_item = next(iter(ds))
     assert ds_item.keys() == {"langs", "ner_tags", "spans", "tokens"}
->>>>>>> b070809d
+
+
+def test_load_dataset_deletes_extracted_files(jsonl_gz_path, tmp_path):
+    data_files = jsonl_gz_path
+    cache_dir = tmp_path / "cache"
+    ds = load_dataset("json", split="train", data_files=data_files, cache_dir=cache_dir)
+    assert ds[0] == {"col_1": "0", "col_2": 0, "col_3": 0.0}
+    assert sorted((cache_dir / "downloads" / "extracted").iterdir()) == []