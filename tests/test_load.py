--- conflicted
+++ resolved
@@ -133,124 +133,6 @@
 
 
 @pytest.fixture
-<<<<<<< HEAD
-def metric_loading_script_dir(tmp_path):
-    script_name = METRIC_LOADING_SCRIPT_NAME
-    script_dir = tmp_path / script_name
-    script_dir.mkdir()
-    script_path = script_dir / f"{script_name}.py"
-    with open(script_path, "w") as f:
-        f.write(METRIC_LOADING_SCRIPT_CODE)
-    return str(script_dir)
-
-
-class ModuleFactoryTest(TestCase):
-    @pytest.fixture(autouse=True)
-    def inject_fixtures(self, jsonl_path, data_dir, dataset_loading_script_dir, metric_loading_script_dir):
-        self._jsonl_path = jsonl_path
-        self._data_dir = data_dir
-        self._dataset_loading_script_dir = dataset_loading_script_dir
-        self._metric_loading_script_dir = metric_loading_script_dir
-
-    def setUp(self):
-        self.hf_modules_cache = tempfile.mkdtemp()
-        self.cache_dir = tempfile.mkdtemp()
-        self.download_config = DownloadConfig(cache_dir=self.cache_dir)
-        self.dynamic_modules_path = datasets.load.init_dynamic_modules(
-            name="test_datasets_modules_" + os.path.basename(self.hf_modules_cache),
-            hf_modules_cache=self.hf_modules_cache,
-        )
-
-    def test_CanonicalDatasetModuleFactory(self):
-        # "wmt_t2t" has additional imports (internal)
-        factory = CanonicalDatasetModuleFactory(
-            "wmt_t2t", download_config=self.download_config, dynamic_modules_path=self.dynamic_modules_path
-        )
-        module_factory_result = factory.get_module()
-        assert importlib.import_module(module_factory_result.module_path) is not None
-
-    def test_CanonicalMetricModuleFactory(self):
-        # "bleu" requires additional imports (external from github)
-        factory = CanonicalMetricModuleFactory(
-            "bleu", download_config=self.download_config, dynamic_modules_path=self.dynamic_modules_path
-        )
-        module_factory_result = factory.get_module()
-        assert importlib.import_module(module_factory_result.module_path) is not None
-
-    def test_LocalMetricModuleFactory(self):
-        path = os.path.join(self._metric_loading_script_dir, f"{METRIC_LOADING_SCRIPT_NAME}.py")
-        factory = LocalMetricModuleFactory(
-            path, download_config=self.download_config, dynamic_modules_path=self.dynamic_modules_path
-        )
-        module_factory_result = factory.get_module()
-        assert importlib.import_module(module_factory_result.module_path) is not None
-
-    def test_LocalDatasetModuleFactoryWithScript(self):
-        path = os.path.join(self._dataset_loading_script_dir, f"{DATASET_LOADING_SCRIPT_NAME}.py")
-        factory = LocalDatasetModuleFactoryWithScript(
-            path, download_config=self.download_config, dynamic_modules_path=self.dynamic_modules_path
-        )
-        module_factory_result = factory.get_module()
-        assert importlib.import_module(module_factory_result.module_path) is not None
-
-    def test_LocalDatasetModuleFactoryWithoutScript(self):
-        factory = LocalDatasetModuleFactoryWithoutScript(self._data_dir)
-        module_factory_result = factory.get_module()
-        assert importlib.import_module(module_factory_result.module_path) is not None
-
-    def test_PackagedDatasetModuleFactory(self):
-        factory = PackagedDatasetModuleFactory(
-            "json", data_files=self._jsonl_path, download_config=self.download_config
-        )
-        module_factory_result = factory.get_module()
-        assert importlib.import_module(module_factory_result.module_path) is not None
-
-    def test_CommunityDatasetModuleFactoryWithoutScript(self):
-        factory = CommunityDatasetModuleFactoryWithoutScript(
-            SAMPLE_DATASET_IDENTIFIER2, download_config=self.download_config
-        )
-        module_factory_result = factory.get_module()
-        assert importlib.import_module(module_factory_result.module_path) is not None
-
-    def test_CommunityDatasetModuleFactoryWithScript(self):
-        factory = CommunityDatasetModuleFactoryWithScript(
-            SAMPLE_DATASET_IDENTIFIER,
-            download_config=self.download_config,
-            dynamic_modules_path=self.dynamic_modules_path,
-        )
-        module_factory_result = factory.get_module()
-        assert importlib.import_module(module_factory_result.module_path) is not None
-
-    def test_CachedDatasetModuleFactory(self):
-        path = os.path.join(self._dataset_loading_script_dir, f"{DATASET_LOADING_SCRIPT_NAME}.py")
-        factory = LocalDatasetModuleFactoryWithScript(
-            path, download_config=self.download_config, dynamic_modules_path=self.dynamic_modules_path
-        )
-        module_factory_result = factory.get_module()
-        for offline_mode in OfflineSimulationMode:
-            with offline(offline_mode):
-                factory = CachedDatasetModuleFactory(
-                    DATASET_LOADING_SCRIPT_NAME,
-                    dynamic_modules_path=self.dynamic_modules_path,
-                )
-                module_factory_result = factory.get_module()
-                assert importlib.import_module(module_factory_result.module_path) is not None
-
-    def test_CachedMetricModuleFactory(self):
-        path = os.path.join(self._metric_loading_script_dir, f"{METRIC_LOADING_SCRIPT_NAME}.py")
-        factory = LocalMetricModuleFactory(
-            path, download_config=self.download_config, dynamic_modules_path=self.dynamic_modules_path
-        )
-        module_factory_result = factory.get_module()
-        for offline_mode in OfflineSimulationMode:
-            with offline(offline_mode):
-                factory = CachedMetricModuleFactory(
-                    METRIC_LOADING_SCRIPT_NAME,
-                    dynamic_modules_path=self.dynamic_modules_path,
-                )
-                module_factory_result = factory.get_module()
-                assert importlib.import_module(module_factory_result.module_path) is not None
-=======
 def dataset_loading_script_dir_readonly(tmp_path):
     script_name = DATASET_LOADING_SCRIPT_NAME
     script_dir = tmp_path / "readonly" / script_name
@@ -263,7 +145,125 @@
     os.chmod(dataset_loading_script_dir, 0o555)
     os.chmod(os.path.join(dataset_loading_script_dir, f"{script_name}.py"), 0o555)
     return dataset_loading_script_dir
->>>>>>> a766a387
+
+
+@pytest.fixture
+def metric_loading_script_dir(tmp_path):
+    script_name = METRIC_LOADING_SCRIPT_NAME
+    script_dir = tmp_path / script_name
+    script_dir.mkdir()
+    script_path = script_dir / f"{script_name}.py"
+    with open(script_path, "w") as f:
+        f.write(METRIC_LOADING_SCRIPT_CODE)
+    return str(script_dir)
+
+
+class ModuleFactoryTest(TestCase):
+    @pytest.fixture(autouse=True)
+    def inject_fixtures(self, jsonl_path, data_dir, dataset_loading_script_dir, metric_loading_script_dir):
+        self._jsonl_path = jsonl_path
+        self._data_dir = data_dir
+        self._dataset_loading_script_dir = dataset_loading_script_dir
+        self._metric_loading_script_dir = metric_loading_script_dir
+
+    def setUp(self):
+        self.hf_modules_cache = tempfile.mkdtemp()
+        self.cache_dir = tempfile.mkdtemp()
+        self.download_config = DownloadConfig(cache_dir=self.cache_dir)
+        self.dynamic_modules_path = datasets.load.init_dynamic_modules(
+            name="test_datasets_modules_" + os.path.basename(self.hf_modules_cache),
+            hf_modules_cache=self.hf_modules_cache,
+        )
+
+    def test_CanonicalDatasetModuleFactory(self):
+        # "wmt_t2t" has additional imports (internal)
+        factory = CanonicalDatasetModuleFactory(
+            "wmt_t2t", download_config=self.download_config, dynamic_modules_path=self.dynamic_modules_path
+        )
+        module_factory_result = factory.get_module()
+        assert importlib.import_module(module_factory_result.module_path) is not None
+
+    def test_CanonicalMetricModuleFactory(self):
+        # "bleu" requires additional imports (external from github)
+        factory = CanonicalMetricModuleFactory(
+            "bleu", download_config=self.download_config, dynamic_modules_path=self.dynamic_modules_path
+        )
+        module_factory_result = factory.get_module()
+        assert importlib.import_module(module_factory_result.module_path) is not None
+
+    def test_LocalMetricModuleFactory(self):
+        path = os.path.join(self._metric_loading_script_dir, f"{METRIC_LOADING_SCRIPT_NAME}.py")
+        factory = LocalMetricModuleFactory(
+            path, download_config=self.download_config, dynamic_modules_path=self.dynamic_modules_path
+        )
+        module_factory_result = factory.get_module()
+        assert importlib.import_module(module_factory_result.module_path) is not None
+
+    def test_LocalDatasetModuleFactoryWithScript(self):
+        path = os.path.join(self._dataset_loading_script_dir, f"{DATASET_LOADING_SCRIPT_NAME}.py")
+        factory = LocalDatasetModuleFactoryWithScript(
+            path, download_config=self.download_config, dynamic_modules_path=self.dynamic_modules_path
+        )
+        module_factory_result = factory.get_module()
+        assert importlib.import_module(module_factory_result.module_path) is not None
+
+    def test_LocalDatasetModuleFactoryWithoutScript(self):
+        factory = LocalDatasetModuleFactoryWithoutScript(self._data_dir)
+        module_factory_result = factory.get_module()
+        assert importlib.import_module(module_factory_result.module_path) is not None
+
+    def test_PackagedDatasetModuleFactory(self):
+        factory = PackagedDatasetModuleFactory(
+            "json", data_files=self._jsonl_path, download_config=self.download_config
+        )
+        module_factory_result = factory.get_module()
+        assert importlib.import_module(module_factory_result.module_path) is not None
+
+    def test_CommunityDatasetModuleFactoryWithoutScript(self):
+        factory = CommunityDatasetModuleFactoryWithoutScript(
+            SAMPLE_DATASET_IDENTIFIER2, download_config=self.download_config
+        )
+        module_factory_result = factory.get_module()
+        assert importlib.import_module(module_factory_result.module_path) is not None
+
+    def test_CommunityDatasetModuleFactoryWithScript(self):
+        factory = CommunityDatasetModuleFactoryWithScript(
+            SAMPLE_DATASET_IDENTIFIER,
+            download_config=self.download_config,
+            dynamic_modules_path=self.dynamic_modules_path,
+        )
+        module_factory_result = factory.get_module()
+        assert importlib.import_module(module_factory_result.module_path) is not None
+
+    def test_CachedDatasetModuleFactory(self):
+        path = os.path.join(self._dataset_loading_script_dir, f"{DATASET_LOADING_SCRIPT_NAME}.py")
+        factory = LocalDatasetModuleFactoryWithScript(
+            path, download_config=self.download_config, dynamic_modules_path=self.dynamic_modules_path
+        )
+        module_factory_result = factory.get_module()
+        for offline_mode in OfflineSimulationMode:
+            with offline(offline_mode):
+                factory = CachedDatasetModuleFactory(
+                    DATASET_LOADING_SCRIPT_NAME,
+                    dynamic_modules_path=self.dynamic_modules_path,
+                )
+                module_factory_result = factory.get_module()
+                assert importlib.import_module(module_factory_result.module_path) is not None
+
+    def test_CachedMetricModuleFactory(self):
+        path = os.path.join(self._metric_loading_script_dir, f"{METRIC_LOADING_SCRIPT_NAME}.py")
+        factory = LocalMetricModuleFactory(
+            path, download_config=self.download_config, dynamic_modules_path=self.dynamic_modules_path
+        )
+        module_factory_result = factory.get_module()
+        for offline_mode in OfflineSimulationMode:
+            with offline(offline_mode):
+                factory = CachedMetricModuleFactory(
+                    METRIC_LOADING_SCRIPT_NAME,
+                    dynamic_modules_path=self.dynamic_modules_path,
+                )
+                module_factory_result = factory.get_module()
+                assert importlib.import_module(module_factory_result.module_path) is not None
 
 
 class LoadTest(TestCase):
