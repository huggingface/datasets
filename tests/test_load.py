import importlib
import os
import shutil
import tempfile
import time
from hashlib import sha256
from unittest import TestCase

import pyarrow as pa
import pytest
import requests

import datasets
from datasets import load_dataset

from .utils import offline


DATASET_LOADING_SCRIPT_NAME = "__dummy_dataset1__"

DATASET_LOADING_SCRIPT_CODE = """
import os

import datasets
from datasets import DatasetInfo, Features, Split, SplitGenerator, Value


class __DummyDataset1__(datasets.GeneratorBasedBuilder):

    def _info(self) -> DatasetInfo:
        return DatasetInfo(features=Features({"text": Value("string")}))

    def _split_generators(self, dl_manager):
        return [
            SplitGenerator(Split.TRAIN, gen_kwargs={"filepath": os.path.join(dl_manager.manual_dir, "train.txt")}),
            SplitGenerator(Split.TEST, gen_kwargs={"filepath": os.path.join(dl_manager.manual_dir, "test.txt")}),
        ]

    def _generate_examples(self, filepath, **kwargs):
        with open(filepath, "r", encoding="utf-8") as f:
            for i, line in enumerate(f):
                yield i, {"text": line.strip()}
"""


@pytest.fixture
def data_dir(tmp_path):
    data_dir = tmp_path / "data"
    data_dir.mkdir()
    with open(data_dir / "train.txt", "w") as f:
        f.write("foo\n" * 10)
    with open(data_dir / "test.txt", "w") as f:
        f.write("bar\n" * 10)
    return str(data_dir)


@pytest.fixture
def dataset_loading_script_dir(tmp_path):
    script_name = DATASET_LOADING_SCRIPT_NAME
    script_dir = tmp_path / script_name
    script_dir.mkdir()
    script_path = script_dir / f"{script_name}.py"
    with open(script_path, "w") as f:
        f.write(DATASET_LOADING_SCRIPT_CODE)
    return str(script_dir)


class LoadTest(TestCase):
    @pytest.fixture(autouse=True)
    def inject_fixtures(self, caplog):
        self._caplog = caplog

    def setUp(self):
        self.hf_modules_cache = tempfile.mkdtemp()
        self.dynamic_modules_path = datasets.load.init_dynamic_modules("test_datasets_modules", self.hf_modules_cache)

    def tearDown(self):
        shutil.rmtree(self.hf_modules_cache)

    def _dummy_module_dir(self, modules_dir, dummy_module_name, dummy_code):
        assert dummy_module_name.startswith("__")
        module_dir = os.path.join(modules_dir, dummy_module_name)
        os.makedirs(module_dir, exist_ok=True)
        module_path = os.path.join(module_dir, dummy_module_name + ".py")
        with open(module_path, "w") as f:
            f.write(dummy_code)
        return module_dir

    def test_prepare_module(self):
        with tempfile.TemporaryDirectory() as tmp_dir:
            # prepare module from directory path
            dummy_code = "MY_DUMMY_VARIABLE = 'hello there'"
            module_dir = self._dummy_module_dir(tmp_dir, "__dummy_module_name1__", dummy_code)
            importable_module_path, module_hash = datasets.load.prepare_module(
                module_dir, dynamic_modules_path=self.dynamic_modules_path
            )
            dummy_module = importlib.import_module(importable_module_path)
            self.assertEqual(dummy_module.MY_DUMMY_VARIABLE, "hello there")
            self.assertEqual(module_hash, sha256(dummy_code.encode("utf-8")).hexdigest())
            # prepare module from file path
            dummy_code = "MY_DUMMY_VARIABLE = 'general kenobi'"
            module_dir = self._dummy_module_dir(tmp_dir, "__dummy_module_name1__", dummy_code)
            module_path = os.path.join(module_dir, "__dummy_module_name1__.py")
            importable_module_path, module_hash = datasets.load.prepare_module(
                module_path, dynamic_modules_path=self.dynamic_modules_path
            )
            dummy_module = importlib.import_module(importable_module_path)
            self.assertEqual(dummy_module.MY_DUMMY_VARIABLE, "general kenobi")
            self.assertEqual(module_hash, sha256(dummy_code.encode("utf-8")).hexdigest())
            # missing module
            with offline():
                with self.assertRaises((FileNotFoundError, ConnectionError, requests.exceptions.ConnectionError)):
                    datasets.load.prepare_module(
                        "__missing_dummy_module_name__", dynamic_modules_path=self.dynamic_modules_path
                    )

    def test_offline_prepare_module(self):
        with tempfile.TemporaryDirectory() as tmp_dir:
            dummy_code = "MY_DUMMY_VARIABLE = 'hello there'"
            module_dir = self._dummy_module_dir(tmp_dir, "__dummy_module_name2__", dummy_code)
            importable_module_path1, _ = datasets.load.prepare_module(
                module_dir, dynamic_modules_path=self.dynamic_modules_path
            )
            time.sleep(0.1)  # make sure there's a difference in the OS update time of the python file
            dummy_code = "MY_DUMMY_VARIABLE = 'general kenobi'"
            module_dir = self._dummy_module_dir(tmp_dir, "__dummy_module_name2__", dummy_code)
            importable_module_path2, _ = datasets.load.prepare_module(
                module_dir, dynamic_modules_path=self.dynamic_modules_path
            )
        with offline():
            self._caplog.clear()
            # allow provide the module name without an explicit path to remote or local actual file
            importable_module_path3, _ = datasets.load.prepare_module(
                "__dummy_module_name2__", dynamic_modules_path=self.dynamic_modules_path
            )
            # it loads the most recent version of the module
            self.assertEqual(importable_module_path2, importable_module_path3)
            self.assertNotEqual(importable_module_path1, importable_module_path3)
            self.assertIn("Using the latest cached version of the module", self._caplog.text)

<<<<<<< HEAD
=======
    def test_load_dataset_local(self):
        with tempfile.TemporaryDirectory() as tmp_dir:
            dummy_code = """
import os

import datasets
from datasets import DatasetInfo, Features, Split, SplitGenerator, Value


class __DummyDataset1__(datasets.GeneratorBasedBuilder):

    def _info(self) -> DatasetInfo:
        return DatasetInfo(features=Features({"text": Value("string")}))

    def _split_generators(self, dl_manager):
        return [
            SplitGenerator(Split.TRAIN, gen_kwargs={"filepath": os.path.join(dl_manager.manual_dir, "train.txt")}),
            SplitGenerator(Split.TEST, gen_kwargs={"filepath": os.path.join(dl_manager.manual_dir, "test.txt")}),
        ]

    def _generate_examples(self, filepath, **kwargs):
        with open(filepath, "r", encoding="utf-8") as f:
            for i, line in enumerate(f):
                yield i, {"text": line.strip()}
            """
            with open(os.path.join(tmp_dir, "train.txt"), "w") as f:
                f.write("foo\n" * 10)
            with open(os.path.join(tmp_dir, "test.txt"), "w") as f:
                f.write("bar\n" * 10)
            module_dir = self._dummy_module_dir(tmp_dir, "__dummy_dataset1__", dummy_code)
            # load dataset from local path
            self.assertTrue(len(datasets.load_dataset(module_dir, data_dir=tmp_dir)), 2)
        with offline():
            self._caplog.clear()
            # load dataset from cache
            self.assertTrue(len(datasets.load_dataset("__dummy_dataset1__", data_dir=tmp_dir)), 2)
            self.assertIn("Using the latest cached version of the module", self._caplog.text)
        with self.assertRaises(FileNotFoundError) as context:
            datasets.load_dataset("_dummy")
        self.assertIn("at " + os.path.join("_dummy", "_dummy.py"), str(context.exception))

>>>>>>> bda1986d
    def test_load_dataset_canonical(self):
        with self.assertRaises(FileNotFoundError) as context:
            datasets.load_dataset("_dummy")
        self.assertIn(
            "https://raw.githubusercontent.com/huggingface/datasets/master/datasets/_dummy/_dummy.py",
            str(context.exception),
        )
        with self.assertRaises(FileNotFoundError) as context:
            datasets.load_dataset("_dummy", script_version="0.0.0")
        self.assertIn(
            "https://raw.githubusercontent.com/huggingface/datasets/0.0.0/datasets/_dummy/_dummy.py",
            str(context.exception),
        )
        with offline():
            with self.assertRaises(ConnectionError) as context:
                datasets.load_dataset("_dummy")
            self.assertIn(
                "https://raw.githubusercontent.com/huggingface/datasets/master/datasets/_dummy/_dummy.py",
                str(context.exception),
            )

    def test_load_dataset_users(self):
        with self.assertRaises(FileNotFoundError) as context:
            datasets.load_dataset("dummy_user/_dummy")
        self.assertIn(
            "https://s3.amazonaws.com/datasets.huggingface.co/datasets/datasets/dummy_user/_dummy/_dummy.py",
            str(context.exception),
        )
        with offline():
            with self.assertRaises(ConnectionError) as context:
                datasets.load_dataset("dummy_user/_dummy")
            self.assertIn(
                "https://s3.amazonaws.com/datasets.huggingface.co/datasets/datasets/dummy_user/_dummy/_dummy.py",
                str(context.exception),
            )


@pytest.mark.parametrize("keep_in_memory", [False, True])
def test_load_dataset_local(dataset_loading_script_dir, data_dir, keep_in_memory, caplog):
    previous_allocated_memory = pa.total_allocated_bytes()
    dataset = load_dataset(dataset_loading_script_dir, data_dir=data_dir, keep_in_memory=keep_in_memory)
    increased_allocated_memory = (pa.total_allocated_bytes() - previous_allocated_memory) > 0
    assert len(dataset) == 2
    assert increased_allocated_memory == keep_in_memory
    with offline():
        caplog.clear()
        try:
            datasets.utils.logging.enable_propagation()
            dataset = datasets.load_dataset(DATASET_LOADING_SCRIPT_NAME, data_dir=data_dir)
            assert len(dataset) == 2
            assert "Using the latest cached version of the module" in caplog.text
        finally:
            datasets.utils.logging.disable_propagation()
    with pytest.raises(FileNotFoundError) as exc_info:
        datasets.load_dataset("_dummy")
    assert "at " + os.path.join("_dummy", "_dummy.py") in str(exc_info.value)<|MERGE_RESOLUTION|>--- conflicted
+++ resolved
@@ -138,50 +138,6 @@
             self.assertNotEqual(importable_module_path1, importable_module_path3)
             self.assertIn("Using the latest cached version of the module", self._caplog.text)
 
-<<<<<<< HEAD
-=======
-    def test_load_dataset_local(self):
-        with tempfile.TemporaryDirectory() as tmp_dir:
-            dummy_code = """
-import os
-
-import datasets
-from datasets import DatasetInfo, Features, Split, SplitGenerator, Value
-
-
-class __DummyDataset1__(datasets.GeneratorBasedBuilder):
-
-    def _info(self) -> DatasetInfo:
-        return DatasetInfo(features=Features({"text": Value("string")}))
-
-    def _split_generators(self, dl_manager):
-        return [
-            SplitGenerator(Split.TRAIN, gen_kwargs={"filepath": os.path.join(dl_manager.manual_dir, "train.txt")}),
-            SplitGenerator(Split.TEST, gen_kwargs={"filepath": os.path.join(dl_manager.manual_dir, "test.txt")}),
-        ]
-
-    def _generate_examples(self, filepath, **kwargs):
-        with open(filepath, "r", encoding="utf-8") as f:
-            for i, line in enumerate(f):
-                yield i, {"text": line.strip()}
-            """
-            with open(os.path.join(tmp_dir, "train.txt"), "w") as f:
-                f.write("foo\n" * 10)
-            with open(os.path.join(tmp_dir, "test.txt"), "w") as f:
-                f.write("bar\n" * 10)
-            module_dir = self._dummy_module_dir(tmp_dir, "__dummy_dataset1__", dummy_code)
-            # load dataset from local path
-            self.assertTrue(len(datasets.load_dataset(module_dir, data_dir=tmp_dir)), 2)
-        with offline():
-            self._caplog.clear()
-            # load dataset from cache
-            self.assertTrue(len(datasets.load_dataset("__dummy_dataset1__", data_dir=tmp_dir)), 2)
-            self.assertIn("Using the latest cached version of the module", self._caplog.text)
-        with self.assertRaises(FileNotFoundError) as context:
-            datasets.load_dataset("_dummy")
-        self.assertIn("at " + os.path.join("_dummy", "_dummy.py"), str(context.exception))
-
->>>>>>> bda1986d
     def test_load_dataset_canonical(self):
         with self.assertRaises(FileNotFoundError) as context:
             datasets.load_dataset("_dummy")
@@ -228,13 +184,10 @@
     assert increased_allocated_memory == keep_in_memory
     with offline():
         caplog.clear()
-        try:
-            datasets.utils.logging.enable_propagation()
-            dataset = datasets.load_dataset(DATASET_LOADING_SCRIPT_NAME, data_dir=data_dir)
-            assert len(dataset) == 2
-            assert "Using the latest cached version of the module" in caplog.text
-        finally:
-            datasets.utils.logging.disable_propagation()
+        # Load dataset from cache
+        dataset = datasets.load_dataset(DATASET_LOADING_SCRIPT_NAME, data_dir=data_dir)
+        assert len(dataset) == 2
+        assert "Using the latest cached version of the module" in caplog.text
     with pytest.raises(FileNotFoundError) as exc_info:
         datasets.load_dataset("_dummy")
     assert "at " + os.path.join("_dummy", "_dummy.py") in str(exc_info.value)