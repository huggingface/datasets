--- conflicted
+++ resolved
@@ -1,4 +1,3 @@
-import gc
 import importlib
 import os
 import pickle
@@ -1366,17 +1365,9 @@
 @pytest.mark.integration
 def test_loading_from_the_datasets_hub():
     with tempfile.TemporaryDirectory() as tmp_dir:
-<<<<<<< HEAD
-        dataset = load_dataset(SAMPLE_DATASET_IDENTIFIER, cache_dir=tmp_dir)
-        assert len(dataset["train"]) == 2
-        assert len(dataset["validation"]) == 3
-        del dataset
-        gc.collect()  # To avoid the PermissionError on Windows
-=======
         with load_dataset(SAMPLE_DATASET_IDENTIFIER, cache_dir=tmp_dir) as dataset:
             assert len(dataset["train"]) == 2
             assert len(dataset["validation"]) == 3
->>>>>>> cf1aaa32
 
 
 @pytest.mark.integration
