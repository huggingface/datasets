import importlib
import os
import shutil
import tempfile
import time
from hashlib import sha256
from multiprocessing import Pool
from pathlib import Path
from unittest import TestCase
from unittest.mock import patch

import pytest
import requests

import datasets
from datasets import config, load_dataset, load_from_disk
from datasets.arrow_dataset import Dataset
from datasets.builder import DatasetBuilder
from datasets.data_files import DataFilesDict
from datasets.dataset_dict import DatasetDict, IterableDatasetDict
from datasets.download.download_config import DownloadConfig
from datasets.features import Features, Value
from datasets.iterable_dataset import IterableDataset
from datasets.load import (
    CachedDatasetModuleFactory,
    CachedMetricModuleFactory,
    GithubMetricModuleFactory,
    HubDatasetModuleFactoryWithoutScript,
    HubDatasetModuleFactoryWithScript,
    LocalDatasetModuleFactoryWithoutScript,
    LocalDatasetModuleFactoryWithScript,
    LocalMetricModuleFactory,
    PackagedDatasetModuleFactory,
    infer_module_for_data_files,
    infer_module_for_data_files_in_archives,
)

from .utils import (
    OfflineSimulationMode,
    assert_arrow_memory_doesnt_increase,
    assert_arrow_memory_increases,
    offline,
    require_pil,
    set_current_working_directory_to_temp_dir,
)


DATASET_LOADING_SCRIPT_NAME = "__dummy_dataset1__"

DATASET_LOADING_SCRIPT_CODE = """
import os

import datasets
from datasets import DatasetInfo, Features, Split, SplitGenerator, Value


class __DummyDataset1__(datasets.GeneratorBasedBuilder):

    def _info(self) -> DatasetInfo:
        return DatasetInfo(features=Features({"text": Value("string")}))

    def _split_generators(self, dl_manager):
        return [
            SplitGenerator(Split.TRAIN, gen_kwargs={"filepath": os.path.join(dl_manager.manual_dir, "train.txt")}),
            SplitGenerator(Split.TEST, gen_kwargs={"filepath": os.path.join(dl_manager.manual_dir, "test.txt")}),
        ]

    def _generate_examples(self, filepath, **kwargs):
        with open(filepath, "r", encoding="utf-8") as f:
            for i, line in enumerate(f):
                yield i, {"text": line.strip()}
"""

SAMPLE_DATASET_IDENTIFIER = "lhoestq/test"  # has dataset script
SAMPLE_DATASET_IDENTIFIER2 = "lhoestq/test2"  # only has data files
SAMPLE_DATASET_IDENTIFIER3 = "mariosasko/test_multi_dir_dataset"  # has multiple data directories
SAMPLE_DATASET_IDENTIFIER4 = "mariosasko/test_imagefolder_with_metadata"  # imagefolder with a metadata file outside of the train/test directories
SAMPLE_NOT_EXISTING_DATASET_IDENTIFIER = "lhoestq/_dummy"
SAMPLE_DATASET_NAME_THAT_DOESNT_EXIST = "_dummy"


METRIC_LOADING_SCRIPT_NAME = "__dummy_metric1__"

METRIC_LOADING_SCRIPT_CODE = """
import datasets
from datasets import MetricInfo, Features, Value


class __DummyMetric1__(datasets.Metric):

    def _info(self):
        return MetricInfo(features=Features({"predictions": Value("int"), "references": Value("int")}))

    def _compute(self, predictions, references):
        return {"__dummy_metric1__": sum(int(p == r) for p, r in zip(predictions, references))}
"""


@pytest.fixture
def data_dir(tmp_path):
    data_dir = tmp_path / "data_dir"
    data_dir.mkdir()
    with open(data_dir / "train.txt", "w") as f:
        f.write("foo\n" * 10)
    with open(data_dir / "test.txt", "w") as f:
        f.write("bar\n" * 10)
    return str(data_dir)


@pytest.fixture
def data_dir_with_metadata(tmp_path):
    data_dir = tmp_path / "data_dir_with_metadata"
    data_dir.mkdir()
    with open(data_dir / "train.jpg", "wb") as f:
        f.write(b"train_image_bytes")
    with open(data_dir / "test.jpg", "wb") as f:
        f.write(b"test_image_bytes")
    with open(data_dir / "metadata.jsonl", "w") as f:
        f.write(
            """\
        {"file_name": "train.jpg", "caption": "Cool tran image"}
        {"file_name": "test.jpg", "caption": "Cool test image"}
        """
        )
    return str(data_dir)


@pytest.fixture
def sub_data_dirs(tmp_path):
    data_dir2 = tmp_path / "data_dir2"
    relative_subdir1 = "subdir1"
    sub_data_dir1 = data_dir2 / relative_subdir1
    sub_data_dir1.mkdir(parents=True)
    with open(sub_data_dir1 / "train.txt", "w") as f:
        f.write("foo\n" * 10)
    with open(sub_data_dir1 / "test.txt", "w") as f:
        f.write("bar\n" * 10)

    relative_subdir2 = "subdir2"
    sub_data_dir2 = tmp_path / data_dir2 / relative_subdir2
    sub_data_dir2.mkdir(parents=True)
    with open(sub_data_dir2 / "train.txt", "w") as f:
        f.write("foo\n" * 10)
    with open(sub_data_dir2 / "test.txt", "w") as f:
        f.write("bar\n" * 10)

    return str(data_dir2), relative_subdir1


@pytest.fixture
def complex_data_dir(tmp_path):
    data_dir = tmp_path / "complex_data_dir"
    data_dir.mkdir()
    (data_dir / "data").mkdir()
    with open(data_dir / "data" / "train.txt", "w") as f:
        f.write("foo\n" * 10)
    with open(data_dir / "data" / "test.txt", "w") as f:
        f.write("bar\n" * 10)
    with open(data_dir / "README.md", "w") as f:
        f.write("This is a readme")
    with open(data_dir / ".dummy", "w") as f:
        f.write("this is a dummy file that is not a data file")
    return str(data_dir)


@pytest.fixture
def dataset_loading_script_dir(tmp_path):
    script_name = DATASET_LOADING_SCRIPT_NAME
    script_dir = tmp_path / script_name
    script_dir.mkdir()
    script_path = script_dir / f"{script_name}.py"
    with open(script_path, "w") as f:
        f.write(DATASET_LOADING_SCRIPT_CODE)
    return str(script_dir)


@pytest.fixture
def dataset_loading_script_dir_readonly(tmp_path):
    script_name = DATASET_LOADING_SCRIPT_NAME
    script_dir = tmp_path / "readonly" / script_name
    script_dir.mkdir(parents=True)
    script_path = script_dir / f"{script_name}.py"
    with open(script_path, "w") as f:
        f.write(DATASET_LOADING_SCRIPT_CODE)
    dataset_loading_script_dir = str(script_dir)
    # Make this directory readonly
    os.chmod(dataset_loading_script_dir, 0o555)
    os.chmod(os.path.join(dataset_loading_script_dir, f"{script_name}.py"), 0o555)
    return dataset_loading_script_dir


@pytest.fixture
def metric_loading_script_dir(tmp_path):
    script_name = METRIC_LOADING_SCRIPT_NAME
    script_dir = tmp_path / script_name
    script_dir.mkdir()
    script_path = script_dir / f"{script_name}.py"
    with open(script_path, "w") as f:
        f.write(METRIC_LOADING_SCRIPT_CODE)
    return str(script_dir)


@pytest.mark.parametrize(
    "data_files, expected_module, expected_builder_kwargs",
    [
        (["train.csv"], "csv", {}),
        (["train.tsv"], "csv", {"sep": "\t"}),
        (["train.json"], "json", {}),
        (["train.jsonl"], "json", {}),
        (["train.parquet"], "parquet", {}),
        (["train.txt"], "text", {}),
    ],
)
def test_infer_module_for_data_files(data_files, expected_module, expected_builder_kwargs):
    module, builder_kwargs = infer_module_for_data_files(data_files)
    assert module == expected_module
    assert builder_kwargs == expected_builder_kwargs


@pytest.mark.parametrize("data_file, expected_module", [("zip_csv_path", "csv"), ("zip_csv_with_dir_path", "csv")])
def test_infer_module_for_data_files_in_archives(data_file, expected_module, zip_csv_path, zip_csv_with_dir_path):
    data_file_paths = {"zip_csv_path": zip_csv_path, "zip_csv_with_dir_path": zip_csv_with_dir_path}
    data_files = [str(data_file_paths[data_file])]
    inferred_module, _ = infer_module_for_data_files_in_archives(data_files, False)
    assert inferred_module == expected_module


class ModuleFactoryTest(TestCase):
    @pytest.fixture(autouse=True)
    def inject_fixtures(
        self,
        jsonl_path,
        data_dir,
        data_dir_with_metadata,
        sub_data_dirs,
        dataset_loading_script_dir,
        metric_loading_script_dir,
    ):
        self._jsonl_path = jsonl_path
        self._data_dir = data_dir
        self._data_dir_with_metadata = data_dir_with_metadata
        self._data_dir2 = sub_data_dirs[0]
        self._sub_data_dir = sub_data_dirs[1]
        self._dataset_loading_script_dir = dataset_loading_script_dir
        self._metric_loading_script_dir = metric_loading_script_dir

    def setUp(self):
        self.hf_modules_cache = tempfile.mkdtemp()
        self.cache_dir = tempfile.mkdtemp()
        self.download_config = DownloadConfig(cache_dir=self.cache_dir)
        self.dynamic_modules_path = datasets.load.init_dynamic_modules(
            name="test_datasets_modules_" + os.path.basename(self.hf_modules_cache),
            hf_modules_cache=self.hf_modules_cache,
        )

<<<<<<< HEAD
=======
    def test_HubDatasetModuleFactoryWithScript_with_github_dataset(self):
        # "wmt_t2t" has additional imports (internal)
        factory = HubDatasetModuleFactoryWithScript(
            "wmt_t2t", download_config=self.download_config, dynamic_modules_path=self.dynamic_modules_path
        )
        module_factory_result = factory.get_module()
        assert importlib.import_module(module_factory_result.module_path) is not None
        assert module_factory_result.builder_kwargs["base_path"].startswith(config.HF_ENDPOINT)

>>>>>>> 30299264
    def test_GithubMetricModuleFactory_with_internal_import(self):
        # "squad_v2" requires additional imports (internal)
        factory = GithubMetricModuleFactory(
            "squad_v2", download_config=self.download_config, dynamic_modules_path=self.dynamic_modules_path
        )
        module_factory_result = factory.get_module()
        assert importlib.import_module(module_factory_result.module_path) is not None

    def test_GithubMetricModuleFactory_with_external_import(self):
        # "bleu" requires additional imports (external from github)
        factory = GithubMetricModuleFactory(
            "bleu", download_config=self.download_config, dynamic_modules_path=self.dynamic_modules_path
        )
        module_factory_result = factory.get_module()
        assert importlib.import_module(module_factory_result.module_path) is not None

    def test_LocalMetricModuleFactory(self):
        path = os.path.join(self._metric_loading_script_dir, f"{METRIC_LOADING_SCRIPT_NAME}.py")
        factory = LocalMetricModuleFactory(
            path, download_config=self.download_config, dynamic_modules_path=self.dynamic_modules_path
        )
        module_factory_result = factory.get_module()
        assert importlib.import_module(module_factory_result.module_path) is not None

    def test_LocalDatasetModuleFactoryWithScript(self):
        path = os.path.join(self._dataset_loading_script_dir, f"{DATASET_LOADING_SCRIPT_NAME}.py")
        factory = LocalDatasetModuleFactoryWithScript(
            path, download_config=self.download_config, dynamic_modules_path=self.dynamic_modules_path
        )
        module_factory_result = factory.get_module()
        assert importlib.import_module(module_factory_result.module_path) is not None
        assert os.path.isdir(module_factory_result.builder_kwargs["base_path"])

    def test_LocalDatasetModuleFactoryWithoutScript(self):
        factory = LocalDatasetModuleFactoryWithoutScript(self._data_dir)
        module_factory_result = factory.get_module()
        assert importlib.import_module(module_factory_result.module_path) is not None
        assert os.path.isdir(module_factory_result.builder_kwargs["base_path"])

    def test_LocalDatasetModuleFactoryWithoutScript_with_data_dir(self):
        factory = LocalDatasetModuleFactoryWithoutScript(self._data_dir2, data_dir=self._sub_data_dir)
        module_factory_result = factory.get_module()
        assert importlib.import_module(module_factory_result.module_path) is not None
        assert (
            module_factory_result.builder_kwargs["data_files"] is not None
            and len(module_factory_result.builder_kwargs["data_files"]["train"]) == 1
            and len(module_factory_result.builder_kwargs["data_files"]["test"]) == 1
        )
        assert all(
            self._sub_data_dir in Path(data_file).parts
            for data_file in module_factory_result.builder_kwargs["data_files"]["train"]
            + module_factory_result.builder_kwargs["data_files"]["test"]
        )

    def test_LocalDatasetModuleFactoryWithoutScript_with_metadata(self):
        factory = LocalDatasetModuleFactoryWithoutScript(self._data_dir_with_metadata)
        module_factory_result = factory.get_module()
        assert importlib.import_module(module_factory_result.module_path) is not None
        assert (
            module_factory_result.builder_kwargs["data_files"] is not None
            and len(module_factory_result.builder_kwargs["data_files"]["train"]) > 0
            and len(module_factory_result.builder_kwargs["data_files"]["test"]) > 0
        )
        assert any(
            data_file.name == "metadata.jsonl"
            for data_file in module_factory_result.builder_kwargs["data_files"]["train"]
        )
        assert any(
            data_file.name == "metadata.jsonl"
            for data_file in module_factory_result.builder_kwargs["data_files"]["test"]
        )

    def test_PackagedDatasetModuleFactory(self):
        factory = PackagedDatasetModuleFactory(
            "json", data_files=self._jsonl_path, download_config=self.download_config
        )
        module_factory_result = factory.get_module()
        assert importlib.import_module(module_factory_result.module_path) is not None

    def test_PackagedDatasetModuleFactory_with_data_dir(self):
        factory = PackagedDatasetModuleFactory("json", data_dir=self._data_dir, download_config=self.download_config)
        module_factory_result = factory.get_module()
        assert importlib.import_module(module_factory_result.module_path) is not None
        assert (
            module_factory_result.builder_kwargs["data_files"] is not None
            and len(module_factory_result.builder_kwargs["data_files"]["train"]) > 0
            and len(module_factory_result.builder_kwargs["data_files"]["test"]) > 0
        )
        assert Path(module_factory_result.builder_kwargs["data_files"]["train"][0]).parent.samefile(self._data_dir)
        assert Path(module_factory_result.builder_kwargs["data_files"]["test"][0]).parent.samefile(self._data_dir)

    def test_PackagedDatasetModuleFactory_with_data_dir_and_metadata(self):
        factory = PackagedDatasetModuleFactory(
            "imagefolder", data_dir=self._data_dir_with_metadata, download_config=self.download_config
        )
        module_factory_result = factory.get_module()
        assert importlib.import_module(module_factory_result.module_path) is not None
        assert (
            module_factory_result.builder_kwargs["data_files"] is not None
            and len(module_factory_result.builder_kwargs["data_files"]["train"]) > 0
            and len(module_factory_result.builder_kwargs["data_files"]["test"]) > 0
        )
        assert Path(module_factory_result.builder_kwargs["data_files"]["train"][0]).parent.samefile(
            self._data_dir_with_metadata
        )
        assert Path(module_factory_result.builder_kwargs["data_files"]["test"][0]).parent.samefile(
            self._data_dir_with_metadata
        )
        assert any(
            data_file.name == "metadata.jsonl"
            for data_file in module_factory_result.builder_kwargs["data_files"]["train"]
        )
        assert any(
            data_file.name == "metadata.jsonl"
            for data_file in module_factory_result.builder_kwargs["data_files"]["test"]
        )

    @pytest.mark.integration
    def test_HubDatasetModuleFactoryWithoutScript(self):
        factory = HubDatasetModuleFactoryWithoutScript(
            SAMPLE_DATASET_IDENTIFIER2, download_config=self.download_config
        )
        module_factory_result = factory.get_module()
        assert importlib.import_module(module_factory_result.module_path) is not None
        assert module_factory_result.builder_kwargs["base_path"].startswith(config.HF_ENDPOINT)

    @pytest.mark.integration
    def test_HubDatasetModuleFactoryWithoutScript_with_data_dir(self):
        data_dir = "data2"
        factory = HubDatasetModuleFactoryWithoutScript(
            SAMPLE_DATASET_IDENTIFIER3, data_dir=data_dir, download_config=self.download_config
        )
        module_factory_result = factory.get_module()
        assert importlib.import_module(module_factory_result.module_path) is not None
        assert module_factory_result.builder_kwargs["base_path"].startswith(config.HF_ENDPOINT)
        assert (
            module_factory_result.builder_kwargs["data_files"] is not None
            and len(module_factory_result.builder_kwargs["data_files"]["train"]) == 1
            and len(module_factory_result.builder_kwargs["data_files"]["test"]) == 1
        )
        assert all(
            data_dir in Path(data_file).parts
            for data_file in module_factory_result.builder_kwargs["data_files"]["train"]
            + module_factory_result.builder_kwargs["data_files"]["test"]
        )

    @pytest.mark.integration
    def test_HubDatasetModuleFactoryWithoutScript_with_metadata(self):
        factory = HubDatasetModuleFactoryWithoutScript(
            SAMPLE_DATASET_IDENTIFIER4, download_config=self.download_config
        )
        module_factory_result = factory.get_module()
        assert importlib.import_module(module_factory_result.module_path) is not None
        assert module_factory_result.builder_kwargs["base_path"].startswith(config.HF_ENDPOINT)
        assert (
            module_factory_result.builder_kwargs["data_files"] is not None
            and len(module_factory_result.builder_kwargs["data_files"]["train"]) > 0
            and len(module_factory_result.builder_kwargs["data_files"]["test"]) > 0
        )
        assert any(
            Path(data_file).name == "metadata.jsonl"
            for data_file in module_factory_result.builder_kwargs["data_files"]["train"]
        )
        assert any(
            Path(data_file).name == "metadata.jsonl"
            for data_file in module_factory_result.builder_kwargs["data_files"]["test"]
        )

    @pytest.mark.integration
    def test_HubDatasetModuleFactoryWithScript(self):
        factory = HubDatasetModuleFactoryWithScript(
            SAMPLE_DATASET_IDENTIFIER,
            download_config=self.download_config,
            dynamic_modules_path=self.dynamic_modules_path,
        )
        module_factory_result = factory.get_module()
        assert importlib.import_module(module_factory_result.module_path) is not None
        assert module_factory_result.builder_kwargs["base_path"].startswith(config.HF_ENDPOINT)

    def test_CachedDatasetModuleFactory(self):
        path = os.path.join(self._dataset_loading_script_dir, f"{DATASET_LOADING_SCRIPT_NAME}.py")
        factory = LocalDatasetModuleFactoryWithScript(
            path, download_config=self.download_config, dynamic_modules_path=self.dynamic_modules_path
        )
        module_factory_result = factory.get_module()
        for offline_mode in OfflineSimulationMode:
            with offline(offline_mode):
                factory = CachedDatasetModuleFactory(
                    DATASET_LOADING_SCRIPT_NAME,
                    dynamic_modules_path=self.dynamic_modules_path,
                )
                module_factory_result = factory.get_module()
                assert importlib.import_module(module_factory_result.module_path) is not None

    def test_CachedMetricModuleFactory(self):
        path = os.path.join(self._metric_loading_script_dir, f"{METRIC_LOADING_SCRIPT_NAME}.py")
        factory = LocalMetricModuleFactory(
            path, download_config=self.download_config, dynamic_modules_path=self.dynamic_modules_path
        )
        module_factory_result = factory.get_module()
        for offline_mode in OfflineSimulationMode:
            with offline(offline_mode):
                factory = CachedMetricModuleFactory(
                    METRIC_LOADING_SCRIPT_NAME,
                    dynamic_modules_path=self.dynamic_modules_path,
                )
                module_factory_result = factory.get_module()
                assert importlib.import_module(module_factory_result.module_path) is not None


@pytest.mark.parametrize(
    "factory_class",
    [
        CachedDatasetModuleFactory,
        CachedMetricModuleFactory,
        GithubMetricModuleFactory,
        HubDatasetModuleFactoryWithoutScript,
        HubDatasetModuleFactoryWithScript,
        LocalDatasetModuleFactoryWithoutScript,
        LocalDatasetModuleFactoryWithScript,
        LocalMetricModuleFactory,
        PackagedDatasetModuleFactory,
    ],
)
def test_module_factories(factory_class):
    name = "dummy_name"
    factory = factory_class(name)
    assert factory.name == name


@pytest.mark.integration
class LoadTest(TestCase):
    @pytest.fixture(autouse=True)
    def inject_fixtures(self, caplog):
        self._caplog = caplog

    def setUp(self):
        self.hf_modules_cache = tempfile.mkdtemp()
        self.dynamic_modules_path = datasets.load.init_dynamic_modules(
            name="test_datasets_modules2", hf_modules_cache=self.hf_modules_cache
        )

    def tearDown(self):
        shutil.rmtree(self.hf_modules_cache)

    def _dummy_module_dir(self, modules_dir, dummy_module_name, dummy_code):
        assert dummy_module_name.startswith("__")
        module_dir = os.path.join(modules_dir, dummy_module_name)
        os.makedirs(module_dir, exist_ok=True)
        module_path = os.path.join(module_dir, dummy_module_name + ".py")
        with open(module_path, "w") as f:
            f.write(dummy_code)
        return module_dir

    def test_dataset_module_factory(self):
        with tempfile.TemporaryDirectory() as tmp_dir:
            # prepare module from directory path
            dummy_code = "MY_DUMMY_VARIABLE = 'hello there'"
            module_dir = self._dummy_module_dir(tmp_dir, "__dummy_module_name1__", dummy_code)
            dataset_module = datasets.load.dataset_module_factory(
                module_dir, dynamic_modules_path=self.dynamic_modules_path
            )
            dummy_module = importlib.import_module(dataset_module.module_path)
            self.assertEqual(dummy_module.MY_DUMMY_VARIABLE, "hello there")
            self.assertEqual(dataset_module.hash, sha256(dummy_code.encode("utf-8")).hexdigest())
            # prepare module from file path + check resolved_file_path
            dummy_code = "MY_DUMMY_VARIABLE = 'general kenobi'"
            module_dir = self._dummy_module_dir(tmp_dir, "__dummy_module_name1__", dummy_code)
            module_path = os.path.join(module_dir, "__dummy_module_name1__.py")
            dataset_module = datasets.load.dataset_module_factory(
                module_path, dynamic_modules_path=self.dynamic_modules_path
            )
            dummy_module = importlib.import_module(dataset_module.module_path)
            self.assertEqual(dummy_module.MY_DUMMY_VARIABLE, "general kenobi")
            self.assertEqual(dataset_module.hash, sha256(dummy_code.encode("utf-8")).hexdigest())
            # missing module
            for offline_simulation_mode in list(OfflineSimulationMode):
                with offline(offline_simulation_mode):
                    with self.assertRaises((FileNotFoundError, ConnectionError, requests.exceptions.ConnectionError)):
                        datasets.load.dataset_module_factory(
                            "__missing_dummy_module_name__", dynamic_modules_path=self.dynamic_modules_path
                        )

    def test_offline_dataset_module_factory(self):
        with tempfile.TemporaryDirectory() as tmp_dir:
            dummy_code = "MY_DUMMY_VARIABLE = 'hello there'"
            module_dir = self._dummy_module_dir(tmp_dir, "__dummy_module_name2__", dummy_code)
            dataset_module_1 = datasets.load.dataset_module_factory(
                module_dir, dynamic_modules_path=self.dynamic_modules_path
            )
            time.sleep(0.1)  # make sure there's a difference in the OS update time of the python file
            dummy_code = "MY_DUMMY_VARIABLE = 'general kenobi'"
            module_dir = self._dummy_module_dir(tmp_dir, "__dummy_module_name2__", dummy_code)
            dataset_module_2 = datasets.load.dataset_module_factory(
                module_dir, dynamic_modules_path=self.dynamic_modules_path
            )
        for offline_simulation_mode in list(OfflineSimulationMode):
            with offline(offline_simulation_mode):
                self._caplog.clear()
                # allow provide the module name without an explicit path to remote or local actual file
                dataset_module_3 = datasets.load.dataset_module_factory(
                    "__dummy_module_name2__", dynamic_modules_path=self.dynamic_modules_path
                )
                # it loads the most recent version of the module
                self.assertEqual(dataset_module_2.module_path, dataset_module_3.module_path)
                self.assertNotEqual(dataset_module_1.module_path, dataset_module_3.module_path)
                self.assertIn("Using the latest cached version of the module", self._caplog.text)

<<<<<<< HEAD
    def test_load_dataset_from_hub(self):
=======
    def test_load_dataset_from_github(self):
>>>>>>> 30299264
        with self.assertRaises(FileNotFoundError) as context:
            datasets.load_dataset("_dummy")
        self.assertIn(
            "Dataset '_dummy' doesn't exist on the Hub",
            str(context.exception),
        )
        with self.assertRaises(FileNotFoundError) as context:
            datasets.load_dataset("_dummy", revision="0.0.0")
        self.assertIn(
<<<<<<< HEAD
            "Dataset '_dummy' doesn't exist on the Hub",
            str(context.exception),
        )
        self.assertIn(
            "at revision '0.0.0'",
=======
            "Dataset '_dummy' doesn't exist on the Hub at revision '0.0.0'",
>>>>>>> 30299264
            str(context.exception),
        )
        for offline_simulation_mode in list(OfflineSimulationMode):
            with offline(offline_simulation_mode):
                with self.assertRaises(ConnectionError) as context:
                    datasets.load_dataset("_dummy")
                if offline_simulation_mode != OfflineSimulationMode.HF_DATASETS_OFFLINE_SET_TO_1:
                    self.assertIn(
                        "Couldn't reach '_dummy' on the Hub",
                        str(context.exception),
                    )

    def test_load_dataset_users(self):
        with self.assertRaises(FileNotFoundError) as context:
            datasets.load_dataset("lhoestq/_dummy")
        self.assertIn(
            "lhoestq/_dummy",
            str(context.exception),
        )
        for offline_simulation_mode in list(OfflineSimulationMode):
            with offline(offline_simulation_mode):
                with self.assertRaises(ConnectionError) as context:
                    datasets.load_dataset("lhoestq/_dummy")
                self.assertIn("lhoestq/_dummy", str(context.exception))


def test_load_dataset_builder_for_absolute_script_dir(dataset_loading_script_dir, data_dir):
    builder = datasets.load_dataset_builder(dataset_loading_script_dir, data_dir=data_dir)
    assert isinstance(builder, DatasetBuilder)
    assert builder.name == DATASET_LOADING_SCRIPT_NAME
    assert builder.info.features == Features({"text": Value("string")})


def test_load_dataset_builder_for_relative_script_dir(dataset_loading_script_dir, data_dir):
    with set_current_working_directory_to_temp_dir():
        relative_script_dir = DATASET_LOADING_SCRIPT_NAME
        shutil.copytree(dataset_loading_script_dir, relative_script_dir)
        builder = datasets.load_dataset_builder(relative_script_dir, data_dir=data_dir)
        assert isinstance(builder, DatasetBuilder)
        assert builder.name == DATASET_LOADING_SCRIPT_NAME
        assert builder.info.features == Features({"text": Value("string")})


def test_load_dataset_builder_for_script_path(dataset_loading_script_dir, data_dir):
    builder = datasets.load_dataset_builder(
        os.path.join(dataset_loading_script_dir, DATASET_LOADING_SCRIPT_NAME + ".py"), data_dir=data_dir
    )
    assert isinstance(builder, DatasetBuilder)
    assert builder.name == DATASET_LOADING_SCRIPT_NAME
    assert builder.info.features == Features({"text": Value("string")})


def test_load_dataset_builder_for_absolute_data_dir(complex_data_dir):
    builder = datasets.load_dataset_builder(complex_data_dir)
    assert isinstance(builder, DatasetBuilder)
    assert builder.name == "text"
    assert builder.config.name == Path(complex_data_dir).name
    assert isinstance(builder.config.data_files, DataFilesDict)
    assert len(builder.config.data_files["train"]) > 0
    assert len(builder.config.data_files["test"]) > 0


def test_load_dataset_builder_for_relative_data_dir(complex_data_dir):
    with set_current_working_directory_to_temp_dir():
        relative_data_dir = "relative_data_dir"
        shutil.copytree(complex_data_dir, relative_data_dir)
        builder = datasets.load_dataset_builder(relative_data_dir)
        assert isinstance(builder, DatasetBuilder)
        assert builder.name == "text"
        assert builder.config.name == relative_data_dir
        assert isinstance(builder.config.data_files, DataFilesDict)
        assert len(builder.config.data_files["train"]) > 0
        assert len(builder.config.data_files["test"]) > 0


@pytest.mark.integration
def test_load_dataset_builder_for_community_dataset_with_script():
    builder = datasets.load_dataset_builder(SAMPLE_DATASET_IDENTIFIER)
    assert isinstance(builder, DatasetBuilder)
    assert builder.name == SAMPLE_DATASET_IDENTIFIER.split("/")[-1]
    assert builder.config.name == "default"
    assert builder.info.features == Features({"text": Value("string")})
    namespace = SAMPLE_DATASET_IDENTIFIER[: SAMPLE_DATASET_IDENTIFIER.index("/")]
    assert builder._relative_data_dir().startswith(namespace)
    assert SAMPLE_DATASET_IDENTIFIER.replace("/", "--") in builder.__module__


@pytest.mark.integration
def test_load_dataset_builder_for_community_dataset_without_script():
    builder = datasets.load_dataset_builder(SAMPLE_DATASET_IDENTIFIER2)
    assert isinstance(builder, DatasetBuilder)
    assert builder.name == "text"
    assert builder.config.name == SAMPLE_DATASET_IDENTIFIER2.replace("/", "--")
    assert isinstance(builder.config.data_files, DataFilesDict)
    assert len(builder.config.data_files["train"]) > 0
    assert len(builder.config.data_files["test"]) > 0


def test_load_dataset_builder_fail():
    with pytest.raises(FileNotFoundError):
        datasets.load_dataset_builder("blabla")


@pytest.mark.parametrize("keep_in_memory", [False, True])
def test_load_dataset_local(dataset_loading_script_dir, data_dir, keep_in_memory, caplog):
    with assert_arrow_memory_increases() if keep_in_memory else assert_arrow_memory_doesnt_increase():
        dataset = load_dataset(dataset_loading_script_dir, data_dir=data_dir, keep_in_memory=keep_in_memory)
    assert isinstance(dataset, DatasetDict)
    assert all(isinstance(d, Dataset) for d in dataset.values())
    assert len(dataset) == 2
    assert isinstance(next(iter(dataset["train"])), dict)
    for offline_simulation_mode in list(OfflineSimulationMode):
        with offline(offline_simulation_mode):
            caplog.clear()
            # Load dataset from cache
            dataset = datasets.load_dataset(DATASET_LOADING_SCRIPT_NAME, data_dir=data_dir)
            assert len(dataset) == 2
            assert "Using the latest cached version of the module" in caplog.text
    with pytest.raises(FileNotFoundError) as exc_info:
        datasets.load_dataset(SAMPLE_DATASET_NAME_THAT_DOESNT_EXIST)
    assert f"Dataset '{SAMPLE_DATASET_NAME_THAT_DOESNT_EXIST}' doesn't exist on the Hub" in str(exc_info.value)
    assert os.path.abspath(SAMPLE_DATASET_NAME_THAT_DOESNT_EXIST) in str(exc_info.value)


def test_load_dataset_streaming(dataset_loading_script_dir, data_dir):
    dataset = load_dataset(dataset_loading_script_dir, streaming=True, data_dir=data_dir)
    assert isinstance(dataset, IterableDatasetDict)
    assert all(isinstance(d, IterableDataset) for d in dataset.values())
    assert len(dataset) == 2
    assert isinstance(next(iter(dataset["train"])), dict)


def test_load_dataset_streaming_gz_json(jsonl_gz_path):
    data_files = jsonl_gz_path
    ds = load_dataset("json", split="train", data_files=data_files, streaming=True)
    assert isinstance(ds, IterableDataset)
    ds_item = next(iter(ds))
    assert ds_item == {"col_1": "0", "col_2": 0, "col_3": 0.0}


@pytest.mark.integration
@pytest.mark.parametrize(
    "path", ["sample.jsonl", "sample.jsonl.gz", "sample.tar", "sample.jsonl.xz", "sample.zip", "sample.jsonl.zst"]
)
def test_load_dataset_streaming_compressed_files(path):
    repo_id = "albertvillanova/datasets-tests-compression"
    data_files = f"https://huggingface.co/datasets/{repo_id}/resolve/main/{path}"
    if data_files[-3:] in ("zip", "tar"):  # we need to glob "*" inside archives
        data_files = data_files[-3:] + "://*::" + data_files
        return  # TODO(QL, albert): support re-add support for ZIP and TAR archives streaming
    ds = load_dataset("json", split="train", data_files=data_files, streaming=True)
    assert isinstance(ds, IterableDataset)
    ds_item = next(iter(ds))
    assert ds_item == {
        "tokens": ["Ministeri", "de", "Justícia", "d'Espanya"],
        "ner_tags": [1, 2, 2, 2],
        "langs": ["ca", "ca", "ca", "ca"],
        "spans": ["PER: Ministeri de Justícia d'Espanya"],
    }


@pytest.mark.parametrize("path_extension", ["csv", "csv.bz2"])
@pytest.mark.parametrize("streaming", [False, True])
def test_load_dataset_streaming_csv(path_extension, streaming, csv_path, bz2_csv_path):
    paths = {"csv": csv_path, "csv.bz2": bz2_csv_path}
    data_files = str(paths[path_extension])
    features = Features({"col_1": Value("string"), "col_2": Value("int32"), "col_3": Value("float32")})
    ds = load_dataset("csv", split="train", data_files=data_files, features=features, streaming=streaming)
    assert isinstance(ds, IterableDataset if streaming else Dataset)
    ds_item = next(iter(ds))
    assert ds_item == {"col_1": "0", "col_2": 0, "col_3": 0.0}


@pytest.mark.parametrize("streaming", [False, True])
@pytest.mark.parametrize("data_file", ["zip_csv_path", "zip_csv_with_dir_path", "csv_path"])
def test_load_dataset_zip_csv(data_file, streaming, zip_csv_path, zip_csv_with_dir_path, csv_path):
    data_file_paths = {
        "zip_csv_path": zip_csv_path,
        "zip_csv_with_dir_path": zip_csv_with_dir_path,
        "csv_path": csv_path,
    }
    data_files = str(data_file_paths[data_file])
    expected_size = 8 if data_file.startswith("zip") else 4
    features = Features({"col_1": Value("string"), "col_2": Value("int32"), "col_3": Value("float32")})
    ds = load_dataset("csv", split="train", data_files=data_files, features=features, streaming=streaming)
    if streaming:
        ds_item_counter = 0
        for ds_item in ds:
            if ds_item_counter == 0:
                assert ds_item == {"col_1": "0", "col_2": 0, "col_3": 0.0}
            ds_item_counter += 1
        assert ds_item_counter == expected_size
    else:
        assert ds.shape[0] == expected_size
        ds_item = next(iter(ds))
        assert ds_item == {"col_1": "0", "col_2": 0, "col_3": 0.0}


@pytest.mark.parametrize("streaming", [False, True])
@pytest.mark.parametrize("data_file", ["zip_jsonl_path", "zip_jsonl_with_dir_path", "jsonl_path"])
def test_load_dataset_zip_jsonl(data_file, streaming, zip_jsonl_path, zip_jsonl_with_dir_path, jsonl_path):
    data_file_paths = {
        "zip_jsonl_path": zip_jsonl_path,
        "zip_jsonl_with_dir_path": zip_jsonl_with_dir_path,
        "jsonl_path": jsonl_path,
    }
    data_files = str(data_file_paths[data_file])
    expected_size = 8 if data_file.startswith("zip") else 4
    features = Features({"col_1": Value("string"), "col_2": Value("int32"), "col_3": Value("float32")})
    ds = load_dataset("json", split="train", data_files=data_files, features=features, streaming=streaming)
    if streaming:
        ds_item_counter = 0
        for ds_item in ds:
            if ds_item_counter == 0:
                assert ds_item == {"col_1": "0", "col_2": 0, "col_3": 0.0}
            ds_item_counter += 1
        assert ds_item_counter == expected_size
    else:
        assert ds.shape[0] == expected_size
        ds_item = next(iter(ds))
        assert ds_item == {"col_1": "0", "col_2": 0, "col_3": 0.0}


@pytest.mark.parametrize("streaming", [False, True])
@pytest.mark.parametrize("data_file", ["zip_text_path", "zip_text_with_dir_path", "text_path"])
def test_load_dataset_zip_text(data_file, streaming, zip_text_path, zip_text_with_dir_path, text_path):
    data_file_paths = {
        "zip_text_path": zip_text_path,
        "zip_text_with_dir_path": zip_text_with_dir_path,
        "text_path": text_path,
    }
    data_files = str(data_file_paths[data_file])
    expected_size = 8 if data_file.startswith("zip") else 4
    ds = load_dataset("text", split="train", data_files=data_files, streaming=streaming)
    if streaming:
        ds_item_counter = 0
        for ds_item in ds:
            if ds_item_counter == 0:
                assert ds_item == {"text": "0"}
            ds_item_counter += 1
        assert ds_item_counter == expected_size
    else:
        assert ds.shape[0] == expected_size
        ds_item = next(iter(ds))
        assert ds_item == {"text": "0"}


def test_load_dataset_text_with_unicode_new_lines(text_path_with_unicode_new_lines):
    data_files = str(text_path_with_unicode_new_lines)
    ds = load_dataset("text", split="train", data_files=data_files)
    assert ds.num_rows == 3


@pytest.mark.integration
def test_loading_from_the_datasets_hub():
    with tempfile.TemporaryDirectory() as tmp_dir:
        dataset = load_dataset(SAMPLE_DATASET_IDENTIFIER, cache_dir=tmp_dir)
        assert len(dataset["train"]) == 2
        assert len(dataset["validation"]) == 3
        del dataset


@pytest.mark.integration
def test_loading_from_the_datasets_hub_with_use_auth_token():
    from requests import get

    def assert_auth(url, *args, headers, **kwargs):
        assert headers["authorization"] == "Bearer foo"
        return get(url, *args, headers=headers, **kwargs)

    with patch("requests.get") as mock_head:
        mock_head.side_effect = assert_auth
        with tempfile.TemporaryDirectory() as tmp_dir:
            with offline():
                with pytest.raises((ConnectionError, requests.exceptions.ConnectionError)):
                    load_dataset(SAMPLE_NOT_EXISTING_DATASET_IDENTIFIER, cache_dir=tmp_dir, use_auth_token="foo")
        mock_head.assert_called()


@pytest.mark.integration
def test_load_streaming_private_dataset(hf_token, hf_private_dataset_repo_txt_data):
    ds = load_dataset(hf_private_dataset_repo_txt_data, streaming=True)
    assert next(iter(ds)) is not None


@pytest.mark.integration
def test_load_streaming_private_dataset_with_zipped_data(hf_token, hf_private_dataset_repo_zipped_txt_data):
    ds = load_dataset(hf_private_dataset_repo_zipped_txt_data, streaming=True)
    assert next(iter(ds)) is not None


@require_pil
@pytest.mark.integration
@pytest.mark.parametrize("implicit_token", [False, True])
@pytest.mark.parametrize("streaming", [False, True])
def test_load_dataset_private_zipped_images(
    hf_private_dataset_repo_zipped_img_data, hf_token, streaming, implicit_token
):
    use_auth_token = None if implicit_token else hf_token
    ds = load_dataset(
        hf_private_dataset_repo_zipped_img_data, split="train", streaming=streaming, use_auth_token=use_auth_token
    )
    assert isinstance(ds, IterableDataset if streaming else Dataset)
    ds_items = list(ds)
    assert len(ds_items) == 2


def test_load_dataset_then_move_then_reload(dataset_loading_script_dir, data_dir, tmp_path, caplog):
    cache_dir1 = tmp_path / "cache1"
    cache_dir2 = tmp_path / "cache2"
    dataset = load_dataset(dataset_loading_script_dir, data_dir=data_dir, split="train", cache_dir=cache_dir1)
    fingerprint1 = dataset._fingerprint
    del dataset
    os.rename(cache_dir1, cache_dir2)
    caplog.clear()
    dataset = load_dataset(dataset_loading_script_dir, data_dir=data_dir, split="train", cache_dir=cache_dir2)
    assert "Found cached dataset" in caplog.text
    assert dataset._fingerprint == fingerprint1, "for the caching mechanism to work, fingerprint should stay the same"
    dataset = load_dataset(dataset_loading_script_dir, data_dir=data_dir, split="test", cache_dir=cache_dir2)
    assert dataset._fingerprint != fingerprint1


def test_load_dataset_readonly(dataset_loading_script_dir, dataset_loading_script_dir_readonly, data_dir, tmp_path):
    cache_dir1 = tmp_path / "cache1"
    cache_dir2 = tmp_path / "cache2"
    dataset = load_dataset(dataset_loading_script_dir, data_dir=data_dir, split="train", cache_dir=cache_dir1)
    fingerprint1 = dataset._fingerprint
    del dataset
    # Load readonly dataset and check that the fingerprint is the same.
    dataset = load_dataset(dataset_loading_script_dir_readonly, data_dir=data_dir, split="train", cache_dir=cache_dir2)
    assert dataset._fingerprint == fingerprint1, "Cannot load a dataset in a readonly folder."


@pytest.mark.parametrize("max_in_memory_dataset_size", ["default", 0, 50, 500])
def test_load_dataset_local_with_default_in_memory(
    max_in_memory_dataset_size, dataset_loading_script_dir, data_dir, monkeypatch
):
    current_dataset_size = 148
    if max_in_memory_dataset_size == "default":
        max_in_memory_dataset_size = 0  # default
    else:
        monkeypatch.setattr(datasets.config, "IN_MEMORY_MAX_SIZE", max_in_memory_dataset_size)
    if max_in_memory_dataset_size:
        expected_in_memory = current_dataset_size < max_in_memory_dataset_size
    else:
        expected_in_memory = False

    with assert_arrow_memory_increases() if expected_in_memory else assert_arrow_memory_doesnt_increase():
        dataset = load_dataset(dataset_loading_script_dir, data_dir=data_dir)
    assert (dataset["train"].dataset_size < max_in_memory_dataset_size) is expected_in_memory


@pytest.mark.parametrize("max_in_memory_dataset_size", ["default", 0, 100, 1000])
def test_load_from_disk_with_default_in_memory(
    max_in_memory_dataset_size, dataset_loading_script_dir, data_dir, tmp_path, monkeypatch
):
    current_dataset_size = 512  # arrow file size = 512, in-memory dataset size = 148
    if max_in_memory_dataset_size == "default":
        max_in_memory_dataset_size = 0  # default
    else:
        monkeypatch.setattr(datasets.config, "IN_MEMORY_MAX_SIZE", max_in_memory_dataset_size)
    if max_in_memory_dataset_size:
        expected_in_memory = current_dataset_size < max_in_memory_dataset_size
    else:
        expected_in_memory = False

    dset = load_dataset(dataset_loading_script_dir, data_dir=data_dir, keep_in_memory=True)
    dataset_path = os.path.join(tmp_path, "saved_dataset")
    dset.save_to_disk(dataset_path)

    with assert_arrow_memory_increases() if expected_in_memory else assert_arrow_memory_doesnt_increase():
        _ = load_from_disk(dataset_path)


@pytest.mark.integration
def test_remote_data_files():
    repo_id = "albertvillanova/tests-raw-jsonl"
    filename = "wikiann-bn-validation.jsonl"
    data_files = f"https://huggingface.co/datasets/{repo_id}/resolve/main/{filename}"
    ds = load_dataset("json", split="train", data_files=data_files, streaming=True)
    assert isinstance(ds, IterableDataset)
    ds_item = next(iter(ds))
    assert ds_item.keys() == {"langs", "ner_tags", "spans", "tokens"}


@pytest.mark.parametrize("deleted", [False, True])
def test_load_dataset_deletes_extracted_files(deleted, jsonl_gz_path, tmp_path):
    data_files = jsonl_gz_path
    cache_dir = tmp_path / "cache"
    if deleted:
        download_config = DownloadConfig(delete_extracted=True, cache_dir=cache_dir / "downloads")
        ds = load_dataset(
            "json", split="train", data_files=data_files, cache_dir=cache_dir, download_config=download_config
        )
    else:  # default
        ds = load_dataset("json", split="train", data_files=data_files, cache_dir=cache_dir)
    assert ds[0] == {"col_1": "0", "col_2": 0, "col_3": 0.0}
    assert (sorted((cache_dir / "downloads" / "extracted").iterdir()) == []) is deleted


def distributed_load_dataset(args):
    data_name, tmp_dir, datafiles = args
    dataset = load_dataset(data_name, cache_dir=tmp_dir, data_files=datafiles)
    return dataset


def test_load_dataset_distributed(tmp_path, csv_path):
    num_workers = 5
    args = "csv", str(tmp_path), csv_path
    with Pool(processes=num_workers) as pool:  # start num_workers processes
        datasets = pool.map(distributed_load_dataset, [args] * num_workers)
        assert len(datasets) == num_workers
        assert all(len(dataset) == len(datasets[0]) > 0 for dataset in datasets)
        assert len(datasets[0].cache_files) > 0
        assert all(dataset.cache_files == datasets[0].cache_files for dataset in datasets)<|MERGE_RESOLUTION|>--- conflicted
+++ resolved
@@ -253,8 +253,6 @@
             hf_modules_cache=self.hf_modules_cache,
         )
 
-<<<<<<< HEAD
-=======
     def test_HubDatasetModuleFactoryWithScript_with_github_dataset(self):
         # "wmt_t2t" has additional imports (internal)
         factory = HubDatasetModuleFactoryWithScript(
@@ -264,7 +262,6 @@
         assert importlib.import_module(module_factory_result.module_path) is not None
         assert module_factory_result.builder_kwargs["base_path"].startswith(config.HF_ENDPOINT)
 
->>>>>>> 30299264
     def test_GithubMetricModuleFactory_with_internal_import(self):
         # "squad_v2" requires additional imports (internal)
         factory = GithubMetricModuleFactory(
@@ -573,11 +570,7 @@
                 self.assertNotEqual(dataset_module_1.module_path, dataset_module_3.module_path)
                 self.assertIn("Using the latest cached version of the module", self._caplog.text)
 
-<<<<<<< HEAD
     def test_load_dataset_from_hub(self):
-=======
-    def test_load_dataset_from_github(self):
->>>>>>> 30299264
         with self.assertRaises(FileNotFoundError) as context:
             datasets.load_dataset("_dummy")
         self.assertIn(
@@ -587,15 +580,11 @@
         with self.assertRaises(FileNotFoundError) as context:
             datasets.load_dataset("_dummy", revision="0.0.0")
         self.assertIn(
-<<<<<<< HEAD
             "Dataset '_dummy' doesn't exist on the Hub",
             str(context.exception),
         )
         self.assertIn(
             "at revision '0.0.0'",
-=======
-            "Dataset '_dummy' doesn't exist on the Hub at revision '0.0.0'",
->>>>>>> 30299264
             str(context.exception),
         )
         for offline_simulation_mode in list(OfflineSimulationMode):
