--- conflicted
+++ resolved
@@ -10,11 +10,8 @@
 from unittest import TestCase
 from unittest.mock import patch
 
-<<<<<<< HEAD
 import dill
-=======
 import pyarrow as pa
->>>>>>> 396cf941
 import pytest
 import requests
 
