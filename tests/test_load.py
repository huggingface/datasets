--- conflicted
+++ resolved
@@ -1311,23 +1311,12 @@
     with patch("huggingface_hub.file_download._get_metadata_or_catch_error") as mock_request:
         mock_request.side_effect = CustomException()
         with tempfile.TemporaryDirectory() as tmp_dir:
-<<<<<<< HEAD
-            with offline():
-                with pytest.raises(
-                    (ConnectionError, requests.exceptions.ConnectionError)
-                ):
-                    load_dataset(
-                        SAMPLE_NOT_EXISTING_DATASET_IDENTIFIER,
-                        cache_dir=tmp_dir,
-                        token="foo",
-                    )
-        mock_request.assert_called()
-=======
+
             with pytest.raises(CustomException):
                 load_dataset(SAMPLE_NOT_EXISTING_DATASET_IDENTIFIER, cache_dir=tmp_dir, token="foo")
         mock_request.assert_called_once()
         assert mock_request.call_args_list[0][1]["headers"]["authorization"] == "Bearer foo"
->>>>>>> a0c786c7
+
 
 
 @pytest.mark.integration
