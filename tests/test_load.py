import importlib
import os
import shutil
import tempfile
import time
from functools import partial
from hashlib import sha256
from unittest import TestCase
from unittest.mock import patch

import pytest
import requests

import datasets
from datasets import SCRIPTS_VERSION, load_dataset, load_from_disk
from datasets.arrow_dataset import Dataset
from datasets.dataset_dict import DatasetDict, IterableDatasetDict
from datasets.iterable_dataset import IterableDataset
from datasets.load import prepare_module

from .utils import (
    OfflineSimulationMode,
    assert_arrow_memory_doesnt_increase,
    assert_arrow_memory_increases,
    offline,
    require_streaming,
)


DATASET_LOADING_SCRIPT_NAME = "__dummy_dataset1__"

DATASET_LOADING_SCRIPT_CODE = """
import os

import datasets
from datasets import DatasetInfo, Features, Split, SplitGenerator, Value


class __DummyDataset1__(datasets.GeneratorBasedBuilder):

    def _info(self) -> DatasetInfo:
        return DatasetInfo(features=Features({"text": Value("string")}))

    def _split_generators(self, dl_manager):
        return [
            SplitGenerator(Split.TRAIN, gen_kwargs={"filepath": os.path.join(dl_manager.manual_dir, "train.txt")}),
            SplitGenerator(Split.TEST, gen_kwargs={"filepath": os.path.join(dl_manager.manual_dir, "test.txt")}),
        ]

    def _generate_examples(self, filepath, **kwargs):
        with open(filepath, "r", encoding="utf-8") as f:
            for i, line in enumerate(f):
                yield i, {"text": line.strip()}
"""

SAMPLE_DATASET_IDENTIFIER = "lhoestq/test"
SAMPLE_NOT_EXISTING_DATASET_IDENTIFIER = "lhoestq/_dummy"


@pytest.fixture
def data_dir(tmp_path):
    data_dir = tmp_path / "data"
    data_dir.mkdir()
    with open(data_dir / "train.txt", "w") as f:
        f.write("foo\n" * 10)
    with open(data_dir / "test.txt", "w") as f:
        f.write("bar\n" * 10)
    return str(data_dir)


@pytest.fixture
def dataset_loading_script_dir(tmp_path):
    script_name = DATASET_LOADING_SCRIPT_NAME
    script_dir = tmp_path / script_name
    script_dir.mkdir()
    script_path = script_dir / f"{script_name}.py"
    with open(script_path, "w") as f:
        f.write(DATASET_LOADING_SCRIPT_CODE)
    return str(script_dir)


class LoadTest(TestCase):
    @pytest.fixture(autouse=True)
    def inject_fixtures(self, caplog):
        self._caplog = caplog

    def setUp(self):
        self.hf_modules_cache = tempfile.mkdtemp()
        self.dynamic_modules_path = datasets.load.init_dynamic_modules(
            name="test_datasets_modules", hf_modules_cache=self.hf_modules_cache
        )

    def tearDown(self):
        shutil.rmtree(self.hf_modules_cache)

    def _dummy_module_dir(self, modules_dir, dummy_module_name, dummy_code):
        assert dummy_module_name.startswith("__")
        module_dir = os.path.join(modules_dir, dummy_module_name)
        os.makedirs(module_dir, exist_ok=True)
        module_path = os.path.join(module_dir, dummy_module_name + ".py")
        with open(module_path, "w") as f:
            f.write(dummy_code)
        return module_dir

    def test_prepare_module(self):
        with tempfile.TemporaryDirectory() as tmp_dir:
            # prepare module from directory path
            dummy_code = "MY_DUMMY_VARIABLE = 'hello there'"
            module_dir = self._dummy_module_dir(tmp_dir, "__dummy_module_name1__", dummy_code)
            importable_module_path, module_hash = datasets.load.prepare_module(
                module_dir, dynamic_modules_path=self.dynamic_modules_path
            )
            dummy_module = importlib.import_module(importable_module_path)
            self.assertEqual(dummy_module.MY_DUMMY_VARIABLE, "hello there")
            self.assertEqual(module_hash, sha256(dummy_code.encode("utf-8")).hexdigest())
            # prepare module from file path + check resolved_file_path
            dummy_code = "MY_DUMMY_VARIABLE = 'general kenobi'"
            module_dir = self._dummy_module_dir(tmp_dir, "__dummy_module_name1__", dummy_code)
            module_path = os.path.join(module_dir, "__dummy_module_name1__.py")
            importable_module_path, module_hash, resolved_file_path = datasets.load.prepare_module(
                module_path, dynamic_modules_path=self.dynamic_modules_path, return_resolved_file_path=True
            )
            self.assertEqual(resolved_file_path, module_path)
            dummy_module = importlib.import_module(importable_module_path)
            self.assertEqual(dummy_module.MY_DUMMY_VARIABLE, "general kenobi")
            self.assertEqual(module_hash, sha256(dummy_code.encode("utf-8")).hexdigest())
            # missing module
            for offline_simulation_mode in list(OfflineSimulationMode):
                with offline(offline_simulation_mode):
                    with self.assertRaises((FileNotFoundError, ConnectionError, requests.exceptions.ConnectionError)):
                        datasets.load.prepare_module(
                            "__missing_dummy_module_name__", dynamic_modules_path=self.dynamic_modules_path
                        )

    def test_offline_prepare_module(self):
        with tempfile.TemporaryDirectory() as tmp_dir:
            dummy_code = "MY_DUMMY_VARIABLE = 'hello there'"
            module_dir = self._dummy_module_dir(tmp_dir, "__dummy_module_name2__", dummy_code)
            importable_module_path1, _ = datasets.load.prepare_module(
                module_dir, dynamic_modules_path=self.dynamic_modules_path
            )
            time.sleep(0.1)  # make sure there's a difference in the OS update time of the python file
            dummy_code = "MY_DUMMY_VARIABLE = 'general kenobi'"
            module_dir = self._dummy_module_dir(tmp_dir, "__dummy_module_name2__", dummy_code)
            importable_module_path2, _ = datasets.load.prepare_module(
                module_dir, dynamic_modules_path=self.dynamic_modules_path
            )
        for offline_simulation_mode in list(OfflineSimulationMode):
            with offline(offline_simulation_mode):
                self._caplog.clear()
                # allow provide the module name without an explicit path to remote or local actual file
                importable_module_path3, _ = datasets.load.prepare_module(
                    "__dummy_module_name2__", dynamic_modules_path=self.dynamic_modules_path
                )
                # it loads the most recent version of the module
                self.assertEqual(importable_module_path2, importable_module_path3)
                self.assertNotEqual(importable_module_path1, importable_module_path3)
                self.assertIn("Using the latest cached version of the module", self._caplog.text)

    def test_load_dataset_canonical(self):
        scripts_version = os.getenv("HF_SCRIPTS_VERSION", SCRIPTS_VERSION)
        with self.assertRaises(FileNotFoundError) as context:
            datasets.load_dataset("_dummy")
        self.assertIn(
            f"https://raw.githubusercontent.com/huggingface/datasets/{scripts_version}/datasets/_dummy/_dummy.py",
            str(context.exception),
        )
        with self.assertRaises(FileNotFoundError) as context:
            datasets.load_dataset("_dummy", script_version="0.0.0")
        self.assertIn(
            "https://raw.githubusercontent.com/huggingface/datasets/0.0.0/datasets/_dummy/_dummy.py",
            str(context.exception),
        )
        for offline_simulation_mode in list(OfflineSimulationMode):
            with offline(offline_simulation_mode):
                with self.assertRaises(ConnectionError) as context:
                    datasets.load_dataset("_dummy")
                self.assertIn(
                    f"https://raw.githubusercontent.com/huggingface/datasets/{scripts_version}/datasets/_dummy/_dummy.py",
                    str(context.exception),
                )

    def test_load_dataset_users(self):
        with self.assertRaises(FileNotFoundError) as context:
            datasets.load_dataset("lhoestq/_dummy")
        self.assertIn(
            "https://huggingface.co/datasets/lhoestq/_dummy/resolve/main/_dummy.py",
            str(context.exception),
        )
        for offline_simulation_mode in list(OfflineSimulationMode):
            with offline(offline_simulation_mode):
                with self.assertRaises(ConnectionError) as context:
                    datasets.load_dataset("lhoestq/_dummy")
                self.assertIn(
                    "https://huggingface.co/datasets/lhoestq/_dummy/resolve/main/_dummy.py",
                    str(context.exception),
                )


@pytest.mark.parametrize("keep_in_memory", [False, True])
def test_load_dataset_local(dataset_loading_script_dir, data_dir, keep_in_memory, caplog):
    with assert_arrow_memory_increases() if keep_in_memory else assert_arrow_memory_doesnt_increase():
        dataset = load_dataset(dataset_loading_script_dir, data_dir=data_dir, keep_in_memory=keep_in_memory)
    assert isinstance(dataset, DatasetDict)
    assert all(isinstance(d, Dataset) for d in dataset.values())
    assert len(dataset) == 2
    assert isinstance(next(iter(dataset["train"])), dict)
    for offline_simulation_mode in list(OfflineSimulationMode):
        with offline(offline_simulation_mode):
            caplog.clear()
            # Load dataset from cache
            dataset = datasets.load_dataset(DATASET_LOADING_SCRIPT_NAME, data_dir=data_dir)
            assert len(dataset) == 2
            assert "Using the latest cached version of the module" in caplog.text
    with pytest.raises(FileNotFoundError) as exc_info:
        datasets.load_dataset("_dummy")
    assert "at " + os.path.join("_dummy", "_dummy.py") in str(exc_info.value)


@require_streaming
def test_load_dataset_streaming(dataset_loading_script_dir, data_dir):
    dataset = load_dataset(dataset_loading_script_dir, streaming=True, data_dir=data_dir)
    assert isinstance(dataset, IterableDatasetDict)
    assert all(isinstance(d, IterableDataset) for d in dataset.values())
    assert len(dataset) == 2
    assert isinstance(next(iter(dataset["train"])), dict)


def test_loading_from_the_datasets_hub():
    with tempfile.TemporaryDirectory() as tmp_dir:
        dataset = load_dataset(SAMPLE_DATASET_IDENTIFIER, cache_dir=tmp_dir)
        assert len(dataset["train"]), 2
        assert len(dataset["validation"]), 3
        del dataset


def test_loading_from_the_datasets_hub_with_use_auth_token():
    from datasets.utils.file_utils import http_head

    def assert_auth(url, *args, headers, **kwargs):
        assert headers["authorization"] == "Bearer foo"
        return http_head(url, *args, headers=headers, **kwargs)

    with patch("datasets.utils.file_utils.http_head") as mock_head:
        mock_head.side_effect = assert_auth
        with tempfile.TemporaryDirectory() as tmp_dir:
            with offline():
                with pytest.raises(ConnectionError):
                    load_dataset(SAMPLE_NOT_EXISTING_DATASET_IDENTIFIER, cache_dir=tmp_dir, use_auth_token="foo")
        mock_head.assert_called()


<<<<<<< HEAD
@require_streaming
def test_loaded_streaming_dataset_has_use_auth_token(dataset_loading_script_dir, data_dir):
    from datasets.utils.streaming_download_manager import xopen

    use_auth_token = "foo"
    load_dataset(dataset_loading_script_dir, streaming=True, data_dir=data_dir, use_auth_token=use_auth_token)
    module_path, _ = prepare_module(dataset_loading_script_dir)
    module = importlib.import_module(module_path)
    assert isinstance(module.open, partial)
    assert module.open.func is xopen
    assert module.open.keywords == {"use_auth_token": use_auth_token}
=======
def test_load_dataset_then_move_then_reload(dataset_loading_script_dir, data_dir, tmp_path, caplog):
    cache_dir1 = tmp_path / "cache1"
    cache_dir2 = tmp_path / "cache2"
    dataset = load_dataset(dataset_loading_script_dir, data_dir=data_dir, split="train", cache_dir=cache_dir1)
    fingerprint1 = dataset._fingerprint
    del dataset
    os.rename(cache_dir1, cache_dir2)
    caplog.clear()
    dataset = load_dataset(dataset_loading_script_dir, data_dir=data_dir, split="train", cache_dir=cache_dir2)
    assert "Reusing dataset" in caplog.text
    assert dataset._fingerprint == fingerprint1, "for the caching mechanism to work, fingerprint should stay the same"
    dataset = load_dataset(dataset_loading_script_dir, data_dir=data_dir, split="test", cache_dir=cache_dir2)
    assert dataset._fingerprint != fingerprint1
>>>>>>> 537402ce


@pytest.mark.parametrize("max_in_memory_dataset_size", ["default", 0, 50, 500])
def test_load_dataset_local_with_default_in_memory(
    max_in_memory_dataset_size, dataset_loading_script_dir, data_dir, monkeypatch
):
    current_dataset_size = 148
    if max_in_memory_dataset_size == "default":
        max_in_memory_dataset_size = 0  # default
    else:
        monkeypatch.setattr(datasets.config, "IN_MEMORY_MAX_SIZE", max_in_memory_dataset_size)
    if max_in_memory_dataset_size:
        expected_in_memory = current_dataset_size < max_in_memory_dataset_size
    else:
        expected_in_memory = False

    with assert_arrow_memory_increases() if expected_in_memory else assert_arrow_memory_doesnt_increase():
        dataset = load_dataset(dataset_loading_script_dir, data_dir=data_dir)
    assert (dataset["train"].dataset_size < max_in_memory_dataset_size) is expected_in_memory


@pytest.mark.parametrize("max_in_memory_dataset_size", ["default", 0, 100, 1000])
def test_load_from_disk_with_default_in_memory(
    max_in_memory_dataset_size, dataset_loading_script_dir, data_dir, tmp_path, monkeypatch
):
    current_dataset_size = 512  # arrow file size = 512, in-memory dataset size = 148
    if max_in_memory_dataset_size == "default":
        max_in_memory_dataset_size = 0  # default
    else:
        monkeypatch.setattr(datasets.config, "IN_MEMORY_MAX_SIZE", max_in_memory_dataset_size)
    if max_in_memory_dataset_size:
        expected_in_memory = current_dataset_size < max_in_memory_dataset_size
    else:
        expected_in_memory = False

    dset = load_dataset(dataset_loading_script_dir, data_dir=data_dir, keep_in_memory=True)
    dataset_path = os.path.join(tmp_path, "saved_dataset")
    dset.save_to_disk(dataset_path)

    with assert_arrow_memory_increases() if expected_in_memory else assert_arrow_memory_doesnt_increase():
        _ = load_from_disk(dataset_path)<|MERGE_RESOLUTION|>--- conflicted
+++ resolved
@@ -250,7 +250,6 @@
         mock_head.assert_called()
 
 
-<<<<<<< HEAD
 @require_streaming
 def test_loaded_streaming_dataset_has_use_auth_token(dataset_loading_script_dir, data_dir):
     from datasets.utils.streaming_download_manager import xopen
@@ -262,7 +261,8 @@
     assert isinstance(module.open, partial)
     assert module.open.func is xopen
     assert module.open.keywords == {"use_auth_token": use_auth_token}
-=======
+
+
 def test_load_dataset_then_move_then_reload(dataset_loading_script_dir, data_dir, tmp_path, caplog):
     cache_dir1 = tmp_path / "cache1"
     cache_dir2 = tmp_path / "cache2"
@@ -276,7 +276,6 @@
     assert dataset._fingerprint == fingerprint1, "for the caching mechanism to work, fingerprint should stay the same"
     dataset = load_dataset(dataset_loading_script_dir, data_dir=data_dir, split="test", cache_dir=cache_dir2)
     assert dataset._fingerprint != fingerprint1
->>>>>>> 537402ce
 
 
 @pytest.mark.parametrize("max_in_memory_dataset_size", ["default", 0, 50, 500])
