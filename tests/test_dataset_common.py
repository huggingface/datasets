# coding=utf-8
# Copyright 2020 HuggingFace Inc.
#
# Licensed under the Apache License, Version 2.0 (the "License");
# you may not use this file except in compliance with the License.
# You may obtain a copy of the License at
#
#     http://www.apache.org/licenses/LICENSE-2.0
#
# Unless required by applicable law or agreed to in writing, software
# distributed under the License is distributed on an "AS IS" BASIS,
# WITHOUT WARRANTIES OR CONDITIONS OF ANY KIND, either express or implied.
# See the License for the specific language governing permissions and
# limitations under the License.

import glob
import os
import tempfile
import warnings
from functools import wraps
from multiprocessing import Pool
from typing import List, Optional
from unittest import TestCase

from absl.testing import parameterized

<<<<<<< HEAD
from datasets import (
    BuilderConfig,
    DatasetBuilder,
    DownloadConfig,
    Features,
    GenerateMode,
    MockDownloadManager,
    Value,
    cached_path,
    import_main_class,
    load_dataset,
    prepare_module,
)
from datasets.features import ClassLabel
=======
from datasets import cached_path, hf_api, import_main_class, load_dataset, prepare_module
from datasets.builder import BuilderConfig, DatasetBuilder
from datasets.features import ClassLabel, Features, Value
>>>>>>> 74f87cc7
from datasets.packaged_modules import _PACKAGED_DATASETS_MODULES
from datasets.search import _has_faiss
from datasets.utils.download_manager import GenerateMode
from datasets.utils.file_utils import DownloadConfig, is_remote_url
from datasets.utils.logging import get_logger
from datasets.utils.mock_download_manager import MockDownloadManager

from .utils import OfflineSimulationMode, for_all_test_methods, local, offline, packaged, slow


logger = get_logger(__name__)


REQUIRE_FAISS = {"wiki_dpr"}


def skip_if_dataset_requires_faiss(test_case):
    @wraps(test_case)
    def wrapper(self, dataset_name):
        if not _has_faiss and dataset_name in REQUIRE_FAISS:
            self.skipTest('"test requires Faiss"')
        else:
            test_case(self, dataset_name)

    return wrapper


def skip_if_not_compatible_with_windows(test_case):
    if os.name == "nt":  # windows

        @wraps(test_case)
        def wrapper(self, dataset_name):
            try:
                test_case(self, dataset_name)
            except FileNotFoundError as e:
                if "[WinError 206]" in str(e):  # if there's a path that exceeds windows' 256 characters limit
                    warnings.warn("test not compatible with windows ([WinError 206] error)")
                    self.skipTest('"test not compatible with windows ([WinError 206] error)"')
                else:
                    raise

        return wrapper
    else:
        return test_case


def get_packaged_dataset_dummy_data_files(dataset_name, path_to_dummy_data):
    extensions = {"text": "txt", "json": "json", "pandas": "pkl", "csv": "csv"}
    return {
        "train": os.path.join(path_to_dummy_data, "train." + extensions[dataset_name]),
        "test": os.path.join(path_to_dummy_data, "test." + extensions[dataset_name]),
        "dev": os.path.join(path_to_dummy_data, "dev." + extensions[dataset_name]),
    }


class DatasetTester:
    def __init__(self, parent):
        self.parent = parent if parent is not None else TestCase()

    def load_builder_class(self, dataset_name, is_local=False):
        # Download/copy dataset script
        if is_local is True:
            module_path, _ = prepare_module("./datasets/" + dataset_name)
        else:
            module_path, _ = prepare_module(dataset_name, download_config=DownloadConfig(force_download=True))
        # Get dataset builder class
        builder_cls = import_main_class(module_path)
        return builder_cls

    def load_all_configs(self, dataset_name, is_local=False) -> List[Optional[BuilderConfig]]:
        # get builder class
        builder_cls = self.load_builder_class(dataset_name, is_local=is_local)
        builder = builder_cls

        if len(builder.BUILDER_CONFIGS) == 0:
            return [None]
        return builder.BUILDER_CONFIGS

    def check_load_dataset(self, dataset_name, configs, is_local=False, use_local_dummy_data=False):
        for config in configs:
            with tempfile.TemporaryDirectory() as processed_temp_dir, tempfile.TemporaryDirectory() as raw_temp_dir:

                # create config and dataset
                dataset_builder_cls = self.load_builder_class(dataset_name, is_local=is_local)
                name = config.name if config is not None else None
                dataset_builder = dataset_builder_cls(name=name, cache_dir=processed_temp_dir)

                # TODO: skip Beam datasets and datasets that lack dummy data for now
                if not dataset_builder.test_dummy_data:
                    logger.info("Skip tests for this dataset for now")
                    return

                if config is not None:
                    version = config.version
                else:
                    version = dataset_builder.VERSION

                def check_if_url_is_valid(url):
                    if is_remote_url(url) and "\\" in url:
                        raise ValueError(f"Bad remote url '{url} since it contains a backslash")

                # create mock data loader manager that has a special download_and_extract() method to download dummy data instead of real data
                mock_dl_manager = MockDownloadManager(
                    dataset_name=dataset_name,
                    config=config,
                    version=version,
                    cache_dir=raw_temp_dir,
                    use_local_dummy_data=use_local_dummy_data,
                    download_callbacks=[check_if_url_is_valid],
                )

                # packaged datasets like csv, text, json or pandas require some data files
                if dataset_builder.__class__.__name__.lower() in _PACKAGED_DATASETS_MODULES:
                    mock_dl_manager.download_dummy_data()
                    path_to_dummy_data = mock_dl_manager.dummy_file
                    dataset_builder.config.data_files = get_packaged_dataset_dummy_data_files(
                        dataset_builder.__class__.__name__.lower(), path_to_dummy_data
                    )

                # mock size needed for dummy data instead of actual dataset
                if dataset_builder.info is not None:
                    # approximate upper bound of order of magnitude of dummy data files
                    one_mega_byte = 2 << 19
                    dataset_builder.info.size_in_bytes = 2 * one_mega_byte
                    dataset_builder.info.download_size = one_mega_byte
                    dataset_builder.info.dataset_size = one_mega_byte

                # generate examples from dummy data
                dataset_builder.download_and_prepare(
                    dl_manager=mock_dl_manager,
                    download_mode=GenerateMode.FORCE_REDOWNLOAD,
                    ignore_verifications=True,
                    try_from_hf_gcs=False,
                )

                # get dataset
                dataset = dataset_builder.as_dataset(ignore_verifications=True)

                # check that dataset is not empty
                self.parent.assertListEqual(sorted(dataset_builder.info.splits.keys()), sorted(dataset))
                for split in dataset_builder.info.splits.keys():
                    # check that loaded datset is not empty
                    self.parent.assertTrue(len(dataset[split]) > 0)
                del dataset


def test_datasets_dir_and_script_names():
    for dataset_dir in glob.glob("./datasets/*/"):
        name = dataset_dir.split(os.sep)[-2]
        if not name.startswith("__") and len(os.listdir(dataset_dir)) > 0:  # ignore __pycache__ and empty dirs
            if name in _PACKAGED_DATASETS_MODULES:
                continue
            else:
                # check that the script name is the same as the dir name
                assert os.path.exists(
                    os.path.join(dataset_dir, name + ".py")
                ), f"Bad structure for dataset '{name}'. Please check that the directory name is a valid dataset and that the same the same as the dataset script name."


def get_local_dataset_names():
    datasets = [
        dataset_dir.split(os.sep)[-2]
        for dataset_dir in glob.glob("./datasets/*/")
        if os.path.exists(os.path.join(dataset_dir, dataset_dir.split(os.sep)[-2] + ".py"))
    ]
    return [{"testcase_name": x, "dataset_name": x} for x in datasets]


@parameterized.named_parameters(get_local_dataset_names())
@for_all_test_methods(skip_if_dataset_requires_faiss, skip_if_not_compatible_with_windows)
@local
class LocalDatasetTest(parameterized.TestCase):
    dataset_name = None

    def setUp(self):
        self.dataset_tester = DatasetTester(self)

    def test_load_dataset(self, dataset_name):
        configs = self.dataset_tester.load_all_configs(dataset_name, is_local=True)[:1]
        self.dataset_tester.check_load_dataset(dataset_name, configs, is_local=True, use_local_dummy_data=True)

    def test_builder_class(self, dataset_name):
        builder_cls = self.dataset_tester.load_builder_class(dataset_name, is_local=True)
        name = builder_cls.BUILDER_CONFIGS[0].name if builder_cls.BUILDER_CONFIGS else None
        with tempfile.TemporaryDirectory() as tmp_cache_dir:
            builder = builder_cls(name=name, cache_dir=tmp_cache_dir)
            self.assertIsInstance(builder, DatasetBuilder)

    def test_builder_configs(self, dataset_name):
        builder_configs = self.dataset_tester.load_all_configs(dataset_name, is_local=True)
        self.assertTrue(len(builder_configs) > 0)

        if builder_configs[0] is not None:
            all(self.assertIsInstance(config, BuilderConfig) for config in builder_configs)

    @slow
    def test_load_dataset_all_configs(self, dataset_name):
        configs = self.dataset_tester.load_all_configs(dataset_name, is_local=True)
        self.dataset_tester.check_load_dataset(dataset_name, configs, is_local=True, use_local_dummy_data=True)

    @slow
    def test_load_real_dataset(self, dataset_name):
        path = "./datasets/" + dataset_name
        module_path, hash = prepare_module(path, download_config=DownloadConfig(local_files_only=True), dataset=True)
        builder_cls = import_main_class(module_path, dataset=True)
        name = builder_cls.BUILDER_CONFIGS[0].name if builder_cls.BUILDER_CONFIGS else None
        with tempfile.TemporaryDirectory() as temp_cache_dir:
            dataset = load_dataset(
                path, name=name, cache_dir=temp_cache_dir, download_mode=GenerateMode.FORCE_REDOWNLOAD
            )
            for split in dataset.keys():
                self.assertTrue(len(dataset[split]) > 0)
            del dataset

    @slow
    def test_load_real_dataset_all_configs(self, dataset_name):
        path = "./datasets/" + dataset_name
        module_path, hash = prepare_module(path, download_config=DownloadConfig(local_files_only=True), dataset=True)
        builder_cls = import_main_class(module_path, dataset=True)
        config_names = (
            [config.name for config in builder_cls.BUILDER_CONFIGS] if len(builder_cls.BUILDER_CONFIGS) > 0 else [None]
        )
        for name in config_names:
            with tempfile.TemporaryDirectory() as temp_cache_dir:
                dataset = load_dataset(
                    path, name=name, cache_dir=temp_cache_dir, download_mode=GenerateMode.FORCE_REDOWNLOAD
                )
                for split in dataset.keys():
                    self.assertTrue(len(dataset[split]) > 0)
                del dataset


def get_packaged_dataset_names():
    return [{"testcase_name": x, "dataset_name": x} for x in _PACKAGED_DATASETS_MODULES.keys()]


@parameterized.named_parameters(get_packaged_dataset_names())
@packaged
class PackagedDatasetTest(parameterized.TestCase):
    dataset_name = None

    def setUp(self):
        self.dataset_tester = DatasetTester(self)

    def test_load_dataset_offline(self, dataset_name):
        for offline_simulation_mode in list(OfflineSimulationMode):
            with offline(offline_simulation_mode):
                configs = self.dataset_tester.load_all_configs(dataset_name)[:1]
                self.dataset_tester.check_load_dataset(dataset_name, configs, use_local_dummy_data=True)

    def test_builder_class(self, dataset_name):
        builder_cls = self.dataset_tester.load_builder_class(dataset_name)
        name = builder_cls.BUILDER_CONFIGS[0].name if builder_cls.BUILDER_CONFIGS else None
        with tempfile.TemporaryDirectory() as tmp_cache_dir:
            builder = builder_cls(name=name, cache_dir=tmp_cache_dir)
            self.assertIsInstance(builder, DatasetBuilder)

    def test_builder_configs(self, dataset_name):
        builder_configs = self.dataset_tester.load_all_configs(dataset_name)
        self.assertTrue(len(builder_configs) > 0)

        if builder_configs[0] is not None:
            all(self.assertIsInstance(config, BuilderConfig) for config in builder_configs)


def distributed_load_dataset(args):
    data_name, tmp_dir, datafiles = args
    dataset = load_dataset(data_name, cache_dir=tmp_dir, data_files=datafiles)
    return dataset


class DistributedDatasetTest(TestCase):
    def test_load_dataset_distributed(self):
        num_workers = 5
        with tempfile.TemporaryDirectory() as tmp_dir:
            data_name = "csv"
            data_base_path = os.path.join("datasets", data_name, "dummy", "0.0.0", "dummy_data.zip")
            local_path = cached_path(
                data_base_path, cache_dir=tmp_dir, extract_compressed_file=True, force_extract=True
            )
            datafiles = {
                "train": os.path.join(local_path, "dummy_data/train.csv"),
                "dev": os.path.join(local_path, "dummy_data/dev.csv"),
                "test": os.path.join(local_path, "dummy_data/test.csv"),
            }
            args = data_name, tmp_dir, datafiles
            with Pool(processes=num_workers) as pool:  # start num_workers processes
                result = pool.apply_async(distributed_load_dataset, (args,))
                dataset = result.get(timeout=20)
                del result, dataset
                datasets = pool.map(distributed_load_dataset, [args] * num_workers)
                for _ in range(len(datasets)):
                    dataset = datasets.pop()
                    del dataset


class TextTest(TestCase):
    def test_caching(self):
        n_samples = 10
        with tempfile.TemporaryDirectory() as tmp_dir:
            # Use \n for newline. Windows automatically adds the \r when writing the file
            # see https://docs.python.org/3/library/os.html#os.linesep
            open(os.path.join(tmp_dir, "text.txt"), "w", encoding="utf-8").write(
                "\n".join("foo" for _ in range(n_samples))
            )
            ds = load_dataset(
                "text",
                data_files=os.path.join(tmp_dir, "text.txt"),
                cache_dir=tmp_dir,
                split="train",
                keep_in_memory=False,
            )
            data_file = ds.cache_files[0]["filename"]
            fingerprint = ds._fingerprint
            self.assertEqual(len(ds), n_samples)
            del ds
            ds = load_dataset(
                "text",
                data_files=os.path.join(tmp_dir, "text.txt"),
                cache_dir=tmp_dir,
                split="train",
                keep_in_memory=False,
            )
            self.assertEqual(ds.cache_files[0]["filename"], data_file)
            self.assertEqual(ds._fingerprint, fingerprint)
            del ds

            open(os.path.join(tmp_dir, "text.txt"), "w", encoding="utf-8").write(
                "\n".join("bar" for _ in range(n_samples))
            )
            ds = load_dataset(
                "text",
                data_files=os.path.join(tmp_dir, "text.txt"),
                cache_dir=tmp_dir,
                split="train",
                keep_in_memory=False,
            )
            self.assertNotEqual(ds.cache_files[0]["filename"], data_file)
            self.assertNotEqual(ds._fingerprint, fingerprint)
            self.assertEqual(len(ds), n_samples)
            del ds


class CsvTest(TestCase):
    def test_caching(self):
        n_rows = 10

        features = Features({"foo": Value("string"), "bar": Value("string")})

        with tempfile.TemporaryDirectory() as tmp_dir:
            # Use \n for newline. Windows automatically adds the \r when writing the file
            # see https://docs.python.org/3/library/os.html#os.linesep
            open(os.path.join(tmp_dir, "table.csv"), "w", encoding="utf-8").write(
                "\n".join(",".join(["foo", "bar"]) for _ in range(n_rows + 1))
            )
            ds = load_dataset(
                "csv",
                data_files=os.path.join(tmp_dir, "table.csv"),
                cache_dir=tmp_dir,
                split="train",
                keep_in_memory=False,
            )
            data_file = ds.cache_files[0]["filename"]
            fingerprint = ds._fingerprint
            self.assertEqual(len(ds), n_rows)
            del ds
            ds = load_dataset(
                "csv",
                data_files=os.path.join(tmp_dir, "table.csv"),
                cache_dir=tmp_dir,
                split="train",
                keep_in_memory=False,
            )
            self.assertEqual(ds.cache_files[0]["filename"], data_file)
            self.assertEqual(ds._fingerprint, fingerprint)
            del ds
            ds = load_dataset(
                "csv",
                data_files=os.path.join(tmp_dir, "table.csv"),
                cache_dir=tmp_dir,
                split="train",
                features=features,
                keep_in_memory=False,
            )
            self.assertNotEqual(ds.cache_files[0]["filename"], data_file)
            self.assertNotEqual(ds._fingerprint, fingerprint)
            del ds

            open(os.path.join(tmp_dir, "table.csv"), "w", encoding="utf-8").write(
                "\n".join(",".join(["Foo", "Bar"]) for _ in range(n_rows + 1))
            )
            ds = load_dataset(
                "csv",
                data_files=os.path.join(tmp_dir, "table.csv"),
                cache_dir=tmp_dir,
                split="train",
                keep_in_memory=False,
            )
            self.assertNotEqual(ds.cache_files[0]["filename"], data_file)
            self.assertNotEqual(ds._fingerprint, fingerprint)
            self.assertEqual(len(ds), n_rows)
            del ds

    def test_sep(self):
        n_rows = 10
        n_cols = 3

        with tempfile.TemporaryDirectory() as tmp_dir:
            open(os.path.join(tmp_dir, "table_comma.csv"), "w", encoding="utf-8").write(
                "\n".join(",".join([str(i) for i in range(n_cols)]) for _ in range(n_rows + 1))
            )
            open(os.path.join(tmp_dir, "table_tab.csv"), "w", encoding="utf-8").write(
                "\n".join("\t".join([str(i) for i in range(n_cols)]) for _ in range(n_rows + 1))
            )
            ds = load_dataset(
                "csv",
                data_files=os.path.join(tmp_dir, "table_comma.csv"),
                cache_dir=tmp_dir,
                split="train",
                sep=",",
            )
            self.assertEqual(len(ds), n_rows)
            self.assertEqual(len(ds.column_names), n_cols)
            del ds
            ds = load_dataset(
                "csv",
                data_files=os.path.join(tmp_dir, "table_tab.csv"),
                cache_dir=tmp_dir,
                split="train",
                sep="\t",
            )
            self.assertEqual(len(ds), n_rows)
            self.assertEqual(len(ds.column_names), n_cols)
            del ds
            ds = load_dataset(
                "csv",
                data_files=os.path.join(tmp_dir, "table_comma.csv"),
                cache_dir=tmp_dir,
                split="train",
                sep="\t",
            )
            self.assertEqual(len(ds), n_rows)
            self.assertEqual(len(ds.column_names), 1)
            del ds

    def test_features(self):
        n_rows = 10
        n_cols = 3

        def get_features(type):
            return Features({str(i): type for i in range(n_cols)})

        with tempfile.TemporaryDirectory() as tmp_dir:
            open(os.path.join(tmp_dir, "table.csv"), "w", encoding="utf-8").write(
                "\n".join(",".join([str(i) for i in range(n_cols)]) for _ in range(n_rows + 1))
            )
            for type in [Value("float64"), Value("int8"), ClassLabel(num_classes=n_cols)]:
                features = get_features(type)
                ds = load_dataset(
                    "csv",
                    data_files=os.path.join(tmp_dir, "table.csv"),
                    cache_dir=tmp_dir,
                    split="train",
                    features=features,
                )
                self.assertEqual(len(ds), n_rows)
                self.assertDictEqual(ds.features, features)
                del ds<|MERGE_RESOLUTION|>--- conflicted
+++ resolved
@@ -24,26 +24,9 @@
 
 from absl.testing import parameterized
 
-<<<<<<< HEAD
-from datasets import (
-    BuilderConfig,
-    DatasetBuilder,
-    DownloadConfig,
-    Features,
-    GenerateMode,
-    MockDownloadManager,
-    Value,
-    cached_path,
-    import_main_class,
-    load_dataset,
-    prepare_module,
-)
-from datasets.features import ClassLabel
-=======
-from datasets import cached_path, hf_api, import_main_class, load_dataset, prepare_module
+from datasets import cached_path, import_main_class, load_dataset, prepare_module
 from datasets.builder import BuilderConfig, DatasetBuilder
 from datasets.features import ClassLabel, Features, Value
->>>>>>> 74f87cc7
 from datasets.packaged_modules import _PACKAGED_DATASETS_MODULES
 from datasets.search import _has_faiss
 from datasets.utils.download_manager import GenerateMode
