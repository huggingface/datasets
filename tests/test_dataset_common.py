# coding=utf-8
# Copyright 2020 HuggingFace Inc.
#
# Licensed under the Apache License, Version 2.0 (the "License");
# you may not use this file except in compliance with the License.
# You may obtain a copy of the License at
#
#     http://www.apache.org/licenses/LICENSE-2.0
#
# Unless required by applicable law or agreed to in writing, software
# distributed under the License is distributed on an "AS IS" BASIS,
# WITHOUT WARRANTIES OR CONDITIONS OF ANY KIND, either express or implied.
# See the License for the specific language governing permissions and
# limitations under the License.

import glob
import os
import tempfile
import warnings
from functools import wraps
from multiprocessing import Pool
from typing import List, Optional
from unittest import TestCase

from absl.testing import parameterized

from datasets import (
    BuilderConfig,
    DatasetBuilder,
    DownloadConfig,
    Features,
    GenerateMode,
    MockDownloadManager,
    Value,
    cached_path,
    hf_api,
    import_main_class,
    load_dataset,
    prepare_module,
)
from datasets.features import ClassLabel
from datasets.packaged_modules import _PACKAGED_DATASETS_MODULES
from datasets.search import _has_faiss
from datasets.utils.file_utils import is_remote_url
from datasets.utils.logging import get_logger

from .utils import OfflineSimulationMode, for_all_test_methods, local, offline, packaged, remote, slow


logger = get_logger(__name__)


REQUIRE_FAISS = {"wiki_dpr"}


def skip_if_dataset_requires_faiss(test_case):
    @wraps(test_case)
    def wrapper(self, dataset_name):
        if not _has_faiss and dataset_name in REQUIRE_FAISS:
            self.skipTest('"test requires Faiss"')
        else:
            test_case(self, dataset_name)

    return wrapper


def skip_if_not_compatible_with_windows(test_case):
    if os.name == "nt":  # windows

        @wraps(test_case)
        def wrapper(self, dataset_name):
            try:
                test_case(self, dataset_name)
            except FileNotFoundError as e:
                if "[WinError 206]" in str(e):  # if there's a path that exceeds windows' 256 characters limit
                    warnings.warn("test not compatible with windows ([WinError 206] error)")
                    self.skipTest('"test not compatible with windows ([WinError 206] error)"')
                else:
                    raise

        return wrapper
    else:
        return test_case


def get_packaged_dataset_dummy_data_files(dataset_name, path_to_dummy_data):
    extensions = {"text": "txt", "json": "json", "pandas": "pkl", "csv": "csv"}
    return {
        "train": os.path.join(path_to_dummy_data, "train." + extensions[dataset_name]),
        "test": os.path.join(path_to_dummy_data, "test." + extensions[dataset_name]),
        "dev": os.path.join(path_to_dummy_data, "dev." + extensions[dataset_name]),
    }


class DatasetTester:
    def __init__(self, parent):
        self.parent = parent if parent is not None else TestCase()

    def load_builder_class(self, dataset_name, is_local=False):
        # Download/copy dataset script
        if is_local is True:
            module_path, _ = prepare_module("./datasets/" + dataset_name)
        else:
            module_path, _ = prepare_module(dataset_name, download_config=DownloadConfig(force_download=True))
        # Get dataset builder class
        builder_cls = import_main_class(module_path)
        return builder_cls

    def load_all_configs(self, dataset_name, is_local=False) -> List[Optional[BuilderConfig]]:
        # get builder class
        builder_cls = self.load_builder_class(dataset_name, is_local=is_local)
        builder = builder_cls

        if len(builder.BUILDER_CONFIGS) == 0:
            return [None]
        return builder.BUILDER_CONFIGS

    def check_load_dataset(self, dataset_name, configs, is_local=False, use_local_dummy_data=False):
        for config in configs:
            with tempfile.TemporaryDirectory() as processed_temp_dir, tempfile.TemporaryDirectory() as raw_temp_dir:

                # create config and dataset
                dataset_builder_cls = self.load_builder_class(dataset_name, is_local=is_local)
                name = config.name if config is not None else None
                dataset_builder = dataset_builder_cls(name=name, cache_dir=processed_temp_dir)

                # TODO: skip Beam datasets and datasets that lack dummy data for now
                if not dataset_builder.test_dummy_data:
                    logger.info("Skip tests for this dataset for now")
                    return

                if config is not None:
                    version = config.version
                else:
                    version = dataset_builder.VERSION

                def check_if_url_is_valid(url):
                    if is_remote_url(url) and "\\" in url:
                        raise ValueError(f"Bad remote url '{url} since it contains a backslash")

                # create mock data loader manager that has a special download_and_extract() method to download dummy data instead of real data
                mock_dl_manager = MockDownloadManager(
                    dataset_name=dataset_name,
                    config=config,
                    version=version,
                    cache_dir=raw_temp_dir,
                    use_local_dummy_data=use_local_dummy_data,
                    download_callbacks=[check_if_url_is_valid],
                )

                # packaged datasets like csv, text, json or pandas require some data files
                if dataset_builder.__class__.__name__.lower() in _PACKAGED_DATASETS_MODULES:
                    mock_dl_manager.download_dummy_data()
                    path_to_dummy_data = mock_dl_manager.dummy_file
                    dataset_builder.config.data_files = get_packaged_dataset_dummy_data_files(
                        dataset_builder.__class__.__name__.lower(), path_to_dummy_data
                    )

                # mock size needed for dummy data instead of actual dataset
                if dataset_builder.info is not None:
                    # approximate upper bound of order of magnitude of dummy data files
                    one_mega_byte = 2 << 19
                    dataset_builder.info.size_in_bytes = 2 * one_mega_byte
                    dataset_builder.info.download_size = one_mega_byte
                    dataset_builder.info.dataset_size = one_mega_byte

                # generate examples from dummy data
                dataset_builder.download_and_prepare(
                    dl_manager=mock_dl_manager,
                    download_mode=GenerateMode.FORCE_REDOWNLOAD,
                    ignore_verifications=True,
                    try_from_hf_gcs=False,
                )

                # get dataset
                dataset = dataset_builder.as_dataset(ignore_verifications=True)

                # check that dataset is not empty
                self.parent.assertListEqual(sorted(dataset_builder.info.splits.keys()), sorted(dataset))
                for split in dataset_builder.info.splits.keys():
                    # check that loaded datset is not empty
                    self.parent.assertTrue(len(dataset[split]) > 0)
                del dataset


def test_datasets_dir_and_script_names():
    for dataset_dir in glob.glob("./datasets/*/"):
        name = dataset_dir.split(os.sep)[-2]
        if not name.startswith("__") and len(os.listdir(dataset_dir)) > 0:  # ignore __pycache__ and empty dirs
            if name in _PACKAGED_DATASETS_MODULES:
                continue
            else:
                # check that the script name is the same as the dir name
                assert os.path.exists(
                    os.path.join(dataset_dir, name + ".py")
                ), f"Bad structure for dataset '{name}'. Please check that the directory name is a valid dataset and that the same the same as the dataset script name."


def get_local_dataset_names():
    datasets = [
        dataset_dir.split(os.sep)[-2]
        for dataset_dir in glob.glob("./datasets/*/")
        if os.path.exists(os.path.join(dataset_dir, dataset_dir.split(os.sep)[-2] + ".py"))
    ]
    return [{"testcase_name": x, "dataset_name": x} for x in datasets]


@parameterized.named_parameters(get_local_dataset_names())
@for_all_test_methods(skip_if_dataset_requires_faiss, skip_if_not_compatible_with_windows)
@local
class LocalDatasetTest(parameterized.TestCase):
    dataset_name = None

    def setUp(self):
        self.dataset_tester = DatasetTester(self)

    def test_load_dataset(self, dataset_name):
        configs = self.dataset_tester.load_all_configs(dataset_name, is_local=True)[:1]
        self.dataset_tester.check_load_dataset(dataset_name, configs, is_local=True, use_local_dummy_data=True)

    def test_builder_class(self, dataset_name):
        builder_cls = self.dataset_tester.load_builder_class(dataset_name, is_local=True)
        name = builder_cls.BUILDER_CONFIGS[0].name if builder_cls.BUILDER_CONFIGS else None
        with tempfile.TemporaryDirectory() as tmp_cache_dir:
            builder = builder_cls(name=name, cache_dir=tmp_cache_dir)
            self.assertIsInstance(builder, DatasetBuilder)

    def test_builder_configs(self, dataset_name):
        builder_configs = self.dataset_tester.load_all_configs(dataset_name, is_local=True)
        self.assertTrue(len(builder_configs) > 0)

        if builder_configs[0] is not None:
            all(self.assertIsInstance(config, BuilderConfig) for config in builder_configs)

    @slow
    def test_load_dataset_all_configs(self, dataset_name):
        configs = self.dataset_tester.load_all_configs(dataset_name, is_local=True)
        self.dataset_tester.check_load_dataset(dataset_name, configs, is_local=True, use_local_dummy_data=True)

    @slow
    def test_load_real_dataset(self, dataset_name):
        path = "./datasets/" + dataset_name
        module_path, hash = prepare_module(path, download_config=DownloadConfig(local_files_only=True), dataset=True)
        builder_cls = import_main_class(module_path, dataset=True)
        name = builder_cls.BUILDER_CONFIGS[0].name if builder_cls.BUILDER_CONFIGS else None
        with tempfile.TemporaryDirectory() as temp_cache_dir:
            dataset = load_dataset(
                path, name=name, cache_dir=temp_cache_dir, download_mode=GenerateMode.FORCE_REDOWNLOAD
            )
            for split in dataset.keys():
                self.assertTrue(len(dataset[split]) > 0)
            del dataset

    @slow
    def test_load_real_dataset_all_configs(self, dataset_name):
        path = "./datasets/" + dataset_name
        module_path, hash = prepare_module(path, download_config=DownloadConfig(local_files_only=True), dataset=True)
        builder_cls = import_main_class(module_path, dataset=True)
        config_names = (
            [config.name for config in builder_cls.BUILDER_CONFIGS] if len(builder_cls.BUILDER_CONFIGS) > 0 else [None]
        )
        for name in config_names:
            with tempfile.TemporaryDirectory() as temp_cache_dir:
                dataset = load_dataset(
                    path, name=name, cache_dir=temp_cache_dir, download_mode=GenerateMode.FORCE_REDOWNLOAD
                )
                for split in dataset.keys():
                    self.assertTrue(len(dataset[split]) > 0)
                del dataset


def get_packaged_dataset_names():
    return [{"testcase_name": x, "dataset_name": x} for x in _PACKAGED_DATASETS_MODULES.keys()]


@parameterized.named_parameters(get_packaged_dataset_names())
@packaged
class PackagedDatasetTest(parameterized.TestCase):
    dataset_name = None

    def setUp(self):
        self.dataset_tester = DatasetTester(self)

    def test_load_dataset_offline(self, dataset_name):
        for offline_simulation_mode in list(OfflineSimulationMode):
            with offline(offline_simulation_mode):
                configs = self.dataset_tester.load_all_configs(dataset_name)[:1]
                self.dataset_tester.check_load_dataset(dataset_name, configs, use_local_dummy_data=True)

    def test_builder_class(self, dataset_name):
        builder_cls = self.dataset_tester.load_builder_class(dataset_name)
        name = builder_cls.BUILDER_CONFIGS[0].name if builder_cls.BUILDER_CONFIGS else None
        with tempfile.TemporaryDirectory() as tmp_cache_dir:
            builder = builder_cls(name=name, cache_dir=tmp_cache_dir)
            self.assertIsInstance(builder, DatasetBuilder)

    def test_builder_configs(self, dataset_name):
        builder_configs = self.dataset_tester.load_all_configs(dataset_name)
        self.assertTrue(len(builder_configs) > 0)

        if builder_configs[0] is not None:
            all(self.assertIsInstance(config, BuilderConfig) for config in builder_configs)


def distributed_load_dataset(args):
    data_name, tmp_dir, datafiles = args
    dataset = load_dataset(data_name, cache_dir=tmp_dir, data_files=datafiles)
    return dataset


class DistributedDatasetTest(TestCase):
    def test_load_dataset_distributed(self):
        num_workers = 5
        with tempfile.TemporaryDirectory() as tmp_dir:
            data_name = "csv"
            data_base_path = os.path.join("datasets", data_name, "dummy", "0.0.0", "dummy_data.zip")
            local_path = cached_path(
                data_base_path, cache_dir=tmp_dir, extract_compressed_file=True, force_extract=True
            )
            datafiles = {
                "train": os.path.join(local_path, "dummy_data/train.csv"),
                "dev": os.path.join(local_path, "dummy_data/dev.csv"),
                "test": os.path.join(local_path, "dummy_data/test.csv"),
            }
            args = data_name, tmp_dir, datafiles
            with Pool(processes=num_workers) as pool:  # start num_workers processes
                result = pool.apply_async(distributed_load_dataset, (args,))
                dataset = result.get(timeout=20)
                del result, dataset
                datasets = pool.map(distributed_load_dataset, [args] * num_workers)
                for _ in range(len(datasets)):
                    dataset = datasets.pop()
                    del dataset


def get_remote_dataset_names():
    api = hf_api.HfApi()
    # fetch all dataset names
    datasets = api.dataset_list(with_community_datasets=False, id_only=True)
    return [{"testcase_name": x, "dataset_name": x} for x in datasets]


@parameterized.named_parameters(get_remote_dataset_names())
@for_all_test_methods(skip_if_dataset_requires_faiss, skip_if_not_compatible_with_windows)
@remote
class RemoteDatasetTest(parameterized.TestCase):
    dataset_name = None

    def setUp(self):
        self.dataset_tester = DatasetTester(self)

    def test_builder_class(self, dataset_name):
        builder_cls = self.dataset_tester.load_builder_class(dataset_name)
        name = builder_cls.BUILDER_CONFIGS[0].name if builder_cls.BUILDER_CONFIGS else None
        with tempfile.TemporaryDirectory() as tmp_cache_dir:
            builder = builder_cls(name=name, cache_dir=tmp_cache_dir)
            self.assertIsInstance(builder, DatasetBuilder)

    def test_builder_configs(self, dataset_name):
        builder_configs = self.dataset_tester.load_all_configs(dataset_name)
        self.assertTrue(len(builder_configs) > 0)

        if builder_configs[0] is not None:
            all(self.assertIsInstance(config, BuilderConfig) for config in builder_configs)

    def test_load_dataset(self, dataset_name):
        configs = self.dataset_tester.load_all_configs(dataset_name)[:1]
        self.dataset_tester.check_load_dataset(dataset_name, configs)

    @slow
    def test_load_real_dataset(self, dataset_name):
        path = dataset_name
        module_path, hash = prepare_module(path, download_config=DownloadConfig(force_download=True), dataset=True)
        builder_cls = import_main_class(module_path, dataset=True)
        name = builder_cls.BUILDER_CONFIGS[0].name if builder_cls.BUILDER_CONFIGS else None
        with tempfile.TemporaryDirectory() as temp_cache_dir:
            dataset = load_dataset(
                path, name=name, cache_dir=temp_cache_dir, download_mode=GenerateMode.FORCE_REDOWNLOAD
            )
            for split in dataset.keys():
                self.assertTrue(len(dataset[split]) > 0)
            del dataset

    @slow
    def test_load_real_dataset_all_configs(self, dataset_name):
        path = dataset_name
        module_path, hash = prepare_module(path, download_config=DownloadConfig(force_download=True), dataset=True)
        builder_cls = import_main_class(module_path, dataset=True)
        config_names = (
            [config.name for config in builder_cls.BUILDER_CONFIGS] if len(builder_cls.BUILDER_CONFIGS) > 0 else [None]
        )
        for name in config_names:
            with tempfile.TemporaryDirectory() as temp_cache_dir:
                dataset = load_dataset(
                    path, name=name, cache_dir=temp_cache_dir, download_mode=GenerateMode.FORCE_REDOWNLOAD
                )
                for split in dataset.keys():
                    self.assertTrue(len(dataset[split]) > 0)
                del dataset


class TextTest(TestCase):
    def test_caching(self):
        n_samples = 10
        with tempfile.TemporaryDirectory() as tmp_dir:
            # Use \n for newline. Windows automatically adds the \r when writing the file
            # see https://docs.python.org/3/library/os.html#os.linesep
            open(os.path.join(tmp_dir, "text.txt"), "w", encoding="utf-8").write(
                "\n".join("foo" for _ in range(n_samples))
            )
<<<<<<< HEAD
            ds = load_dataset(
                "text",
                data_files=os.path.join(tmp_dir, "text.txt"),
                cache_dir=tmp_dir,
                split="train",
                keep_in_memory=False,
            )
            data_file = ds.cache_files[0]
            fingerprint = ds._fingerprint
            self.assertEqual(len(ds), n_samples)
            del ds
            ds = load_dataset(
                "text",
                data_files=os.path.join(tmp_dir, "text.txt"),
                cache_dir=tmp_dir,
                split="train",
                keep_in_memory=False,
            )
            self.assertEqual(ds.cache_files[0], data_file)
=======
            ds = load_dataset("text", data_files=os.path.join(tmp_dir, "text.txt"), cache_dir=tmp_dir, split="train")
            data_file = ds.cache_files[0]["filename"]
            fingerprint = ds._fingerprint
            self.assertEqual(len(ds), n_samples)
            del ds
            ds = load_dataset("text", data_files=os.path.join(tmp_dir, "text.txt"), cache_dir=tmp_dir, split="train")
            self.assertEqual(ds.cache_files[0]["filename"], data_file)
>>>>>>> a0aef983
            self.assertEqual(ds._fingerprint, fingerprint)
            del ds

            open(os.path.join(tmp_dir, "text.txt"), "w", encoding="utf-8").write(
                "\n".join("bar" for _ in range(n_samples))
            )
<<<<<<< HEAD
            ds = load_dataset(
                "text",
                data_files=os.path.join(tmp_dir, "text.txt"),
                cache_dir=tmp_dir,
                split="train",
                keep_in_memory=False,
            )
            self.assertNotEqual(ds.cache_files[0], data_file)
=======
            ds = load_dataset("text", data_files=os.path.join(tmp_dir, "text.txt"), cache_dir=tmp_dir, split="train")
            self.assertNotEqual(ds.cache_files[0]["filename"], data_file)
>>>>>>> a0aef983
            self.assertNotEqual(ds._fingerprint, fingerprint)
            self.assertEqual(len(ds), n_samples)
            del ds


class CsvTest(TestCase):
    def test_caching(self):
        n_rows = 10

        features = Features({"foo": Value("string"), "bar": Value("string")})

        with tempfile.TemporaryDirectory() as tmp_dir:
            # Use \n for newline. Windows automatically adds the \r when writing the file
            # see https://docs.python.org/3/library/os.html#os.linesep
            open(os.path.join(tmp_dir, "table.csv"), "w", encoding="utf-8").write(
                "\n".join(",".join(["foo", "bar"]) for _ in range(n_rows + 1))
            )
<<<<<<< HEAD
            ds = load_dataset(
                "csv",
                data_files=os.path.join(tmp_dir, "table.csv"),
                cache_dir=tmp_dir,
                split="train",
                keep_in_memory=False,
            )
            data_file = ds.cache_files[0]
            fingerprint = ds._fingerprint
            self.assertEqual(len(ds), n_rows)
            del ds
            ds = load_dataset(
                "csv",
                data_files=os.path.join(tmp_dir, "table.csv"),
                cache_dir=tmp_dir,
                split="train",
                keep_in_memory=False,
            )
            self.assertEqual(ds.cache_files[0], data_file)
=======
            ds = load_dataset("csv", data_files=os.path.join(tmp_dir, "table.csv"), cache_dir=tmp_dir, split="train")
            data_file = ds.cache_files[0]["filename"]
            fingerprint = ds._fingerprint
            self.assertEqual(len(ds), n_rows)
            del ds
            ds = load_dataset("csv", data_files=os.path.join(tmp_dir, "table.csv"), cache_dir=tmp_dir, split="train")
            self.assertEqual(ds.cache_files[0]["filename"], data_file)
>>>>>>> a0aef983
            self.assertEqual(ds._fingerprint, fingerprint)
            del ds
            ds = load_dataset(
                "csv",
                data_files=os.path.join(tmp_dir, "table.csv"),
                cache_dir=tmp_dir,
                split="train",
                features=features,
                keep_in_memory=False,
            )
            self.assertNotEqual(ds.cache_files[0]["filename"], data_file)
            self.assertNotEqual(ds._fingerprint, fingerprint)
            del ds

            open(os.path.join(tmp_dir, "table.csv"), "w", encoding="utf-8").write(
                "\n".join(",".join(["Foo", "Bar"]) for _ in range(n_rows + 1))
            )
<<<<<<< HEAD
            ds = load_dataset(
                "csv",
                data_files=os.path.join(tmp_dir, "table.csv"),
                cache_dir=tmp_dir,
                split="train",
                keep_in_memory=False,
            )
            self.assertNotEqual(ds.cache_files[0], data_file)
=======
            ds = load_dataset("csv", data_files=os.path.join(tmp_dir, "table.csv"), cache_dir=tmp_dir, split="train")
            self.assertNotEqual(ds.cache_files[0]["filename"], data_file)
>>>>>>> a0aef983
            self.assertNotEqual(ds._fingerprint, fingerprint)
            self.assertEqual(len(ds), n_rows)
            del ds

    def test_sep(self):
        n_rows = 10
        n_cols = 3

        with tempfile.TemporaryDirectory() as tmp_dir:
            open(os.path.join(tmp_dir, "table_comma.csv"), "w", encoding="utf-8").write(
                "\n".join(",".join([str(i) for i in range(n_cols)]) for _ in range(n_rows + 1))
            )
            open(os.path.join(tmp_dir, "table_tab.csv"), "w", encoding="utf-8").write(
                "\n".join("\t".join([str(i) for i in range(n_cols)]) for _ in range(n_rows + 1))
            )
            ds = load_dataset(
                "csv",
                data_files=os.path.join(tmp_dir, "table_comma.csv"),
                cache_dir=tmp_dir,
                split="train",
                sep=",",
            )
            self.assertEqual(len(ds), n_rows)
            self.assertEqual(len(ds.column_names), n_cols)
            del ds
            ds = load_dataset(
                "csv",
                data_files=os.path.join(tmp_dir, "table_tab.csv"),
                cache_dir=tmp_dir,
                split="train",
                sep="\t",
            )
            self.assertEqual(len(ds), n_rows)
            self.assertEqual(len(ds.column_names), n_cols)
            del ds
            ds = load_dataset(
                "csv",
                data_files=os.path.join(tmp_dir, "table_comma.csv"),
                cache_dir=tmp_dir,
                split="train",
                sep="\t",
            )
            self.assertEqual(len(ds), n_rows)
            self.assertEqual(len(ds.column_names), 1)
            del ds

    def test_features(self):
        n_rows = 10
        n_cols = 3

        def get_features(type):
            return Features({str(i): type for i in range(n_cols)})

        with tempfile.TemporaryDirectory() as tmp_dir:
            open(os.path.join(tmp_dir, "table.csv"), "w", encoding="utf-8").write(
                "\n".join(",".join([str(i) for i in range(n_cols)]) for _ in range(n_rows + 1))
            )
            for type in [Value("float64"), Value("int8"), ClassLabel(num_classes=n_cols)]:
                features = get_features(type)
                ds = load_dataset(
                    "csv",
                    data_files=os.path.join(tmp_dir, "table.csv"),
                    cache_dir=tmp_dir,
                    split="train",
                    features=features,
                )
                self.assertEqual(len(ds), n_rows)
                self.assertDictEqual(ds.features, features)
                del ds<|MERGE_RESOLUTION|>--- conflicted
+++ resolved
@@ -408,7 +408,6 @@
             open(os.path.join(tmp_dir, "text.txt"), "w", encoding="utf-8").write(
                 "\n".join("foo" for _ in range(n_samples))
             )
-<<<<<<< HEAD
             ds = load_dataset(
                 "text",
                 data_files=os.path.join(tmp_dir, "text.txt"),
@@ -416,34 +415,24 @@
                 split="train",
                 keep_in_memory=False,
             )
-            data_file = ds.cache_files[0]
-            fingerprint = ds._fingerprint
-            self.assertEqual(len(ds), n_samples)
-            del ds
-            ds = load_dataset(
-                "text",
-                data_files=os.path.join(tmp_dir, "text.txt"),
-                cache_dir=tmp_dir,
-                split="train",
-                keep_in_memory=False,
-            )
-            self.assertEqual(ds.cache_files[0], data_file)
-=======
-            ds = load_dataset("text", data_files=os.path.join(tmp_dir, "text.txt"), cache_dir=tmp_dir, split="train")
             data_file = ds.cache_files[0]["filename"]
             fingerprint = ds._fingerprint
             self.assertEqual(len(ds), n_samples)
             del ds
-            ds = load_dataset("text", data_files=os.path.join(tmp_dir, "text.txt"), cache_dir=tmp_dir, split="train")
+            ds = load_dataset(
+                "text",
+                data_files=os.path.join(tmp_dir, "text.txt"),
+                cache_dir=tmp_dir,
+                split="train",
+                keep_in_memory=False,
+            )
             self.assertEqual(ds.cache_files[0]["filename"], data_file)
->>>>>>> a0aef983
             self.assertEqual(ds._fingerprint, fingerprint)
             del ds
 
             open(os.path.join(tmp_dir, "text.txt"), "w", encoding="utf-8").write(
                 "\n".join("bar" for _ in range(n_samples))
             )
-<<<<<<< HEAD
             ds = load_dataset(
                 "text",
                 data_files=os.path.join(tmp_dir, "text.txt"),
@@ -451,11 +440,7 @@
                 split="train",
                 keep_in_memory=False,
             )
-            self.assertNotEqual(ds.cache_files[0], data_file)
-=======
-            ds = load_dataset("text", data_files=os.path.join(tmp_dir, "text.txt"), cache_dir=tmp_dir, split="train")
             self.assertNotEqual(ds.cache_files[0]["filename"], data_file)
->>>>>>> a0aef983
             self.assertNotEqual(ds._fingerprint, fingerprint)
             self.assertEqual(len(ds), n_samples)
             del ds
@@ -473,7 +458,6 @@
             open(os.path.join(tmp_dir, "table.csv"), "w", encoding="utf-8").write(
                 "\n".join(",".join(["foo", "bar"]) for _ in range(n_rows + 1))
             )
-<<<<<<< HEAD
             ds = load_dataset(
                 "csv",
                 data_files=os.path.join(tmp_dir, "table.csv"),
@@ -481,27 +465,18 @@
                 split="train",
                 keep_in_memory=False,
             )
-            data_file = ds.cache_files[0]
-            fingerprint = ds._fingerprint
-            self.assertEqual(len(ds), n_rows)
-            del ds
-            ds = load_dataset(
-                "csv",
-                data_files=os.path.join(tmp_dir, "table.csv"),
-                cache_dir=tmp_dir,
-                split="train",
-                keep_in_memory=False,
-            )
-            self.assertEqual(ds.cache_files[0], data_file)
-=======
-            ds = load_dataset("csv", data_files=os.path.join(tmp_dir, "table.csv"), cache_dir=tmp_dir, split="train")
             data_file = ds.cache_files[0]["filename"]
             fingerprint = ds._fingerprint
             self.assertEqual(len(ds), n_rows)
             del ds
-            ds = load_dataset("csv", data_files=os.path.join(tmp_dir, "table.csv"), cache_dir=tmp_dir, split="train")
+            ds = load_dataset(
+                "csv",
+                data_files=os.path.join(tmp_dir, "table.csv"),
+                cache_dir=tmp_dir,
+                split="train",
+                keep_in_memory=False,
+            )
             self.assertEqual(ds.cache_files[0]["filename"], data_file)
->>>>>>> a0aef983
             self.assertEqual(ds._fingerprint, fingerprint)
             del ds
             ds = load_dataset(
@@ -519,7 +494,6 @@
             open(os.path.join(tmp_dir, "table.csv"), "w", encoding="utf-8").write(
                 "\n".join(",".join(["Foo", "Bar"]) for _ in range(n_rows + 1))
             )
-<<<<<<< HEAD
             ds = load_dataset(
                 "csv",
                 data_files=os.path.join(tmp_dir, "table.csv"),
@@ -527,11 +501,7 @@
                 split="train",
                 keep_in_memory=False,
             )
-            self.assertNotEqual(ds.cache_files[0], data_file)
-=======
-            ds = load_dataset("csv", data_files=os.path.join(tmp_dir, "table.csv"), cache_dir=tmp_dir, split="train")
             self.assertNotEqual(ds.cache_files[0]["filename"], data_file)
->>>>>>> a0aef983
             self.assertNotEqual(ds._fingerprint, fingerprint)
             self.assertEqual(len(ds), n_rows)
             del ds
