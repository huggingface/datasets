--- conflicted
+++ resolved
@@ -75,22 +75,8 @@
     reason="test requires torchaudio>=0.12",
 )
 
-<<<<<<< HEAD
-
-def require_beam(test_case):
-    """
-    Decorator marking a test that requires Apache Beam.
-
-    These tests are skipped when Apache Beam isn't installed.
-
-    """
-    if not config.BEAM_AVAILABLE:
-        test_case = unittest.skip("test requires apache-beam")(test_case)
-    return test_case
-=======
 # Beam
 require_beam = pytest.mark.skipif(not config.BEAM_AVAILABLE, reason="test requires apache-beam")
->>>>>>> f1179199
 
 
 def require_faiss(test_case):
