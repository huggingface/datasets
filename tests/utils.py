import os
import unittest
import urllib.parse
from distutils.util import strtobool


def parse_flag_from_env(key, default=False):
    try:
        value = os.environ[key]
    except KeyError:
        # KEY isn't set, default to `default`.
        _value = default
    else:
        # KEY is set, convert it to True or False.
        try:
            _value = strtobool(value)
        except ValueError:
            # More values are supported, but let's keep the message simple.
            raise ValueError("If set, {} must be yes or no.".format(key))
    return _value


_run_slow_tests = parse_flag_from_env("RUN_SLOW", default=False)
_run_aws_tests = parse_flag_from_env("RUN_AWS", default=True)
_run_local_tests = parse_flag_from_env("RUN_LOCAL", default=True)


def slow(test_case):
    """
    Decorator marking a test as slow.

    Slow tests are skipped by default. Set the RUN_SLOW environment variable
    to a truthy value to run them.

    """
    if not _run_slow_tests or _run_slow_tests == 0:
        test_case = unittest.skip("test is slow")(test_case)
    return test_case


def local(test_case):
    """
    Decorator marking a test as local

    Local tests are run by default. Set the RUN_LOCAL environment variable
    to a falsy value to not run them.
    """
    if not _run_local_tests or _run_local_tests == 0:
        test_case = unittest.skip("test is local")(test_case)
    return test_case


def aws(test_case):
    """
    Decorator marking a test as one that relies on AWS.

    AWS tests are skipped by default. Set the RUN_AWS environment variable
    to a falsy value to not run them.
    """
    if not _run_aws_tests or _run_aws_tests == 0:
        test_case = unittest.skip("test requires aws")(test_case)
<<<<<<< HEAD
    return test_case


class MockDataLoaderManager(object):
    dummy_data_folder_name = "dummy"
    dummy_data_file_name = "dummy_data.zip"
    dummy_data_extracted_folder_name = "dummy_data"

    def __init__(self, dataset_name, config, version, cache_dir, is_local=False, verbose=True):
        self.downloaded_size = 0
        self.dataset_name = dataset_name
        self.cache_dir = cache_dir
        self.verbose = verbose
        self.is_local = is_local
        self.complete_path_to_dummy_file = None

        self.config_name = config.name if config is not None else ""

        self.version_name = str(version.major) + "." + str(version.minor) + "." + str(version.patch)

        # structure is dummy / config_name / version_name / dummy_data.zip
        self.path_to_dummy_file = os.path.join(
            self.dummy_data_folder_name, self.config_name, self.version_name, self.dummy_data_file_name
        )

    @property
    def dummy_file(self):
        if self.complete_path_to_dummy_file is None:
            self.download_dummy_data()
        return self.complete_path_to_dummy_file

    @property
    def manual_dir(self):
        # return full path if its a dir
        if os.path.isdir(self.dummy_file):
            return self.dummy_file
        # else cut off path to file -> example `xsum`.
        return "/".join(self.dummy_file.split("/")[:-1])

    # this function has to be in the manager under this name so that testing works
    def download_and_extract(self, data_url, *args):
        # download dummy data and save under dummy_file
        self.download_dummy_data()
        path_to_dummy_data = self.dummy_file

        # print expected dummy folder structure
        if self.verbose is True:
            self.print_dummy_data_folder_structure(data_url)

        # special case when data_url is a dict
        if isinstance(data_url, dict):
            return self.create_dummy_data_dict(path_to_dummy_data, data_url)
        return path_to_dummy_data

    # this function has to be in the manager under this name so that testing works
    def download_custom(self, data_url, custom_download):
        return self.download_and_extract(data_url)

    # this function has to be in the manager under this name so that testing works
    def extract(self, path):
        return path

    def download_dummy_data(self):
        if self.is_local is True:
            # extract local data
            path_to_dummy_data_dir = os.path.join("datasets", self.dataset_name, self.path_to_dummy_file)
        else:
            # get url to dummy data on AWS S3 bucket
            path_to_dummy_data_dir = hf_bucket_url(self.dataset_name, filename=self.path_to_dummy_file)

            # this function will download the dummy data and return the path
        local_path = cached_path(
            path_to_dummy_data_dir, cache_dir=self.cache_dir, extract_compressed_file=True, force_extract=True
        )
        self.complete_path_to_dummy_file = os.path.join(local_path, self.dummy_data_extracted_folder_name)

    def print_dummy_data_folder_structure(self, data_url):
        logging.info(str(20 * "*" + " EXPECTED STRUCTURE OF {} " + 20 * "*").format(self.dummy_data_folder_name))
        logging.info(self.path_to_dummy_file)

        # special case when data_url is a dict
        if isinstance(data_url, dict):
            dummy_data_folder = self.create_dummy_data_dict(self.dummy_data_extracted_folder_name, data_url)
            logging.info(str(20 * "-" + " EXPECTED STRUCTURE OF {} " + 10 * "-").format(self.dummy_data_file_name))
            for key, value in dummy_data_folder.items():
                logging.info(
                    "{} contains folder or file, depending on the `_generate_splits` method called: {} .".format(
                        self.dummy_data_file_name, value
                    )
                )
                if ".zip" in value:
                    logging.info(
                        "data url in `_generate_split` expects a zipped folder. {} should be a directory and match the folder structure of the extracted content of {}".format(
                            value, data_url[key]
                        )
                    )
        else:
            logging.info(
                "{} contains folder a folder or file depending on the `_generate_splits` method that matches names as specified in `_generate_splits`".format(
                    self.dummy_data_file_name,
                )
            )
            if ".zip" in data_url:
                logging.info(
                    "data url in `_generate_split` expects a zipped folder. The dummy folder structure should match the extracted zip file folder structure of {}".format(
                        data_url
                    )
                )
        logging.info(68 * "*")

    def create_dummy_data_dict(self, path_to_dummy_data, data_url):
        dummy_data_dict = {}
        for key, abs_path in data_url.items():
            # we force the name of each key to be the last file / folder name of the url path
            # if the url has arguments, we need to encode them with urllib.parse.quote_plus
            if isinstance(abs_path, list):
                value = [os.path.join(path_to_dummy_data, urllib.parse.quote_plus(x.split("/")[-1])) for x in abs_path]
            else:
                value = os.path.join(path_to_dummy_data, urllib.parse.quote_plus(abs_path.split("/")[-1]))
            dummy_data_dict[key] = value

        # make sure that values are unique
        first_value = next(iter(dummy_data_dict.values()))
        if isinstance(first_value, str) and len(set(dummy_data_dict.values())) < len(dummy_data_dict.values()):
            # append key to value to make its name unique
            dummy_data_dict = {key: value + key for key, value in dummy_data_dict.items()}

        return dummy_data_dict

    def get_recorded_sizes_checksums(self):
        return {}
=======
    return test_case
>>>>>>> 7cd04523
<|MERGE_RESOLUTION|>--- conflicted
+++ resolved
@@ -59,138 +59,4 @@
     """
     if not _run_aws_tests or _run_aws_tests == 0:
         test_case = unittest.skip("test requires aws")(test_case)
-<<<<<<< HEAD
-    return test_case
-
-
-class MockDataLoaderManager(object):
-    dummy_data_folder_name = "dummy"
-    dummy_data_file_name = "dummy_data.zip"
-    dummy_data_extracted_folder_name = "dummy_data"
-
-    def __init__(self, dataset_name, config, version, cache_dir, is_local=False, verbose=True):
-        self.downloaded_size = 0
-        self.dataset_name = dataset_name
-        self.cache_dir = cache_dir
-        self.verbose = verbose
-        self.is_local = is_local
-        self.complete_path_to_dummy_file = None
-
-        self.config_name = config.name if config is not None else ""
-
-        self.version_name = str(version.major) + "." + str(version.minor) + "." + str(version.patch)
-
-        # structure is dummy / config_name / version_name / dummy_data.zip
-        self.path_to_dummy_file = os.path.join(
-            self.dummy_data_folder_name, self.config_name, self.version_name, self.dummy_data_file_name
-        )
-
-    @property
-    def dummy_file(self):
-        if self.complete_path_to_dummy_file is None:
-            self.download_dummy_data()
-        return self.complete_path_to_dummy_file
-
-    @property
-    def manual_dir(self):
-        # return full path if its a dir
-        if os.path.isdir(self.dummy_file):
-            return self.dummy_file
-        # else cut off path to file -> example `xsum`.
-        return "/".join(self.dummy_file.split("/")[:-1])
-
-    # this function has to be in the manager under this name so that testing works
-    def download_and_extract(self, data_url, *args):
-        # download dummy data and save under dummy_file
-        self.download_dummy_data()
-        path_to_dummy_data = self.dummy_file
-
-        # print expected dummy folder structure
-        if self.verbose is True:
-            self.print_dummy_data_folder_structure(data_url)
-
-        # special case when data_url is a dict
-        if isinstance(data_url, dict):
-            return self.create_dummy_data_dict(path_to_dummy_data, data_url)
-        return path_to_dummy_data
-
-    # this function has to be in the manager under this name so that testing works
-    def download_custom(self, data_url, custom_download):
-        return self.download_and_extract(data_url)
-
-    # this function has to be in the manager under this name so that testing works
-    def extract(self, path):
-        return path
-
-    def download_dummy_data(self):
-        if self.is_local is True:
-            # extract local data
-            path_to_dummy_data_dir = os.path.join("datasets", self.dataset_name, self.path_to_dummy_file)
-        else:
-            # get url to dummy data on AWS S3 bucket
-            path_to_dummy_data_dir = hf_bucket_url(self.dataset_name, filename=self.path_to_dummy_file)
-
-            # this function will download the dummy data and return the path
-        local_path = cached_path(
-            path_to_dummy_data_dir, cache_dir=self.cache_dir, extract_compressed_file=True, force_extract=True
-        )
-        self.complete_path_to_dummy_file = os.path.join(local_path, self.dummy_data_extracted_folder_name)
-
-    def print_dummy_data_folder_structure(self, data_url):
-        logging.info(str(20 * "*" + " EXPECTED STRUCTURE OF {} " + 20 * "*").format(self.dummy_data_folder_name))
-        logging.info(self.path_to_dummy_file)
-
-        # special case when data_url is a dict
-        if isinstance(data_url, dict):
-            dummy_data_folder = self.create_dummy_data_dict(self.dummy_data_extracted_folder_name, data_url)
-            logging.info(str(20 * "-" + " EXPECTED STRUCTURE OF {} " + 10 * "-").format(self.dummy_data_file_name))
-            for key, value in dummy_data_folder.items():
-                logging.info(
-                    "{} contains folder or file, depending on the `_generate_splits` method called: {} .".format(
-                        self.dummy_data_file_name, value
-                    )
-                )
-                if ".zip" in value:
-                    logging.info(
-                        "data url in `_generate_split` expects a zipped folder. {} should be a directory and match the folder structure of the extracted content of {}".format(
-                            value, data_url[key]
-                        )
-                    )
-        else:
-            logging.info(
-                "{} contains folder a folder or file depending on the `_generate_splits` method that matches names as specified in `_generate_splits`".format(
-                    self.dummy_data_file_name,
-                )
-            )
-            if ".zip" in data_url:
-                logging.info(
-                    "data url in `_generate_split` expects a zipped folder. The dummy folder structure should match the extracted zip file folder structure of {}".format(
-                        data_url
-                    )
-                )
-        logging.info(68 * "*")
-
-    def create_dummy_data_dict(self, path_to_dummy_data, data_url):
-        dummy_data_dict = {}
-        for key, abs_path in data_url.items():
-            # we force the name of each key to be the last file / folder name of the url path
-            # if the url has arguments, we need to encode them with urllib.parse.quote_plus
-            if isinstance(abs_path, list):
-                value = [os.path.join(path_to_dummy_data, urllib.parse.quote_plus(x.split("/")[-1])) for x in abs_path]
-            else:
-                value = os.path.join(path_to_dummy_data, urllib.parse.quote_plus(abs_path.split("/")[-1]))
-            dummy_data_dict[key] = value
-
-        # make sure that values are unique
-        first_value = next(iter(dummy_data_dict.values()))
-        if isinstance(first_value, str) and len(set(dummy_data_dict.values())) < len(dummy_data_dict.values()):
-            # append key to value to make its name unique
-            dummy_data_dict = {key: value + key for key, value in dummy_data_dict.items()}
-
-        return dummy_data_dict
-
-    def get_recorded_sizes_checksums(self):
-        return {}
-=======
-    return test_case
->>>>>>> 7cd04523
+    return test_case