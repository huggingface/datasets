cd docs

function deploy_doc(){
	echo "Creating doc at commit $1 and pushing to folder $2"
	git checkout $1
	if [ ! -z "$2" ]
	then
		if [ "$2" == "master" ]; then
		    echo "Pushing master"
			make clean && make html && scp -r -oStrictHostKeyChecking=no _build/html/* $doc:$dir/$2/
			cp -r _build/html/_static .
		elif ssh -oStrictHostKeyChecking=no $doc "[ -d $dir/$2 ]"; then
			echo "Directory" $2 "already exists"
			scp -r -oStrictHostKeyChecking=no _static/* $doc:$dir/$2/_static/
		else
			echo "Pushing version" $2
			make clean && make html
			rm -rf _build/html/_static
			cp -r _static _build/html
			scp -r -oStrictHostKeyChecking=no _build/html $doc:$dir/$2
		fi
	else
		echo "Pushing stable"
		make clean && make html
		rm -rf _build/html/_static
		cp -r _static _build/html
		scp -r -oStrictHostKeyChecking=no _build/html/* $doc:$dir
	fi
}

# You can find the commit for each tag on https://github.com/huggingface/datasets/tags
# Deploys the master documentation on huggingface.co/docs/datasets/master
deploy_doc "master" master

# Example of how to deploy a doc on a certain commit (the commit doesn't have to be on the master branch).
# The following commit would live on huggingface.co/docs/datasets/v1.0.0
<<<<<<< HEAD
=======
deploy_doc "218e496" v1.18.1
>>>>>>> e2e96ff9
deploy_doc "c0aea8d" v1.18.0
deploy_doc "dff6c92" v1.17.0
deploy_doc "acca8f4" v1.16.1
deploy_doc "d50f5f9" v1.16.0
deploy_doc "0181006" v1.15.1
deploy_doc "dcaa3c0" v1.15.0
deploy_doc "ec82422" v1.14.0
deploy_doc "10dc68c" v1.13.3
deploy_doc "e82164f" v1.13.2
deploy_doc "2ed762b" v1.13.1
deploy_doc "38ec259" v1.13.0
deploy_doc "2c1fc9c" v1.12.1
deploy_doc "c65dccc" v1.12.0
deploy_doc "ea7f0b8" v1.11.0
deploy_doc "cea1a29" v1.10.2
deploy_doc "6b7b227" v1.10.1
deploy_doc "3aabafb" v1.10.0
deploy_doc "5bc064d" v1.9.0
deploy_doc "bcf0543" v1.8.0
deploy_doc "448c177" v1.7.0
deploy_doc "b0d7ae1" v1.6.2
deploy_doc "e8fc41f" v1.6.1
deploy_doc "40bb9e6" v1.6.0
deploy_doc "f256b77" v1.5.0
deploy_doc "ca41320" v1.4.1
deploy_doc "f42658e" v1.4.0
deploy_doc "ef633da" v1.3.0
deploy_doc "a59580b" v1.2.1
deploy_doc "dae6880" v1.2.0
deploy_doc "000b584" v1.1.3
deploy_doc "2256521" v1.1.2
deploy_doc "8029965" v1.1.1
deploy_doc "fe52b67" v1.1.0
deploy_doc "af7cd94" v1.0.2
deploy_doc "7c9d2b5" v1.0.1
deploy_doc "322ba0e" v1.0.0
deploy_doc "99e0ee6" v0.3.0
deploy_doc "21e8091" v0.4.0

# Replace this by the latest stable commit. It is recommended to pin on a version release rather than master.
deploy_doc "master"<|MERGE_RESOLUTION|>--- conflicted
+++ resolved
@@ -34,10 +34,7 @@
 
 # Example of how to deploy a doc on a certain commit (the commit doesn't have to be on the master branch).
 # The following commit would live on huggingface.co/docs/datasets/v1.0.0
-<<<<<<< HEAD
-=======
 deploy_doc "218e496" v1.18.1
->>>>>>> e2e96ff9
 deploy_doc "c0aea8d" v1.18.0
 deploy_doc "dff6c92" v1.17.0
 deploy_doc "acca8f4" v1.16.1
