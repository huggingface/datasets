import distutils.dir_util
import logging
import os
import re
import requests
import sys
from itertools import islice
from pathlib import Path
from typing import Dict, Optional, Set, Tuple

from dotenv import load_dotenv
from git import Repo
from tqdm.contrib.concurrent import thread_map


load_dotenv()
logger = logging.getLogger(__name__)
ROOT = Path()

# General environment variables accepted values for booleans
ENV_VARS_TRUE_VALUES = {"1", "ON", "YES", "TRUE"}
ENV_VARS_TRUE_AND_AUTO_VALUES = ENV_VARS_TRUE_VALUES.union({"AUTO"})

if os.environ.get("HF_USE_PROD", "AUTO") in ENV_VARS_TRUE_VALUES:
    HUB_ENDPOINT = "https://huggingface.co"
else:
    HUB_ENDPOINT = "https://moon-staging.huggingface.co"

HUB_CANONICAL_WHOAMI = HUB_ENDPOINT + "/api/whoami-v2"
HUB_CANONICAL_CREATE_URL = HUB_ENDPOINT + "/api/repos/create"
HUB_CANONICAL_INFO_URL = HUB_ENDPOINT + "/api/datasets/{dataset_name}"
HUB_CANONICAL_DATASET_GIT_URL = HUB_ENDPOINT.replace("https://", "https://user:{token}@") + "/datasets/{dataset_name}.git"
HUB_API_GH_TO_HF = HUB_ENDPOINT + "/api/gh-to-hf/{github_username}"
DATASETS_LIB_CATALOG_DIR_NAME = "datasets"
DATASETS_LIB_COMMIT_URL = "https://github.com/huggingface/datasets/commit/{hexsha}"
CANONICAL_DATASET_REPO_MAIN_BRANCH = "main"
HUB_DIR_NAME = "hub"


def hf_retrieve_author(author_name, author_email) -> Tuple[str, str]:
    # Some HF members have enabled email address privacy on GitHub
    # This is here just to be able to link the commits to their HF accounts
    if author_email.endswith("@users.noreply.github.com"):
        try:
            github_username = author_email[: -len("@users.noreply.github.com")].split("+", 1)[-1]
            response = requests.get(HUB_API_GH_TO_HF.format(github_username=github_username))
            author_email = response.json()["user"] + "@users.noreply.huggingface.co"
        except Exception:
            pass
    return author_name, author_email


class UnauthorizedError(ConnectionError):
    pass


class UpdateFailed(RuntimeError):
    pass


def src_canonical_dataset_path(datasets_lib_path: Path, dataset_name: str) -> Path:
    return datasets_lib_path / DATASETS_LIB_CATALOG_DIR_NAME / dataset_name


def canonical_dataset_path(dataset_name: str) -> Path:
    return ROOT / HUB_DIR_NAME / dataset_name


def canonical_dataset_git_url(dataset_name: str, token: str) -> str:
    return HUB_CANONICAL_DATASET_GIT_URL.format(dataset_name=dataset_name, token=token)


def canonical_dataset_info_url(dataset_name: str) -> str:
    return HUB_CANONICAL_INFO_URL.format(dataset_name=dataset_name)


def create_remote_repo(dataset_name: str, token: str):
    response = requests.post(
        HUB_CANONICAL_CREATE_URL,
        headers={"authorization": f"Bearer {token}"},
        json={
            "name": dataset_name,
            "canonical": True,
            "type": "dataset",
        },
    )
    response.raise_for_status()


def whoami(token: str) -> str:
    response = requests.get(HUB_CANONICAL_WHOAMI, headers={"authorization": f"Bearer {token}"})
    response.raise_for_status()
    user_info = response.json()
    return user_info


def check_authorizations(user_info: dict):
    if "trusted-committers" not in [org["name"] for org in user_info["orgs"] if org["type"] == "org"]:
        raise UnauthorizedError(
            f"User {user_info['name']} is not part of the 'trusted-committers' org: "
            "it can't push to canonical repositories"
        )


def apply_hacks_for_moon_landing(dataset_repo_path: Path):
    if (dataset_repo_path / "README.md").is_file():
        with (dataset_repo_path / "README.md").open("r") as f:
            readme_content = f.read()
        if readme_content.count("---\n") > 1:
            _, tags, content = readme_content.split("---\n", 2)
            tags = tags.replace("\nlicense:", "\nlicenses:").replace(".", "-").replace("$", "%")
            with (dataset_repo_path / "README.md").open("w") as f:
                f.write("---\n".join(["", tags, content]))


class update_main:
    def __init__(
        self,
        datasets_lib_path: str,
        commit_args: Tuple[str],
        token: str,
        deleted_files: Dict[str, Set[str]],
        tag_name: Optional[str] = None,
    ) -> None:
        self.datasets_lib_path = datasets_lib_path
        self.commit_args = commit_args
        self.token = token
        self.deleted_files = deleted_files  # dict dataset_name -> set of relative paths of the deleted files
        self.tag_name = tag_name

    def __call__(self, dataset_name: str) -> bool:
        try:
            create_remote_repo(dataset_name, self.token)
        except requests.exceptions.HTTPError as e:
            if "409 Client Error: Conflict for url:" not in repr(e):  # don't log if repo already exists
                logger.warning(f"[{dataset_name}] " + repr(e))
        if not canonical_dataset_path(dataset_name).is_dir():
            repo = Repo.clone_from(
                canonical_dataset_git_url(dataset_name, self.token), to_path=canonical_dataset_path(dataset_name)
            )
        else:
            repo = Repo(canonical_dataset_path(dataset_name))

        logs = []
        logs.append(repo.git.reset("--hard"))
        logs.append(repo.git.clean("-f", "-d"))
        logs.append(repo.git.checkout(CANONICAL_DATASET_REPO_MAIN_BRANCH))
        logs.append(repo.remote().pull())
        # Copy the changes and commit
        distutils.dir_util.copy_tree(
            str(src_canonical_dataset_path(datasets_lib_path, dataset_name)), str(canonical_dataset_path(dataset_name))
        )
        for filepath_to_delete in self.deleted_files.get(dataset_name, []):
            try:
                (canonical_dataset_path(dataset_name) / filepath_to_delete).unlink()
            except Exception as e:
                logger.warning(f"[{dataset_name}] Couldn't delete file at {filepath_to_delete}: {repr(e)}")
        apply_hacks_for_moon_landing(canonical_dataset_path(dataset_name))
        logs.append(repo.git.add("."))
        if "Changes to be committed:" in repo.git.status():
            logs.append(repo.git.commit(*self.commit_args))
        try:
            logs.append(repo.git.push())
            if self.tag_name:
                # If the dataset repository hasn't been tagged for this release yet,
                # it means that the new version of the datasets lib just got released.
                # In this case we have to tag the new commit with this release name
                logs.append(repo.git.tag(self.tag_name, f"-m Add tag from datasets {self.tag_name}"))
                logs.append(repo.git.push("--tags"))
        except Exception as e:
            logs.append(repr(e))
        if "Your branch is up to date with" not in repo.git.status():
            logs.append(repo.git.status())
            logs = "\n".join(str(log) for log in logs)
            logger.warning(f"[{dataset_name}] Push failed")
            logger.warning(f"[{dataset_name}] Git logs: \n{logs}")
            return False
        else:
            return True


if __name__ == "__main__":
    logging.basicConfig(level=logging.INFO)
    token = os.environ["HF_TOKEN"]
    datasets_lib_path = Path(os.environ["DATASETS_LIB_PATH"]).expanduser().resolve()

    if Path(token).expanduser().is_file():
        with Path(token).expanduser().open("r") as f:
            token = f.read().strip()
    user_info = whoami(token)
    check_authorizations(user_info)

    datasets_lib_repo = Repo(datasets_lib_path)
    current_commit, prev_commit = list(islice(datasets_lib_repo.iter_commits(), 2))
    author_name, author_email = current_commit.author.name, current_commit.author.email
    author_name, author_email = hf_retrieve_author(author_name, author_email)
    commit_args = (f"-m {current_commit.message}",)
    commit_args += (f"-m Commit from {DATASETS_LIB_COMMIT_URL.format(hexsha=current_commit.hexsha)}",)
    commit_args += (f"--author={author_name} <{author_email}>",)

    for _tag in datasets_lib_repo.tags:
        # Add a new tag if this is a `datasets` release
        if _tag.commit == current_commit and re.match(r"^[0-9]+\.[0-9]+\.[0-9]+$", _tag.name):
            new_tag = _tag
            break
    else:
        new_tag = None

    changed_files_since_last_commit = [
        path
        for diff in datasets_lib_repo.index.diff(prev_commit)
        for path in [diff.a_path, diff.b_path]
        if path.startswith(DATASETS_LIB_CATALOG_DIR_NAME)
        and path.count("/") > 2
    ]
    changed_datasets_names_since_last_commit = set(path.split("/")[1] for path in changed_files_since_last_commit)
    # ignore json, csv etc.
    changed_datasets_names_since_last_commit = set(
        dataset_name for dataset_name in changed_datasets_names_since_last_commit
        if (datasets_lib_path / DATASETS_LIB_CATALOG_DIR_NAME / dataset_name / (dataset_name + ".py")).is_file()
    )

    deleted_files = {dataset_name: set() for dataset_name in changed_datasets_names_since_last_commit}
    for path in changed_files_since_last_commit:
        _, dataset_name, rel_path = path.split("/", 2)
        if (
            dataset_name in changed_datasets_names_since_last_commit
            and not (datasets_lib_path / path).is_file()
        ):
            deleted_files[dataset_name].add(rel_path)

    dataset_names = sys.argv[1:]
    if dataset_names:
        if dataset_names[0] == "--all":
<<<<<<< HEAD
            dataset_names = sorted([d.name for d in (datasets_lib_path / DATASETS_LIB_CATALOG_DIR_NAME).glob("*") if d.is_dir()])
=======
            dataset_names = sorted([
                d.name for d in (datasets_lib_path / DATASETS_LIB_CATALOG_DIR_NAME).glob("*")
                if d.is_dir() and (d / (d.name + ".py")).is_file()  # ignore json, csv etc.
            ])
>>>>>>> e2e96ff9
        if dataset_names[0] == "--auto":
            if new_tag:
                logger.info(
                    "All the datasets will be updated since --auto was used and "
                    f"this is a new release {new_tag.name} of the `datasets` library."
                )
<<<<<<< HEAD
                dataset_names = sorted([d.name for d in (datasets_lib_path / DATASETS_LIB_CATALOG_DIR_NAME).glob("*") if d.is_dir()])
=======
                dataset_names = sorted([
                    d.name for d in (datasets_lib_path / DATASETS_LIB_CATALOG_DIR_NAME).glob("*")
                    if d.is_dir() and (d / (d.name + ".py")).is_file()  # ignore json, csv etc.
                ])
>>>>>>> e2e96ff9
            else:
                logger.info(
                    "All the datasets that have been changed in the latest commit of `datasets` will be updated "
                    "since --auto was used."
                )
                dataset_names = sorted(changed_datasets_names_since_last_commit)
        if dataset_names:
            logger.info(
                f"Updating the '{CANONICAL_DATASET_REPO_MAIN_BRANCH}' branch of those datasets: {' '.join(dataset_names)}"
            )
            successes = thread_map(
                update_main(
                    datasets_lib_path=datasets_lib_path,
                    commit_args=commit_args,
                    token=token,
                    deleted_files=deleted_files,
                    tag_name=new_tag.name if new_tag else None,
                ),
                dataset_names,
            )
            datasets_with_errors = [dataset_name for success, dataset_name in zip(successes, dataset_names) if not success]
            if datasets_with_errors:
                raise UpdateFailed(
                    f"Those datasets couldn't be updated: {' '.join(datasets_with_errors)}\n"
                    "Please check the logs to see what went wrong.\n"
                    "Once you fixed the errors, you can re-run this script:\n\n"
                    f"\tpython update_main.py {' '.join(datasets_with_errors)}"
                )
        else:
            logger.info("No changes detected -- nothing to update !")<|MERGE_RESOLUTION|>--- conflicted
+++ resolved
@@ -232,28 +232,20 @@
     dataset_names = sys.argv[1:]
     if dataset_names:
         if dataset_names[0] == "--all":
-<<<<<<< HEAD
-            dataset_names = sorted([d.name for d in (datasets_lib_path / DATASETS_LIB_CATALOG_DIR_NAME).glob("*") if d.is_dir()])
-=======
             dataset_names = sorted([
                 d.name for d in (datasets_lib_path / DATASETS_LIB_CATALOG_DIR_NAME).glob("*")
                 if d.is_dir() and (d / (d.name + ".py")).is_file()  # ignore json, csv etc.
             ])
->>>>>>> e2e96ff9
         if dataset_names[0] == "--auto":
             if new_tag:
                 logger.info(
                     "All the datasets will be updated since --auto was used and "
                     f"this is a new release {new_tag.name} of the `datasets` library."
                 )
-<<<<<<< HEAD
-                dataset_names = sorted([d.name for d in (datasets_lib_path / DATASETS_LIB_CATALOG_DIR_NAME).glob("*") if d.is_dir()])
-=======
                 dataset_names = sorted([
                     d.name for d in (datasets_lib_path / DATASETS_LIB_CATALOG_DIR_NAME).glob("*")
                     if d.is_dir() and (d / (d.name + ".py")).is_file()  # ignore json, csv etc.
                 ])
->>>>>>> e2e96ff9
             else:
                 logger.info(
                     "All the datasets that have been changed in the latest commit of `datasets` will be updated "
