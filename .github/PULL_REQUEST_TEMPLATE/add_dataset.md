--- conflicted
+++ resolved
@@ -11,8 +11,4 @@
 - [ ] Implement `_info()`, `_split_generators()` and `_generate_examples()`
 - [ ] Make sure that the `BUILDER_CONFIGS` class attribute is filled with the different configurations of the dataset and that the `BUILDER_CONFIG_CLASS` is specified if there is a custom config class.
 - [ ] Add the dataset card `README.md` using the template : fill the tags and the various paragraphs
-<<<<<<< HEAD
-- [ ] Optional - test the dataset using `datasets-cli test ./dataset_name --save_infos`
-=======
-- [ ] Optional - test the dataset using `datasets-cli test ./dataset_name --save_info`
->>>>>>> 61258078
+- [ ] Optional - test the dataset using `datasets-cli test ./dataset_name --save_info`