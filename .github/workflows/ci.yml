name: CI

on:
  pull_request:
    branches:
      - main
  push:
    branches:
      - main

env:
  HF_ALLOW_CODE_EVAL: 1

jobs:

  check_code_quality:
    runs-on: ubuntu-latest
    steps:
      - uses: actions/checkout@v3
      - name: Set up Python
        uses: actions/setup-python@v4
        with:
          python-version: "3.7"
      - name: Install dependencies
        run: |
          python -m pip install --upgrade pip
          pip install .[quality]
      - name: Check quality
        run: |
          black --check tests src benchmarks metrics
          isort --check-only tests src benchmarks metrics
          flake8 tests src benchmarks metrics

  test:
    needs: check_code_quality
    strategy:
      matrix:
        test: ['unit', 'integration']
        os: [ubuntu-latest, windows-latest]
        deps_versions: [deps-latest, deps-minimum]
    continue-on-error: ${{ matrix.test == 'integration' }}
    runs-on: ${{ matrix.os }}
    steps:
      - name: Install OS dependencies
        if: ${{ matrix.os == 'ubuntu-latest' }}
        run: |
          sudo apt-get -y update
          sudo apt-get -y install libsndfile1 sox
      - uses: actions/checkout@v3
        with:
          fetch-depth: 0
      - name: Set up Python 3.7
        uses: actions/setup-python@v4
        with:
          python-version: "3.7"
      - name: Upgrade pip
        run: python -m pip install --upgrade pip
      - name: Pin setuptools-scm
        if: ${{ matrix.os == 'ubuntu-latest' }}
        run: echo "installing pinned version of setuptools-scm to fix seqeval installation on 3.7" && pip install "setuptools-scm==6.4.2"
      - name: Install dependencies
        run: |
          pip install .[tests,metrics_tests]
          pip install -r additional-tests-requirements.txt --no-deps
          python -m spacy download en_core_web_sm
          python -m spacy download fr_core_news_sm
      - name: Install dependencies (latest versions)
<<<<<<< HEAD
        if: ${{ matrix.deps_versions == 'deps-latest' }}
        run: pip install --upgrade pyarrow huggingface-hub
      - name: Install depencencies (minimum versions)
        if: ${{ matrix.deps_versions != 'deps-latest' }}
        run: pip install pyarrow==6.0.1 huggingface-hub==0.2.0 transformers
=======
        if: ${{ matrix.deps_versions == 'latest' }}
        run: |
          pip uninstall -y apache-beam
          pip install --upgrade pyarrow huggingface-hub dill
      - name: Install dependencies (minimum versions)
        if: ${{ matrix.deps_versions != 'latest' }}
        run: pip install pyarrow==6.0.1 huggingface-hub==0.2.0 transformers dill==0.3.1.1
>>>>>>> f1179199
      - name: Test with pytest
        run: |
          python -m pytest -rfExX -m ${{ matrix.test }} -n 2 --dist loadfile -sv ./tests/
      - name: Install dependencies to test torchaudio>=0.12 on Ubuntu
        if: ${{ matrix.os == 'ubuntu-latest' }}
        run: |
          pip uninstall -y torchaudio torch
          pip install "torchaudio>=0.12"
          sudo apt-get -y install ffmpeg
      - name: Test torchaudio>=0.12 on Ubuntu
        if: ${{ matrix.os == 'ubuntu-latest' }}
        run: |
          python -m pytest -rfExX -m torchaudio_latest -n 2 --dist loadfile -sv ./tests/features/test_audio.py

  test_py310:
    needs: check_code_quality
    strategy:
      matrix:
        test: ['unit']
        os: [ubuntu-latest, windows-latest]
        deps_versions: [deps-latest]
    continue-on-error: false
    runs-on: ${{ matrix.os }}
    steps:
      - name: Install OS dependencies
        if: ${{ matrix.os == 'ubuntu-latest' }}
        run: |
          sudo apt-get -y update
          sudo apt-get -y install libsndfile1 sox
      - uses: actions/checkout@v3
        with:
          fetch-depth: 0
      - name: Set up Python 3.10
        uses: actions/setup-python@v4
        with:
          python-version: "3.10"
      - name: Upgrade pip
        run: python -m pip install --upgrade pip
      - name: Install dependencies
        run: pip install .[tests]
      - name: Test with pytest
        run: |
          python -m pytest -rfExX -m ${{ matrix.test }} -n 2 --dist loadfile -sv ./tests/
      - name: Install dependencies to test torchaudio>=0.12 on Ubuntu
        if: ${{ matrix.os == 'ubuntu-latest' }}
        run: |
          pip uninstall -y torchaudio torch
          pip install "torchaudio>=0.12"
          sudo apt-get -y install ffmpeg
      - name: Test torchaudio>=0.12 on Ubuntu
        if: ${{ matrix.os == 'ubuntu-latest' }}
        run: |
          python -m pytest -rfExX -m torchaudio_latest -n 2 --dist loadfile -sv ./tests/features/test_audio.py<|MERGE_RESOLUTION|>--- conflicted
+++ resolved
@@ -65,21 +65,11 @@
           python -m spacy download en_core_web_sm
           python -m spacy download fr_core_news_sm
       - name: Install dependencies (latest versions)
-<<<<<<< HEAD
         if: ${{ matrix.deps_versions == 'deps-latest' }}
-        run: pip install --upgrade pyarrow huggingface-hub
+        run: pip install --upgrade pyarrow huggingface-hub dill
       - name: Install depencencies (minimum versions)
         if: ${{ matrix.deps_versions != 'deps-latest' }}
-        run: pip install pyarrow==6.0.1 huggingface-hub==0.2.0 transformers
-=======
-        if: ${{ matrix.deps_versions == 'latest' }}
-        run: |
-          pip uninstall -y apache-beam
-          pip install --upgrade pyarrow huggingface-hub dill
-      - name: Install dependencies (minimum versions)
-        if: ${{ matrix.deps_versions != 'latest' }}
         run: pip install pyarrow==6.0.1 huggingface-hub==0.2.0 transformers dill==0.3.1.1
->>>>>>> f1179199
       - name: Test with pytest
         run: |
           python -m pytest -rfExX -m ${{ matrix.test }} -n 2 --dist loadfile -sv ./tests/
