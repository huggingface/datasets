--- conflicted
+++ resolved
@@ -64,11 +64,7 @@
         run: uv pip install --system --upgrade pyarrow huggingface-hub "dill<0.3.9"
       - name: Install dependencies (minimum versions)
         if: ${{ matrix.deps_versions != 'deps-latest' }}
-<<<<<<< HEAD
-        run: uv pip install --system pyarrow==16.0.0 huggingface-hub==0.24.7 transformers dill==0.3.1.1
-=======
         run: uv pip install --system pyarrow==21.0.0 huggingface-hub==0.24.7 transformers dill==0.3.1.1
->>>>>>> 072eb549
       - name: Test with pytest
         run: |
           python -m pytest -rfExX -m ${{ matrix.test }} -n 2 --dist loadfile -sv ./tests/
