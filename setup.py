# Lint as: python3
""" HuggingFace/Datasets is an open library of NLP datasets.

Note:

   VERSION needs to be formatted following the MAJOR.MINOR.PATCH convention
   (we need to follow this convention to be able to retrieve versioned scripts)

Simple check list for release from AllenNLP repo: https://github.com/allenai/allennlp/blob/master/setup.py

To create the package for pypi.

1. Change the version in __init__.py, setup.py as well as docs/source/conf.py.

2. Commit these changes with the message: "Release: VERSION"

3. Add a tag in git to mark the release: "git tag VERSION -m'Adds tag VERSION for pypi' "
   Push the tag to git: git push --tags origin master

4. Build both the sources and the wheel. Do not change anything in setup.py between
   creating the wheel and the source distribution (obviously).

   For the wheel, run: "python setup.py bdist_wheel" in the top level directory.
   (this will build a wheel for the python version you use to build it).

   For the sources, run: "python setup.py sdist"
   You should now have a /dist directory with both .whl and .tar.gz source versions.

5. Check that everything looks correct by uploading the package to the pypi test server:

   twine upload dist/* -r pypitest
   (pypi suggest using twine as other methods upload files via plaintext.)
   You may have to specify the repository url, use the following command then:
   twine upload dist/* -r pypitest --repository-url=https://test.pypi.org/legacy/

   Check that you can install it in a virtualenv by running:
   pip install -i https://testpypi.python.org/pypi datasets

6. Upload the final version to actual pypi:
   twine upload dist/* -r pypi

7. Fill release notes in the tag in github once everything is looking hunky-dory.

8. Update the documentation commit in .circleci/deploy.sh for the accurate documentation to be displayed
   Update the version mapping in docs/source/_static/js/custom.js,
   and set version to X.X.X.dev0 in setup.py and __init__.py

"""

import datetime
import itertools
import os
import sys

from setuptools import find_packages, setup


DOCLINES = __doc__.split("\n")


# Pin some dependencies for old python versions
_deps = {
    "fsspec": "fsspec" if sys.version_info >= (3, 7) else "fsspec<0.8.1",  # fsspec>=0.8.1 requires py>=3.7 for async stuff
    "s3fs": "s3fs" if sys.version_info >= (3, 7) else "s3fs==0.4.2",  # later versions of s3fs have issues downloading directories recursively for py36
}


REQUIRED_PKGS = [
    # We use numpy>=1.17 to have np.random.Generator (Dataset shuffling)
    "numpy>=1.17",
    # Backend and serialization.
    # Minimum 1.0.0 to avoid permission errors on windows when using the compute layer on memory mapped data
    "pyarrow>=1.0.0",
    # For smart caching dataset processing
    "dill",
    # For performance gains with apache arrow
    "pandas",
    # for downloading datasets over HTTPS
    "requests>=2.19.0",
    # progress bars in download and scripts
    # tqdm 4.50.0 introduced permission errors on windows
    # see https://app.circleci.com/pipelines/github/huggingface/datasets/235/workflows/cfb6a39f-68eb-4802-8b17-2cd5e8ea7369/jobs/1111
    "tqdm>=4.27,<4.50.0",
    # dataclasses for Python versions that don't have it
    "dataclasses;python_version<'3.7'",
    # for fast hashing
    "xxhash",
    # for better multiprocessing
    "multiprocess",
    # to get metadata of optional dependencies such as torch or tensorflow for Python versions that don't have it
    "importlib_metadata;python_version<'3.8'",
    # to save datasets locally or on any filesystem
    _deps["fsspec"],
    # To get datasets from the Datasets Hub on huggingface.co
    "huggingface_hub<0.1.0",
    # Utilities from PyPA to e.g., compare versions
    "packaging",
]

BENCHMARKS_REQUIRE = [
    "numpy==1.18.5",
    "tensorflow==2.3.0",
    "torch==1.6.0",
    "transformers==3.0.2",
]

TESTS_REQUIRE = [
    # test dependencies
    "absl-py",
    "pytest",
    "pytest-xdist",
    # optional dependencies
    "apache-beam>=2.26.0",
    "elasticsearch",
    "aiobotocore==1.2.2",
    "boto3==1.16.43",
    "botocore==1.19.52",
    "faiss-cpu",
    "fsspec[s3]",
    "moto[s3,server]==2.0.4",
    "rarfile>=4.0",
    _deps["s3fs"],
    "tensorflow>=2.3",
    "torch",
    "transformers",
    # datasets dependencies
    "bs4",
    "conllu",
    "langdetect",
    "lxml",
    "mwparserfromhell",
    "nltk",
    "openpyxl",
    "py7zr",
    "tldextract",
    "zstandard",
    # metrics dependencies
    "bert_score>=0.3.6",
    "rouge_score",
    "sacrebleu",
    "scipy",
    "seqeval",
    "sklearn",
    "jiwer",
    "sentencepiece",  # for bleurt
    # to speed up pip backtracking
    "toml>=0.10.1",
    "requests_file>=1.5.1",
    "tldextract>=3.1.0",
    "texttable>=1.6.3",
    "Werkzeug>=1.0.1",
    # metadata validation
    "langcodes[data]>=3.1.0",
    "importlib_resources;python_version<'3.7'",
]

if os.name == "nt":  # windows
    TESTS_REQUIRE.remove("faiss-cpu")  # faiss doesn't exist on windows
else:
    # dependencies of unbabel-comet
    # only test if not on windows since there're issues installing fairseq on windows
    TESTS_REQUIRE.extend(
        [
            "wget>=3.2",
            "pytorch-nlp==0.5.0",
            "pytorch_lightning",
            "fastBPE==0.1.0",
            "fairseq",
        ]
    )


<<<<<<< HEAD
QUALITY_REQUIRE = ["black", "flake8==3.7.9", "isort", "langcodes[data]>=3.1.0", "pyyaml>=5.3.1"]
=======
QUALITY_REQUIRE = [
    "black",
    "isort",
    "flake8==3.7.9",
]
>>>>>>> d843090e


EXTRAS_REQUIRE = {
    "apache-beam": ["apache-beam>=2.26.0"],
    "tensorflow": ["tensorflow>=2.2.0"],
    "tensorflow_gpu": ["tensorflow-gpu>=2.2.0"],
    "torch": ["torch"],
    "s3": [
        _deps["fsspec"],
        "boto3==1.16.43",
        "botocore==1.19.52",
        _deps["s3fs"],
    ],
    "dev": TESTS_REQUIRE + QUALITY_REQUIRE,
    "tests": TESTS_REQUIRE,
    "quality": QUALITY_REQUIRE,
    "benchmarks": BENCHMARKS_REQUIRE,
    "docs": [
        "docutils==0.16.0",
        "recommonmark",
        "sphinx==3.1.2",
        "sphinx-markdown-tables",
        "sphinx-rtd-theme==0.4.3",
        "sphinxext-opengraph==0.4.1",
        "sphinx-copybutton",
        _deps["fsspec"],
        _deps["s3fs"],
    ],
}

setup(
    name="datasets",
    version="1.6.0.dev0",  # expected format is one of x.y.z.dev0, or x.y.z.rc1 or x.y.z (no to dashes, yes to dots)
    description=DOCLINES[0],
    long_description="\n".join(DOCLINES[2:]),
    author="HuggingFace Inc.",
    author_email="thomas@huggingface.co",
    url="https://github.com/huggingface/datasets",
    download_url="https://github.com/huggingface/datasets/tags",
    license="Apache 2.0",
    package_dir={"": "src"},
    packages=find_packages("src"),
    package_data={"datasets": ["scripts/templates/*"], "datasets.utils.resources": ["*.json"]},
    entry_points={"console_scripts": ["datasets-cli=datasets.commands.datasets_cli:main"]},
    install_requires=REQUIRED_PKGS,
    extras_require=EXTRAS_REQUIRE,
    classifiers=[
        "Development Status :: 5 - Production/Stable",
        "Intended Audience :: Developers",
        "Intended Audience :: Education",
        "Intended Audience :: Science/Research",
        "License :: OSI Approved :: Apache Software License",
        "Operating System :: OS Independent",
        "Programming Language :: Python :: 3",
        "Programming Language :: Python :: 3.6",
        "Programming Language :: Python :: 3.7",
        "Topic :: Scientific/Engineering :: Artificial Intelligence",
    ],
    keywords="datasets machine learning datasets metrics",
)<|MERGE_RESOLUTION|>--- conflicted
+++ resolved
@@ -60,8 +60,12 @@
 
 # Pin some dependencies for old python versions
 _deps = {
-    "fsspec": "fsspec" if sys.version_info >= (3, 7) else "fsspec<0.8.1",  # fsspec>=0.8.1 requires py>=3.7 for async stuff
-    "s3fs": "s3fs" if sys.version_info >= (3, 7) else "s3fs==0.4.2",  # later versions of s3fs have issues downloading directories recursively for py36
+    "fsspec": "fsspec"
+    if sys.version_info >= (3, 7)
+    else "fsspec<0.8.1",  # fsspec>=0.8.1 requires py>=3.7 for async stuff
+    "s3fs": "s3fs"
+    if sys.version_info >= (3, 7)
+    else "s3fs==0.4.2",  # later versions of s3fs have issues downloading directories recursively for py36
 }
 
 
@@ -170,15 +174,7 @@
     )
 
 
-<<<<<<< HEAD
 QUALITY_REQUIRE = ["black", "flake8==3.7.9", "isort", "langcodes[data]>=3.1.0", "pyyaml>=5.3.1"]
-=======
-QUALITY_REQUIRE = [
-    "black",
-    "isort",
-    "flake8==3.7.9",
-]
->>>>>>> d843090e
 
 
 EXTRAS_REQUIRE = {
