--- conflicted
+++ resolved
@@ -52,16 +52,10 @@
 DOCLINES = __doc__.split('\n')
 
 REQUIRED_PKGS = [
-<<<<<<< HEAD
     # We use numpy>=1.17 to have np.random.Generator (Dataset shuffling)
     'numpy>=1.17',
-    # Backend and serialization
-    'pyarrow>=0.16.0',
-=======
-    'numpy',
     # Backend and serialization. Minimum 0.17.1 to support extension array
     'pyarrow>=0.17.1',
->>>>>>> 2618731f
     # For smart caching dataset processing
     'dill',
     # For performance gains with apache arrow
