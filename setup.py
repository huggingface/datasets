# Lint as: python3
""" HuggingFace/Datasets is an open library of datasets.

Note:

   VERSION needs to be formatted following the MAJOR.MINOR.PATCH convention
   (we need to follow this convention to be able to retrieve versioned scripts)

Simple check list for release from AllenNLP repo: https://github.com/allenai/allennlp/blob/master/setup.py

To create the package for pypi.

0. Prerequisites:
   - Dependencies:
     - twine: "pip install twine"
   - Create an account in (and join the 'datasets' project):
     - PyPI: https://pypi.org/
     - Test PyPI: https://test.pypi.org/
   - Don't break `transformers`
     - Run the `transformers` CI using the `main` branch and make sure it's green.
       In `transformers`, use "datasets @ git+https://github.com/huggingface/datasets@main#egg=datasets"
       in both setup.py and src/transformers/dependency_versions_table.py and then run the CI

1. Change the version in:
   - __init__.py
   - setup.py

2. Commit these changes: "git commit -m 'Release: VERSION'"

3. Add a tag in git to mark the release: "git tag VERSION -m 'Add tag VERSION for pypi'"
   Push the tag to remote: git push --tags origin main

4. Build both the sources and the wheel. Do not change anything in setup.py between
   creating the wheel and the source distribution (obviously).

   First, delete any "build" directory that may exist from previous builds.

   For the wheel, run: "python setup.py bdist_wheel" in the top level directory.
   (this will build a wheel for the python version you use to build it).

   For the sources, run: "python setup.py sdist"
   You should now have a /dist directory with both .whl and .tar.gz source versions.

5. Check that everything looks correct by uploading the package to the pypi test server:

   twine upload dist/* -r pypitest --repository-url=https://test.pypi.org/legacy/

   Check that you can install it in a virtualenv/notebook by running:
   pip install huggingface_hub fsspec aiohttp
   pip install -U tqdm
   pip install -i https://testpypi.python.org/pypi datasets

6. Upload the final version to actual pypi:
   twine upload dist/* -r pypi

7. Fill release notes in the tag in github once everything is looking hunky-dory.

8. Change the version in __init__.py and setup.py to X.X.X+1.dev0 (e.g. VERSION=1.18.3 -> 1.18.4.dev0).
   Then push the change with a message 'set dev version'
"""


from setuptools import find_packages, setup


REQUIRED_PKGS = [
    # We use numpy>=1.17 to have np.random.Generator (Dataset shuffling)
    "numpy>=1.17",
    # Backend and serialization.
    # Minimum 6.0.0 to support wrap_array which is needed for ArrayND features
    "pyarrow>=6.0.0",
    # For smart caching dataset processing
    "dill<0.3.7",  # tmp pin until next 0.3.7 release: see https://github.com/huggingface/datasets/pull/5166
    # For performance gains with apache arrow
    "pandas",
    # for downloading datasets over HTTPS
    "requests>=2.19.0",
    # progress bars in download and scripts
    "tqdm>=4.62.1",
    # for fast hashing
    "xxhash",
    # for better multiprocessing
    "multiprocess",
    # to get metadata of optional dependencies such as torch or tensorflow for Python versions that don't have it
    "importlib_metadata;python_version<'3.8'",
    # to save datasets locally or on any filesystem
    # minimum 2021.11.1 so that BlockSizeError is fixed: see https://github.com/fsspec/filesystem_spec/pull/830
    "fsspec[http]>=2021.11.1",
    # for data streaming via http
    "aiohttp",
    # To get datasets from the Datasets Hub on huggingface.co
    # minimum 0.2.0 for set_access_token
    "huggingface-hub>=0.2.0,<1.0.0",
    # Utilities from PyPA to e.g., compare versions
    "packaging",
    "responses<0.19",
    # To parse YAML metadata from dataset cards
    "pyyaml>=5.1",
]

AUDIO_REQUIRE = [
    "librosa",
]

VISION_REQURE = [
    "Pillow>=6.2.1",
]

BENCHMARKS_REQUIRE = [
    "numpy==1.18.5",
    "tensorflow==2.3.0",
    "torch==1.7.1",
    "transformers==3.0.2",
]

TESTS_REQUIRE = [
    # test dependencies
    "absl-py",
    "pytest",
    "pytest-datadir",
    "pytest-xdist",
    # optional dependencies
    "apache-beam>=2.26.0",
<<<<<<< HEAD
    "elasticsearch<8.0.0",  # 8.0 asks users to provide hosts or cloud_id when instantiating ElastictSearch()
=======
    "elasticsearch<8.0.0",  # 8.0 asks users to provide hosts or cloud_id when instantiating ElasticSearch()
    "aiobotocore>=2.0.1",  # required by s3fs>=2021.11.1
    "boto3>=1.19.8",  # to be compatible with aiobotocore>=2.0.1 - both have strong dependencies on botocore
    "botocore>=1.22.8",  # to be compatible with aiobotocore and boto3
>>>>>>> 7ef5f6de
    "faiss-cpu>=1.6.4",
    "lz4",
    "py7zr",
    "rarfile>=4.0",
    "s3fs>=2021.11.1",  # aligned with fsspec[http]>=2021.11.1
    "tensorflow>=2.3,!=2.6.0,!=2.6.1; sys_platform != 'darwin' or platform_machine != 'arm64'",
    "tensorflow-macos; sys_platform == 'darwin' and platform_machine == 'arm64'",
    "torch",
    "torchaudio<0.12.0",
    "soundfile",
    "transformers",
    "zstandard",
    # metrics dependencies
    "bert_score>=0.3.6",
    "jiwer",
    "langdetect",
    "mauve-text",
    "nltk",
    "rouge_score",
    "sacrebleu",
    "sacremoses",
    "scikit-learn",
    "scipy",
    "sentencepiece",  # for bleurt
    "seqeval",
    "sqlalchemy",
    "spacy>=3.0.0",
    "tldextract",
    # to speed up pip backtracking
    "toml>=0.10.1",
    "typer<0.5.0",  # pinned to work with Spacy==3.4.3 on Windows: see https://github.com/tiangolo/typer/issues/427
    "requests_file>=1.5.1",
    "tldextract>=3.1.0",
    "texttable>=1.6.3",
    "Werkzeug>=1.0.1",
    "six~=1.15.0",
]

TESTS_REQUIRE.extend(VISION_REQURE)
TESTS_REQUIRE.extend(AUDIO_REQUIRE)

QUALITY_REQUIRE = ["black~=22.0", "flake8>=3.8.3", "isort>=5.0.0", "pyyaml>=5.3.1"]


EXTRAS_REQUIRE = {
    "audio": AUDIO_REQUIRE,
    "vision": VISION_REQURE,
    "apache-beam": ["apache-beam>=2.26.0"],
    "tensorflow": [
        "tensorflow>=2.2.0,!=2.6.0,!=2.6.1; sys_platform != 'darwin' or platform_machine != 'arm64'",
        "tensorflow-macos; sys_platform == 'darwin' and platform_machine == 'arm64'",
    ],
    "tensorflow_gpu": ["tensorflow-gpu>=2.2.0,!=2.6.0,!=2.6.1"],
    "torch": ["torch"],
    "s3": ["s3fs"],
    "streaming": [],  # for backward compatibility
    "dev": TESTS_REQUIRE + QUALITY_REQUIRE,
    "tests": TESTS_REQUIRE,
    "quality": QUALITY_REQUIRE,
    "benchmarks": BENCHMARKS_REQUIRE,
    "docs": [
        # Might need to add doc-builder and some specific deps in the future
        "s3fs",
    ],
}

setup(
    name="datasets",
    version="2.7.1.dev0",  # expected format is one of x.y.z.dev0, or x.y.z.rc1 or x.y.z (no to dashes, yes to dots)
    description="HuggingFace community-driven open-source library of datasets",
    long_description=open("README.md", encoding="utf-8").read(),
    long_description_content_type="text/markdown",
    author="HuggingFace Inc.",
    author_email="thomas@huggingface.co",
    url="https://github.com/huggingface/datasets",
    download_url="https://github.com/huggingface/datasets/tags",
    license="Apache 2.0",
    package_dir={"": "src"},
    packages=find_packages("src"),
    package_data={
        "datasets": ["py.typed", "scripts/templates/*"],
        "datasets.utils.resources": ["*.json", "*.yaml", "*.tsv"],
    },
    entry_points={"console_scripts": ["datasets-cli=datasets.commands.datasets_cli:main"]},
    python_requires=">=3.7.0",
    install_requires=REQUIRED_PKGS,
    extras_require=EXTRAS_REQUIRE,
    classifiers=[
        "Development Status :: 5 - Production/Stable",
        "Intended Audience :: Developers",
        "Intended Audience :: Education",
        "Intended Audience :: Science/Research",
        "License :: OSI Approved :: Apache Software License",
        "Operating System :: OS Independent",
        "Programming Language :: Python :: 3",
        "Programming Language :: Python :: 3.7",
        "Programming Language :: Python :: 3.8",
        "Programming Language :: Python :: 3.9",
        "Programming Language :: Python :: 3.10",
        "Topic :: Scientific/Engineering :: Artificial Intelligence",
    ],
    keywords="datasets machine learning datasets metrics",
    zip_safe=False,  # Required for mypy to find the py.typed file
)<|MERGE_RESOLUTION|>--- conflicted
+++ resolved
@@ -121,14 +121,7 @@
     "pytest-xdist",
     # optional dependencies
     "apache-beam>=2.26.0",
-<<<<<<< HEAD
-    "elasticsearch<8.0.0",  # 8.0 asks users to provide hosts or cloud_id when instantiating ElastictSearch()
-=======
     "elasticsearch<8.0.0",  # 8.0 asks users to provide hosts or cloud_id when instantiating ElasticSearch()
-    "aiobotocore>=2.0.1",  # required by s3fs>=2021.11.1
-    "boto3>=1.19.8",  # to be compatible with aiobotocore>=2.0.1 - both have strong dependencies on botocore
-    "botocore>=1.22.8",  # to be compatible with aiobotocore and boto3
->>>>>>> 7ef5f6de
     "faiss-cpu>=1.6.4",
     "lz4",
     "py7zr",
