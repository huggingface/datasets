# Lint as: python3
""" HuggingFace/Datasets is an open library of NLP datasets.

Note:

   VERSION needs to be formatted following the MAJOR.MINOR.PATCH convention
   (we need to follow this convention to be able to retrieve versioned scripts)

Simple check list for release from AllenNLP repo: https://github.com/allenai/allennlp/blob/master/setup.py

To create the package for pypi.

1. Change the version in __init__.py, setup.py as well as docs/source/conf.py.

2. Commit these changes with the message: "Release: VERSION"

3. Add a tag in git to mark the release: "git tag VERSION -m'Adds tag VERSION for pypi' "
   Push the tag to git: git push --tags origin master

4. Build both the sources and the wheel. Do not change anything in setup.py between
   creating the wheel and the source distribution (obviously).

   First pin the SCRIPTS_VERSION to VERSION in __init__.py (but don't commit this change)

   For the wheel, run: "python setup.py bdist_wheel" in the top level directory.
   (this will build a wheel for the python version you use to build it).

   For the sources, run: "python setup.py sdist"
   You should now have a /dist directory with both .whl and .tar.gz source versions.

   Then change the SCRIPTS_VERSION back to to "master" in __init__.py (but don't commit this change)

5. Check that everything looks correct by uploading the package to the pypi test server:

   twine upload dist/* -r pypitest
   (pypi suggest using twine as other methods upload files via plaintext.)
   You may have to specify the repository url, use the following command then:
   twine upload dist/* -r pypitest --repository-url=https://test.pypi.org/legacy/

   Check that you can install it in a virtualenv by running:
   pip install -i https://testpypi.python.org/pypi datasets

6. Upload the final version to actual pypi:
   twine upload dist/* -r pypi

7. Copy the release notes from RELEASE.md to the tag in github once everything is looking hunky-dory.

8. Update the documentation commit in .circleci/deploy.sh for the accurate documentation to be displayed
   Update the version mapping in docs/source/_static/js/custom.js

9. Update README.md to redirect to correct documentation.
"""

import datetime
import itertools
import os
import sys

from setuptools import find_packages
from setuptools import setup

DOCLINES = __doc__.split("\n")

REQUIRED_PKGS = [
    # We use numpy>=1.17 to have np.random.Generator (Dataset shuffling)
    "numpy>=1.17",
    # Backend and serialization. Minimum 0.17.1 to support extension array
    "pyarrow>=0.17.1",
    # For smart caching dataset processing
    "dill",
    # For performance gains with apache arrow
    "pandas",
    # for downloading datasets over HTTPS
    "requests>=2.19.0",
    # progress bars in download and scripts
    # tqdm 4.50.0 introduced permission errors on windows
    # see https://app.circleci.com/pipelines/github/huggingface/datasets/235/workflows/cfb6a39f-68eb-4802-8b17-2cd5e8ea7369/jobs/1111
    "tqdm>=4.27,<4.50.0",
    # dataclasses for Python versions that don't have it
    "dataclasses;python_version<'3.7'",
    # for fast hashing
    "xxhash",
    # for better multiprocessing
    "multiprocess",
    # for saving datsets to local or s3
    "fsspec",
    "fsspec[s3]",
    # for getting credentials from aws_profile
    # "boto3",
    "boto3==1.16.43",
    "botocore==1.19.43",
    # to get metadata of optional dependencies such as torch or tensorflow for Python versions that don't have it
    "importlib_metadata;python_version<'3.8'",
]

BENCHMARKS_REQUIRE = [
    "numpy==1.18.5",
    "tensorflow==2.3.0",
    "torch==1.6.0",
    "transformers==3.0.2",
]

TESTS_REQUIRE = [
    "apache-beam",
    "absl-py",
    "bs4",
    "conllu",
    "elasticsearch",
    "faiss-cpu",
    "langdetect",
    "lxml",
    "mwparserfromhell",
    "nltk",
    "openpyxl",
    "py7zr",
    "pytest",
    "pytest-xdist",
    "tensorflow",
    "torch",
    "tldextract",
    "transformers",
    "zstandard",
    "rarfile",
    "moto[s3]==1.3.16",
]

if os.name == "nt":  # windows
    TESTS_REQUIRE.remove("faiss-cpu")  # faiss doesn't exist on windows


QUALITY_REQUIRE = [
    "black",
    "isort",
    "flake8==3.7.9",
]


EXTRAS_REQUIRE = {
    "apache-beam": ["apache-beam"],
    "tensorflow": ["tensorflow>=2.2.0"],
    "tensorflow_gpu": ["tensorflow-gpu>=2.2.0"],
    "torch": ["torch"],
    "dev": TESTS_REQUIRE + QUALITY_REQUIRE,
    "tests": TESTS_REQUIRE,
    "quality": QUALITY_REQUIRE,
    "benchmarks": BENCHMARKS_REQUIRE,
    "docs": [
        "recommonmark",
        "sphinx==3.1.2",
        "sphinx-markdown-tables",
        "sphinx-rtd-theme==0.4.3",
        "sphinx-copybutton",
    ],
}

setup(
<<<<<<< HEAD
    name="datasets",
    version="1.2.0",
=======
    name='datasets',
    version="1.2.1",
>>>>>>> a59580b1
    description=DOCLINES[0],
    long_description="\n".join(DOCLINES[2:]),
    author="HuggingFace Inc.",
    author_email="thomas@huggingface.co",
    url="https://github.com/huggingface/datasets",
    download_url="https://github.com/huggingface/datasets/tags",
    license="Apache 2.0",
    package_dir={"": "src"},
    packages=find_packages("src"),
    package_data={
        "datasets": [
            "scripts/templates/*",
        ],
    },
    scripts=["datasets-cli"],
    install_requires=REQUIRED_PKGS,
    extras_require=EXTRAS_REQUIRE,
    classifiers=[
        "Development Status :: 5 - Production/Stable",
        "Intended Audience :: Developers",
        "Intended Audience :: Education",
        "Intended Audience :: Science/Research",
        "License :: OSI Approved :: Apache Software License",
        "Operating System :: OS Independent",
        "Programming Language :: Python :: 3",
        "Programming Language :: Python :: 3.6",
        "Programming Language :: Python :: 3.7",
        "Topic :: Scientific/Engineering :: Artificial Intelligence",
    ],
    keywords="datasets machine learning datasets metrics",
)<|MERGE_RESOLUTION|>--- conflicted
+++ resolved
@@ -154,13 +154,8 @@
 }
 
 setup(
-<<<<<<< HEAD
     name="datasets",
-    version="1.2.0",
-=======
-    name='datasets',
     version="1.2.1",
->>>>>>> a59580b1
     description=DOCLINES[0],
     long_description="\n".join(DOCLINES[2:]),
     author="HuggingFace Inc.",
