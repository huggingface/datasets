--- conflicted
+++ resolved
@@ -166,11 +166,7 @@
     "pytest-datadir",
     "pytest-xdist",
     # optional dependencies
-<<<<<<< HEAD
-    "apache-beam>=2.26.0; sys_platform != 'win32' and python_version<'3.10'",  # doesn't support recent dill versions for recent python versions and windows releases require older PyArrow versions
-=======
     "apache-beam>=2.26.0; sys_platform != 'win32' and python_version<'3.10'",  # doesn't support recent dill versions for recent python versions and on windows requires pyarrow<12.0.0
->>>>>>> cf1aaa32
     "elasticsearch<8.0.0",  # 8.0 asks users to provide hosts or cloud_id when instantiating ElasticSearch()
     "faiss-cpu>=1.6.4",
     "jax>=0.3.14; sys_platform != 'win32'",
