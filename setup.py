# Lint as: python3
""" HuggingFace/Datasets is an open library of NLP datasets.

Note:

   VERSION needs to be formatted following the MAJOR.MINOR.PATCH convention
   (we need to follow this convention to be able to retrieve versioned scripts)

Simple check list for release from AllenNLP repo: https://github.com/allenai/allennlp/blob/master/setup.py

To create the package for pypi.

1. Change the version in __init__.py, setup.py as well as docs/source/conf.py.

2. Commit these changes with the message: "Release: VERSION"

3. Add a tag in git to mark the release: "git tag VERSION -m'Adds tag VERSION for pypi' "
   Push the tag to git: git push --tags origin master

4. Build both the sources and the wheel. Do not change anything in setup.py between
   creating the wheel and the source distribution (obviously).

   First pin the SCRIPTS_VERSION to VERSION in __init__.py (but don't commit this change)

   For the wheel, run: "python setup.py bdist_wheel" in the top level directory.
   (this will build a wheel for the python version you use to build it).

   For the sources, run: "python setup.py sdist"
   You should now have a /dist directory with both .whl and .tar.gz source versions.

   Then change the SCRIPTS_VERSION back to to "master" in __init__.py (but don't commit this change)

5. Check that everything looks correct by uploading the package to the pypi test server:

   twine upload dist/* -r pypitest
   (pypi suggest using twine as other methods upload files via plaintext.)
   You may have to specify the repository url, use the following command then:
   twine upload dist/* -r pypitest --repository-url=https://test.pypi.org/legacy/

   Check that you can install it in a virtualenv by running:
   pip install -i https://testpypi.python.org/pypi datasets

6. Upload the final version to actual pypi:
   twine upload dist/* -r pypi

7. Copy the release notes from RELEASE.md to the tag in github once everything is looking hunky-dory.

8. Update the documentation commit in .circleci/deploy.sh for the accurate documentation to be displayed
   Update the version mapping in docs/source/_static/js/custom.js, and set version to X.X.Xdev0 in setup.py

9. Update README.md to redirect to correct documentation.
"""

import datetime
import itertools
import os
import sys

from setuptools import find_packages
from setuptools import setup

DOCLINES = __doc__.split("\n")


# Pin some dependencies for old python versions
_deps = {
    "fsspec": "fsspec" if sys.version_info >= (3, 7) else "fsspec<0.8.1",  # fsspec>=0.8.1 requires py>=3.7 for async stuff
    "s3fs": "s3fs" if sys.version_info >= (3, 7) else "s3fs==0.4.2",  # later versions of s3fs have issues downloading directories recursively for py36
}


REQUIRED_PKGS = [
    # We use numpy>=1.17 to have np.random.Generator (Dataset shuffling)
    "numpy>=1.17",
    # Backend and serialization.
    # Minimum 1.0.0 to avoid permission errors on windows when using the compute layer on memory mapped data
    "pyarrow>=1.0.0",
    # For smart caching dataset processing
    "dill",
    # For performance gains with apache arrow
    "pandas",
    # for downloading datasets over HTTPS
    "requests>=2.19.0",
    # progress bars in download and scripts
    # tqdm 4.50.0 introduced permission errors on windows
    # see https://app.circleci.com/pipelines/github/huggingface/datasets/235/workflows/cfb6a39f-68eb-4802-8b17-2cd5e8ea7369/jobs/1111
    "tqdm>=4.27,<4.50.0",
    # dataclasses for Python versions that don't have it
    "dataclasses;python_version<'3.7'",
    # for fast hashing
    "xxhash",
    # for better multiprocessing
    "multiprocess",
    # to get metadata of optional dependencies such as torch or tensorflow for Python versions that don't have it
    "importlib_metadata;python_version<'3.8'",
    # for saving datsets to local
<<<<<<< HEAD
    _deps["fsspec"],
=======
    "fsspec<0.9.0",  # 0.9.0 requires s3fs 0.6.0 which is not compatible with the pinned versions of moto/boto3/botocore
>>>>>>> c657a4fb
    # To get datasets from the Datasets Hub on huggingface.co
    "huggingface_hub<0.1.0",
]

BENCHMARKS_REQUIRE = [
    "numpy==1.18.5",
    "tensorflow==2.3.0",
    "torch==1.6.0",
    "transformers==3.0.2",
]

TESTS_REQUIRE = [
    # test dependencies
    "absl-py",
    "pytest",
    "pytest-xdist",
    # optional dependencies
    "apache-beam>=2.26.0",
    "elasticsearch",
    "aiobotocore==1.2.2",
    "boto3==1.16.43",
    "botocore==1.19.52",
    "faiss-cpu",
    "fsspec[s3]",
    "moto[s3,server]==2.0.4",
    "rarfile>=4.0",
<<<<<<< HEAD
    _deps["s3fs"],
=======
    "s3fs>=0.4.2,<0.6.0",  # don't use 0.6.0 which is not compatible with the pinned versions of moto/boto3/botocore
>>>>>>> c657a4fb
    "tensorflow>=2.3",
    "torch",
    "transformers",
    # datasets dependencies
    "bs4",
    "conllu",
    "langdetect",
    "lxml",
    "mwparserfromhell",
    "nltk",
    "openpyxl",
    "py7zr",
    "tldextract",
    "zstandard",
    # metrics dependencies
    "bert_score>=0.3.6",
    "rouge_score",
    "sacrebleu",
    "scipy",
    "seqeval",
    "sklearn",
    "jiwer",
    # to speed up pip backtracking
    "toml>=0.10.1",
    "requests_file>=1.5.1",
    "tldextract>=3.1.0",
    "texttable>=1.6.3",
    "Werkzeug>=1.0.1",
]

if os.name == "nt":  # windows
    TESTS_REQUIRE.remove("faiss-cpu")  # faiss doesn't exist on windows
else:
    # dependencies of unbabel-comet
    # only test if not on windows since there're issues installing fairseq on windows
    TESTS_REQUIRE.extend(
        [
            "wget>=3.2",
            "pytorch-nlp==0.5.0",
            "pytorch_lightning",
            "fastBPE==0.1.0",
            "fairseq",
        ]
    )


QUALITY_REQUIRE = [
    "black",
    "isort",
    "flake8==3.7.9",
]


EXTRAS_REQUIRE = {
    "apache-beam": ["apache-beam>=2.26.0"],
    "tensorflow": ["tensorflow>=2.2.0"],
    "tensorflow_gpu": ["tensorflow-gpu>=2.2.0"],
    "torch": ["torch"],
    "s3": [
        _deps["fsspec"],
        "boto3==1.16.43",
        "botocore==1.19.52",
        _deps["s3fs"],
    ],
    "dev": TESTS_REQUIRE + QUALITY_REQUIRE,
    "tests": TESTS_REQUIRE,
    "quality": QUALITY_REQUIRE,
    "benchmarks": BENCHMARKS_REQUIRE,
    "docs": [
        "docutils==0.16.0",
        "recommonmark",
        "sphinx==3.1.2",
        "sphinx-markdown-tables",
        "sphinx-rtd-theme==0.4.3",
        "sphinxext-opengraph==0.4.1",
        "sphinx-copybutton",
        _deps["fsspec"],
        _deps["s3fs"],
    ],
}

setup(
    name="datasets",
    version="1.5.0dev0",
    description=DOCLINES[0],
    long_description="\n".join(DOCLINES[2:]),
    author="HuggingFace Inc.",
    author_email="thomas@huggingface.co",
    url="https://github.com/huggingface/datasets",
    download_url="https://github.com/huggingface/datasets/tags",
    license="Apache 2.0",
    package_dir={"": "src"},
    packages=find_packages("src"),
    package_data={
        "datasets": [
            "scripts/templates/*",
        ],
    },
    entry_points={"console_scripts": ["datasets-cli=datasets.commands.datasets_cli:main"]},
    install_requires=REQUIRED_PKGS,
    extras_require=EXTRAS_REQUIRE,
    classifiers=[
        "Development Status :: 5 - Production/Stable",
        "Intended Audience :: Developers",
        "Intended Audience :: Education",
        "Intended Audience :: Science/Research",
        "License :: OSI Approved :: Apache Software License",
        "Operating System :: OS Independent",
        "Programming Language :: Python :: 3",
        "Programming Language :: Python :: 3.6",
        "Programming Language :: Python :: 3.7",
        "Topic :: Scientific/Engineering :: Artificial Intelligence",
    ],
    keywords="datasets machine learning datasets metrics",
)<|MERGE_RESOLUTION|>--- conflicted
+++ resolved
@@ -93,12 +93,8 @@
     "multiprocess",
     # to get metadata of optional dependencies such as torch or tensorflow for Python versions that don't have it
     "importlib_metadata;python_version<'3.8'",
-    # for saving datsets to local
-<<<<<<< HEAD
+    # to save datasets locally or on any filesystem
     _deps["fsspec"],
-=======
-    "fsspec<0.9.0",  # 0.9.0 requires s3fs 0.6.0 which is not compatible with the pinned versions of moto/boto3/botocore
->>>>>>> c657a4fb
     # To get datasets from the Datasets Hub on huggingface.co
     "huggingface_hub<0.1.0",
 ]
@@ -125,11 +121,7 @@
     "fsspec[s3]",
     "moto[s3,server]==2.0.4",
     "rarfile>=4.0",
-<<<<<<< HEAD
     _deps["s3fs"],
-=======
-    "s3fs>=0.4.2,<0.6.0",  # don't use 0.6.0 which is not compatible with the pinned versions of moto/boto3/botocore
->>>>>>> c657a4fb
     "tensorflow>=2.3",
     "torch",
     "transformers",
