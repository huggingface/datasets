--- conflicted
+++ resolved
@@ -110,13 +110,8 @@
     # We use numpy>=1.17 to have np.random.Generator (Dataset shuffling)
     "numpy>=1.17",
     # Backend and serialization.
-<<<<<<< HEAD
-    # Minimum 16.0.0 to support string views
-    "pyarrow>=16.0.0",
-=======
     # Minimum 21.0.0 to support `use_content_defined_chunking` in ParquetWriter
     "pyarrow>=21.0.0",
->>>>>>> 072eb549
     # For smart caching dataset processing
     "dill>=0.3.0,<0.3.9",  # tmp pin until dill has official support for determinism see https://github.com/uqfoundation/dill/issues/19
     # For performance gains with apache arrow
