# Lint as: python3
"""HuggingFace/Datasets is an open library of datasets.

Note:

   VERSION needs to be formatted following the MAJOR.MINOR.PATCH convention
   (we need to follow this convention to be able to retrieve versioned scripts)

Simple check list for release from AllenNLP repo: https://github.com/allenai/allennlp/blob/master/setup.py

Steps to make a release:

0. Prerequisites:
   - Dependencies:
     - twine: `pip install twine`
   - Create an account in (and join the 'datasets' project):
     - PyPI: https://pypi.org/
     - Test PyPI: https://test.pypi.org/
   - Don't break `transformers`: run the `transformers` CI using the `main` branch and make sure it's green.
     - In `transformers`, use `datasets @ git+https://github.com/huggingface/datasets@main#egg=datasets`
       Add a step to install `datasets@main` after `save_cache` in .circleci/create_circleci_config.py:
       ```
       steps.append({"run": {"name": "Install `datasets@main`", "command": 'pip uninstall datasets -y && pip install "datasets @ git+https://github.com/huggingface/datasets@main#egg=datasets"'}})
       ```
     - and then run the CI

1. Create the release branch from main branch:
     ```
     git checkout main
     git pull upstream main
     git checkout -b release-VERSION
     ```

2. Change the version to the release VERSION in:
   - __init__.py
   - setup.py

3. Commit these changes, push and create a Pull Request:
     ```
     git add -u
     git commit -m "Release: VERSION"
     git push upstream release-VERSION
     ```
   - Go to: https://github.com/huggingface/datasets/pull/new/release-VERSION
   - Create pull request

4. From your local release branch, build both the sources and the wheel. Do not change anything in setup.py between
   creating the wheel and the source distribution (obviously).
   - First, delete any building directories that may exist from previous builds:
     - build
     - dist
   - From the top level directory, build the wheel and the sources:
       ```
       python setup.py bdist_wheel
       python setup.py sdist
       ```
   - You should now have a /dist directory with both .whl and .tar.gz source versions.

5. Check that everything looks correct by uploading the package to the test PyPI server:
     ```
     twine upload dist/* -r testpypi
     ```
   Check that you can install it in a virtualenv/notebook by running:
     ```
     !pip install -U --index-url https://test.pypi.org/simple/ --extra-index-url https://pypi.org/simple/ datasets
     ```

6. Upload the final version to the actual PyPI:
     ```
     twine upload dist/* -r pypi
     ```

7. Make the release on GitHub once everything is looking hunky-dory:
   - Merge the release Pull Request
   - Create a new release: https://github.com/huggingface/datasets/releases/new
   - Choose a tag: Introduce the new VERSION as tag, that will be created when you publish the release
     - Create new tag VERSION on publish
   - Release title: Introduce the new VERSION as well
   - Describe the release
     - Use "Generate release notes" button for automatic generation
   - Publish release

8. Set the dev version
   - Create the dev-version branch from the main branch:
       ```
       git checkout main
       git pull upstream main
       git branch -D dev-version
       git checkout -b dev-version
       ```
   - Change the version to X.X.X+1.dev0 (e.g. VERSION=1.18.3 -> 1.18.4.dev0) in:
     - __init__.py
     - setup.py
   - Commit these changes, push and create a Pull Request:
       ```
       git add -u
       git commit -m "Set dev version"
       git push upstream dev-version
       ```
     - Go to: https://github.com/huggingface/datasets/pull/new/dev-version
     - Create pull request
   - Merge the dev version Pull Request
"""

from setuptools import find_packages, setup


REQUIRED_PKGS = [
    # For file locking
    "filelock",
    # We use numpy>=1.17 to have np.random.Generator (Dataset shuffling)
    "numpy>=1.17",
    # Backend and serialization.
    # Minimum 15.0.0 to be able to cast dictionary types to their underlying types
    "pyarrow>=15.0.0",
    # For smart caching dataset processing
    "dill>=0.3.0,<0.3.9",  # tmp pin until dill has official support for determinism see https://github.com/uqfoundation/dill/issues/19
    # For performance gains with apache arrow
    "pandas",
    # for downloading datasets over HTTPS
    "requests>=2.32.2",
    # progress bars in download and scripts
    "tqdm>=4.66.3",
    # for fast hashing
    "xxhash",
    # for better multiprocessing
    "multiprocess<0.70.17",  # to align with dill<0.3.9 (see above)
    # to save datasets locally or on any filesystem
    # minimum 2023.1.0 to support protocol=kwargs in fsspec's `open`, `get_fs_token_paths`, etc.: see https://github.com/fsspec/filesystem_spec/pull/1143
<<<<<<< HEAD
    "fsspec[http]>=2023.1.0,<=2024.9.0",
=======
    "fsspec[http]>=2023.1.0,<=2025.3.0",
    # for data streaming via http
    "aiohttp",
>>>>>>> 22f62f6b
    # To get datasets from the Datasets Hub on huggingface.co
    "huggingface-hub>=0.24.0",
    # Utilities from PyPA to e.g., compare versions
    "packaging",
    # To parse YAML metadata from dataset cards
    "pyyaml>=5.1",
]

AUDIO_REQUIRE = [
    "soundfile>=0.12.1",
    "librosa",
    "soxr>=0.4.0",  # Supports numpy-2
]

VISION_REQUIRE = [
    "Pillow>=9.4.0",  # When PIL.Image.ExifTags was introduced
]

BENCHMARKS_REQUIRE = [
    "tensorflow==2.12.0",
    "torch==2.0.1",
    "transformers==4.30.1",
]

TESTS_REQUIRE = [
    # test dependencies
    "absl-py",
    "decorator",
    "joblib<1.3.0",  # joblibspark doesn't support recent joblib versions
    "joblibspark",
    "pytest",
    "pytest-datadir",
    "pytest-xdist",
    # optional dependencies
    "elasticsearch>=7.17.12,<8.0.0",  # 8.0 asks users to provide hosts or cloud_id when instantiating ElasticSearch(); 7.9.1 has legacy numpy.float_ which was fixed in https://github.com/elastic/elasticsearch-py/pull/2551.
    "faiss-cpu>=1.8.0.post1",  # Pins numpy < 2
    "jax>=0.3.14; sys_platform != 'win32'",
    "jaxlib>=0.3.14; sys_platform != 'win32'",
    "lz4",
    "moto[server]",
    "pyspark>=3.4",  # https://issues.apache.org/jira/browse/SPARK-40991 fixed in 3.4.0
    "py7zr",
    "rarfile>=4.0",
    "sqlalchemy",
    "s3fs>=2021.11.1",  # aligned with fsspec[http]>=2021.11.1; test only on python 3.7 for now
    "protobuf<4.0.0",  # 4.0.0 breaks compatibility with tensorflow<2.12
    "tensorflow>=2.6.0; python_version<'3.10'",  # numpy-2 is not supported for Python < 3.10
    "tensorflow>=2.16.0; python_version>='3.10'",  # Pins numpy < 2
    "tiktoken",
    "torch>=2.0.0",
    "torchdata",
    "soundfile>=0.12.1",
    "transformers>=4.42.0",  # Pins numpy < 2
    "zstandard",
    "polars[timezone]>=0.20.0",
    "torchvision",
    "pyav",
]


TESTS_REQUIRE.extend(VISION_REQUIRE)
TESTS_REQUIRE.extend(AUDIO_REQUIRE)

NUMPY2_INCOMPATIBLE_LIBRARIES = [
    "faiss-cpu",
    "librosa",  # librosa -> numba-0.60.0 requires numpy < 2.1 (see GH-7111)
    "tensorflow",
]
TESTS_NUMPY2_REQUIRE = [
    library for library in TESTS_REQUIRE if library.partition(">")[0] not in NUMPY2_INCOMPATIBLE_LIBRARIES
]

QUALITY_REQUIRE = ["ruff>=0.3.0"]

DOCS_REQUIRE = [
    # Might need to add doc-builder and some specific deps in the future
    "s3fs",
    # Following dependencies are required for the Python reference to be built properly
    "transformers",
    "torch",
    "tensorflow>=2.6.0",
]

PDFS_REQUIRE = ["pdfplumber>=0.11.4"]

EXTRAS_REQUIRE = {
    "audio": AUDIO_REQUIRE,
    "vision": VISION_REQUIRE,
    "tensorflow": [
        "tensorflow>=2.6.0",
    ],
    "tensorflow_gpu": ["tensorflow>=2.6.0"],
    "torch": ["torch"],
    "jax": ["jax>=0.3.14", "jaxlib>=0.3.14"],
    "s3": ["s3fs"],
    "streaming": [],  # for backward compatibility
    "dev": TESTS_REQUIRE + QUALITY_REQUIRE + DOCS_REQUIRE,
    "tests": TESTS_REQUIRE,
    "tests_numpy2": TESTS_NUMPY2_REQUIRE,
    "quality": QUALITY_REQUIRE,
    "benchmarks": BENCHMARKS_REQUIRE,
    "docs": DOCS_REQUIRE,
    "pdfs": PDFS_REQUIRE,
}

setup(
    name="datasets",
    version="3.5.2.dev0",  # expected format is one of x.y.z.dev0, or x.y.z.rc1 or x.y.z (no to dashes, yes to dots)
    description="HuggingFace community-driven open-source library of datasets",
    long_description=open("README.md", encoding="utf-8").read(),
    long_description_content_type="text/markdown",
    author="HuggingFace Inc.",
    author_email="thomas@huggingface.co",
    url="https://github.com/huggingface/datasets",
    download_url="https://github.com/huggingface/datasets/tags",
    license="Apache 2.0",
    package_dir={"": "src"},
    packages=find_packages("src"),
    package_data={
        "datasets": ["py.typed"],
        "datasets.utils.resources": ["*.json", "*.yaml", "*.tsv"],
    },
    entry_points={"console_scripts": ["datasets-cli=datasets.commands.datasets_cli:main"]},
    python_requires=">=3.9.0",
    install_requires=REQUIRED_PKGS,
    extras_require=EXTRAS_REQUIRE,
    classifiers=[
        "Development Status :: 5 - Production/Stable",
        "Intended Audience :: Developers",
        "Intended Audience :: Education",
        "Intended Audience :: Science/Research",
        "License :: OSI Approved :: Apache Software License",
        "Operating System :: OS Independent",
        "Programming Language :: Python :: 3",
        "Programming Language :: Python :: 3.9",
        "Programming Language :: Python :: 3.10",
        "Programming Language :: Python :: 3.11",
        "Topic :: Scientific/Engineering :: Artificial Intelligence",
    ],
    keywords="datasets machine learning datasets",
    zip_safe=False,  # Required for mypy to find the py.typed file
)<|MERGE_RESOLUTION|>--- conflicted
+++ resolved
@@ -127,13 +127,7 @@
     "multiprocess<0.70.17",  # to align with dill<0.3.9 (see above)
     # to save datasets locally or on any filesystem
     # minimum 2023.1.0 to support protocol=kwargs in fsspec's `open`, `get_fs_token_paths`, etc.: see https://github.com/fsspec/filesystem_spec/pull/1143
-<<<<<<< HEAD
-    "fsspec[http]>=2023.1.0,<=2024.9.0",
-=======
     "fsspec[http]>=2023.1.0,<=2025.3.0",
-    # for data streaming via http
-    "aiohttp",
->>>>>>> 22f62f6b
     # To get datasets from the Datasets Hub on huggingface.co
     "huggingface-hub>=0.24.0",
     # Utilities from PyPA to e.g., compare versions
@@ -168,6 +162,7 @@
     "pytest-datadir",
     "pytest-xdist",
     # optional dependencies
+    "aiohttp"
     "elasticsearch>=7.17.12,<8.0.0",  # 8.0 asks users to provide hosts or cloud_id when instantiating ElasticSearch(); 7.9.1 has legacy numpy.float_ which was fixed in https://github.com/elastic/elasticsearch-py/pull/2551.
     "faiss-cpu>=1.8.0.post1",  # Pins numpy < 2
     "jax>=0.3.14; sys_platform != 'win32'",
