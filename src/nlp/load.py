# coding=utf-8
# Copyright 2020 The HuggingFace NLP Authors and the TensorFlow Datasets Authors.
#
# Licensed under the Apache License, Version 2.0 (the "License");
# you may not use this file except in compliance with the License.
# You may obtain a copy of the License at
#
#     http://www.apache.org/licenses/LICENSE-2.0
#
# Unless required by applicable law or agreed to in writing, software
# distributed under the License is distributed on an "AS IS" BASIS,
# WITHOUT WARRANTIES OR CONDITIONS OF ANY KIND, either express or implied.
# See the License for the specific language governing permissions and
# limitations under the License.

# Lint as: python3
"""Access datasets."""

import importlib
import json
import logging
import os
import re
import shutil
from hashlib import sha256
from pathlib import Path
from typing import Dict, List, Optional, Union
from urllib.parse import urlparse

from filelock import FileLock

from .arrow_dataset import Dataset
from .builder import BuilderConfig, DatasetBuilder
from .splits import Split
from .utils.checksums_utils import CHECKSUMS_FILE_NAME, URLS_CHECKSUMS_FOLDER_NAME
from .utils.download_manager import GenerateMode
from .utils.file_utils import DownloadConfig, cached_path, hf_bucket_url


logger = logging.getLogger(__name__)

CURRENT_FILE_DIRECTORY = os.path.dirname(os.path.abspath(__file__))
DATASETS_PATH = os.path.join(CURRENT_FILE_DIRECTORY, "datasets")
DATASETS_MODULE = "nlp.datasets"


def get_builder_cls_from_module(dataset_module):
    builder_cls = None
    for name, obj in dataset_module.__dict__.items():
        if isinstance(obj, type) and issubclass(obj, DatasetBuilder):
            builder_cls = obj
            break
    assert builder_cls is not None, f"Can't find a DatasetBuilder in module {dataset_module}"
    return builder_cls


def import_main_class(dataset_name, dataset_hash):
    """ Load the module """
    importlib.invalidate_caches()
    module_path = ".".join([DATASETS_MODULE, dataset_name, dataset_hash, dataset_name])
    dataset_module = importlib.import_module(module_path)

    builder_cls = get_builder_cls_from_module(dataset_module)
    builder_cls._DYNAMICALLY_IMPORTED_MODULE = dataset_module
    return builder_cls


def files_to_hash(file_paths: List[str]):
    """
    Convert a list of scripts or text files provided in file_paths into a hashed filename in a repeatable way.
    """
    # List all python files in directories if directories are supplied as part of external imports
    to_use_files = []
    for file_path in file_paths:
        if os.path.isdir(file_path):
            to_use_files.extend(list(Path(file_path).rglob("*.[pP][yY]")))
        else:
            to_use_files.append(file_path)

    # Get the code from all these files
    lines = []
    for file_path in to_use_files:
        with open(file_path, mode="r") as f:
            lines.extend(f.readlines())
    filtered_lines = []
    for line in lines:
        line.replace("\n", "")  # remove line breaks, white space and comments
        line.replace(" ", "")
        line.replace("\t", "")
        line = re.sub(r"#.*", "", line)
        if line:
            filtered_lines.append(line)
    file_str = "\n".join(filtered_lines)

    # Make a hash from all this code
    file_bytes = file_str.encode("utf-8")
    file_hash = sha256(file_bytes)
    filename = file_hash.hexdigest()

    return filename


def _is_github_url(url_or_filename):
    """ Is this URL pointing to a github repository """
    parsed = urlparse(url_or_filename)
    return parsed.scheme in ("http", "https", "s3") and parsed.netloc == "github.com"


def get_imports(file_path: str):
    """ Find whether we should import or clone additional files for a given processing script.
        And list the import.

        We allow:
        - local dependencies and
        - external dependencies whose url is specified with a comment starting from "# From:' followed by an url to a file, an archive or a github repository.
            external dependencies will be downloaded (and extracted if needed in the dataset folder).
            We also add an `__init__.py` to each sub-folder of a downloaded folder so the user can import from them in the script.

        Note that only direct import in the dataset processing script will be handled
        We don't recursively explore the additional import to download further files.

        ```python
        import .c4_utils
        import .clicr.dataset-code.build_json_dataset  # From: https://github.com/clips/clicr
        ```
    """
    lines = []
    with open(file_path, mode="r") as f:
        lines.extend(f.readlines())

    logger.info("Checking %s for additional imports.", file_path)
    imports = []
    for line in lines:
        match = re.match(r"(?:from|import)\s+\.([^\s\.]+)[^#\r\n]*(?:#\s+From:\s+)?([^\r\n]*)", line)
        if match is None:
            continue
        if match.group(2):
            url_path = match.group(2)
            if _is_github_url(url_path):
                # Parse github url to point to zip
                repo_info, branch = url_path.split(":") if ":" in url_path else (url_path, "master")
                repo_owner, repo_name = repo_info.split("/")
                url_path = "https://github.com/{}/{}/archive/{}.zip".format(repo_owner, repo_name, branch)
            imports.append(("external", url_path))
        elif match.group(1):
            imports.append(("internal", match.group(1)))

    return imports


def prepare_module(path: str, download_config=None, **download_kwargs,) -> DatasetBuilder:
    r"""
        Download/extract/cache a dataset to add to the lib from a path or url which can be:
            - a path to a local directory containing the dataset processing python script
            - an url to a S3 directory with a dataset processing python script

        Dataset codes are cached inside the lib to allow easy import (avoid ugly sys.path tweaks)
        and using cloudpickle (among other things).

        Return: tuple of
            the unique id associated to the dataset
            the local path to the dataset
    """
    if download_config is None:
        download_config = DownloadConfig(**download_kwargs)
    download_config.extract_compressed_file = True
    download_config.force_extract = True

    name = list(filter(lambda x: x, path.split("/")))[-1] + ".py"

    if not name.endswith(".py"):
        raise ValueError("The provided name should be the filename of a python script (ends with '.py')")

    # We have three ways to find the dataset processing file:
    # - if os.path.join(path, name) is a file or a remote url
    # - if path is a file or a remote url
    # - otherwise we assume path/name is a path to our S3 bucket
    combined_path = os.path.join(path, name)
    if os.path.isfile(combined_path):
        dataset_file = combined_path
    elif os.path.isfile(path):
        dataset_file = path
    else:
        dataset_file = hf_bucket_url(path, filename=name)

    dataset_base_path = os.path.dirname(dataset_file)  # remove the filename
    dataset_checksums_file = os.path.join(dataset_base_path, URLS_CHECKSUMS_FOLDER_NAME, CHECKSUMS_FILE_NAME)

    # Load the module in two steps:
    # 1. get the dataset processing file on the local filesystem if it's not there (download to cache dir)
    # 2. copy from the local file system inside the library to import it
<<<<<<< HEAD
    local_path = cached_path(
        dataset_file,
        cache_dir=data_dir,
        force_download=force_reload,
        extract_compressed_file=True,
        force_extract=force_reload,
        local_files_only=local_files_only,
    )

    # Download the checksums file if available
    local_checksums_file_path = cached_path(
        dataset_checksums_file,
        cache_dir=data_dir,
        force_download=force_reload,
        extract_compressed_file=False,
        force_extract=False,
        local_files_only=local_files_only,
    )
=======
    local_path = cached_path(dataset_file, download_config=download_config)
    if local_path is None:
        raise ValueError("Couldn't find script file {}.".format(dataset_file))

    # Download the checksums file if available
    local_checksums_file_path = cached_path(dataset_checksums_file, download_config=download_config,)
>>>>>>> 0e3f6986

    # Download external imports if needed
    imports = get_imports(local_path)
    local_imports = []
    for import_type, import_name_or_path in imports:
        if import_type == "internal":
            url_or_filename = dataset_base_path + "/" + import_name_or_path + ".py"
        elif import_type == "external":
            url_or_filename = import_name_or_path
        else:
            raise ValueError("Script import should be external or internal.")

        local_import_path = cached_path(url_or_filename, download_config=download_config,)
        local_imports.append(local_import_path)

    # Define a directory with a unique name in our dataset folder
    # path is: ./datasets/dataset_name/hash_from_code/script.py
    # we use a hash to be able to have multiple versions of a dataset processing file together
    dataset_name = name[:-3]  # Removing the '.py' at the end
    dataset_hash = files_to_hash([local_path] + local_imports)
    dataset_main_folder_path = os.path.join(DATASETS_PATH, dataset_name)
    dataset_hash_folder_path = os.path.join(dataset_main_folder_path, dataset_hash)
    dataset_file_path = os.path.join(dataset_hash_folder_path, name)
    dataset_urls_checksums_dir = os.path.join(dataset_hash_folder_path, URLS_CHECKSUMS_FOLDER_NAME)
    dataset_checksums_file_path = os.path.join(dataset_urls_checksums_dir, CHECKSUMS_FILE_NAME)

    # Prevent parallel disk operations
    lock_path = local_path + ".lock"
    with FileLock(lock_path):
        # Create main dataset folder if needed
        if not os.path.exists(dataset_main_folder_path):
            logger.info("Creating main folder for dataset %s at %s", dataset_file, dataset_main_folder_path)
            os.makedirs(dataset_main_folder_path, exist_ok=True)
        else:
            logger.info("Found main folder for dataset %s at %s", dataset_file, dataset_main_folder_path)

        # add an __init__ file to the main dataset folder if needed
        init_file_path = os.path.join(dataset_main_folder_path, "__init__.py")
        if not os.path.exists(init_file_path):
            with open(init_file_path, "w"):
                pass

        # Create hash dataset folder if needed
        if not os.path.exists(dataset_hash_folder_path):
            logger.info(
                "Creating specific version folder for dataset %s at %s", dataset_file, dataset_hash_folder_path
            )
            os.makedirs(dataset_hash_folder_path)
        else:
            logger.info("Found specific version folder for dataset %s at %s", dataset_file, dataset_hash_folder_path)

        # add an __init__ file to the hash dataset folder if needed
        init_file_path = os.path.join(dataset_hash_folder_path, "__init__.py")
        if not os.path.exists(init_file_path):
            with open(init_file_path, "w"):
                pass

        # Copy dataset.py file in hash folder if needed
        if not os.path.exists(dataset_file_path):
            logger.info("Copying script file from %s to %s", dataset_file, dataset_file_path)
            shutil.copyfile(local_path, dataset_file_path)
        else:
            logger.info("Found script file from %s to %s", dataset_file, dataset_file_path)

        # Copy checksums file if needed
        os.makedirs(dataset_urls_checksums_dir, exist_ok=True)
        if not os.path.exists(dataset_checksums_file_path):
            if local_checksums_file_path is not None:
                logger.info(
                    "Copying checksums file from %s to %s", dataset_checksums_file, dataset_checksums_file_path
                )
                shutil.copyfile(local_checksums_file_path, dataset_checksums_file_path)
            else:
                logger.info("Couldn't find checksums file at %s", dataset_checksums_file)
        else:
            logger.info("Found checksums file from %s to %s", dataset_checksums_file, dataset_checksums_file_path)

        # Record metadata associating original dataset path with local unique folder
        meta_path = dataset_file_path.split(".py")[0] + ".json"
        if not os.path.exists(meta_path):
            logger.info("Creating metadata file for dataset %s at %s", dataset_file, meta_path)
            meta = {"original file path": dataset_file, "local file path": dataset_file_path}
            # the filename is *.py in our case, so better rename to filenam.json instead of filename.py.json
            with open(meta_path, "w") as meta_file:
                json.dump(meta, meta_file)
        else:
            logger.info("Found metadata file for dataset %s at %s", dataset_file, meta_path)

        # Copy all the additional imports
        for local_import in local_imports:
            tail_name = os.path.basename(os.path.abspath(local_import))  # keep the last file or directory
            dataset_local_import = os.path.join(dataset_hash_folder_path, tail_name)
            if not os.path.exists(dataset_local_import):
                logger.info("Copying local import from %s to %s", local_import, dataset_local_import)
                if os.path.isdir(local_import):
                    shutil.copytree(local_import, dataset_local_import)
                    # add an __init__ file to the sub-directories in the copied folder if needed
                    # so people can relatively import from them
                    for root, _, files in os.walk(dataset_local_import, topdown=False):
                        if "__init__.py" not in files:
                            init_file_path = os.path.join(root, "__init__.py")
                            with open(init_file_path, "w"):
                                pass
                elif os.path.isfile(local_import):
                    shutil.copyfile(local_import, dataset_local_import)
                else:
                    raise ValueError(f"Error when copying {local_import} to {dataset_local_import}")
            else:
                logger.info("Found local import from %s to %s", local_import, dataset_local_import)

    return dataset_name, dataset_hash


def load(
    path: str,
    split: Optional[Union[str, Split]] = None,
    name: Optional[str] = None,
    version: Optional[str] = None,
    description: Optional[str] = None,
    data_dir: Optional[str] = None,
    data_files: Union[Dict, List] = None,
    dataset_config: Optional[BuilderConfig] = None,
    in_memory: bool = False,
    download_config: Optional[DownloadConfig] = None,
    download_mode: Optional[GenerateMode] = None,
    ignore_checksums: bool = False,
    save_checksums: bool = False,
    **config_kwargs,
) -> Dataset:
    """Loads the named dataset.

    If `split=None` (the default), returns all splits for the dataset. Otherwise,
    returns the specified split.

    `load` is a convenience method that fetches the `nlp.DatasetBuilder` by
    string name, optionally calls `DatasetBuilder.download_and_prepare`
    (if `download=True`), and then calls `DatasetBuilder.as_dataset`.
    This is roughly equivalent to:

    ```
    dataset_builder = nlp.get_dataset_builder(name, data_dir=data_dir, **builder_kwargs)
    dataset_builder.download_and_prepare(**download_and_prepare_kwargs)
    ds = builder.as_dataset(split=split)
    return ds
    ```

    If you'd like NumPy arrays instead of `tf.data.Dataset`s or `tf.Tensor`s,
    you can pass the return value to `nlp.as_numpy`.

    Callers must pass arguments as keyword arguments.

    **Warning**: calling this function might potentially trigger the download
    of hundreds of GiB to disk. Refer to the `download` argument.

    Args:
        name: `str`, the name of the `Dataset` (the snake case
            version of the class name). This can be either `"dataset_name"` or
            `"dataset_name/config_name"` for datasets with `BuilderConfig`s.
            As a convenience, this string may contain comma-separated keyword
            arguments for the builder. For example `"foo_bar/a=True,b=3"` would use
            the `FooBar` dataset passing the keyword arguments `a=True` and `b=3`
            (for builders with configs, it would be `"foo_bar/zoo/a=True,b=3"` to
            use the `"zoo"` config and pass to the builder keyword arguments `a=True`
            and `b=3`).
        split: `nlp.Split` or `str`, which split of the data to load. If None,
            will return a `dict` with all splits (typically `nlp.Split.TRAIN` and
            `nlp.Split.TEST`).
        cache_dir: `str` (optional), directory to read/write data.
            Defaults to "~/nlp".
        in_memory: `bool`, if `True`, loads the dataset in memory which
            increases iteration speeds. Note that if `True` and the dataset has
            unknown dimensions, the features will be padded to the maximum
            size across the dataset.
        builder_kwargs: `dict` (optional), keyword arguments to be passed to the
            `nlp.DatasetBuilder` constructor. `data_dir` will be passed
            through by default.

    Returns:
        ds: `tf.data.Dataset`, the dataset requested, or if `split` is None, a
            `dict<key: nlp.Split, value: nlp.data.Dataset>`. If `batch_size=-1`,
            these will be full datasets as `tf.Tensor`s.
    """

    # Download/copy dataset script
    dataset_name, dataset_hash = prepare_module(path, download_config=download_config)

    # Get dataset builder class
    builder_cls = import_main_class(dataset_name, dataset_hash)

    # Instantiate dataset builder
    builder_instance = builder_cls(
        config=dataset_config,
        name=name,
        version=version,
        description=description,
        data_dir=data_dir,
        data_files=data_files,
        **config_kwargs,
    )

    # Download and prepare data
    builder_instance.download_and_prepare(
        download_config=download_config,
        download_mode=download_mode,
        ignore_checksums=ignore_checksums,
        save_checksums=save_checksums,
    )

    # Build dataset for splits
    ds = builder_instance.as_dataset(split=split)

    return ds<|MERGE_RESOLUTION|>--- conflicted
+++ resolved
@@ -189,33 +189,13 @@
     # Load the module in two steps:
     # 1. get the dataset processing file on the local filesystem if it's not there (download to cache dir)
     # 2. copy from the local file system inside the library to import it
-<<<<<<< HEAD
-    local_path = cached_path(
-        dataset_file,
-        cache_dir=data_dir,
-        force_download=force_reload,
-        extract_compressed_file=True,
-        force_extract=force_reload,
-        local_files_only=local_files_only,
-    )
+    local_path = cached_path(dataset_file, download_config=download_config)
 
     # Download the checksums file if available
-    local_checksums_file_path = cached_path(
-        dataset_checksums_file,
-        cache_dir=data_dir,
-        force_download=force_reload,
-        extract_compressed_file=False,
-        force_extract=False,
-        local_files_only=local_files_only,
-    )
-=======
-    local_path = cached_path(dataset_file, download_config=download_config)
-    if local_path is None:
-        raise ValueError("Couldn't find script file {}.".format(dataset_file))
-
-    # Download the checksums file if available
-    local_checksums_file_path = cached_path(dataset_checksums_file, download_config=download_config,)
->>>>>>> 0e3f6986
+    try:
+        local_checksums_file_path = cached_path(dataset_checksums_file, download_config=download_config,)
+    except (FileNotFoundError, ConnectionError):
+        local_checksums_file_path = None
 
     # Download external imports if needed
     imports = get_imports(local_path)
