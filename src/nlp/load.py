# coding=utf-8
# Copyright 2020 The HuggingFace NLP Authors and the TensorFlow Datasets Authors.
#
# Licensed under the Apache License, Version 2.0 (the "License");
# you may not use this file except in compliance with the License.
# You may obtain a copy of the License at
#
#     http://www.apache.org/licenses/LICENSE-2.0
#
# Unless required by applicable law or agreed to in writing, software
# distributed under the License is distributed on an "AS IS" BASIS,
# WITHOUT WARRANTIES OR CONDITIONS OF ANY KIND, either express or implied.
# See the License for the specific language governing permissions and
# limitations under the License.

# Lint as: python3
"""Access datasets."""

import abc
import importlib
import inspect
import json
import logging
<<<<<<< HEAD
import importlib
from hashlib import sha256
from filelock import FileLock
from pathlib import Path
from urllib.parse import urlparse

from typing import Optional, Dict, Union, List
=======
import os
import re
import shutil
from typing import Dict, Optional, Union
>>>>>>> de01cefd

from . import naming
from .builder import DatasetBuilder
from .splits import Split
<<<<<<< HEAD
from .utils.file_utils import (HF_DATASETS_CACHE, is_remote_url, hf_bucket_url,
                               cached_path)
=======
from .utils import py_utils
from .utils.file_utils import (HF_DATASETS_CACHE, cached_path, hf_bucket_url,
                               is_remote_url, url_to_filename,)
from .utils.file_utils import path_to_py_script_name
>>>>>>> de01cefd

logger = logging.getLogger(__name__)

__all__ = [
<<<<<<< HEAD
        "builder",
        "load",
        "list",
=======
    "builder"
    "load",
>>>>>>> de01cefd
]


CURRENT_FILE_DIRECTORY = os.path.dirname(os.path.abspath(__file__))
DATASETS_PATH = os.path.join(CURRENT_FILE_DIRECTORY, "datasets")
DATASETS_MODULE = "nlp.datasets"


<<<<<<< HEAD
def load_builder(dataset_name, dataset_hash):
    """ Load the module """
    importlib.invalidate_caches()
    module_path = '.'.join([DATASETS_MODULE, dataset_name, dataset_hash, dataset_name])
    dataset_module = importlib.import_module(module_path)

    builder_cls = None
    for name, obj in dataset_module.__dict__.items():
        if isinstance(obj, type) and issubclass(obj, DatasetBuilder):
            builder_cls = obj
            builder_cls.name = naming.camelcase_to_snakecase(name)
            break
    return builder_cls, module_path


def files_to_hash(file_paths: List[str]):
    """
    Convert a list of scripts or text files provided in file_paths into a hashed filename in a repeatable way.
    """
    # List all python files in directories if directories are supplied as part of external imports
    to_use_files = []
    for file_path in file_paths:
        if os.path.isdir(file_path):
            to_use_files.extend(list(Path(file_path).rglob("*.[pP][yY]")))
        else:
            to_use_files.append(file_path)

    # Get the code from all these files
    lines = []
    for file_path in to_use_files:
        with open(file_path, mode='r') as f:
            lines.extend(f.readlines())
    file_str = '\n'.join(lines)

    # Make a hash from all this code
    file_bytes = file_str.encode("utf-8")
    file_hash = sha256(file_bytes)
    filename = file_hash.hexdigest()

    return filename


def _is_github_url(url_or_filename):
    """ Is this URL pointing to a github repository """
    parsed = urlparse(url_or_filename)
    return parsed.scheme in ("http", "https", "s3") and parsed.netloc == "github.com"


def get_imports(file_path: str):
    """ Find whether we should import or clone additional files for a given processing script.
        And list the import.

        We allow:
        - local dependencies and
        - external dependencies whose url is specified with a comment starting from "# From:' followed by an url to a file, an archive or a github repository.
            external dependencies will be downloaded (and extracted if needed in the dataset folder).
            We also add an `__init__.py` to each sub-folder of a downloaded folder so the user can import from them in the script.
    
        Note that only direct import in the dataset processing script will be handled
        We don't recursively explore the additional import to download further files.

        ```python
        import .c4_utils
        import .clicr.dataset-code.build_json_dataset  # From: https://github.com/clips/clicr
        ```
    """
    lines = []
    with open(file_path, mode='r') as f:
        lines.extend(f.readlines())

    logger.info("Checking %s for additional imports.", file_path)
    imports = []
    for line in lines:
        match = re.match(r"(?:from|import)\s+\.([^\s\.]+)[^#\r\n]*(?:#\s+From:\s+)?([^\r\n]*)", line)
        if match.group(2):
            url_path = match.group(2)
            if _is_github_url(url_path):
                # Parse github url to point to zip
                repo_info, branch = url_path.split(":") if ":" in url_path else (url_path, "master")
                repo_owner, repo_name = repo_info.split("/")
                url_path = "https://github.com/{}/{}/archive/{}.zip".format(repo_owner, repo_name, branch)
            imports.append(('external', url_path))
        elif match.group(1):
            imports.append(('internal', match.group(1)))

    return imports


def load_dataset(path: str,
                 name: Optional[str] = None,
                 force_reload: bool = False,
                 resume_download: bool = False,
                 proxies: Optional[Dict] = None,
                 local_files_only: bool = False,
                 data_dir: Optional[str] = None,
                 **kwargs):
=======
def load_dataset_module(
    path: str,
    name: Optional[str] = None,
    force_reload: bool = False,
    resume_download: bool = False,
    proxies: Optional[Dict] = None,
    local_files_only: bool = False,
    data_dir: Optional[str] = None,
    **kwargs
):
>>>>>>> de01cefd
    r"""
        Download/extract/cache a dataset to add to the lib from a path or url which can be:
            - a path to a local directory containing the dataset processing python script
            - an url to a S3 directory with a dataset processing python script

        Dataset codes are cached inside the lib to allow easy import (avoid ugly sys.path tweaks)
        and using cloudpickle (among other things).

        Return: tuple of
            the unique id associated to the dataset
            the local path to the dataset
    """
    if name is None:
        name = path_to_py_script_name(path)

    if not name.endswith('.py') or '/' in name:
        raise ValueError("The provided name should be the filename of a python script (ends with '.py')")

    # We have three ways to find the dataset processing file:
    # - if os.path.join(path, name) is a file or a remote url
    # - if path is a file or a remote url
    # - otherwise we assume path/name is a path to our S3 bucket
    combined_path = os.path.join(path, name)
    if os.path.isfile(combined_path) or is_remote_url(combined_path):
        dataset_file = combined_path
    elif os.path.isfile(path) or is_remote_url(path):
        dataset_file = path
    else:
        dataset_file = hf_bucket_url(path, postfix=name)

    dataset_base_path = ''.join(list(filter(lambda x: x, path.split('/')))[:-1])  # remove the filename

    # Load the module in two steps:
    # 1. get the dataset processing file on the local filesystem if it's not there (download to cache dir)
    # 2. copy from the local file system inside the library to import it
    local_path = cached_path(
        dataset_file,
        cache_dir=data_dir,
        force_download=force_reload,
        extract_compressed_file=True,
        force_extract=force_reload,
        local_files_only=local_files_only,
    )

<<<<<<< HEAD
    # Download external imports if needed
    imports = get_imports(local_path)
    local_imports = []
    for import_type, import_name_or_path in imports:
        if import_type == 'internal':
            url_or_filename = dataset_base_path + '/' + import_name_or_path + '.py'
        elif import_type == 'external':
            url_or_filename = import_name_or_path
        else:
            raise ValueError("Script import should be external or internal.")

        local_import_path = cached_path(
            import_name_or_path,
            cache_dir=data_dir,
            force_download=force_reload,
            extract_compressed_file=True,
            force_extract=force_reload,
            local_files_only=local_files_only,
        )
        local_imports.append(local_import_path)
=======
    # Define a directory with a unique name in our dataset folder
    dataset_id = url_to_filename(local_path)
    dataset_folder_path = os.path.join(DATASETS_PATH, dataset_id)
    dataset_file_path = os.path.join(dataset_folder_path, name)

    # Check if the dataset directory was already there
    if os.path.exists(dataset_file_path) and not force_reload:
        logger.info(
            "Dataset script %s already found in datasets directory at %s, returning it. Use `force_reload=True` to override.",
            local_path,
            dataset_file_path,
        )
    else:
        # Create directory for dataset in DATASETS_PATH
        logger.info(
            "Creating unique folder for dataset %s in datasets directory at %s", local_path, dataset_folder_path
        )
        shutil.rmtree(dataset_folder_path, ignore_errors=True)
        os.makedirs(dataset_folder_path)
>>>>>>> de01cefd

    # Define a directory with a unique name in our dataset folder
    # path is: ./datasets/dataset_name/hash_from_code/script.py
    # we use a hash to be able to have multiple versions of a dataset processing file together
    dataset_name = name[:-3]  # Removing the '.py' at the end
    dataset_hash = files_to_hash([local_path] + local_imports)
    dataset_main_folder_path = os.path.join(DATASETS_PATH, dataset_name)
    dataset_hash_folder_path = os.path.join(dataset_main_folder_path, dataset_hash)
    dataset_file_path = os.path.join(dataset_hash_folder_path, name)

    # Prevent parallel disk operations
    lock_path = local_path + ".lock"
    with FileLock(lock_path):
        # Create main dataset folder if needed
        if not os.path.exists(dataset_main_folder_path):
            logger.info("Creating main folder for dataset %s at %s", dataset_file, dataset_main_folder_path)
            os.makedirs(dataset_main_folder_path, exist_ok=True)
        else:
            logger.info("Found main folder for dataset %s at %s", dataset_file, dataset_main_folder_path)

        # add an __init__ file to the main dataset folder if needed
        init_file_path = os.path.join(dataset_main_folder_path, '__init__.py')
        if not os.path.exists(init_file_path):
            with open(init_file_path, 'w'):
                pass

        # Create hash dataset folder if needed
        if not os.path.exists(dataset_hash_folder_path):
            logger.info("Creating specific version folder for dataset %s at %s", dataset_file, dataset_hash_folder_path)
            os.makedirs(dataset_hash_folder_path)
        else:
            logger.info("Found specific version folder for dataset %s at %s", dataset_file, dataset_hash_folder_path)

        # add an __init__ file to the hash dataset folder if needed
        init_file_path = os.path.join(dataset_hash_folder_path, '__init__.py')
        if not os.path.exists(init_file_path):
            with open(init_file_path, 'w'):
                pass

        # Copy dataset.py file in hash folder if needed
        if not os.path.exists(dataset_file_path):
            logger.info("Copying script file from %s to %s", dataset_file, dataset_file_path)
            shutil.copyfile(local_path, dataset_file_path)
        else:
            logger.info("Found script file from %s to %s", dataset_file, dataset_file_path)

        # Record metadata associating original dataset path with local unique folder
        meta_path = dataset_file_path.split(".py")[0] + ".json"
<<<<<<< HEAD
        if not os.path.exists(meta_path):
            logger.info("Creating metadata file for dataset %s at %s", dataset_file, meta_path)
            meta = {"original file path": dataset_file, "local file path": dataset_file_path}
            # the filename is *.py in our case, so better rename to filenam.json instead of filename.py.json
            with open(meta_path, "w") as meta_file:
                json.dump(meta, meta_file)
        else:
            logger.info("Found metadata file for dataset %s at %s", dataset_file, meta_path)

        # Copy all the additional imports
        for local_import in local_imports:
            tail_name = os.path.basename(os.path.abspath(local_import))  # keep the last file or directory
            dataset_local_import = os.path.join(dataset_hash_folder_path, tail_name)
            if not os.path.exists(dataset_local_import):
                logger.info("Copying local import from %s to %s", local_import, dataset_local_import)
                if os.path.isdir(local_import):
                    shutil.copytree(local_import, dataset_local_import)
                    # add an __init__ file to the sub-directories in the copied folder if needed
                    # so people can relatively import from them
                    for root, dirs, files in os.walk(dataset_local_import, topdown=False):
                        if '__init__.py' not in files:
                            init_file_path = os.path.join(root, '__init__.py')
                            with open(init_file_path, 'w'):
                                pass
                elif os.path.isfile(local_import):
                    shutil.copyfile(local_import, dataset_local_import)
                else:
                    raise ValueError(f"Error when copying {local_import} to {dataset_local_import}")
            else:
                logger.info("Found local import from %s to %s", local_import, dataset_local_import)

    builder_cls, _ = load_builder(dataset_name, dataset_hash)

=======
        with open(meta_path, "w") as meta_file:
            json.dump(meta, meta_file)

        # Add an empty __init__ file to load the module
        init_file_path = os.path.join(dataset_folder_path, "__init__.py")
        with open(init_file_path, "w"):
            pass

    importlib.invalidate_caches()
    module_name = name.replace(".py", "")
    module_path = ".".join([DATASETS_MODULE, dataset_id, module_name])
    dataset_module = importlib.import_module(module_path)

    return dataset_module


def get_builder_cls_from_module(dataset_module):
    builder_cls = None
    for name, obj in dataset_module.__dict__.items():
        if isinstance(obj, type) and issubclass(obj, DatasetBuilder):
            builder_cls = obj
            builder_cls.name = naming.camelcase_to_snakecase(name)
            break
>>>>>>> de01cefd
    return builder_cls


def builder(path: str, name: Optional[str] = None, **builder_init_kwargs):
    """Fetches a `nlp.DatasetBuilder` by string name.

    Args:
        name: `str`, the name of the `DatasetBuilder` (the snake case
            version of the class name). This can be either `"dataset_name"` or
            `"dataset_name/config_name"` for datasets with `BuilderConfig`s.
            As a convenience, this string may contain comma-separated keyword
            arguments for the builder. For example `"foo_bar/a=True,b=3"` would use
            the `FooBar` dataset passing the keyword arguments `a=True` and `b=3`
            (for builders with configs, it would be `"foo_bar/zoo/a=True,b=3"` to
            use the `"zoo"` config and pass to the builder keyword arguments `a=True`
            and `b=3`).
        **builder_init_kwargs: `dict` of keyword arguments passed to the
            `DatasetBuilder`. These will override keyword arguments passed in `name`,
            if any.

    Returns:
        A `nlp.DatasetBuilder`.

    Raises:
        DatasetNotFoundError: if `name` is unrecognized.
    """
    if name is not None:
        name, builder_kwargs = _dataset_name_and_kwargs_from_name_str(name)
        builder_kwargs.update(builder_init_kwargs)
    else:
        builder_kwargs = builder_init_kwargs
    builder_module = load_dataset_module(path, name=name)
    builder_cls = get_builder_cls_from_module(builder_module)
    builder_instance = builder_cls(**builder_kwargs)
    return builder_instance


def load(
    path: str,
    name: Optional[str] = None,
    split: Optional[Union[str, Split]] = None,
    data_dir: Optional[str] = None,
    batch_size=None,
    in_memory=None,
    download=True,
    as_supervised=False,
    with_info=False,
    builder_kwargs=None,
    download_and_prepare_kwargs=None,
    as_dataset_kwargs=None,
):
    # pylint: disable=line-too-long
    """Loads the named dataset.

    If `split=None` (the default), returns all splits for the dataset. Otherwise,
    returns the specified split.

    `load` is a convenience method that fetches the `nlp.DatasetBuilder` by
    string name, optionally calls `DatasetBuilder.download_and_prepare`
    (if `download=True`), and then calls `DatasetBuilder.as_dataset`.
    This is roughly equivalent to:

    ```
    builder = nlp.builder(name, data_dir=data_dir, **builder_kwargs)
    if download:
        builder.download_and_prepare(**download_and_prepare_kwargs)
    ds = builder.as_dataset(
            split=split, as_supervised=as_supervised, **as_dataset_kwargs)
    if with_info:
        return ds, builder.info
    return ds
    ```

    If you'd like NumPy arrays instead of `tf.data.Dataset`s or `tf.Tensor`s,
    you can pass the return value to `nlp.as_numpy`.

    Callers must pass arguments as keyword arguments.

    **Warning**: calling this function might potentially trigger the download
    of hundreds of GiB to disk. Refer to the `download` argument.

    Args:
        name: `str`, the name of the `DatasetBuilder` (the snake case
            version of the class name). This can be either `"dataset_name"` or
            `"dataset_name/config_name"` for datasets with `BuilderConfig`s.
            As a convenience, this string may contain comma-separated keyword
            arguments for the builder. For example `"foo_bar/a=True,b=3"` would use
            the `FooBar` dataset passing the keyword arguments `a=True` and `b=3`
            (for builders with configs, it would be `"foo_bar/zoo/a=True,b=3"` to
            use the `"zoo"` config and pass to the builder keyword arguments `a=True`
            and `b=3`).
        split: `nlp.Split` or `str`, which split of the data to load. If None,
            will return a `dict` with all splits (typically `nlp.Split.TRAIN` and
            `nlp.Split.TEST`).
        data_dir: `str` (optional), directory to read/write data.
            Defaults to "~/nlp".
        batch_size: `int`, if set, add a batch dimension to examples. Note that
            variable length features will be 0-padded. If
            `batch_size=-1`, will return the full dataset as `tf.Tensor`s.
        in_memory: `bool`, if `True`, loads the dataset in memory which
            increases iteration speeds. Note that if `True` and the dataset has
            unknown dimensions, the features will be padded to the maximum
            size across the dataset.
        download: `bool` (optional), whether to call
            `nlp.DatasetBuilder.download_and_prepare`
            before calling `tf.DatasetBuilder.as_dataset`. If `False`, data is
            expected to be in `data_dir`. If `True` and the data is already in
            `data_dir`, `download_and_prepare` is a no-op.
        as_supervised: `bool`, if `True`, the returned `tf.data.Dataset`
            will have a 2-tuple structure `(input, label)` according to
            `builder.info.supervised_keys`. If `False`, the default,
            the returned `tf.data.Dataset` will have a dictionary with all the
            features.
        with_info: `bool`, if True, nlp.load will return the tuple
            (tf.data.Dataset, nlp.DatasetInfo) containing the info associated
            with the builder.
        builder_kwargs: `dict` (optional), keyword arguments to be passed to the
            `nlp.DatasetBuilder` constructor. `data_dir` will be passed
            through by default.
        download_and_prepare_kwargs: `dict` (optional) keyword arguments passed to
            `nlp.DatasetBuilder.download_and_prepare` if `download=True`. Allow
            to control where to download and extract the cached data. If not set,
            cache_dir and manual_dir will automatically be deduced from data_dir.
        as_dataset_kwargs: `dict` (optional), keyword arguments passed to
            `nlp.DatasetBuilder.as_dataset`.

    Returns:
        ds: `tf.data.Dataset`, the dataset requested, or if `split` is None, a
            `dict<key: nlp.Split, value: nlp.data.Dataset>`. If `batch_size=-1`,
            these will be full datasets as `tf.Tensor`s.
        ds_info: `nlp.DatasetInfo`, if `with_info` is True, then `nlp.load`
            will return a tuple `(ds, ds_info)` containing dataset information
            (version, features, splits, num_examples,...). Note that the `ds_info`
            object documents the entire dataset, regardless of the `split` requested.
            Split-specific information is available in `ds_info.splits`.
    """
    # if name is not None:
    #     _, name_builder_kwargs = _dataset_name_and_kwargs_from_name_str(name)
    #     name_builder_kwargs.update(builder_kwargs or {})
    #     builder_kwargs = name_builder_kwargs

    if builder_kwargs is None:
        builder_kwargs = {}

    # Set data_dir
    if data_dir is None:
        data_dir = HF_DATASETS_CACHE

    dbuilder: DatasetBuilder = builder(path, name, data_dir=data_dir, **builder_kwargs)
    if download:
        download_and_prepare_kwargs = download_and_prepare_kwargs or {}
        dbuilder.download_and_prepare(**download_and_prepare_kwargs)

    if as_dataset_kwargs is None:
        as_dataset_kwargs = {}
    as_dataset_kwargs = dict(as_dataset_kwargs)
    as_dataset_kwargs.setdefault("split", split)
    as_dataset_kwargs.setdefault("as_supervised", as_supervised)
    as_dataset_kwargs.setdefault("batch_size", batch_size)

    ds = dbuilder.as_dataset(**as_dataset_kwargs)
    if with_info:
        return ds, dbuilder.info
    return ds


_VERSION_RE = r""

_NAME_REG = re.compile(
    r"^"
    r"(?P<dataset_name>\w+)"
    r"(/(?P<config>[\w\-\.]+))?"
    r"(:(?P<version>(\d+|\*)(\.(\d+|\*)){2}))?"
    r"(/(?P<kwargs>(\w+=\w+)(,\w+=[^,]+)*))?"
    r"$"
)


_NAME_STR_ERR = """\
Parsing builder name string {} failed.
The builder config string must be of the following format:
    dataset_name[/config_name][:version][/kwargs]

    Where:

        * dataset_name and config_name are string following python variable naming.
        * version is of the form x.y.z where {{x,y,z}} can be any digit or *.
        * kwargs is a comma list separated of arguments and values to pass to
            builder.

    Examples:
        my_dataset
        my_dataset:1.2.*
        my_dataset/config1
        my_dataset/config1:1.*.*
        my_dataset/config1/arg1=val1,arg2=val2
        my_dataset/config1:1.2.3/right=True,foo=bar,rate=1.2
"""


def _dataset_name_and_kwargs_from_name_str(name_str):
    """Extract kwargs from name str."""
    res = _NAME_REG.match(name_str)
    if not res:
        raise ValueError(_NAME_STR_ERR.format(name_str))
    name = res.group("dataset_name")
    kwargs = _kwargs_str_to_kwargs(res.group("kwargs"))
    try:
        for attr in ["config", "version"]:
            val = res.group(attr)
            if val is None:
                continue
            if attr in kwargs:
                raise ValueError("Dataset %s: cannot pass %s twice." % (name, attr))
            kwargs[attr] = val
        return name, kwargs
    except:
        logger.error(_NAME_STR_ERR.format(name_str))  # pylint: disable=logging-format-interpolation
        raise


def _kwargs_str_to_kwargs(kwargs_str):
    if not kwargs_str:
        return {}
    kwarg_strs = kwargs_str.split(",")
    kwargs = {}
    for kwarg_str in kwarg_strs:
        kwarg_name, kwarg_val = kwarg_str.split("=")
        kwargs[kwarg_name] = _cast_to_pod(kwarg_val)
    return kwargs


def _cast_to_pod(val):
    """Try cast to int, float, bool, str, in that order."""
    bools = {"True": True, "False": False}
    if val in bools:
        return bools[val]
    try:
        return int(val)
    except ValueError:
        try:
            return float(val)
        except ValueError:
            return str(val)<|MERGE_RESOLUTION|>--- conflicted
+++ resolved
@@ -16,12 +16,12 @@
 # Lint as: python3
 """Access datasets."""
 
+import os
 import abc
 import importlib
 import inspect
 import json
 import logging
-<<<<<<< HEAD
 import importlib
 from hashlib import sha256
 from filelock import FileLock
@@ -29,37 +29,19 @@
 from urllib.parse import urlparse
 
 from typing import Optional, Dict, Union, List
-=======
-import os
-import re
-import shutil
-from typing import Dict, Optional, Union
->>>>>>> de01cefd
 
 from . import naming
 from .builder import DatasetBuilder
 from .splits import Split
-<<<<<<< HEAD
 from .utils.file_utils import (HF_DATASETS_CACHE, is_remote_url, hf_bucket_url,
                                cached_path)
-=======
 from .utils import py_utils
-from .utils.file_utils import (HF_DATASETS_CACHE, cached_path, hf_bucket_url,
-                               is_remote_url, url_to_filename,)
-from .utils.file_utils import path_to_py_script_name
->>>>>>> de01cefd
 
 logger = logging.getLogger(__name__)
 
 __all__ = [
-<<<<<<< HEAD
-        "builder",
-        "load",
-        "list",
-=======
     "builder"
     "load",
->>>>>>> de01cefd
 ]
 
 
@@ -68,7 +50,6 @@
 DATASETS_MODULE = "nlp.datasets"
 
 
-<<<<<<< HEAD
 def load_builder(dataset_name, dataset_hash):
     """ Load the module """
     importlib.invalidate_caches()
@@ -157,7 +138,7 @@
     return imports
 
 
-def load_dataset(path: str,
+def load_dataset_module(path: str,
                  name: Optional[str] = None,
                  force_reload: bool = False,
                  resume_download: bool = False,
@@ -165,18 +146,6 @@
                  local_files_only: bool = False,
                  data_dir: Optional[str] = None,
                  **kwargs):
-=======
-def load_dataset_module(
-    path: str,
-    name: Optional[str] = None,
-    force_reload: bool = False,
-    resume_download: bool = False,
-    proxies: Optional[Dict] = None,
-    local_files_only: bool = False,
-    data_dir: Optional[str] = None,
-    **kwargs
-):
->>>>>>> de01cefd
     r"""
         Download/extract/cache a dataset to add to the lib from a path or url which can be:
             - a path to a local directory containing the dataset processing python script
@@ -190,7 +159,7 @@
             the local path to the dataset
     """
     if name is None:
-        name = path_to_py_script_name(path)
+        name = list(filter(lambda x: x, path.split("/")))[-1] + ".py"
 
     if not name.endswith('.py') or '/' in name:
         raise ValueError("The provided name should be the filename of a python script (ends with '.py')")
@@ -221,7 +190,6 @@
         local_files_only=local_files_only,
     )
 
-<<<<<<< HEAD
     # Download external imports if needed
     imports = get_imports(local_path)
     local_imports = []
@@ -242,27 +210,6 @@
             local_files_only=local_files_only,
         )
         local_imports.append(local_import_path)
-=======
-    # Define a directory with a unique name in our dataset folder
-    dataset_id = url_to_filename(local_path)
-    dataset_folder_path = os.path.join(DATASETS_PATH, dataset_id)
-    dataset_file_path = os.path.join(dataset_folder_path, name)
-
-    # Check if the dataset directory was already there
-    if os.path.exists(dataset_file_path) and not force_reload:
-        logger.info(
-            "Dataset script %s already found in datasets directory at %s, returning it. Use `force_reload=True` to override.",
-            local_path,
-            dataset_file_path,
-        )
-    else:
-        # Create directory for dataset in DATASETS_PATH
-        logger.info(
-            "Creating unique folder for dataset %s in datasets directory at %s", local_path, dataset_folder_path
-        )
-        shutil.rmtree(dataset_folder_path, ignore_errors=True)
-        os.makedirs(dataset_folder_path)
->>>>>>> de01cefd
 
     # Define a directory with a unique name in our dataset folder
     # path is: ./datasets/dataset_name/hash_from_code/script.py
@@ -311,7 +258,6 @@
 
         # Record metadata associating original dataset path with local unique folder
         meta_path = dataset_file_path.split(".py")[0] + ".json"
-<<<<<<< HEAD
         if not os.path.exists(meta_path):
             logger.info("Creating metadata file for dataset %s at %s", dataset_file, meta_path)
             meta = {"original file path": dataset_file, "local file path": dataset_file_path}
@@ -345,31 +291,6 @@
 
     builder_cls, _ = load_builder(dataset_name, dataset_hash)
 
-=======
-        with open(meta_path, "w") as meta_file:
-            json.dump(meta, meta_file)
-
-        # Add an empty __init__ file to load the module
-        init_file_path = os.path.join(dataset_folder_path, "__init__.py")
-        with open(init_file_path, "w"):
-            pass
-
-    importlib.invalidate_caches()
-    module_name = name.replace(".py", "")
-    module_path = ".".join([DATASETS_MODULE, dataset_id, module_name])
-    dataset_module = importlib.import_module(module_path)
-
-    return dataset_module
-
-
-def get_builder_cls_from_module(dataset_module):
-    builder_cls = None
-    for name, obj in dataset_module.__dict__.items():
-        if isinstance(obj, type) and issubclass(obj, DatasetBuilder):
-            builder_cls = obj
-            builder_cls.name = naming.camelcase_to_snakecase(name)
-            break
->>>>>>> de01cefd
     return builder_cls
 
 
