--- conflicted
+++ resolved
@@ -161,12 +161,6 @@
             the unique id associated to the dataset
             the local path to the dataset
     """
-<<<<<<< HEAD
-    if name is None:
-        name = list(filter(lambda x: x, path.split("/")))[-1] + ".py"
-    else:
-        name += ".py"
-=======
     if download_config is None:
         download_config = DownloadConfig(**download_kwargs)
     download_config.extract_compressed_file = True
@@ -176,7 +170,6 @@
 
     if not name.endswith(".py"):
         raise ValueError("The provided name should be the filename of a python script (ends with '.py')")
->>>>>>> 8a44a0ac
 
     # We have three ways to find the dataset processing file:
     # - if os.path.join(path, name) is a file or a remote url
