# coding=utf-8
# Copyright 2020 The HuggingFace NLP Authors and the TensorFlow Datasets Authors.
#
# Licensed under the Apache License, Version 2.0 (the "License");
# you may not use this file except in compliance with the License.
# You may obtain a copy of the License at
#
#     http://www.apache.org/licenses/LICENSE-2.0
#
# Unless required by applicable law or agreed to in writing, software
# distributed under the License is distributed on an "AS IS" BASIS,
# WITHOUT WARRANTIES OR CONDITIONS OF ANY KIND, either express or implied.
# See the License for the specific language governing permissions and
# limitations under the License.

# Lint as: python3
"""Access datasets."""

import importlib
import json
import logging
import os
import re
import shutil
from hashlib import sha256
from pathlib import Path
from typing import Dict, List, Optional, Union
from urllib.parse import urlparse

from filelock import FileLock

from .arrow_dataset import Dataset
from .builder import BuilderConfig, DatasetBuilder
from .splits import Split
from .utils.checksums_utils import CHECKSUMS_FILE_NAME, URLS_CHECKSUMS_FOLDER_NAME
from .utils.download_manager import GenerateMode
from .utils.file_utils import DownloadConfig, cached_path, hf_bucket_url


logger = logging.getLogger(__name__)

CURRENT_FILE_DIRECTORY = os.path.dirname(os.path.abspath(__file__))
DATASETS_PATH = os.path.join(CURRENT_FILE_DIRECTORY, "datasets")
DATASETS_MODULE = "nlp.datasets"


def get_builder_cls_from_module(dataset_module):
    builder_cls = None
    for name, obj in dataset_module.__dict__.items():
        if isinstance(obj, type) and issubclass(obj, DatasetBuilder):
            builder_cls = obj
            break
    assert builder_cls is not None, f"Can't find a DatasetBuilder in module {dataset_module}"
    return builder_cls


def import_main_class(dataset_name, dataset_hash):
    """ Load the module """
    importlib.invalidate_caches()
    module_path = ".".join([DATASETS_MODULE, dataset_name, dataset_hash, dataset_name])
    dataset_module = importlib.import_module(module_path)

    builder_cls = get_builder_cls_from_module(dataset_module)
    builder_cls._DYNAMICALLY_IMPORTED_MODULE = dataset_module
    return builder_cls


def files_to_hash(file_paths: List[str]):
    """
    Convert a list of scripts or text files provided in file_paths into a hashed filename in a repeatable way.
    """
    # List all python files in directories if directories are supplied as part of external imports
    to_use_files = []
    for file_path in file_paths:
        if os.path.isdir(file_path):
            to_use_files.extend(list(Path(file_path).rglob("*.[pP][yY]")))
        else:
            to_use_files.append(file_path)

    # Get the code from all these files
    lines = []
    for file_path in to_use_files:
        with open(file_path, mode="r") as f:
            lines.extend(f.readlines())
    filtered_lines = []
    for line in lines:
        line.replace("\n", "")  # remove line breaks, white space and comments
        line.replace(" ", "")
        line.replace("\t", "")
        line = re.sub(r"#.*", "", line)
        if line:
            filtered_lines.append(line)
    file_str = "\n".join(filtered_lines)

    # Make a hash from all this code
    file_bytes = file_str.encode("utf-8")
    file_hash = sha256(file_bytes)
    filename = file_hash.hexdigest()

    return filename


def _is_github_url(url_or_filename):
    """ Is this URL pointing to a github repository """
    parsed = urlparse(url_or_filename)
    return parsed.scheme in ("http", "https", "s3") and parsed.netloc == "github.com"


def get_imports(file_path: str):
    """ Find whether we should import or clone additional files for a given processing script.
        And list the import.

        We allow:
        - local dependencies and
        - external dependencies whose url is specified with a comment starting from "# From:' followed by an url to a file, an archive or a github repository.
            external dependencies will be downloaded (and extracted if needed in the dataset folder).
            We also add an `__init__.py` to each sub-folder of a downloaded folder so the user can import from them in the script.

        Note that only direct import in the dataset processing script will be handled
        We don't recursively explore the additional import to download further files.

        ```python
        import .c4_utils
        import .clicr.dataset-code.build_json_dataset  # From: https://github.com/clips/clicr
        ```
    """
    lines = []
    with open(file_path, mode="r") as f:
        lines.extend(f.readlines())

    logger.info("Checking %s for additional imports.", file_path)
    imports = []
    for line in lines:
        match = re.match(r"(?:from|import)\s+\.([^\s\.]+)[^#\r\n]*(?:#\s+From:\s+)?([^\r\n]*)", line)
        if match is None:
            continue
        if match.group(2):
            url_path = match.group(2)
            if _is_github_url(url_path):
                # Parse github url to point to zip
                repo_info, branch = url_path.split(":") if ":" in url_path else (url_path, "master")
                repo_owner, repo_name = repo_info.split("/")
                url_path = "https://github.com/{}/{}/archive/{}.zip".format(repo_owner, repo_name, branch)
            imports.append(("external", url_path))
        elif match.group(1):
            imports.append(("internal", match.group(1)))

    return imports


<<<<<<< HEAD
def setup_module(path: str, download_config=None, **download_kwargs,) -> DatasetBuilder:
=======
def prepare_module(path: str, download_config=None, **download_kwargs,) -> DatasetBuilder:
>>>>>>> f31d8c78
    r"""
        Download/extract/cache a dataset to add to the lib from a path or url which can be:
            - a path to a local directory containing the dataset processing python script
            - an url to a S3 directory with a dataset processing python script

        Dataset codes are cached inside the lib to allow easy import (avoid ugly sys.path tweaks)
        and using cloudpickle (among other things).

        Return: tuple of
            the unique id associated to the dataset
            the local path to the dataset
    """
    if download_config is None:
        download_config = DownloadConfig(**download_kwargs)
    download_config.extract_compressed_file = True
    download_config.force_extract = True
<<<<<<< HEAD

    name = list(filter(lambda x: x, path.split("/")))[-1] + ".py"

=======

    name = list(filter(lambda x: x, path.split("/")))[-1] + ".py"

>>>>>>> f31d8c78
    if not name.endswith(".py"):
        raise ValueError("The provided name should be the filename of a python script (ends with '.py')")

    # We have three ways to find the dataset processing file:
    # - if os.path.join(path, name) is a file or a remote url
    # - if path is a file or a remote url
    # - otherwise we assume path/name is a path to our S3 bucket
    combined_path = os.path.join(path, name)
    if os.path.isfile(combined_path):
        dataset_file = combined_path
    elif os.path.isfile(path):
        dataset_file = path
    else:
        dataset_file = hf_bucket_url(path, filename=name)

    dataset_base_path = os.path.dirname(dataset_file)  # remove the filename
    dataset_checksums_file = os.path.join(dataset_base_path, URLS_CHECKSUMS_FOLDER_NAME, CHECKSUMS_FILE_NAME)

    # Load the module in two steps:
    # 1. get the dataset processing file on the local filesystem if it's not there (download to cache dir)
    # 2. copy from the local file system inside the library to import it
    local_path = cached_path(dataset_file, download_config=download_config)
<<<<<<< HEAD
    if local_path is None:
        raise ValueError("Couldn't find script file {}.".format(dataset_file))

    # Download the checksums file if available
    local_checksums_file_path = cached_path(dataset_checksums_file, download_config=download_config,)
=======

    # Download the checksums file if available
    try:
        local_checksums_file_path = cached_path(dataset_checksums_file, download_config=download_config,)
    except (FileNotFoundError, ConnectionError):
        local_checksums_file_path = None
>>>>>>> f31d8c78

    # Download external imports if needed
    imports = get_imports(local_path)
    local_imports = []
    for import_type, import_name_or_path in imports:
        if import_type == "internal":
            url_or_filename = dataset_base_path + "/" + import_name_or_path + ".py"
        elif import_type == "external":
            url_or_filename = import_name_or_path
        else:
            raise ValueError("Script import should be external or internal.")

        local_import_path = cached_path(url_or_filename, download_config=download_config,)
        local_imports.append(local_import_path)

    # Define a directory with a unique name in our dataset folder
    # path is: ./datasets/dataset_name/hash_from_code/script.py
    # we use a hash to be able to have multiple versions of a dataset processing file together
    dataset_name = name[:-3]  # Removing the '.py' at the end
    dataset_hash = files_to_hash([local_path] + local_imports)
    dataset_main_folder_path = os.path.join(DATASETS_PATH, dataset_name)
    dataset_hash_folder_path = os.path.join(dataset_main_folder_path, dataset_hash)
    dataset_file_path = os.path.join(dataset_hash_folder_path, name)
    dataset_urls_checksums_dir = os.path.join(dataset_hash_folder_path, URLS_CHECKSUMS_FOLDER_NAME)
    dataset_checksums_file_path = os.path.join(dataset_urls_checksums_dir, CHECKSUMS_FILE_NAME)

    # Prevent parallel disk operations
    lock_path = local_path + ".lock"
    with FileLock(lock_path):
        # Create main dataset folder if needed
        if not os.path.exists(dataset_main_folder_path):
            logger.info("Creating main folder for dataset %s at %s", dataset_file, dataset_main_folder_path)
            os.makedirs(dataset_main_folder_path, exist_ok=True)
        else:
            logger.info("Found main folder for dataset %s at %s", dataset_file, dataset_main_folder_path)

        # add an __init__ file to the main dataset folder if needed
        init_file_path = os.path.join(dataset_main_folder_path, "__init__.py")
        if not os.path.exists(init_file_path):
            with open(init_file_path, "w"):
                pass

        # Create hash dataset folder if needed
        if not os.path.exists(dataset_hash_folder_path):
            logger.info(
                "Creating specific version folder for dataset %s at %s", dataset_file, dataset_hash_folder_path
            )
            os.makedirs(dataset_hash_folder_path)
        else:
            logger.info("Found specific version folder for dataset %s at %s", dataset_file, dataset_hash_folder_path)

        # add an __init__ file to the hash dataset folder if needed
        init_file_path = os.path.join(dataset_hash_folder_path, "__init__.py")
        if not os.path.exists(init_file_path):
            with open(init_file_path, "w"):
                pass

        # Copy dataset.py file in hash folder if needed
        if not os.path.exists(dataset_file_path):
            logger.info("Copying script file from %s to %s", dataset_file, dataset_file_path)
            shutil.copyfile(local_path, dataset_file_path)
        else:
            logger.info("Found script file from %s to %s", dataset_file, dataset_file_path)

        # Copy checksums file if needed
        os.makedirs(dataset_urls_checksums_dir, exist_ok=True)
        if not os.path.exists(dataset_checksums_file_path):
            if local_checksums_file_path is not None:
                logger.info(
                    "Copying checksums file from %s to %s", dataset_checksums_file, dataset_checksums_file_path
                )
                shutil.copyfile(local_checksums_file_path, dataset_checksums_file_path)
            else:
                logger.info("Couldn't find checksums file at %s", dataset_checksums_file)
        else:
            logger.info("Found checksums file from %s to %s", dataset_checksums_file, dataset_checksums_file_path)

        # Record metadata associating original dataset path with local unique folder
        meta_path = dataset_file_path.split(".py")[0] + ".json"
        if not os.path.exists(meta_path):
            logger.info("Creating metadata file for dataset %s at %s", dataset_file, meta_path)
            meta = {"original file path": dataset_file, "local file path": dataset_file_path}
            # the filename is *.py in our case, so better rename to filenam.json instead of filename.py.json
            with open(meta_path, "w") as meta_file:
                json.dump(meta, meta_file)
        else:
            logger.info("Found metadata file for dataset %s at %s", dataset_file, meta_path)

        # Copy all the additional imports
        for local_import in local_imports:
            tail_name = os.path.basename(os.path.abspath(local_import))  # keep the last file or directory
            dataset_local_import = os.path.join(dataset_hash_folder_path, tail_name)
            if not os.path.exists(dataset_local_import):
                logger.info("Copying local import from %s to %s", local_import, dataset_local_import)
                if os.path.isdir(local_import):
                    shutil.copytree(local_import, dataset_local_import)
                    # add an __init__ file to the sub-directories in the copied folder if needed
                    # so people can relatively import from them
                    for root, _, files in os.walk(dataset_local_import, topdown=False):
                        if "__init__.py" not in files:
                            init_file_path = os.path.join(root, "__init__.py")
                            with open(init_file_path, "w"):
                                pass
                elif os.path.isfile(local_import):
                    shutil.copyfile(local_import, dataset_local_import)
                else:
                    raise ValueError(f"Error when copying {local_import} to {dataset_local_import}")
            else:
                logger.info("Found local import from %s to %s", local_import, dataset_local_import)

    return dataset_name, dataset_hash


def load(
    path: str,
    split: Optional[Union[str, Split]] = None,
    name: Optional[str] = None,
    version: Optional[str] = None,
    description: Optional[str] = None,
    data_dir: Optional[str] = None,
    data_files: Union[Dict, List] = None,
    dataset_config: Optional[BuilderConfig] = None,
    in_memory: bool = False,
    download_config: Optional[DownloadConfig] = None,
    download_mode: Optional[GenerateMode] = None,
    ignore_checksums: bool = False,
    save_checksums: bool = False,
    **config_kwargs,
) -> Dataset:
    """Loads the named dataset.

    If `split=None` (the default), returns all splits for the dataset. Otherwise,
    returns the specified split.

    `load` is a convenience method that fetches the `nlp.DatasetBuilder` by
    string name, optionally calls `DatasetBuilder.download_and_prepare`
    (if `download=True`), and then calls `DatasetBuilder.as_dataset`.
    This is roughly equivalent to:

    ```
    dataset_builder = nlp.get_dataset_builder(name, data_dir=data_dir, **builder_kwargs)
    dataset_builder.download_and_prepare(**download_and_prepare_kwargs)
    ds = builder.as_dataset(split=split)
    return ds
    ```

    If you'd like NumPy arrays instead of `tf.data.Dataset`s or `tf.Tensor`s,
    you can pass the return value to `nlp.as_numpy`.

    Callers must pass arguments as keyword arguments.

    **Warning**: calling this function might potentially trigger the download
    of hundreds of GiB to disk. Refer to the `download` argument.

    Args:
        name: `str`, the name of the `Dataset` (the snake case
            version of the class name). This can be either `"dataset_name"` or
            `"dataset_name/config_name"` for datasets with `BuilderConfig`s.
            As a convenience, this string may contain comma-separated keyword
            arguments for the builder. For example `"foo_bar/a=True,b=3"` would use
            the `FooBar` dataset passing the keyword arguments `a=True` and `b=3`
            (for builders with configs, it would be `"foo_bar/zoo/a=True,b=3"` to
            use the `"zoo"` config and pass to the builder keyword arguments `a=True`
            and `b=3`).
        split: `nlp.Split` or `str`, which split of the data to load. If None,
            will return a `dict` with all splits (typically `nlp.Split.TRAIN` and
            `nlp.Split.TEST`).
        cache_dir: `str` (optional), directory to read/write data.
            Defaults to "~/nlp".
        in_memory: `bool`, if `True`, loads the dataset in memory which
            increases iteration speeds. Note that if `True` and the dataset has
            unknown dimensions, the features will be padded to the maximum
            size across the dataset.
        builder_kwargs: `dict` (optional), keyword arguments to be passed to the
            `nlp.DatasetBuilder` constructor. `data_dir` will be passed
            through by default.

    Returns:
        ds: `tf.data.Dataset`, the dataset requested, or if `split` is None, a
            `dict<key: nlp.Split, value: nlp.data.Dataset>`. If `batch_size=-1`,
            these will be full datasets as `tf.Tensor`s.
    """

    # Download/copy dataset script
<<<<<<< HEAD
    dataset_name, dataset_hash = setup_module(path, download_config=download_config)
=======
    dataset_name, dataset_hash = prepare_module(path, download_config=download_config)
>>>>>>> f31d8c78

    # Get dataset builder class
    builder_cls = import_main_class(dataset_name, dataset_hash)

    # Instantiate dataset builder
    builder_instance = builder_cls(
        config=dataset_config,
        name=name,
        version=version,
        description=description,
        data_dir=data_dir,
        data_files=data_files,
        **config_kwargs,
    )
<<<<<<< HEAD

    # Download and prepare data
    builder_instance.download_and_prepare(
        download_config=download_config,
        download_mode=download_mode,
        ignore_checksums=ignore_checksums,
        save_checksums=save_checksums,
    )

    # Build dataset for splits
    ds = builder_instance.as_dataset(split=split)

=======

    # Download and prepare data
    builder_instance.download_and_prepare(
        download_config=download_config,
        download_mode=download_mode,
        ignore_checksums=ignore_checksums,
        save_checksums=save_checksums,
    )

    # Build dataset for splits
    ds = builder_instance.as_dataset(split=split)

>>>>>>> f31d8c78
    return ds<|MERGE_RESOLUTION|>--- conflicted
+++ resolved
@@ -148,11 +148,7 @@
     return imports
 
 
-<<<<<<< HEAD
-def setup_module(path: str, download_config=None, **download_kwargs,) -> DatasetBuilder:
-=======
 def prepare_module(path: str, download_config=None, **download_kwargs,) -> DatasetBuilder:
->>>>>>> f31d8c78
     r"""
         Download/extract/cache a dataset to add to the lib from a path or url which can be:
             - a path to a local directory containing the dataset processing python script
@@ -169,15 +165,9 @@
         download_config = DownloadConfig(**download_kwargs)
     download_config.extract_compressed_file = True
     download_config.force_extract = True
-<<<<<<< HEAD
 
     name = list(filter(lambda x: x, path.split("/")))[-1] + ".py"
 
-=======
-
-    name = list(filter(lambda x: x, path.split("/")))[-1] + ".py"
-
->>>>>>> f31d8c78
     if not name.endswith(".py"):
         raise ValueError("The provided name should be the filename of a python script (ends with '.py')")
 
@@ -200,20 +190,12 @@
     # 1. get the dataset processing file on the local filesystem if it's not there (download to cache dir)
     # 2. copy from the local file system inside the library to import it
     local_path = cached_path(dataset_file, download_config=download_config)
-<<<<<<< HEAD
-    if local_path is None:
-        raise ValueError("Couldn't find script file {}.".format(dataset_file))
-
-    # Download the checksums file if available
-    local_checksums_file_path = cached_path(dataset_checksums_file, download_config=download_config,)
-=======
 
     # Download the checksums file if available
     try:
         local_checksums_file_path = cached_path(dataset_checksums_file, download_config=download_config,)
     except (FileNotFoundError, ConnectionError):
         local_checksums_file_path = None
->>>>>>> f31d8c78
 
     # Download external imports if needed
     imports = get_imports(local_path)
@@ -398,11 +380,7 @@
     """
 
     # Download/copy dataset script
-<<<<<<< HEAD
-    dataset_name, dataset_hash = setup_module(path, download_config=download_config)
-=======
     dataset_name, dataset_hash = prepare_module(path, download_config=download_config)
->>>>>>> f31d8c78
 
     # Get dataset builder class
     builder_cls = import_main_class(dataset_name, dataset_hash)
@@ -417,7 +395,6 @@
         data_files=data_files,
         **config_kwargs,
     )
-<<<<<<< HEAD
 
     # Download and prepare data
     builder_instance.download_and_prepare(
@@ -430,18 +407,4 @@
     # Build dataset for splits
     ds = builder_instance.as_dataset(split=split)
 
-=======
-
-    # Download and prepare data
-    builder_instance.download_and_prepare(
-        download_config=download_config,
-        download_mode=download_mode,
-        ignore_checksums=ignore_checksums,
-        save_checksums=save_checksums,
-    )
-
-    # Build dataset for splits
-    ds = builder_instance.as_dataset(split=split)
-
->>>>>>> f31d8c78
     return ds