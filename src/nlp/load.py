# coding=utf-8
# Copyright 2020 The HuggingFace NLP Authors and the TensorFlow Datasets Authors.
#
# Licensed under the Apache License, Version 2.0 (the "License");
# you may not use this file except in compliance with the License.
# You may obtain a copy of the License at
#
#     http://www.apache.org/licenses/LICENSE-2.0
#
# Unless required by applicable law or agreed to in writing, software
# distributed under the License is distributed on an "AS IS" BASIS,
# WITHOUT WARRANTIES OR CONDITIONS OF ANY KIND, either express or implied.
# See the License for the specific language governing permissions and
# limitations under the License.

# Lint as: python3
"""Access datasets."""

import importlib
import inspect
import itertools
import json
import logging
import os
import re
import shutil
from hashlib import sha256
from pathlib import Path
<<<<<<< HEAD
from typing import Any, Dict, List, Optional, Union
=======
from typing import Dict, List, Optional, Tuple, Union
>>>>>>> a6671978
from urllib.parse import urlparse

import pyarrow as pa
from filelock import FileLock

from .arrow_dataset import Dataset
from .builder import DatasetBuilder
from .info import DATASET_INFOS_DICT_FILE_NAME
from .metric import Metric
from .splits import Split
from .utils.download_manager import GenerateMode
from .utils.file_utils import DownloadConfig, cached_path, hf_bucket_url


logger = logging.getLogger(__name__)

CURRENT_FILE_DIRECTORY = os.path.dirname(os.path.abspath(__file__))
DATASETS_PATH = os.path.join(CURRENT_FILE_DIRECTORY, "datasets")
DATASETS_MODULE = "nlp.datasets"
METRICS_PATH = os.path.join(CURRENT_FILE_DIRECTORY, "metrics")
METRICS_MODULE = "nlp.metrics"


def import_main_class(module_path, dataset=True) -> Union[DatasetBuilder, Metric]:
    """ Import a module at module_path and return its main class:
        - a DatasetBuilder if dataset is True
        - a Metric if dataset is False
    """
    importlib.invalidate_caches()
    module = importlib.import_module(module_path)

    if dataset:
        main_cls_type = DatasetBuilder
    else:
        main_cls_type = Metric

    # Find the main class in our imported module
    module_main_cls = None
    for name, obj in module.__dict__.items():
        if isinstance(obj, type) and issubclass(obj, main_cls_type):
            if inspect.isabstract(obj):
                continue
            module_main_cls = obj
            break

    return module_main_cls


def files_to_hash(file_paths: List[str]) -> str:
    """
    Convert a list of scripts or text files provided in file_paths into a hashed filename in a repeatable way.
    """
    # List all python files in directories if directories are supplied as part of external imports
    to_use_files = []
    for file_path in file_paths:
        if os.path.isdir(file_path):
            to_use_files.extend(list(Path(file_path).rglob("*.[pP][yY]")))
        else:
            to_use_files.append(file_path)

    # Get the code from all these files
    lines = []
    for file_path in to_use_files:
        with open(file_path, mode="r") as f:
            lines.extend(f.readlines())
    filtered_lines = []
    for line in lines:
        line.replace("\n", "")  # remove line breaks, white space and comments
        line.replace(" ", "")
        line.replace("\t", "")
        line = re.sub(r"#.*", "", line)
        if line:
            filtered_lines.append(line)
    file_str = "\n".join(filtered_lines)

    # Make a hash from all this code
    file_bytes = file_str.encode("utf-8")
    file_hash = sha256(file_bytes)
    filename = file_hash.hexdigest()

    return filename


def convert_github_url(url_path: str) -> Tuple[str, str]:
    """ Convert a link to a file on a github repo in a link to the raw github object.
    """
    parsed = urlparse(url_path)
    sub_directory = None
    if parsed.scheme in ("http", "https", "s3") and parsed.netloc == "github.com":
        if "blob" in url_path:
            assert url_path.endswith(
                ".py"
            ), f"External import from github at {url_path} should point to a file ending with '.py'"
            url_path = url_path.replace("blob", "raw")  # Point to the raw file
        else:
            # Parse github url to point to zip
            github_path = parsed.path[1:]
            repo_info, branch = github_path.split("/tree/") if "/tree/" in github_path else (github_path, "master")
            repo_owner, repo_name = repo_info.split("/")
            url_path = "https://github.com/{}/{}/archive/{}.zip".format(repo_owner, repo_name, branch)
            sub_directory = f"{repo_name}-{branch}"
    return url_path, sub_directory


def get_imports(file_path: str):
    r"""Find whether we should import or clone additional files for a given processing script.
        And list the import.

    We allow:
    - library dependencies,
    - local dependencies and
    - external dependencies whose url is specified with a comment starting from "# From:' followed by the raw url to a file, an archive or a github repository.
        external dependencies will be downloaded (and extracted if needed in the dataset folder).
        We also add an `__init__.py` to each sub-folder of a downloaded folder so the user can import from them in the script.

    Note that only direct import in the dataset processing script will be handled
    We don't recursively explore the additional import to download further files.

    Examples::

        import tensorflow
        import .c4_utils
        import .clicr.dataset-code.build_json_dataset  # From: https://raw.githubusercontent.com/clips/clicr/master/dataset-code/build_json_dataset
    """
    lines = []
    with open(file_path, mode="r") as f:
        lines.extend(f.readlines())

    logger.info("Checking %s for additional imports.", file_path)
    imports = []
    for line in lines:
        match = re.match(r"^import\s+(\.?)([^\s\.]+)[^#\r\n]*(?:#\s+From:\s+)?([^\r\n]*)", line, flags=re.MULTILINE)
        if match is None:
            match = re.match(
                r"^from\s+(\.?)([^\s\.]+)(?:[^\s]*)\s+import\s+[^#\r\n]*(?:#\s+From:\s+)?([^\r\n]*)",
                line,
                flags=re.MULTILINE,
            )
            if match is None:
                continue
        if match.group(1):
            # The import starts with a '.', we will download the relevant file
            if any(imp[1] == match.group(2) for imp in imports):
                # We already have this import
                continue
            if match.group(3):
                # The import has a comment with 'From:', we'll retreive it from the given url
                url_path = match.group(3)
                url_path, sub_directory = convert_github_url(url_path)
                imports.append(("external", match.group(2), url_path, sub_directory))
            elif match.group(2):
                # The import should be at the same place as the file
                imports.append(("internal", match.group(2), match.group(2), None))
        else:
            imports.append(("library", match.group(2), match.group(2), None))

    return imports


def prepare_module(
    path: str,
    download_config: Optional[DownloadConfig] = None,
    dataset: bool = True,
    force_local_path: Optional[str] = None,
    **download_kwargs,
) -> Tuple[str, str]:
    r"""
        Download/extract/cache a dataset (if dataset==True) or a metric (if dataset==False)

    Dataset and metrics codes are cached inside the lib to allow easy import (avoid ugly sys.path tweaks)
    and using cloudpickle (among other things).

    Args:

        path (str):
            path to the dataset or metric script, can be either:
                - a path to a local directory containing the dataset processing python script
                - an url to a S3 directory with a dataset processing python script
            download_config (Optional ``nlp.DownloadConfig``: specific download configuration parameters.
            dataset (bool): True if the script to load is a dataset, False if the script is a metric.
            force_local_path (Optional str): Optional path to a local path to download and prepare the script to.
                Used to inspect or modify the script folder.
            **download_kwargs: optional attributes for DownloadConfig() which will override the attributes in download_config if supplied.

    Return: Tuple[``str``, ``str``] with
        1. The module path being
            - the import path of the dataset/metric package if force_local_path is False: e.g. 'nlp.datasets.squad'
            - the local path to the dataset/metric file if force_local_path is True: e.g. '/User/huggingface/nlp/datasets/squad/squad.py'
        2. A hash string computed from the content of the dataset loading script.
    """
    if download_config is None:
        download_config = DownloadConfig(**download_kwargs)
    download_config.extract_compressed_file = True
    download_config.force_extract = True

    module_type = "dataset" if dataset else "metric"
    name = list(filter(lambda x: x, path.split("/")))[-1]
    if not name.endswith(".py"):
        name = name + ".py"

    # Short name is name without the '.py' at the end (for the module)
    short_name = name[:-3]

    # We have three ways to find the processing file:
    # - if os.path.join(path, name) is a file or a remote url
    # - if path is a file or a remote url
    # - otherwise we assume path/name is a path to our S3 bucket
    combined_path = os.path.join(path, name)
    if os.path.isfile(combined_path):
        file_path = combined_path
    elif os.path.isfile(path):
        file_path = path
    else:
        file_path = hf_bucket_url(path, filename=name, dataset=dataset)

    base_path = os.path.dirname(file_path)  # remove the filename
    dataset_infos = os.path.join(base_path, DATASET_INFOS_DICT_FILE_NAME)

    # Load the module in two steps:
    # 1. get the processing file on the local filesystem if it's not there (download to cache dir)
    # 2. copy from the local file system inside the library to import it
    local_path = cached_path(file_path, download_config=download_config)

    # Download the dataset infos file if available
    try:
        local_dataset_infos_path = cached_path(dataset_infos, download_config=download_config,)
    except (FileNotFoundError, ConnectionError):
        local_dataset_infos_path = None

    # Download external imports if needed
    imports = get_imports(local_path)
    local_imports = []
    library_imports = []
    for import_type, import_name, import_path, sub_directory in imports:
        if import_type == "library":
            library_imports.append(import_name)  # Import from a library
            continue

        if import_name == short_name:
            raise ValueError(
                f"Error in {module_type} script at {file_path}, importing relative {import_name} module "
                f"but {import_name} is the name of the {module_type} script. "
                f"Please change relative import {import_name} to another name and add a '# From: URL_OR_PATH' "
                f"comment pointing to the original realtive import file path."
            )
        if import_type == "internal":
            url_or_filename = base_path + "/" + import_path + ".py"
        elif import_type == "external":
            url_or_filename = import_path
        else:
            raise ValueError("Wrong import_type")

        local_import_path = cached_path(url_or_filename, download_config=download_config,)
        if sub_directory is not None:
            local_import_path = os.path.join(local_import_path, sub_directory)
        local_imports.append((import_name, local_import_path))

    # Check library imports
    needs_to_be_installed = []
    for library_import in library_imports:
        try:
            lib = importlib.import_module(library_import)  # noqa F841
        except ImportError:
            needs_to_be_installed.append(library_import)
    if needs_to_be_installed:
        raise ImportError(
            f"To be able to use this {module_type}, you need to install the following dependencies {needs_to_be_installed} "
            f"using 'pip install {' '.join(needs_to_be_installed)}' for instance'"
        )

    # Define a directory with a unique name in our dataset or metric folder
    # path is: ./datasets|metrics/dataset|metric_name/hash_from_code/script.py
    # we use a hash to be able to have multiple versions of a dataset/metric processing file together
    hash = files_to_hash([local_path] + [loc[1] for loc in local_imports])

    if force_local_path is None:
        main_folder_path = os.path.join(DATASETS_PATH if dataset else METRICS_PATH, short_name)
        hash_folder_path = os.path.join(main_folder_path, hash)
    else:
        main_folder_path = force_local_path
        hash_folder_path = force_local_path

    local_file_path = os.path.join(hash_folder_path, name)
    dataset_infos_path = os.path.join(hash_folder_path, DATASET_INFOS_DICT_FILE_NAME)

    # Prevent parallel disk operations
    lock_path = local_path + ".lock"
    with FileLock(lock_path):
        # Create main dataset/metrics folder if needed
        if not os.path.exists(main_folder_path):
            logger.info(f"Creating main folder for {module_type} {file_path} at {main_folder_path}")
            os.makedirs(main_folder_path, exist_ok=True)
        else:
            logger.info(f"Found main folder for {module_type} {file_path} at {main_folder_path}")

        # add an __init__ file to the main dataset folder if needed
        init_file_path = os.path.join(main_folder_path, "__init__.py")
        if not os.path.exists(init_file_path):
            with open(init_file_path, "w"):
                pass

        # Create hash dataset folder if needed
        if not os.path.exists(hash_folder_path):
            logger.info(f"Creating specific version folder for {module_type} {file_path} at {hash_folder_path}")
            os.makedirs(hash_folder_path)
        else:
            logger.info(f"Found specific version folder for {module_type} {file_path} at {hash_folder_path}")

        # add an __init__ file to the hash dataset folder if needed
        init_file_path = os.path.join(hash_folder_path, "__init__.py")
        if not os.path.exists(init_file_path):
            with open(init_file_path, "w"):
                pass

        # Copy dataset.py file in hash folder if needed
        if not os.path.exists(local_file_path):
            logger.info("Copying script file from %s to %s", file_path, local_file_path)
            shutil.copyfile(local_path, local_file_path)
        else:
            logger.info("Found script file from %s to %s", file_path, local_file_path)

        # Copy dataset infos file if needed
        if not os.path.exists(dataset_infos_path):
            if local_dataset_infos_path is not None:
                logger.info("Copying dataset infos file from %s to %s", dataset_infos, dataset_infos_path)
                shutil.copyfile(local_dataset_infos_path, dataset_infos_path)
            else:
                logger.info("Couldn't find dataset infos file at %s", dataset_infos)
        else:
            if local_dataset_infos_path is not None:
                logger.info("Updating dataset infos file from %s to %s", dataset_infos, dataset_infos_path)
                shutil.copyfile(local_dataset_infos_path, dataset_infos_path)
            else:
                logger.info("Found dataset infos file from %s to %s", dataset_infos, dataset_infos_path)

        # Record metadata associating original dataset path with local unique folder
        meta_path = local_file_path.split(".py")[0] + ".json"
        if not os.path.exists(meta_path):
            logger.info(f"Creating metadata file for {module_type} {file_path} at {meta_path}")
            meta = {"original file path": file_path, "local file path": local_file_path}
            # the filename is *.py in our case, so better rename to filenam.json instead of filename.py.json
            with open(meta_path, "w") as meta_file:
                json.dump(meta, meta_file)
        else:
            logger.info(f"Found metadata file for {module_type} {file_path} at {meta_path}")

        # Copy all the additional imports
        for import_name, import_path in local_imports:
            if os.path.isfile(import_path):
                full_path_local_import = os.path.join(hash_folder_path, import_name + ".py")
                if not os.path.exists(full_path_local_import):
                    logger.info("Copying local import file from %s at %s", import_path, full_path_local_import)
                    shutil.copyfile(import_path, full_path_local_import)
                else:
                    logger.info("Found local import file from %s at %s", import_path, full_path_local_import)
            elif os.path.isdir(import_path):
                full_path_local_import = os.path.join(hash_folder_path, import_name)
                if not os.path.exists(full_path_local_import):
                    logger.info("Copying local import directory from %s at %s", import_path, full_path_local_import)
                    shutil.copytree(import_path, full_path_local_import)
                else:
                    logger.info("Found local import directory from %s at %s", import_path, full_path_local_import)
            else:
                raise OSError(f"Error with local import at {import_path}")

    if force_local_path is None:
        module_path = ".".join([DATASETS_MODULE if dataset else METRICS_MODULE, short_name, hash, short_name])
    else:
        module_path = local_file_path

    return module_path, hash


def load_metric(
    path: str,
    name: Optional[str] = None,
    process_id: int = 0,
    num_process: int = 1,
    data_dir: Optional[str] = None,
    experiment_id: Optional[str] = None,
    in_memory: bool = False,
    download_config: Optional[DownloadConfig] = None,
    **metric_init_kwargs,
) -> Metric:
    r"""Load a `nlp.Metric`.

    Args:

        path (``str``):
            path to the dataset processing script with the dataset builder. Can be either:
                - a local path to processing script or the directory containing the script (if the script has the same name as the directory),
                    e.g. ``'./dataset/squad'`` or ``'./dataset/squad/squad.py'``
                - a dataset identifier on HuggingFace AWS bucket (list all available datasets and ids with ``nlp.list_datasets()``)
                    e.g. ``'squad'``, ``'glue'`` or ``'openai/webtext'``
        name (Optional ``str``): defining the name of the dataset configuration
        process_id (Optional ``int``): for distributed evaluation: id of the process
        num_process (Optional ``int``): for distributed evaluation: total number of processes
        data_dir (Optional str): path to store the temporary predictions and references (default to `~/.nlp/`)
        experiment_id (Optional str): An optional unique id for the experiment.
        in_memory (bool): Weither to store the temporary results in memory (default: False)
        download_config (Optional ``nlp.DownloadConfig``: specific download configuration parameters.

    Returns: `nlp.Metric`.
    """
    module_path, hash = prepare_module(path, download_config=download_config, dataset=False)
    metric_cls = import_main_class(module_path, dataset=False)
    metric = metric_cls(
        name=name,
        hash=hash,
        process_id=process_id,
        num_process=num_process,
        data_dir=data_dir,
        experiment_id=experiment_id,
        in_memory=in_memory,
        **metric_init_kwargs,
    )
    return metric


def load_dataset(
    path: str,
    name: Optional[str] = None,
    version: Optional[str] = None,
    data_dir: Optional[str] = None,
    data_files: Union[Dict, List] = None,
    split: Optional[Union[str, Split]] = None,
    cache_dir: Optional[str] = None,
    download_config: Optional[DownloadConfig] = None,
    download_mode: Optional[GenerateMode] = None,
    ignore_verifications: bool = False,
    save_infos: bool = False,
    **config_kwargs,
) -> Union[Dict[Split, Dataset], Dataset]:
    r"""Load a dataset

    This method does the following under the hood:

        1. Download and import in the library the dataset loading script from ``path`` if it's not already cached inside the library.

            Processing scripts are small python scripts that define the citation, info and format of the dataset,
            contain the URL to the original data files and the code to load examples from the original data files.

            You can find some of the scripts here: https://github.com/huggingface/nlp/datasets
            and easily upload yours to share them using the CLI ``nlp-cli``.

        2. Run the dataset loading script which will:

            * Download the dataset file from the original URL (see the script) if it's not already downloaded and cached.
            * Process and cache the dataset in typed Arrow tables for caching.

                Arrow table are arbitrarly long, typed tables which can store nested objects and be mapped to numpy/pandas/python standard types.
                They can be directly access from drive, loaded in RAM or even streamed over the web.

        3. Return a dataset build from the requested splits in ``split`` (default: all).

    Args:

        path (``str``):
            path to the dataset processing script with the dataset builder. Can be either:
                - a local path to processing script or the directory containing the script (if the script has the same name as the directory),
                    e.g. ``'./dataset/squad'`` or ``'./dataset/squad/squad.py'``
                - a datatset identifier on HuggingFace AWS bucket (list all available datasets and ids with ``nlp.list_datasets()``)
                    e.g. ``'squad'``, ``'glue'`` or ``'openai/webtext'``
        name (Optional ``str``): defining the name of the dataset configuration
        version (Optional ``str``): defining the version of the dataset configuration
        data_files (Optional ``str``): defining the data_files of the dataset configuration
        data_dir (Optional ``str``): defining the data_dir of the dataset configuration
        split (`nlp.Split` or `str`): which split of the data to load.
            If None, will return a `dict` with all splits (typically `nlp.Split.TRAIN` and `nlp.Split.TEST`).
            If given, will return a single Dataset.
            Splits can be combined and specified like in tensorflow-datasets.
        cache_dir (Optional ``str``): directory to read/write data. Defaults to "~/nlp".
        download_config (Optional ``nlp.DownloadConfig``: specific download configuration parameters.
        download_mode (Optional `nlp.GenerateMode`): select the download/generate mode - Default to REUSE_DATASET_IF_EXISTS
        ignore_verifications (bool): Ignore the verifications of the downloaded/processed dataset information (checksums/size/splits/...)
        save_infos (bool): Save the dataset information (checksums/size/splits/...)
        **config_kwargs (Optional ``dict``): keyword arguments to be passed to the ``nlp.BuilderConfig`` and used in the ``nlp.DatasetBuilder``.

    Returns:
        ``nlp.Dataset`` or ``Dict[nlp.Split, nlp.Dataset]``
            if `split` is not None: the dataset requested,
            if `split` is None, a `dict<key: nlp.Split, value: nlp.Dataset>` with each split.

    """
    # Download/copy dataset processing script
    module_path, hash = prepare_module(path, download_config=download_config, dataset=True)

    # Get dataset builder class from the processing script
    builder_cls = import_main_class(module_path, dataset=True)

    # Instantiate the dataset builder
    builder_instance = builder_cls(
        cache_dir=cache_dir,
        name=name,
        version=version,
        data_dir=data_dir,
        data_files=data_files,
        hash=hash,
        **config_kwargs,
    )

    # Download and prepare data
    builder_instance.download_and_prepare(
        download_config=download_config,
        download_mode=download_mode,
        ignore_verifications=ignore_verifications,
        save_infos=save_infos,
    )

    # Build dataset for splits
    ds = builder_instance.as_dataset(split=split)

    return ds


def concatenate_datasets(
    dsets: List["Dataset"], info: Optional[Any] = None, split: Optional[Any] = None,
):
    """
    Converts a list of :obj:``nlp.Dataset`` with the same schema into a single :obj:``nlp.Dataset``.

    Args:
        dsets (:obj:``List[nlp.Dataset]``): A list of Datasets to concatenate
        features (:obj:``nlp.Features``, `optional`, defaults to :obj:``None``): If specified, the features types of the dataset
        info (:obj:``nlp.DatasetInfo``, `optional`, defaults to :obj:``None``): If specified, the dataset info containing info like
            description, citation, etc.
        split (:obj:``nlp.NamedSplit``, `optional`, defaults to :obj:``None``): If specified, the name of the dataset split.
    """
    if not all([dset.schema == dsets[0].schema for dset in dsets]):
        raise ValueError("Schema must match for all datasets")
    table = pa.concat_tables([dset._data for dset in dsets])
    data_files = list(itertools.chain.from_iterable([dset._data_files for dset in dsets]))
    return Dataset(table, info=info, split=split, data_files=data_files)<|MERGE_RESOLUTION|>--- conflicted
+++ resolved
@@ -26,11 +26,7 @@
 import shutil
 from hashlib import sha256
 from pathlib import Path
-<<<<<<< HEAD
-from typing import Any, Dict, List, Optional, Union
-=======
-from typing import Dict, List, Optional, Tuple, Union
->>>>>>> a6671978
+from typing import Any, Dict, List, Optional, Tuple, Union
 from urllib.parse import urlparse
 
 import pyarrow as pa
