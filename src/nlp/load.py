# coding=utf-8
# Copyright 2020 The HuggingFace NLP Authors and the TensorFlow Datasets Authors.
#
# Licensed under the Apache License, Version 2.0 (the "License");
# you may not use this file except in compliance with the License.
# You may obtain a copy of the License at
#
#     http://www.apache.org/licenses/LICENSE-2.0
#
# Unless required by applicable law or agreed to in writing, software
# distributed under the License is distributed on an "AS IS" BASIS,
# WITHOUT WARRANTIES OR CONDITIONS OF ANY KIND, either express or implied.
# See the License for the specific language governing permissions and
# limitations under the License.

# Lint as: python3
"""Access datasets."""

import importlib
import inspect
import json
import logging
import os
import re
import shutil
from hashlib import sha256
from pathlib import Path
from typing import Dict, List, Optional, Tuple, Union
from urllib.parse import urlparse

from filelock import FileLock

from .arrow_dataset import Dataset
from .builder import DatasetBuilder
from .info import DATASET_INFOS_DICT_FILE_NAME
from .metric import Metric
from .splits import Split
from .utils.download_manager import GenerateMode
from .utils.file_utils import DownloadConfig, cached_path, hf_bucket_url


logger = logging.getLogger(__name__)

CURRENT_FILE_DIRECTORY = os.path.dirname(os.path.abspath(__file__))
DATASETS_PATH = os.path.join(CURRENT_FILE_DIRECTORY, "datasets")
DATASETS_MODULE = "nlp.datasets"
METRICS_PATH = os.path.join(CURRENT_FILE_DIRECTORY, "metrics")
METRICS_MODULE = "nlp.metrics"


def import_main_class(module_path, dataset=True) -> Union[DatasetBuilder, Metric]:
    """ Import a module at module_path and return its main class:
        - a DatasetBuilder if dataset is True
        - a Metric if dataset is False
    """
    importlib.invalidate_caches()
    module = importlib.import_module(module_path)

    if dataset:
        main_cls_type = DatasetBuilder
    else:
        main_cls_type = Metric

    # Find the main class in our imported module
    module_main_cls = None
    for name, obj in module.__dict__.items():
        if isinstance(obj, type) and issubclass(obj, main_cls_type):
            if inspect.isabstract(obj):
                continue
            module_main_cls = obj
            break

    return module_main_cls


def files_to_hash(file_paths: List[str]) -> str:
    """
    Convert a list of scripts or text files provided in file_paths into a hashed filename in a repeatable way.
    """
    # List all python files in directories if directories are supplied as part of external imports
    to_use_files = []
    for file_path in file_paths:
        if os.path.isdir(file_path):
            to_use_files.extend(list(Path(file_path).rglob("*.[pP][yY]")))
        else:
            to_use_files.append(file_path)

    # Get the code from all these files
    lines = []
    for file_path in to_use_files:
        with open(file_path, mode="r") as f:
            lines.extend(f.readlines())
    filtered_lines = []
    for line in lines:
        line.replace("\n", "")  # remove line breaks, white space and comments
        line.replace(" ", "")
        line.replace("\t", "")
        line = re.sub(r"#.*", "", line)
        if line:
            filtered_lines.append(line)
    file_str = "\n".join(filtered_lines)

    # Make a hash from all this code
    file_bytes = file_str.encode("utf-8")
    file_hash = sha256(file_bytes)
    filename = file_hash.hexdigest()

    return filename


def convert_github_url(url_path: str) -> Tuple[str, str]:
    """ Convert a link to a file on a github repo in a link to the raw github object.
    """
    parsed = urlparse(url_path)
    sub_directory = None
    if parsed.scheme in ("http", "https", "s3") and parsed.netloc == "github.com":
        if "blob" in url_path:
            assert url_path.endswith(
                ".py"
            ), f"External import from github at {url_path} should point to a file ending with '.py'"
            url_path = url_path.replace("blob", "raw")  # Point to the raw file
        else:
            # Parse github url to point to zip
            github_path = parsed.path[1:]
            repo_info, branch = github_path.split("/tree/") if "/tree/" in github_path else (github_path, "master")
            repo_owner, repo_name = repo_info.split("/")
            url_path = "https://github.com/{}/{}/archive/{}.zip".format(repo_owner, repo_name, branch)
            sub_directory = f"{repo_name}-{branch}"
    return url_path, sub_directory


def get_imports(file_path: str):
    r"""Find whether we should import or clone additional files for a given processing script.
        And list the import.

    We allow:
    - library dependencies,
    - local dependencies and
    - external dependencies whose url is specified with a comment starting from "# From:' followed by the raw url to a file, an archive or a github repository.
        external dependencies will be downloaded (and extracted if needed in the dataset folder).
        We also add an `__init__.py` to each sub-folder of a downloaded folder so the user can import from them in the script.

    Note that only direct import in the dataset processing script will be handled
    We don't recursively explore the additional import to download further files.

    Examples::

        import tensorflow
        import .c4_utils
        import .clicr.dataset-code.build_json_dataset  # From: https://raw.githubusercontent.com/clips/clicr/master/dataset-code/build_json_dataset
    """
    lines = []
    with open(file_path, mode="r") as f:
        lines.extend(f.readlines())

    logger.info("Checking %s for additional imports.", file_path)
    imports = []
    for line in lines:
        match = re.match(r"^import\s+(\.?)([^\s\.]+)[^#\r\n]*(?:#\s+From:\s+)?([^\r\n]*)", line, flags=re.MULTILINE)
        if match is None:
            match = re.match(
                r"^from\s+(\.?)([^\s\.]+)(?:[^\s]*)\s+import\s+[^#\r\n]*(?:#\s+From:\s+)?([^\r\n]*)",
                line,
                flags=re.MULTILINE,
            )
            if match is None:
                continue
        if match.group(1):
            # The import starts with a '.', we will download the relevant file
            if any(imp[1] == match.group(2) for imp in imports):
                # We already have this import
                continue
            if match.group(3):
                # The import has a comment with 'From:', we'll retreive it from the given url
                url_path = match.group(3)
                url_path, sub_directory = convert_github_url(url_path)
                imports.append(("external", match.group(2), url_path, sub_directory))
            elif match.group(2):
                # The import should be at the same place as the file
                imports.append(("internal", match.group(2), match.group(2), None))
        else:
            imports.append(("library", match.group(2), match.group(2), None))

    return imports


def prepare_module(
    path: str,
    download_config: Optional[DownloadConfig] = None,
    dataset: bool = True,
    force_local_path: Optional[str] = None,
    **download_kwargs,
<<<<<<< HEAD
) -> Tuple[str, str]:
    r"""
        Download/extract/cache a dataset (if dataset==True) or a metric (if dataset==False)
=======
) -> DatasetBuilder:
    r"""Download/extract/cache a dataset (if dataset==True) or a metric (if dataset==False)
>>>>>>> 048a9fc3

    Dataset and metrics codes are cached inside the lib to allow easy import (avoid ugly sys.path tweaks)
    and using cloudpickle (among other things).

    Args:

        path (str):
            path to the dataset or metric script, can be either:
                - a path to a local directory containing the dataset processing python script
                - an url to a S3 directory with a dataset processing python script
<<<<<<< HEAD
            download_config (Optional ``nlp.DownloadConfig``: specific download configuration parameters.
            dataset (bool): True if the script to load is a dataset, False if the script is a metric.
            force_local_path (Optional str): Optional path to a local path to download and prepare the script to.
                Used to inspect or modify the script folder.
            **download_kwargs: optional attributes for DownloadConfig() which will override the attributes in download_config if supplied.

        Return: Tuple[``str``, ``str``] with
            1. The module path being
                - the import path of the dataset/metric package if force_local_path is False: e.g. 'nlp.datasets.squad'
                - the local path to the dataset/metric file if force_local_path is True: e.g. '/User/huggingface/nlp/datasets/squad/squad.py'
            2. A hash string computed from the content of the dataset loading script.
=======
        download_config (Optional ``nlp.DownloadConfig``: specific download configuration parameters.
        dataset (bool): True if the script to load is a dataset, False if the script is a metric.
        force_local_path (Optional str): Optional path to a local path to download and prepare the script to.
            Used to inspect or modify the script folder.
        **download_kwargs: optional attributes for DownloadConfig() which will override the attributes in download_config if supplied.

    Return:
        ``str`` with
            - the import path of the dataset/metric package if force_local_path is False: e.g. 'nlp.datasets.squad'
            - the local path to the dataset/metric file if force_local_path is True: e.g. '/User/huggingface/nlp/datasets/squad/squad.py'

>>>>>>> 048a9fc3
    """
    if download_config is None:
        download_config = DownloadConfig(**download_kwargs)
    download_config.extract_compressed_file = True
    download_config.force_extract = True

    module_type = "dataset" if dataset else "metric"
    name = list(filter(lambda x: x, path.split("/")))[-1]
    if not name.endswith(".py"):
        name = name + ".py"

    # Short name is name without the '.py' at the end (for the module)
    short_name = name[:-3]

    # We have three ways to find the processing file:
    # - if os.path.join(path, name) is a file or a remote url
    # - if path is a file or a remote url
    # - otherwise we assume path/name is a path to our S3 bucket
    combined_path = os.path.join(path, name)
    if os.path.isfile(combined_path):
        file_path = combined_path
    elif os.path.isfile(path):
        file_path = path
    else:
        file_path = hf_bucket_url(path, filename=name, dataset=dataset)

    base_path = os.path.dirname(file_path)  # remove the filename
    dataset_infos = os.path.join(base_path, DATASET_INFOS_DICT_FILE_NAME)

    # Load the module in two steps:
    # 1. get the processing file on the local filesystem if it's not there (download to cache dir)
    # 2. copy from the local file system inside the library to import it
    local_path = cached_path(file_path, download_config=download_config)

    # Download the dataset infos file if available
    try:
        local_dataset_infos_path = cached_path(dataset_infos, download_config=download_config,)
    except (FileNotFoundError, ConnectionError):
        local_dataset_infos_path = None

    # Download external imports if needed
    imports = get_imports(local_path)
    local_imports = []
    library_imports = []
    for import_type, import_name, import_path, sub_directory in imports:
        if import_type == "library":
            library_imports.append(import_name)  # Import from a library
            continue

        if import_name == short_name:
            raise ValueError(
                f"Error in {module_type} script at {file_path}, importing relative {import_name} module "
                f"but {import_name} is the name of the {module_type} script. "
                f"Please change relative import {import_name} to another name and add a '# From: URL_OR_PATH' "
                f"comment pointing to the original realtive import file path."
            )
        if import_type == "internal":
            url_or_filename = base_path + "/" + import_path + ".py"
        elif import_type == "external":
            url_or_filename = import_path
        else:
            raise ValueError("Wrong import_type")

        local_import_path = cached_path(url_or_filename, download_config=download_config,)
        if sub_directory is not None:
            local_import_path = os.path.join(local_import_path, sub_directory)
        local_imports.append((import_name, local_import_path))

    # Check library imports
    needs_to_be_installed = []
    for library_import in library_imports:
        try:
            lib = importlib.import_module(library_import)  # noqa F841
        except ImportError:
            needs_to_be_installed.append(library_import)
    if needs_to_be_installed:
        raise ImportError(
            f"To be able to use this {module_type}, you need to install the following dependencies {needs_to_be_installed} "
            f"using 'pip install {' '.join(needs_to_be_installed)}' for instance'"
        )

    # Define a directory with a unique name in our dataset or metric folder
    # path is: ./datasets|metrics/dataset|metric_name/hash_from_code/script.py
    # we use a hash to be able to have multiple versions of a dataset/metric processing file together
    hash = files_to_hash([local_path] + [loc[1] for loc in local_imports])

    if force_local_path is None:
        main_folder_path = os.path.join(DATASETS_PATH if dataset else METRICS_PATH, short_name)
        hash_folder_path = os.path.join(main_folder_path, hash)
    else:
        main_folder_path = force_local_path
        hash_folder_path = force_local_path

    local_file_path = os.path.join(hash_folder_path, name)
    dataset_infos_path = os.path.join(hash_folder_path, DATASET_INFOS_DICT_FILE_NAME)

    # Prevent parallel disk operations
    lock_path = local_path + ".lock"
    with FileLock(lock_path):
        # Create main dataset/metrics folder if needed
        if not os.path.exists(main_folder_path):
            logger.info(f"Creating main folder for {module_type} {file_path} at {main_folder_path}")
            os.makedirs(main_folder_path, exist_ok=True)
        else:
            logger.info(f"Found main folder for {module_type} {file_path} at {main_folder_path}")

        # add an __init__ file to the main dataset folder if needed
        init_file_path = os.path.join(main_folder_path, "__init__.py")
        if not os.path.exists(init_file_path):
            with open(init_file_path, "w"):
                pass

        # Create hash dataset folder if needed
        if not os.path.exists(hash_folder_path):
            logger.info(f"Creating specific version folder for {module_type} {file_path} at {hash_folder_path}")
            os.makedirs(hash_folder_path)
        else:
            logger.info(f"Found specific version folder for {module_type} {file_path} at {hash_folder_path}")

        # add an __init__ file to the hash dataset folder if needed
        init_file_path = os.path.join(hash_folder_path, "__init__.py")
        if not os.path.exists(init_file_path):
            with open(init_file_path, "w"):
                pass

        # Copy dataset.py file in hash folder if needed
        if not os.path.exists(local_file_path):
            logger.info("Copying script file from %s to %s", file_path, local_file_path)
            shutil.copyfile(local_path, local_file_path)
        else:
            logger.info("Found script file from %s to %s", file_path, local_file_path)

        # Copy dataset infos file if needed
        if not os.path.exists(dataset_infos_path):
            if local_dataset_infos_path is not None:
                logger.info("Copying dataset infos file from %s to %s", dataset_infos, dataset_infos_path)
                shutil.copyfile(local_dataset_infos_path, dataset_infos_path)
            else:
                logger.info("Couldn't find dataset infos file at %s", dataset_infos)
        else:
            if local_dataset_infos_path is not None:
                logger.info("Updating dataset infos file from %s to %s", dataset_infos, dataset_infos_path)
                shutil.copyfile(local_dataset_infos_path, dataset_infos_path)
            else:
                logger.info("Found dataset infos file from %s to %s", dataset_infos, dataset_infos_path)

        # Record metadata associating original dataset path with local unique folder
        meta_path = local_file_path.split(".py")[0] + ".json"
        if not os.path.exists(meta_path):
            logger.info(f"Creating metadata file for {module_type} {file_path} at {meta_path}")
            meta = {"original file path": file_path, "local file path": local_file_path}
            # the filename is *.py in our case, so better rename to filenam.json instead of filename.py.json
            with open(meta_path, "w") as meta_file:
                json.dump(meta, meta_file)
        else:
            logger.info(f"Found metadata file for {module_type} {file_path} at {meta_path}")

        # Copy all the additional imports
        for import_name, import_path in local_imports:
            if os.path.isfile(import_path):
                full_path_local_import = os.path.join(hash_folder_path, import_name + ".py")
                if not os.path.exists(full_path_local_import):
                    logger.info("Copying local import file from %s at %s", import_path, full_path_local_import)
                    shutil.copyfile(import_path, full_path_local_import)
                else:
                    logger.info("Found local import file from %s at %s", import_path, full_path_local_import)
            elif os.path.isdir(import_path):
                full_path_local_import = os.path.join(hash_folder_path, import_name)
                if not os.path.exists(full_path_local_import):
                    logger.info("Copying local import directory from %s at %s", import_path, full_path_local_import)
                    shutil.copytree(import_path, full_path_local_import)
                else:
                    logger.info("Found local import directory from %s at %s", import_path, full_path_local_import)
            else:
                raise OSError(f"Error with local import at {import_path}")

    if force_local_path is None:
        module_path = ".".join([DATASETS_MODULE if dataset else METRICS_MODULE, short_name, hash, short_name])
    else:
        module_path = local_file_path

    return module_path, hash


def load_metric(
    path: str,
    name: Optional[str] = None,
    process_id: int = 0,
    num_process: int = 1,
    data_dir: Optional[str] = None,
    experiment_id: Optional[str] = None,
    in_memory: bool = False,
    download_config: Optional[DownloadConfig] = None,
    **metric_init_kwargs,
) -> Metric:
    r"""Load a `nlp.Metric`.

    Args:

        path (``str``):
            path to the dataset processing script with the dataset builder. Can be either:
                - a local path to processing script or the directory containing the script (if the script has the same name as the directory),
                    e.g. ``'./dataset/squad'`` or ``'./dataset/squad/squad.py'``
                - a dataset identifier on HuggingFace AWS bucket (list all available datasets and ids with ``nlp.list_datasets()``)
                    e.g. ``'squad'``, ``'glue'`` or ``'openai/webtext'``
        name (Optional ``str``): defining the name of the dataset configuration
        process_id (Optional ``int``): for distributed evaluation: id of the process
        num_process (Optional ``int``): for distributed evaluation: total number of processes
        data_dir (Optional str): path to store the temporary predictions and references (default to `~/.nlp/`)
        experiment_id (Optional str): An optional unique id for the experiment.
        in_memory (bool): Weither to store the temporary results in memory (default: False)
        download_config (Optional ``nlp.DownloadConfig``: specific download configuration parameters.

    Returns: `nlp.Metric`.
    """
    module_path, hash = prepare_module(path, download_config=download_config, dataset=False)
    metric_cls = import_main_class(module_path, dataset=False)
    metric = metric_cls(
        name=name,
        hash=hash,
        process_id=process_id,
        num_process=num_process,
        data_dir=data_dir,
        experiment_id=experiment_id,
        in_memory=in_memory,
        **metric_init_kwargs,
    )
    return metric


def load_dataset(
    path: str,
    name: Optional[str] = None,
    version: Optional[str] = None,
    data_dir: Optional[str] = None,
    data_files: Union[Dict, List] = None,
    split: Optional[Union[str, Split]] = None,
    cache_dir: Optional[str] = None,
    download_config: Optional[DownloadConfig] = None,
    download_mode: Optional[GenerateMode] = None,
    ignore_verifications: bool = False,
    save_infos: bool = False,
    **config_kwargs,
) -> Union[Dict[Split, Dataset], Dataset]:
    r"""Load a dataset

    This method does the following under the hood:

        1. Download and import in the library the dataset loading script from ``path`` if it's not already cached inside the library.

            Processing scripts are small python scripts that define the citation, info and format of the dataset,
            contain the URL to the original data files and the code to load examples from the original data files.

            You can find some of the scripts here: https://github.com/huggingface/nlp/datasets
            and easily upload yours to share them using the CLI ``nlp-cli``.

        2. Run the dataset loading script which will:

            * Download the dataset file from the original URL (see the script) if it's not already downloaded and cached.
            * Process and cache the dataset in typed Arrow tables for caching.

                Arrow table are arbitrarly long, typed tables which can store nested objects and be mapped to numpy/pandas/python standard types.
                They can be directly access from drive, loaded in RAM or even streamed over the web.

        3. Return a dataset build from the requested splits in ``split`` (default: all).

    Args:

        path (``str``):
            path to the dataset processing script with the dataset builder. Can be either:
                - a local path to processing script or the directory containing the script (if the script has the same name as the directory),
                    e.g. ``'./dataset/squad'`` or ``'./dataset/squad/squad.py'``
                - a datatset identifier on HuggingFace AWS bucket (list all available datasets and ids with ``nlp.list_datasets()``)
                    e.g. ``'squad'``, ``'glue'`` or ``'openai/webtext'``
        name (Optional ``str``): defining the name of the dataset configuration
        version (Optional ``str``): defining the version of the dataset configuration
        data_files (Optional ``str``): defining the data_files of the dataset configuration
        data_dir (Optional ``str``): defining the data_dir of the dataset configuration
        split (`nlp.Split` or `str`): which split of the data to load.
            If None, will return a `dict` with all splits (typically `nlp.Split.TRAIN` and `nlp.Split.TEST`).
            If given, will return a single Dataset.
            Splits can be combined and specified like in tensorflow-datasets.
        cache_dir (Optional ``str``): directory to read/write data. Defaults to "~/nlp".
        download_config (Optional ``nlp.DownloadConfig``: specific download configuration parameters.
        download_mode (Optional `nlp.GenerateMode`): select the download/generate mode - Default to REUSE_DATASET_IF_EXISTS
        ignore_verifications (bool): Ignore the verifications of the downloaded/processed dataset information (checksums/size/splits/...)
        save_infos (bool): Save the dataset information (checksums/size/splits/...)
        **config_kwargs (Optional ``dict``): keyword arguments to be passed to the ``nlp.BuilderConfig`` and used in the ``nlp.DatasetBuilder``.

    Returns:
        ``nlp.Dataset`` or ``Dict[nlp.Split, nlp.Dataset]``
            if `split` is not None: the dataset requested,
            if `split` is None, a `dict<key: nlp.Split, value: nlp.Dataset>` with each split.

    """
    # Download/copy dataset processing script
    module_path, hash = prepare_module(path, download_config=download_config, dataset=True)

    # Get dataset builder class from the processing script
    builder_cls = import_main_class(module_path, dataset=True)

    # Instantiate the dataset builder
    builder_instance = builder_cls(
        cache_dir=cache_dir,
        name=name,
        version=version,
        data_dir=data_dir,
        data_files=data_files,
        hash=hash,
        **config_kwargs,
    )

    # Download and prepare data
    builder_instance.download_and_prepare(
        download_config=download_config,
        download_mode=download_mode,
        ignore_verifications=ignore_verifications,
        save_infos=save_infos,
    )

    # Build dataset for splits
    ds = builder_instance.as_dataset(split=split)

    return ds<|MERGE_RESOLUTION|>--- conflicted
+++ resolved
@@ -190,14 +190,9 @@
     dataset: bool = True,
     force_local_path: Optional[str] = None,
     **download_kwargs,
-<<<<<<< HEAD
 ) -> Tuple[str, str]:
     r"""
         Download/extract/cache a dataset (if dataset==True) or a metric (if dataset==False)
-=======
-) -> DatasetBuilder:
-    r"""Download/extract/cache a dataset (if dataset==True) or a metric (if dataset==False)
->>>>>>> 048a9fc3
 
     Dataset and metrics codes are cached inside the lib to allow easy import (avoid ugly sys.path tweaks)
     and using cloudpickle (among other things).
@@ -208,31 +203,17 @@
             path to the dataset or metric script, can be either:
                 - a path to a local directory containing the dataset processing python script
                 - an url to a S3 directory with a dataset processing python script
-<<<<<<< HEAD
             download_config (Optional ``nlp.DownloadConfig``: specific download configuration parameters.
             dataset (bool): True if the script to load is a dataset, False if the script is a metric.
             force_local_path (Optional str): Optional path to a local path to download and prepare the script to.
                 Used to inspect or modify the script folder.
             **download_kwargs: optional attributes for DownloadConfig() which will override the attributes in download_config if supplied.
 
-        Return: Tuple[``str``, ``str``] with
-            1. The module path being
-                - the import path of the dataset/metric package if force_local_path is False: e.g. 'nlp.datasets.squad'
-                - the local path to the dataset/metric file if force_local_path is True: e.g. '/User/huggingface/nlp/datasets/squad/squad.py'
-            2. A hash string computed from the content of the dataset loading script.
-=======
-        download_config (Optional ``nlp.DownloadConfig``: specific download configuration parameters.
-        dataset (bool): True if the script to load is a dataset, False if the script is a metric.
-        force_local_path (Optional str): Optional path to a local path to download and prepare the script to.
-            Used to inspect or modify the script folder.
-        **download_kwargs: optional attributes for DownloadConfig() which will override the attributes in download_config if supplied.
-
-    Return:
-        ``str`` with
+    Return: Tuple[``str``, ``str``] with
+        1. The module path being
             - the import path of the dataset/metric package if force_local_path is False: e.g. 'nlp.datasets.squad'
             - the local path to the dataset/metric file if force_local_path is True: e.g. '/User/huggingface/nlp/datasets/squad/squad.py'
-
->>>>>>> 048a9fc3
+        2. A hash string computed from the content of the dataset loading script.
     """
     if download_config is None:
         download_config = DownloadConfig(**download_kwargs)
