--- conflicted
+++ resolved
@@ -191,11 +191,7 @@
 
         return file_paths, filelocks
 
-<<<<<<< HEAD
-    def finalize(self, timeout=120):
-=======
     def finalize(self, timeout=100):
->>>>>>> 23873a84
         """Close all the writing process and load/gather the data
         from all the nodes if main node or all_process is True.
         """
