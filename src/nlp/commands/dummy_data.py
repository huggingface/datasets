--- conflicted
+++ resolved
@@ -4,10 +4,6 @@
 from nlp.commands import BaseTransformersCLICommand
 from nlp.load import import_main_class, prepare_module
 from nlp.utils import MockDownloadManager
-<<<<<<< HEAD
-
-=======
->>>>>>> 7cc372a8
 from nlp.utils.logging import get_logger
 
 
