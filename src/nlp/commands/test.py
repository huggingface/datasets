import os
from argparse import ArgumentParser
from shutil import copyfile
from typing import List

from nlp.builder import FORCE_REDOWNLOAD, REUSE_CACHE_IF_EXISTS, DatasetBuilder
from nlp.commands import BaseTransformersCLICommand
from nlp.load import import_main_class, prepare_module
from nlp.utils.checksums_utils import CHECKSUMS_FILE_NAME, URLS_CHECKSUMS_FOLDER_NAME


def test_command_factory(args):
    return TestCommand(
        args.dataset, args.config, args.all_configs, args.save_checksums, args.ignore_checksums, args.force_redownload
    )


class TestCommand(BaseTransformersCLICommand):
    @staticmethod
    def register_subcommand(parser: ArgumentParser):
        test_parser = parser.add_parser("test")
        test_parser.add_argument("--config", type=str, default=None, help="Dataset processing config")
        test_parser.add_argument("--all_configs", action="store_true", help="Test all dataset configurations")
        test_parser.add_argument("--save_checksums", action="store_true", help="Save the checksums file on S3")
        test_parser.add_argument(
            "--ignore_checksums", action="store_true", help="Run the test without checksums checks"
        )
        test_parser.add_argument("--force_redownload", action="store_true", help="Force dataset redownload")
        test_parser.add_argument("dataset", type=str, help="Name of the dataset to download")
        test_parser.set_defaults(func=test_command_factory)

    def __init__(
        self,
        dataset: str,
        config: str,
        all_configs: bool,
        save_checksums: bool,
        ignore_checksums: bool,
        force_redownload: bool,
    ):
        self._dataset = dataset
        self._config = config
        self._all_configs = all_configs
        self._save_checksums = save_checksums
        self._ignore_checksums = ignore_checksums
        self._force_redownload = force_redownload

    def run(self):
        if self._config is not None and self._all_configs:
            print("Both parameters `config` and `all_configs` can't be used at once.")
            exit(1)
<<<<<<< HEAD
        path, name = self._dataset, self._name
        module_path = prepare_module(path)
        builder_cls = import_main_class(module_path)
=======
        path, config = self._dataset, self._config
        dataset_name, dataset_hash = prepare_module(path)
        builder_cls = import_main_class(dataset_name, dataset_hash)
>>>>>>> 912b4709
        builders: List[DatasetBuilder] = []
        if self._all_configs and len(builder_cls.BUILDER_CONFIGS) > 0:
            for config in builder_cls.BUILDER_CONFIGS:
                builders.append(builder_cls(config=config))
        else:
            builders.append(builder_cls(config=config))

        for builder in builders:
            builder.download_and_prepare(
                download_mode=REUSE_CACHE_IF_EXISTS if not self._force_redownload else FORCE_REDOWNLOAD,
                save_checksums=self._save_checksums,
                ignore_checksums=self._ignore_checksums,
            )

        print("Test successful.")
        # If save_checksums=True, the checksums file is created next to the loaded module file.
        # Let's move it to the original directory of the dataset script, to allow the user to
        # upload them on S3 at the same time afterwards.
        if self._save_checksums:
            urls_checksums_dir = os.path.join(builder_cls.get_imported_module_dir(), URLS_CHECKSUMS_FOLDER_NAME)
            checksums_file_path = os.path.join(urls_checksums_dir, CHECKSUMS_FILE_NAME)

            name = list(filter(lambda x: x, path.split("/")))[-1] + ".py"

            combined_path = os.path.join(path, name)
            if os.path.isfile(path):
                dataset_dir = os.path.dirname(path)
            elif os.path.isfile(combined_path):
                dataset_dir = path
            else:  # in case of a remote dataset
                print("Checksums file saved at {}".format(checksums_file_path))
                exit(1)

            user_urls_checksums_dir = os.path.join(dataset_dir, URLS_CHECKSUMS_FOLDER_NAME)
            user_checksums_file_path = os.path.join(user_urls_checksums_dir, CHECKSUMS_FILE_NAME)
            os.makedirs(user_urls_checksums_dir, exist_ok=True)
            copyfile(checksums_file_path, user_checksums_file_path)
            print("Checksums file saved at {}".format(user_checksums_file_path))<|MERGE_RESOLUTION|>--- conflicted
+++ resolved
@@ -49,15 +49,9 @@
         if self._config is not None and self._all_configs:
             print("Both parameters `config` and `all_configs` can't be used at once.")
             exit(1)
-<<<<<<< HEAD
-        path, name = self._dataset, self._name
+        path, config = self._dataset, self._config
         module_path = prepare_module(path)
         builder_cls = import_main_class(module_path)
-=======
-        path, config = self._dataset, self._config
-        dataset_name, dataset_hash = prepare_module(path)
-        builder_cls = import_main_class(dataset_name, dataset_hash)
->>>>>>> 912b4709
         builders: List[DatasetBuilder] = []
         if self._all_configs and len(builder_cls.BUILDER_CONFIGS) > 0:
             for config in builder_cls.BUILDER_CONFIGS:
