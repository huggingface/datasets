import contextlib
from typing import Dict, List, Optional, Union

import numpy as np

from .arrow_dataset import Dataset
from .features import Features


class DatasetDict(dict):
    """A dictionary (dict of str: nlp.Dataset) with dataset transforms methods (map, filter, etc.)"""

    def _check_values_type(self):
        for dataset in self.values():
            if not isinstance(dataset, Dataset):
                raise TypeError(
                    "Values in `DatasetDict` should of type `Dataset` but got type '{}'".format(type(dataset))
                )

    def cast_(self, features: Features):
        """
        Cast the dataset to a new set of features.
        The transformation is applied to all the datasets of the dataset dictionary.

        You can also remove a column using :func:`Dataset.map` with `feature` but :func:`cast_`
        is in-place (doesn't copy the data to a new dataset) and is thus faster.

        Args:
            features (:class:`nlp.Features`): New features to cast the dataset to.
                The name and order of the fields in the features must match the current column names.
                The type of the data must also be convertible from one type to the other.
                For non-trivial conversion, e.g. string <-> ClassLabel you should use :func:`map` to update the Dataset.
        """
        self._check_values_type()
        for dataset in self.values():
            dataset.cast_(features=features)

    def remove_column_(self, column_name: str):
        """
        Remove a column in the dataset and the features associated to the column.
        The transformation is applied to all the datasets of the dataset dictionary.

        You can also remove a column using :func:`Dataset.map` with `remove_columns` but the present method
        is in-place (doesn't copy the data to a new dataset) and is thus faster.

        Args:
            column_name (:obj:`str`): Name of the column to remove.
        """
        self._check_values_type()
        for dataset in self.values():
            dataset.remove_column_(column_name=column_name)

    def rename_column_(self, original_column_name: str, new_column_name: str):
        """
        Rename a column in the dataset and move the features associated to the original column under the new column name.
        The transformation is applied to all the datasets of the dataset dictionary.

        You can also rename a column using :func:`Dataset.map` with `remove_columns` but the present method:
            - takes care of moving the original features under the new column name.
            - doesn't copy the data to a new dataset and is thus much faster.

        Args:
            original_column_name (:obj:`str`): Name of the column to rename.
            new_column_name (:obj:`str`): New name for the column.
        """
        self._check_values_type()
        for dataset in self.values():
            dataset.rename_column_(original_column_name=original_column_name, new_column_name=new_column_name)

    @contextlib.contextmanager
    def formatted_as(
        self,
        type: Optional[str] = None,
        columns: Optional[List] = None,
        output_all_columns: bool = False,
        **format_kwargs,
    ):
        """ To be used in a `with` statement. Set __getitem__ return format (type and columns)
            The transformation is applied to all the datasets of the dataset dictionary.

            Args:
                type (Optional ``str``): output type selected in [None, 'numpy', 'torch', 'tensorflow', 'pandas']
                    None means __getitem__ returns python objects (default)
                columns (Optional ``List[str]``): columns to format in the output
                    None means __getitem__ returns all columns (default)
                output_all_columns (``bool`` default to False): keep un-formatted columns as well in the output (as python objects)
                format_kwargs: keywords arguments passed to the convert function like `np.array`, `torch.tensor` or `tensorflow.ragged.constant`.
        """
        self._check_values_type()
        old_format_type = {k: dataset._format_type for k, dataset in self.items()}
        old_format_kwargs = {k: dataset._format_kwargs for k, dataset in self.items()}
        old_format_columns = {k: dataset._format_columns for k, dataset in self.items()}
        old_output_all_columns = {k: dataset._output_all_columns for k, dataset in self.items()}
        try:
            self.set_format(type, columns, output_all_columns, **format_kwargs)
            yield
        finally:
            for k, dataset in self.items():
                dataset.set_format(
                    old_format_type[k], old_format_columns[k], old_output_all_columns[k], **old_format_kwargs[k]
                )

    def set_format(
        self,
        type: Optional[str] = None,
        columns: Optional[List] = None,
        output_all_columns: bool = False,
        **format_kwargs,
    ):
        """ Set __getitem__ return format (type and columns)
            The transformation is applied to all the datasets of the dataset dictionary.

            Args:
                type (Optional ``str``): output type selected in [None, 'numpy', 'torch', 'tensorflow', 'pandas']
                    None means __getitem__ returns python objects (default)
                columns (Optional ``List[str]``): columns to format in the output
                    None means __getitem__ returns all columns (default)
                output_all_columns (``bool`` default to False): keep un-formatted columns as well in the output (as python objects)
                format_kwargs: keywords arguments passed to the convert function like `np.array`, `torch.tensor` or `tensorflow.ragged.constant`.
        """
        self._check_values_type()
        for dataset in self.values():
            dataset.set_format(type=type, columns=columns, output_all_columns=output_all_columns, **format_kwargs)

    def reset_format(self):
        """ Reset __getitem__ return format to python objects and all columns.
            The transformation is applied to all the datasets of the dataset dictionary.

            Same as ``self.set_format()``
        """
        self._check_values_type()
        for dataset in self.values():
            dataset.set_format()

    def map(
        self,
        function,
        with_indices: bool = False,
        input_columns: Optional[Union[str, List[str]]] = None,
        batched: bool = False,
        batch_size: Optional[int] = 1000,
        remove_columns: Optional[List[str]] = None,
        keep_in_memory: bool = False,
        load_from_cache_file: bool = True,
        cache_file_names: Optional[Dict[str, str]] = None,
        writer_batch_size: Optional[int] = 1000,
        features: Optional[Features] = None,
        disable_nullable: bool = False,
        verbose: bool = True,
        fn_kwargs: Optional[dict] = None,
    ) -> "DatasetDict":
        """ Apply a function to all the elements in the table (individually or in batches)
            and update the table (if function does updated examples).
            The transformation is applied to all the datasets of the dataset dictionary.

            Args:
                function (`callable`): with one of the following signature:
                    - `function(example: Dict) -> Union[Dict, Any]` if `batched=False` and `with_indices=False`
                    - `function(example: Dict, indices: int) -> Union[Dict, Any]` if `batched=False` and `with_indices=True`
                    - `function(batch: Dict[List]) -> Union[Dict, Any]` if `batched=True` and `with_indices=False`
                    - `function(batch: Dict[List], indices: List[int]) -> Union[Dict, Any]` if `batched=True` and `with_indices=True`
                with_indices (`bool`, defaults to `False`): Provide example indices to `function`. Note that in this case the signature of `function` should be `def function(example, idx): ...`.
                input_columns (`Optional[Union[str, List[str]]]`, defaults to `None`): The columns to be passed into `function` as
                    positional arguments. If `None`, a dict mapping to all formatted columns is passed as one argument.
                batched (`bool`, defaults to `False`): Provide batch of examples to `function`
                batch_size (`Optional[int]`, defaults to `1000`): Number of examples per batch provided to `function` if `batched=True`
                    `batch_size <= 0` or `batch_size == None`: Provide the full dataset as a single batch to `function`
                remove_columns (`Optional[List[str]]`, defaults to `None`): Remove a selection of columns while doing the mapping.
                    Columns will be removed before updating the examples with the output of `function`, i.e. if `function` is adding
                    columns with names in `remove_columns`, these columns will be kept.
                keep_in_memory (`bool`, defaults to `False`): Keep the dataset in memory instead of writing it to a cache file.
                load_from_cache_file (`bool`, defaults to `True`): If a cache file storing the current computation from `function`
                    can be identified, use it instead of recomputing.
                cache_file_names (`Optional[Dict[str, str]]`, defaults to `None`): Provide the name of a cache file to use to store the
                    results of the computation instead of the automatically generated cache file name.
                    You have to provide one :obj:`cache_file_name` per dataset in the dataset dictionary.
                writer_batch_size (`int`, defaults to `1000`): Number of rows per write operation for the cache file writer.
                    Higher value gives smaller cache files, lower value consume less temporary memory while running `.map()`.
                features (`Optional[nlp.Features]`, defaults to `None`): Use a specific Features to store the cache file
                    instead of the automatically generated one.
                disable_nullable (`bool`, defaults to `True`): Disallow null values in the table.
                verbose (`bool`, defaults to `True`): Set to `False` to deactivate the tqdm progress bar and informations.
                fn_kwargs (`Optional[Dict]`, defaults to `None`): Keyword arguments to be passed to `function`
        """
        self._check_values_type()
        if cache_file_names is None:
            cache_file_names = {k: None for k in self}
        return DatasetDict(
            {
                k: dataset.map(
                    function=function,
                    with_indices=with_indices,
                    input_columns=input_columns,
                    batched=batched,
                    batch_size=batch_size,
                    remove_columns=remove_columns,
                    keep_in_memory=keep_in_memory,
                    load_from_cache_file=load_from_cache_file,
                    cache_file_name=cache_file_names[k],
                    writer_batch_size=writer_batch_size,
                    features=features,
                    disable_nullable=disable_nullable,
                    verbose=verbose,
                    fn_kwargs=fn_kwargs,
                )
                for k, dataset in self.items()
            }
        )

    def filter(
        self,
        function,
        with_indices=False,
        input_columns: Optional[Union[str, List[str]]] = None,
        batch_size: Optional[int] = 1000,
        remove_columns: Optional[List[str]] = None,
        keep_in_memory: bool = False,
        load_from_cache_file: bool = True,
        cache_file_names: Optional[Dict[str, str]] = None,
        writer_batch_size: Optional[int] = 1000,
        verbose: bool = True,
        fn_kwargs: Optional[dict] = None,
    ) -> "DatasetDict":
        """ Apply a filter function to all the elements in the table in batches
            and update the table so that the dataset only includes examples according to the filter function.
            The transformation is applied to all the datasets of the dataset dictionary.

            Args:
                function (`callable`): with one of the following signature:
                    - `function(example: Dict) -> bool` if `with_indices=False`
                    - `function(example: Dict, indices: int) -> bool` if `with_indices=True`
                with_indices (`bool`, defaults to `False`): Provide example indices to `function`. Note that in this case the signature of `function` should be `def function(example, idx): ...`.
                input_columns (`Optional[Union[str, List[str]]]`, defaults to `None`): The columns to be passed into `function` as
                    positional arguments. If `None`, a dict mapping to all formatted columns is passed as one argument.
                batch_size (`Optional[int]`, defaults to `1000`): Number of examples per batch provided to `function` if `batched=True`
                    `batch_size <= 0` or `batch_size == None`: Provide the full dataset as a single batch to `function`
                remove_columns (`Optional[List[str]]`, defaults to `None`): Remove a selection of columns while doing the mapping.
                    Columns will be removed before updating the examples with the output of `function`, i.e. if `function` is adding
                    columns with names in `remove_columns`, these columns will be kept.
                keep_in_memory (`bool`, defaults to `False`): Keep the dataset in memory instead of writing it to a cache file.
                load_from_cache_file (`bool`, defaults to `True`): If a cache file storing the current computation from `function`
                    can be identified, use it instead of recomputing.
                cache_file_names (`Optional[Dict[str, str]]`, defaults to `None`): Provide the name of a cache file to use to store the
                    results of the computation instead of the automatically generated cache file name.
                    You have to provide one :obj:`cache_file_name` per dataset in the dataset dictionary.
                writer_batch_size (`int`, defaults to `1000`): Number of rows per write operation for the cache file writer.
                    Higher value gives smaller cache files, lower value consume less temporary memory while running `.map()`.
                verbose (`bool`, defaults to `True`): Set to `False` to deactivate the tqdm progress bar and informations.
                fn_kwargs (`Optional[Dict]`, defaults to `None`): Keyword arguments to be passed to `function`
        """
        self._check_values_type()
        if cache_file_names is None:
            cache_file_names = {k: None for k in self}
        return DatasetDict(
            {
                k: dataset.filter(
                    function=function,
                    with_indices=with_indices,
                    input_columns=input_columns,
                    batch_size=batch_size,
                    remove_columns=remove_columns,
                    keep_in_memory=keep_in_memory,
                    load_from_cache_file=load_from_cache_file,
                    cache_file_name=cache_file_names[k],
                    writer_batch_size=writer_batch_size,
                    verbose=verbose,
                    fn_kwargs=fn_kwargs,
                )
                for k, dataset in self.items()
            }
        )

    def sort(
        self,
        column: str,
        reverse: bool = False,
        kind: str = None,
        keep_in_memory: bool = False,
        load_from_cache_file: bool = True,
        indices_cache_file_names: Optional[Dict[str, str]] = None,
        writer_batch_size: Optional[int] = 1000,
        verbose: bool = True,
    ) -> "DatasetDict":
        """ Create a new dataset sorted according to a column.
            The transformation is applied to all the datasets of the dataset dictionary.

            Currently sorting according to a column name uses numpy sorting algorithm under the hood.
            The column should thus be a numpy compatible type (in particular not a nested type).
            This also means that the column used for sorting is fully loaded in memory (which should be fine in most cases).

            Args:
                column (`str`): column name to sort by.
                reverse: (`bool`, defaults to `False`): If True, sort by descending order rather then ascending.
                kind (Optional `str`): Numpy algorithm for sorting selected in {‘quicksort’, ‘mergesort’, ‘heapsort’, ‘stable’},
                    The default is ‘quicksort’. Note that both ‘stable’ and ‘mergesort’ use timsort under the covers and, in general,
                    the actual implementation will vary with data type. The ‘mergesort’ option is retained for backwards compatibility.
                keep_in_memory (`bool`, defaults to `False`): Keep the dataset in memory instead of writing it to a cache file.
                load_from_cache_file (`bool`, defaults to `True`): If a cache file storing the current computation from `function`
                    can be identified, use it instead of recomputing.
<<<<<<< HEAD
                `indices_cache_file_names` (`Optional[Dict[str, str]]`, default: `None`): Provide the name of a cache file to use to store the
                    indices mapping instead of the automatically generated cache file name.
                    You have to provide one :obj:`indices_cache_file_name` per dataset in the dataset dictionary.
                `writer_batch_size` (`int`, default: `1000`): Number of rows per write operation for the cache file writer.
=======
                cache_file_names (`Optional[Dict[str, str]]`, defaults to `None`): Provide the name of a cache file to use to store the
                    results of the computation instead of the automatically generated cache file name.
                    You have to provide one :obj:`cache_file_name` per dataset in the dataset dictionary.
                writer_batch_size (`int`, defaults to `1000`): Number of rows per write operation for the cache file writer.
>>>>>>> a963c732
                    Higher value gives smaller cache files, lower value consume less temporary memory while running `.map()`.
                verbose (`bool`, defaults to `True`): Set to `False` to deactivate the tqdm progress bar and informations.
        """
        self._check_values_type()
        if indices_cache_file_names is None:
            indices_cache_file_names = {k: None for k in self}
        return DatasetDict(
            {
                k: dataset.sort(
                    column=column,
                    reverse=reverse,
                    kind=kind,
                    keep_in_memory=keep_in_memory,
                    load_from_cache_file=load_from_cache_file,
                    indices_cache_file_name=indices_cache_file_names[k],
                    writer_batch_size=writer_batch_size,
                    verbose=verbose,
                )
                for k, dataset in self.items()
            }
        )

    def shuffle(
        self,
        seeds: Optional[Dict[str, int]] = None,
        generators: Optional[Dict[str, np.random.Generator]] = None,
        keep_in_memory: bool = False,
        load_from_cache_file: bool = True,
        indices_cache_file_names: Optional[Dict[str, str]] = None,
        writer_batch_size: Optional[int] = 1000,
        verbose: bool = True,
    ):
        """ Create a new Dataset where the rows are shuffled.
            The transformation is applied to all the datasets of the dataset dictionary.

            Currently shuffling uses numpy random generators.
            You can either supply a NumPy BitGenerator to use, or a seed to initiate NumPy's default random generator (PCG64).

            Args:
                seeds (Optional `Dict[str, int]`): A seed to initialize the default BitGenerator if ``generator=None``.
                    If None, then fresh, unpredictable entropy will be pulled from the OS.
                    If an int or array_like[ints] is passed, then it will be passed to SeedSequence to derive the initial BitGenerator state.
                    You have to provide one :obj:`seed` per dataset in the dataset dictionary.
                generators (Optional `Dict[str, np.random.Generator]`): Numpy random Generator to use to compute the permutation of the dataset rows.
                    If ``generator=None`` (default), uses np.random.default_rng (the default BitGenerator (PCG64) of NumPy).
                    You have to provide one :obj:`generator` per dataset in the dataset dictionary.
                keep_in_memory (`bool`, defaults to `False`): Keep the dataset in memory instead of writing it to a cache file.
                load_from_cache_file (`bool`, defaults to `True`): If a cache file storing the current computation from `function`
                    can be identified, use it instead of recomputing.
<<<<<<< HEAD
                `indices_cache_file_names` (`Optional[Dict[str, str]]`, default: `None`): Provide the name of a cache file to use to store the
                    indices mappings instead of the automatically generated cache file name.
=======
                cache_file_names (`Optional[Dict[str, str]]`, defaults to `None`): Provide the name of a cache file to use to store the
                    results of the computation instead of the automatically generated cache file name.
>>>>>>> a963c732
                    You have to provide one :obj:`cache_file_name` per dataset in the dataset dictionary.
                writer_batch_size (`int`, defaults to `1000`): Number of rows per write operation for the cache file writer.
                    Higher value gives smaller cache files, lower value consume less temporary memory while running `.map()`.
                verbose (`bool`, defaults to `True`): Set to `False` to deactivate the tqdm progress bar and informations.
        """
        self._check_values_type()
        if seeds is None:
            seeds = {k: None for k in self}
        if generators is None:
            generators = {k: None for k in self}
        if indices_cache_file_names is None:
            indices_cache_file_names = {k: None for k in self}
        return DatasetDict(
            {
                k: dataset.shuffle(
                    seed=seeds[k],
                    generator=generators[k],
                    keep_in_memory=keep_in_memory,
                    load_from_cache_file=load_from_cache_file,
                    indices_cache_file_name=indices_cache_file_names[k],
                    writer_batch_size=writer_batch_size,
                    verbose=verbose,
                )
                for k, dataset in self.items()
            }
        )<|MERGE_RESOLUTION|>--- conflicted
+++ resolved
@@ -297,17 +297,10 @@
                 keep_in_memory (`bool`, defaults to `False`): Keep the dataset in memory instead of writing it to a cache file.
                 load_from_cache_file (`bool`, defaults to `True`): If a cache file storing the current computation from `function`
                     can be identified, use it instead of recomputing.
-<<<<<<< HEAD
-                `indices_cache_file_names` (`Optional[Dict[str, str]]`, default: `None`): Provide the name of a cache file to use to store the
+                indices_cache_file_names (`Optional[Dict[str, str]]`, defaults to `None`): Provide the name of a cache file to use to store the
                     indices mapping instead of the automatically generated cache file name.
-                    You have to provide one :obj:`indices_cache_file_name` per dataset in the dataset dictionary.
-                `writer_batch_size` (`int`, default: `1000`): Number of rows per write operation for the cache file writer.
-=======
-                cache_file_names (`Optional[Dict[str, str]]`, defaults to `None`): Provide the name of a cache file to use to store the
-                    results of the computation instead of the automatically generated cache file name.
                     You have to provide one :obj:`cache_file_name` per dataset in the dataset dictionary.
                 writer_batch_size (`int`, defaults to `1000`): Number of rows per write operation for the cache file writer.
->>>>>>> a963c732
                     Higher value gives smaller cache files, lower value consume less temporary memory while running `.map()`.
                 verbose (`bool`, defaults to `True`): Set to `False` to deactivate the tqdm progress bar and informations.
         """
@@ -357,13 +350,8 @@
                 keep_in_memory (`bool`, defaults to `False`): Keep the dataset in memory instead of writing it to a cache file.
                 load_from_cache_file (`bool`, defaults to `True`): If a cache file storing the current computation from `function`
                     can be identified, use it instead of recomputing.
-<<<<<<< HEAD
-                `indices_cache_file_names` (`Optional[Dict[str, str]]`, default: `None`): Provide the name of a cache file to use to store the
+                indices_cache_file_names (`Optional[Dict[str, str]]`, default: `None`): Provide the name of a cache file to use to store the
                     indices mappings instead of the automatically generated cache file name.
-=======
-                cache_file_names (`Optional[Dict[str, str]]`, defaults to `None`): Provide the name of a cache file to use to store the
-                    results of the computation instead of the automatically generated cache file name.
->>>>>>> a963c732
                     You have to provide one :obj:`cache_file_name` per dataset in the dataset dictionary.
                 writer_batch_size (`int`, defaults to `1000`): Number of rows per write operation for the cache file writer.
                     Higher value gives smaller cache files, lower value consume less temporary memory while running `.map()`.
