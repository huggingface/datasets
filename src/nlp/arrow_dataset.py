# coding=utf-8
# Copyright 2020 The HuggingFace Authors.
#
# Licensed under the Apache License, Version 2.0 (the "License");
# you may not use this file except in compliance with the License.
# You may obtain a copy of the License at
#
#     http://www.apache.org/licenses/LICENSE-2.0
#
# Unless required by applicable law or agreed to in writing, software
# distributed under the License is distributed on an "AS IS" BASIS,
# WITHOUT WARRANTIES OR CONDITIONS OF ANY KIND, either express or implied.
# See the License for the specific language governing permissions and
# limitations under the License.

# Lint as: python3
""" Simple Dataset wrapping an Arrow Table."""

import contextlib
import hashlib
import logging
import os
from collections import defaultdict
from collections.abc import Mapping
<<<<<<< HEAD
from functools import partial
=======
from math import ceil, floor
>>>>>>> 9740cca4
from typing import Any, Dict, List, Optional, Union

import numpy as np
import pyarrow as pa
from tqdm.auto import tqdm

from nlp.utils.py_utils import dumps

from .arrow_writer import ArrowWriter
from .search import FaissGpuOptions, SearchableMixin
from .utils import convert_sequences_in_lists, map_nested


logger = logging.getLogger(__name__)


class DatasetInfoMixin(object):
    """ This base class exposes some attributes of DatasetInfo
        at the base level of the Dataset for easy access.
    """

    def __init__(self, info, split):
        self._info = info
        self._split = split

    @property
    def info(self):
        return self._info

    @property
    def split(self):
        return self._split

    @property
    def builder_name(self) -> str:
        return self._info.builder_name

    @property
    def citation(self) -> str:
        return self._info.citation

    @property
    def config_name(self) -> str:
        return self._info.config_name

    @property
    def dataset_size(self) -> Optional[int]:
        return self._info.dataset_size

    @property
    def description(self) -> str:
        return self._info.description

    @property
    def download_checksums(self) -> Optional[dict]:
        return self._info.download_checksums

    @property
    def download_size(self) -> Optional[int]:
        return self._info.download_size

    @property
    def features(self):
        return self._info.features

    @property
    def homepage(self) -> Optional[str]:
        return self._info.homepage

    @property
    def license(self) -> Optional[str]:
        return self._info.license

    @property
    def size_in_bytes(self) -> Optional[int]:
        return self._info.size_in_bytes

    @property
    def supervised_keys(self):
        return self._info.supervised_keys

    @property
    def version(self):
        return self._info.version


class Dataset(DatasetInfoMixin, SearchableMixin):
    """ A Dataset backed by an Arrow table or Record Batch.
    """

    def __init__(
        self,
        arrow_table: Union[pa.Table, pa.RecordBatch],
        data_files: Optional[List[dict]] = None,
        info: Optional[Any] = None,
        split: Optional[Any] = None,
    ):
        super().__init__(info=info, split=split)
        self._data: pa.Table = arrow_table
        self._data_files: List[dict] = data_files if data_files is not None else []
        self._format_type = None
        self._format_columns = None
        self._output_all_columns = False

    @classmethod
    def from_file(cls, filename: str, info: Optional[Any] = None, split: Optional[Any] = None):
        """ Instantiate a Dataset backed by an Arrow table at filename """
        mmap = pa.memory_map(filename)
        f = pa.ipc.open_stream(mmap)
        pa_table = f.read_all()
        return cls(arrow_table=pa_table, data_files=[{"filename": filename}], info=info, split=split)

    @classmethod
    def from_buffer(cls, buffer: pa.Buffer, info: Optional[Any] = None, split: Optional[Any] = None):
        """ Instantiate a Dataset backed by an Arrow buffer """
        mmap = pa.BufferReader(buffer)
        f = pa.ipc.open_stream(mmap)
        pa_table = f.read_all()
        return cls(pa_table, info=info, split=split)

    @property
    def data(self):
        return self._data

    @property
    def cache_files(self):
        return self._data_files

    @property
    def columns(self):
        return self._data.columns

    @property
    def nbytes(self):
        return self._data.nbytes

    @property
    def num_columns(self):
        return self._data.num_columns

    @property
    def num_rows(self):
        return self._data.num_rows

    @property
    def column_names(self):
        return self._data.column_names

    @property
    def schema(self) -> pa.Schema:
        return self._data.schema

    @property
    def shape(self):
        return self._data.shape

    def drop(self, columns: Union[str, List[str]]):
        """ Drop one or more columns.

        Args:
            columns: list of str
        """
        if isinstance(columns, str):
            columns = [columns]
        if any(col not in self._data.column_names for col in columns):
            raise ValueError(
                "Columns {} not in the dataset. Current columns in the dataset: {}".format(
                    list(filter(lambda col: col not in self._data.column_names, columns)), self._data.column_names
                )
            )
        self._data = self._data.drop(columns)

    def unique(self, column: str):
        """ Return a list of the unque elements in a column.

        Args:
            columns: str
        """
        if column not in self._data.column_names:
            raise ValueError(f"Column ({column}) not in table columns ({self._data.column_names}).")
        return self._data.column(column).unique().to_pylist()

    def dictionary_encode_column(self, column: str):
        """ Dictionary encode a column.
            Dictionnary encode can reduce the size of a column with many repetitions (e.g. string labels columns)
            by storing a dictionnary of the strings. This only affect the internal storage.

        Args:
            columns: str
        """
        if column not in self._data.column_names:
            raise ValueError(f"Column ({column}) not in table columns ({self._data.column_names}).")
        casted_schema: pa.Schema = self._data.schema
        field_index = casted_schema.get_field_index(column)
        field: pa.Field = casted_schema.field(field_index)
        casted_field = pa.field(field.name, pa.dictionary(pa.int32(), field.type), nullable=False)
        casted_schema.set(field_index, casted_field)
        self._data = self._data.cast(casted_schema)

    def flatten(self):
        """ Flatten the Table.
            Each column with a struct type is flattened into one column per struct field.
            Other columns are left unchanged.
        """
        self._data = self._data.flatten()

    def __len__(self):
        return self._data.num_rows

    def __iter__(self):
        format_type = self._format_type
        format_columns = self._format_columns
        output_all_columns = self._output_all_columns
        for index in range(self._data.num_rows):
            yield self._getitem(
                index, format_type=format_type, format_columns=format_columns, output_all_columns=output_all_columns,
            )

    def __repr__(self):
        schema_str = dict((a, str(b)) for a, b in zip(self._data.schema.names, self._data.schema.types))
        return f"Dataset(schema: {schema_str}, num_rows: {self.num_rows})"

    @property
    def format(self):
        return {
            "type": "python" if self._format_type is None else self._format_type,
            "columns": self.column_names if self._format_columns is None else self._format_columns,
            "output_all_columns": self._output_all_columns,
        }

    @contextlib.contextmanager
    def formated_as(
        self, type: Optional[str] = None, columns: Optional[List] = None, output_all_columns: bool = False
    ):
        """ To be used in a `with` statement. Set __getitem__ return format (type and columns)

            Args:
                type (Optional ``str``): output type selected in [None, 'numpy', 'torch', 'tensorflow', 'pandas']
                    None means __getitem__ returns python objects (default)
                columns (Optional ``List[str]``): columns to format in the output
                    None means __getitem__ returns all columns (default)
                output_all_columns (``bool`` default to False): keep un-formated columns as well in the output (as python objects)
        """
        old_format_type = self._format_type
        old_format_columns = self._format_columns
        old_output_all_columns = self._output_all_columns
        try:
            self.set_format(type, columns, output_all_columns)
            yield
        finally:
            self.set_format(old_format_type, old_format_columns, old_output_all_columns)

    def set_format(self, type: Optional[str] = None, columns: Optional[List] = None, output_all_columns: bool = False):
        """ Set __getitem__ return format (type and columns)

            Args:
                type (Optional ``str``): output type selected in [None, 'numpy', 'torch', 'tensorflow', 'pandas']
                    None means __getitem__ returns python objects (default)
                columns (Optional ``List[str]``): columns to format in the output
                    None means __getitem__ returns all columns (default)
                output_all_columns (``bool`` default to False): keep un-formated columns as well in the output (as python objects)
        """
        # Check return type
        if type == "torch":
            try:
                import torch  # noqa: F401
            except ImportError:
                logger.error("PyTorch needs to be installed to be able to return PyTorch tensors.")
        elif type == "tensorflow":
            try:
                import tensorflow  # noqa: F401
            except ImportError:
                logger.error("Tensorflow needs to be installed to be able to return Tensorflow tensors.")
        else:
            assert (
                type is None or type == "numpy" or type == "pandas"
            ), "Return type should be None or selected in ['numpy', 'torch', 'tensorflow', 'pandas']."

        # Check filter column
        if isinstance(columns, str):
            columns = [columns]
        if columns is not None and any(col not in self._data.column_names for col in columns):
            raise ValueError(
                "Columns {} not in the dataset. Current columns in the dataset: {}".format(
                    list(filter(lambda col: col not in self._data.column_names, columns)), self._data.column_names
                )
            )

        self._format_type = type
        self._format_columns = columns
        self._output_all_columns = output_all_columns
        logger.info(
            "Set __getitem__(key) output type to %s for %s columns "
            " (when key is int or slice) and %s output other (un-formated) columns.",
            "python objects" if type is None else type,
            "no" if columns is None else str(columns),
            "do" if output_all_columns else "don't",
        )

    def reset_format(self):
        """ Reset __getitem__ return format to python objects and all columns.

            Same as ``self.set_format()``
        """
        self.set_format()

    def _convert_outputs(self, outputs, format_type=None, format_columns=None, output_all_columns=False):
        if format_type is None:
            if output_all_columns:
                return outputs
            if isinstance(outputs, dict) and format_columns is not None:
                return {k: v for k, v in outputs.items() if k in format_columns}
            return outputs

        if format_type == "numpy":
            import numpy as np

            command = partial(np.array, copy=False)
        elif format_type == "torch":
            import torch

            command = torch.tensor
        elif format_type == "tensorflow":
            import tensorflow

            command = tensorflow.ragged.constant
        else:

            def identity(x):
                return x

            command = identity

        if isinstance(outputs, (list, tuple)):
            return command(outputs)
        else:
            output_dict = {}
            for k, v in outputs.items():
                if format_columns is not None and k not in format_columns and not output_all_columns:
                    continue
                if format_columns is None or k in format_columns:
                    v = command(v)
                output_dict[k] = v
        return output_dict

    @staticmethod
    def _unnest(py_dict):
        return dict((key, array[0]) for key, array in py_dict.items())

    @staticmethod
    def _nest(py_dict):
        return dict((key, [elem]) for key, elem in py_dict.items())

    def _getitem(
        self, key: Union[int, slice, str], format_type=None, format_columns=None, output_all_columns=False
    ) -> Union[Dict, List]:
        """ Can be used to index columns (by string names) or rows (by integer index or slices)
        """
        # In the following, to convert data from the arrow table to dicts or lists,
        # we use .to_pandas().to_dict() or .to_pandas().to_list() as they are
        # significantly faster than .to_pydict() thanks to zero-copy
        if isinstance(key, int):
            if key < 0:
                key = self._data.num_rows + key
            if key >= self._data.num_rows:
                raise IndexError(f"Index ({key}) outside of table length ({self._data.num_rows}).")
            if format_type is not None and format_type == "pandas":
                outputs = self._data.slice(key, 1).to_pandas()
            else:
                outputs = self._unnest(self._data.slice(key, 1).to_pandas().to_dict("list"))
        elif isinstance(key, slice):
            key_indices = key.indices(self._data.num_rows)
            if key_indices[2] != 1 or key_indices[1] < key_indices[0]:
                raise ValueError("Slicing can only take contiguous and ordered slices.")
            if format_type is not None and format_type == "pandas":
                outputs = self._data.slice(key_indices[0], key_indices[1] - key_indices[0]).to_pandas(
                    split_blocks=True
                )
            else:
                outputs = (
                    self._data.slice(key_indices[0], key_indices[1] - key_indices[0])
                    .to_pandas(split_blocks=True)
                    .to_dict("list")
                )
        elif isinstance(key, str):
            if key not in self._data.column_names:
                raise ValueError(f"Column ({key}) not in table columns ({self._data.column_names}).")
            if format_type is not None:
                if format_columns is None or key in format_columns:
                    if format_type == "pandas":
<<<<<<< HEAD
                        outputs = self._data[key].to_pandas(split_blocks=True)
=======
                        outputs = self._data[key].to_pandas(zero_copy_only=False)
                    elif format_type == "numpy":
                        outputs = np.concatenate(
                            [arr.to_numpy(zero_copy_only=False) for arr in self._data[key].chunks]
                        )
>>>>>>> 9740cca4
                    else:
                        outputs = self._data[key].to_pandas(split_blocks=True).to_list()
                else:
                    outputs = self._data[key].to_pandas(split_blocks=True).to_list()
            else:
                outputs = self._data[key].to_pandas(split_blocks=True).to_list()
        else:
            raise ValueError("Can only get row(s) (int or slice) or columns (string).")

        if (
            (format_type is not None or format_columns is not None)
            and not isinstance(key, str)
            and format_type != "pandas"
        ):
            outputs = self._convert_outputs(
                outputs, format_type=format_type, format_columns=format_columns, output_all_columns=output_all_columns
            )
        return outputs

    def __getitem__(self, key: Union[int, slice, str]) -> Union[Dict, List]:
        """ Can be used to index columns (by string names) or rows (by integer index)
        """
        return self._getitem(
            key,
            format_type=self._format_type,
            format_columns=self._format_columns,
            output_all_columns=self._output_all_columns,
        )

    def cleanup_cache_files(self):
        """ Clean up all cache files in the dataset cache directory, excepted the currently used cache file if there is one.
            Be carefull when running this command that no other process is currently using other cache files.

            Return:
                Number of removed files
        """
        if not self._data_files or "filename" not in self._data_files[0]:
            return None
        current_cache_file = os.path.abspath(self._data_files[0]["filename"])
        cache_directory = os.path.dirname(current_cache_file)
        logger.info(f"Listing files in {cache_directory}")
        files: List[str] = os.listdir(cache_directory)
        files_to_remove = []
        for f_name in files:
            full_name = os.path.abspath(os.path.join(cache_directory, f_name))
            if f_name.startswith("cache-") and f_name.endswith(".arrow"):
                if full_name == current_cache_file:
                    logger.info(f"Keeping current cache file at {full_name}")
                    continue
                files_to_remove.append(full_name)
        for file_path in files_to_remove:
            logger.info(f"Removing {file_path}")
            os.remove(file_path)
        return len(files_to_remove)

    def _get_cache_file_path(self, function, cache_kwargs):
        """ Find a unique name from the filenames, kwargs and the function """
        if not self._data_files or "filename" not in self._data_files[0]:
            return None
        previous_files_string = "-".join(
            "-".join(str(k) + "-" + str(v) for k, v in f.items()) for f in self._data_files
        )
        cache_kwargs_string = "-".join(str(k) + "-" + str(v) for k, v in cache_kwargs.items())
        function_bytes = dumps(function)
        output_hash = hashlib.md5(
            previous_files_string.encode("utf-8") + cache_kwargs_string.encode("utf-8") + function_bytes
        ).hexdigest()
        cache_file_name = "cache-" + output_hash + ".arrow"
        cache_directory = os.path.dirname(self._data_files[0]["filename"])
        cache_file_path = os.path.join(cache_directory, cache_file_name)
        return cache_file_path

    def map(
        self,
        function,
        with_indices: bool = False,
        batched: bool = False,
        batch_size: Optional[int] = 1000,
        remove_columns: Optional[List[str]] = None,
        keep_in_memory: bool = False,
        load_from_cache_file: bool = True,
        cache_file_name: Optional[str] = None,
        writer_batch_size: Optional[int] = 1000,
        arrow_schema: Optional[pa.Schema] = None,
        disable_nullable: bool = True,
    ):
        """ Apply a function to all the elements in the table (individually or in batches)
            and update the table (if function does updated examples).

            Args:
                `function` (`callable`): with one of the following signature:
                    - `function(example: Dict) -> Union[Dict, Any]` if `batched=False` and `with_indices=False`
                    - `function(example: Dict, indices: int) -> Union[Dict, Any]` if `batched=False` and `with_indices=True`
                    - `function(batch: Dict[List]) -> Union[Dict, Any]` if `batched=True` and `with_indices=False`
                    - `function(batch: Dict[List], indices: List[int]) -> Union[Dict, Any]` if `batched=True` and `with_indices=True`
                `with_indices` (`bool`, default: `False`): Provide example indices to `function`. Note that in this case the signature of `function` should be `def function(example, idx): ...`.
                `batched` (`bool`, default: `False`): Provide batch of examples to `function`
                `batch_size` (`Optional[int]`, default: `1000`): Number of examples per batch provided to `function` if `batched=True`
                    `batch_size <= 0` or `batch_size == None`: Provide the full dataset as a single batch to `function`
                `remove_columns` (`Optional[List[str]]`, default: `None`): Remove a selection of columns while doing the mapping.
                    Columns will be removed before updating the examples with the output of `function`, i.e. if `function` is adding
                    columns with names in `remove_columns`, these columns will be kept.
                `keep_in_memory` (`bool`, default: `False`): Keep the dataset in memory instead of writing it to a cache file.
                `load_from_cache_file` (`bool`, default: `True`): If a cache file storing the current computation from `function`
                    can be identified, use it instead of recomputing.
                `cache_file_name` (`Optional[str]`, default: `None`): Provide the name of a cache file to use to store the
                    results of the computation instead of the automatically generated cache file name.
                `writer_batch_size` (`int`, default: `1000`): Number of rows per write operation for the cache file writer.
                    Higher value gives smaller cache files, lower value consume less temporary memory while running `.map()`.
                `arrow_schema` (`Optional[pa.Schema]`, default: `None`): Use a specific Apache Arrow Schema to store the cache file
                    instead of the automatically generated one.
                `disable_nullable` (`bool`, default: `True`): Allow null values in the table.
        """
        # If the array is empty we do nothing
        if len(self) == 0:
            return self

        # Select the columns (arrow columns) to process
        if remove_columns is not None and any(col not in self._data.column_names for col in remove_columns):
            raise ValueError(
                "Column to remove {} not in the dataset. Current columns in the dataset: {}".format(
                    list(filter(lambda col: col not in self._data.column_names, remove_columns)),
                    self._data.column_names,
                )
            )

        # If we do batch computation but no batch sze is provided, default to the full dataset
        if batched and (batch_size is None or batch_size <= 0):
            batch_size = self._data.num_rows

        # Check if the function returns updated examples
        def does_function_return_dict(inputs, indices):
            """ Does the function returns a dict. """
            processed_inputs = function(inputs, indices) if with_indices else function(inputs)
            does_return_dict = isinstance(processed_inputs, Mapping)

            if does_return_dict is False and processed_inputs is not None:
                raise TypeError(
                    "Provided `function` which is applied to all elements of table returns a variable of type {}. Make sure provided `function` returns a variable of type `dict` to update the dataset or `None` if you are only interested in side effects.".format(
                        type(processed_inputs)
                    )
                )
            elif isinstance(test_indices, list) and does_return_dict is True:
                allowed_batch_return_types = (list, np.ndarray)
                all_dict_values_are_lists = all(
                    isinstance(value, allowed_batch_return_types) for value in processed_inputs.values()
                )
                if all_dict_values_are_lists is False:
                    raise TypeError(
                        "Provided `function` which is applied to all elements of table returns a `dict` of types {}. When using `batched=True`, make sure provided `function` returns a `dict` of types like `{}`.".format(
                            [type(x) for x in processed_inputs.values()], allowed_batch_return_types
                        )
                    )

            return does_return_dict

        # We only update the data table (and use the cache) if the function returns a dict.
        # Test it on the first element or a small batch (0, 1) for batched inputs
        test_inputs = self[:2] if batched else self[0]
        test_indices = [0, 1] if batched else 0
        update_data = does_function_return_dict(test_inputs, test_indices)

        def apply_function_on_filtered_inputs(inputs, indices):
            """ Utility to apply the function on a selection of columns. """
            processed_inputs = function(inputs, indices) if with_indices else function(inputs)
            if not update_data:
                return None  # Nothing to update, let's move on
            if remove_columns is not None:
                for column in remove_columns:
                    inputs.pop(column)
            if self._format_type is not None:
                inputs = self._getitem(
                    key=(indices if isinstance(indices, int) else slice(indices[0], indices[-1])),
                    format_type=None,
                    format_columns=None,
                )
            inputs.update(processed_inputs)
            return inputs

        # Find the output schema if none is given
        test_inputs = self[:2] if batched else self[0]
        test_indices = [0, 1] if batched else 0
        test_output = apply_function_on_filtered_inputs(test_inputs, test_indices)
        if arrow_schema is None and update_data:
            if not batched:
                test_output = self._nest(test_output)
            test_output = convert_sequences_in_lists(test_output)
            arrow_schema = pa.Table.from_pydict(test_output).schema
            if disable_nullable:
                arrow_schema = pa.schema(pa.field(field.name, field.type, nullable=False) for field in arrow_schema)

        # Check if we've already cached this computation (indexed by a hash)
        if self._data_files and update_data:
            if cache_file_name is None:
                # we create a unique hash from the function, current dataset file and the mapping args
                cache_kwargs = {
                    "with_indices": with_indices,
                    "batched": batched,
                    "batch_size": batch_size,
                    "remove_columns": remove_columns,
                    "keep_in_memory": keep_in_memory,
                    "load_from_cache_file": load_from_cache_file,
                    "cache_file_name": cache_file_name,
                    "writer_batch_size": writer_batch_size,
                    "arrow_schema": arrow_schema,
                    "disable_nullable": disable_nullable,
                }
                cache_file_name = self._get_cache_file_path(function, cache_kwargs)
            if os.path.exists(cache_file_name) and load_from_cache_file:
                logger.info("Loading cached processed dataset at %s", cache_file_name)
                return Dataset.from_file(cache_file_name, info=self.info, split=self.split)

        # Prepare output buffer and batched writer in memory or on file if we update the table
        if update_data:
            if keep_in_memory or not self._data_files:
                buf_writer = pa.BufferOutputStream()
                writer = ArrowWriter(schema=arrow_schema, stream=buf_writer, writer_batch_size=writer_batch_size)
            else:
                buf_writer = None
                logger.info("Caching processed dataset at %s", cache_file_name)
                writer = ArrowWriter(schema=arrow_schema, path=cache_file_name, writer_batch_size=writer_batch_size)

        # Loop over single examples or batches and write to buffer/file if examples are to be updated
        if not batched:
            for i, example in enumerate(tqdm(self)):
                example = apply_function_on_filtered_inputs(example, i)
                if update_data:
                    writer.write(example)
        else:
            for i in tqdm(range(0, len(self), batch_size)):
                batch = self[i : i + batch_size]
                indices = list(range(*(slice(i, i + batch_size).indices(self._data.num_rows))))  # Something simpler?
                batch = apply_function_on_filtered_inputs(batch, indices)
                if update_data:
                    writer.write_batch(batch)

        if update_data:
            writer.finalize()  # close_stream=bool(buf_writer is None))  # We only close if we are writing in a file

            # Create new Dataset from buffer or file
            if buf_writer is None:
                return Dataset.from_file(cache_file_name, info=self.info, split=self.split)
            else:
                return Dataset.from_buffer(buf_writer.getvalue(), info=self.info, split=self.split)
        else:
            return self

    def filter(self, function, with_indices=False, **kwargs):
        """ Apply a filter function to all the elements in the table in batches
            and update the table so that the dataset only includes examples according to the filter function.

            Args:
                `function` (`callable`): with one of the following signature:
                    - `function(example: Dict) -> bool` if `with_indices=False`
                    - `function(example: Dict, indices: int) -> bool` if `with_indices=True`
                `with_indices` (`bool`, default: `False`): Provide example indices to `function`. Note that in this case the signature of `function` should be `def function(example, idx): ...`.
                `batch_size` (`Optional[int]`, default: `1000`): Number of examples per batch provided to `function` if `batched=True`
                    `batch_size <= 0` or `batch_size == None`: Provide the full dataset as a single batch to `function`
                `remove_columns` (`Optional[List[str]]`, default: `None`): Remove a selection of columns while doing the mapping.
                    Columns will be removed before updating the examples with the output of `function`, i.e. if `function` is adding
                    columns with names in `remove_columns`, these columns will be kept.
                `keep_in_memory` (`bool`, default: `False`): Keep the dataset in memory instead of writing it to a cache file.
                `load_from_cache_file` (`bool`, default: `True`): If a cache file storing the current computation from `function`
                    can be identified, use it instead of recomputing.
                `cache_file_name` (`Optional[str]`, default: `None`): Provide the name of a cache file to use to store the
                    results of the computation instead of the automatically generated cache file name.
                `writer_batch_size` (`int`, default: `1000`): Number of rows per write operation for the cache file writer.
                    Higher value gives smaller cache files, lower value consume less temporary memory while running `.map()`.
                `disable_nullable` (`bool`, default: `True`): Allow null values in the table.
        """

        # transforme the filter function into the map function
        def map_function(batch, *args):
            result = defaultdict(list)
            num_examples = len(batch[next(iter(batch.keys()))])

            # create single examples
            for i in range(num_examples):
                example = map_nested(lambda x: x[i], batch, dict_only=True)

                # check if example should be fildered or not
                if with_indices:
                    keep_example = function(example, args[0][i])
                else:
                    keep_example = function(example)

                assert isinstance(
                    keep_example, bool
                ), f"The filter function returns a variable of type {type(keep_example)}, but should return a variable of type `bool`."
                # if example shall be kept add to result
                if keep_example:
                    for key in batch.keys():
                        result[key].append(example[key])

            # if no example shall be kept, init with empty list
            if bool(result) is False:
                for key in batch.keys():
                    result[key] = []

            return result

        # to avoid errors with the arrow_schema we define it here
        test_inputs = self[:2]
        if "remove_columns" in kwargs:
            test_inputs = {key: test_inputs[key] for key in (test_inputs.keys() - kwargs["remove_columns"])}
        test_inputs = convert_sequences_in_lists(test_inputs)
        arrow_schema = pa.Table.from_pydict(test_inputs).schema

        # return map function
        return self.map(map_function, batched=True, with_indices=with_indices, arrow_schema=arrow_schema, **kwargs)

<<<<<<< HEAD
    def init_vector_search_engine(
        self,
        column: str,
        device: Optional[int],
        string_factory: Optional[str] = None,
        faiss_gpu_options: Optional[FaissGpuOptions] = None,
    ):
        with self.formated_as(type="numpy", columns=[column]):
            super(Dataset, self).init_vector_search_engine(self, device, string_factory, faiss_gpu_options, column)

    def init_text_search_engine(self, column: str, es_client, index_name):
        with self.formated_as(type=None, columns=[column]):
            super(Dataset, self).init_text_search_engine(self, es_client, index_name, column)
=======
    def select(
        self,
        indices: Union[List[int], np.ndarray],
        keep_in_memory: bool = False,
        load_from_cache_file: bool = True,
        cache_file_name: Optional[str] = None,
        writer_batch_size: Optional[int] = 1000,
    ):
        """ Create a new dataset with rows selected following the list/array of indices.

            Args:
                `indices` (`Union[List[int], np.ndarray]`): List or 1D-NumPy array of integer indices for indexing.
                `keep_in_memory` (`bool`, default: `False`): Keep the dataset in memory instead of writing it to a cache file.
                `load_from_cache_file` (`bool`, default: `True`): If a cache file storing the current computation from `function`
                    can be identified, use it instead of recomputing.
                `cache_file_name` (`Optional[str]`, default: `None`): Provide the name of a cache file to use to store the
                    results of the computation instead of the automatically generated cache file name.
                `writer_batch_size` (`int`, default: `1000`): Number of rows per write operation for the cache file writer.
                    Higher value gives smaller cache files, lower value consume less temporary memory while running `.map()`.
        """
        # If the array is empty we do nothing
        if len(self) == 0:
            return self

        # Check if we've already cached this computation (indexed by a hash)
        if self._data_files:
            if cache_file_name is None:
                # we create a unique hash from the function, current dataset file and the mapping args
                cache_kwargs = {
                    "indices": indices,
                    "keep_in_memory": keep_in_memory,
                    "load_from_cache_file": load_from_cache_file,
                    "cache_file_name": cache_file_name,
                    "writer_batch_size": writer_batch_size,
                }
                cache_file_name = self._get_cache_file_path(self.select, cache_kwargs)
            if os.path.exists(cache_file_name) and load_from_cache_file:
                logger.info("Loading cached selected dataset at %s", cache_file_name)
                return Dataset.from_file(cache_file_name, info=self.info, split=self.split)

        # Prepare output buffer and batched writer in memory or on file if we update the table
        if keep_in_memory or not self._data_files:
            buf_writer = pa.BufferOutputStream()
            writer = ArrowWriter(schema=self.schema, stream=buf_writer, writer_batch_size=writer_batch_size)
        else:
            buf_writer = None
            logger.info("Caching processed dataset at %s", cache_file_name)
            writer = ArrowWriter(schema=self.schema, path=cache_file_name, writer_batch_size=writer_batch_size)

        # Loop over single examples or batches and write to buffer/file if examples are to be updated
        for i in tqdm(indices):
            example = self._getitem(key=int(i), format_type=None, format_columns=None,)
            writer.write(example)

        writer.finalize()  # close_stream=bool(buf_writer is None))  # We only close if we are writing in a file

        # Create new Dataset from buffer or file
        if buf_writer is None:
            return Dataset.from_file(cache_file_name, info=self.info, split=self.split)
        else:
            return Dataset.from_buffer(buf_writer.getvalue(), info=self.info, split=self.split)

    def sort(
        self,
        column: str,
        reverse: bool = False,
        kind: str = None,
        keep_in_memory: bool = False,
        load_from_cache_file: bool = True,
        cache_file_name: Optional[str] = None,
        writer_batch_size: Optional[int] = 1000,
    ):
        """ Create a new dataset sorted according to a column.

            Currently sorting according to a column name uses numpy sorting algorithm under the hood.
            The column should thus be a numpy compatible type (in particular not a nested type).
            This also means that the column used for sorting is fully loaded in memory (which should be fine in most cases).

            Args:
                `column` (`str`): column name to sort by.
                `reverse`: (`bool`, default: `False`): If True, sort by descending order rather then ascending.
                `kind` (Optional `str`): Numpy algorithm for sorting selected in {‘quicksort’, ‘mergesort’, ‘heapsort’, ‘stable’},
                    The default is ‘quicksort’. Note that both ‘stable’ and ‘mergesort’ use timsort under the covers and, in general,
                    the actual implementation will vary with data type. The ‘mergesort’ option is retained for backwards compatibility.
                `keep_in_memory` (`bool`, default: `False`): Keep the dataset in memory instead of writing it to a cache file.
                `load_from_cache_file` (`bool`, default: `True`): If a cache file storing the current computation from `function`
                    can be identified, use it instead of recomputing.
                `cache_file_name` (`Optional[str]`, default: `None`): Provide the name of a cache file to use to store the
                    results of the computation instead of the automatically generated cache file name.
                `writer_batch_size` (`int`, default: `1000`): Number of rows per write operation for the cache file writer.
                    Higher value gives smaller cache files, lower value consume less temporary memory while running `.map()`.
        """
        # If the array is empty we do nothing
        if len(self) == 0:
            return self

        # Check the column name
        if not isinstance(column, str) or column not in self._data.column_names:
            raise ValueError(
                "Column '{}' not found in the dataset. Please provide a column selected in: {}".format(
                    column, self._data.column_names,
                )
            )

        # Check if we've already cached this computation (indexed by a hash)
        if self._data_files:
            if cache_file_name is None:
                # we create a unique hash from the function, current dataset file and the mapping args
                cache_kwargs = {
                    "column": column,
                    "reverse": reverse,
                    "kind": kind,
                    "keep_in_memory": keep_in_memory,
                    "load_from_cache_file": load_from_cache_file,
                    "cache_file_name": cache_file_name,
                    "writer_batch_size": writer_batch_size,
                }
                cache_file_name = self._get_cache_file_path(self.sort, cache_kwargs)
            if os.path.exists(cache_file_name) and load_from_cache_file:
                logger.info("Loading cached sorted dataset at %s", cache_file_name)
                return Dataset.from_file(cache_file_name, info=self.info, split=self.split)

        indices = self._getitem(column, format_type="numpy", format_columns=None, output_all_columns=False,)
        indices = np.argsort(indices, kind=kind)
        if reverse:
            indices = indices[::-1]

        return self.select(
            indices=indices,
            keep_in_memory=keep_in_memory,
            load_from_cache_file=load_from_cache_file,
            cache_file_name=cache_file_name,
            writer_batch_size=writer_batch_size,
        )

    def shuffle(
        self,
        seed: Optional[int] = None,
        generator: Optional[np.random.Generator] = None,
        keep_in_memory: bool = False,
        load_from_cache_file: bool = True,
        cache_file_name: Optional[str] = None,
        writer_batch_size: Optional[int] = 1000,
    ):
        """ Create a new Dataset where rows the rows are shuffled.

            Currently shuffling uses numpy random generators.
            You can either supply a NumPy BitGenerator to use, or a seed to initiate NumPy's default random generator (PCG64).

            Args:
                `seed` (Optional `int`): A seed to initialize the default BitGenerator if ``generator=None``.
                    If None, then fresh, unpredictable entropy will be pulled from the OS.
                    If an int or array_like[ints] is passed, then it will be passed to SeedSequence to derive the initial BitGenerator state.
                `generator` (Optional `np.random.Generator`): Numpy random Generator to use to compute the permutation of the dataset rows.
                    If ``generator=None`` (default), uses np.random.default_rng (the default BitGenerator (PCG64) of NumPy).
                `keep_in_memory` (`bool`, default: `False`): Keep the dataset in memory instead of writing it to a cache file.
                `load_from_cache_file` (`bool`, default: `True`): If a cache file storing the current computation from `function`
                    can be identified, use it instead of recomputing.
                `cache_file_name` (`Optional[str]`, default: `None`): Provide the name of a cache file to use to store the
                    results of the computation instead of the automatically generated cache file name.
                `writer_batch_size` (`int`, default: `1000`): Number of rows per write operation for the cache file writer.
                    Higher value gives smaller cache files, lower value consume less temporary memory while running `.map()`.
        """
        # If the array is empty we do nothing
        if len(self) == 0:
            return self

        if seed is not None and generator is not None:
            raise ValueError("Both `seed` and `generator` were provided. Please specify just one of them.")

        assert generator is None or isinstance(
            generator, np.random.Generator
        ), "The provided generator must be an instance of numpy.random.Generator"

        # Check if we've already cached this computation (indexed by a hash)
        if self._data_files:
            if cache_file_name is None:
                # we create a unique hash from the function, current dataset file and the mapping args
                cache_kwargs = {
                    "generator": generator,
                    "seed": seed,
                    "keep_in_memory": keep_in_memory,
                    "load_from_cache_file": load_from_cache_file,
                    "cache_file_name": cache_file_name,
                    "writer_batch_size": writer_batch_size,
                }
                cache_file_name = self._get_cache_file_path(self.shuffle, cache_kwargs)
            if os.path.exists(cache_file_name) and load_from_cache_file:
                logger.info("Loading cached shuffled dataset at %s", cache_file_name)
                return Dataset.from_file(cache_file_name, info=self.info, split=self.split)

        if generator is None:
            generator = np.random.default_rng(seed)

        permutation = generator.permutation(len(self))

        return self.select(
            indices=permutation,
            keep_in_memory=keep_in_memory,
            load_from_cache_file=load_from_cache_file,
            cache_file_name=cache_file_name,
            writer_batch_size=writer_batch_size,
        )

    def train_test_split(
        self,
        test_size: Union[float, int, None] = None,
        train_size: Union[float, int, None] = None,
        shuffle: bool = True,
        seed: Optional[int] = None,
        generator: Optional[np.random.Generator] = None,
        keep_in_memory: bool = False,
        load_from_cache_file: bool = True,
        train_cache_file_name: Optional[str] = None,
        test_cache_file_name: Optional[str] = None,
        writer_batch_size: Optional[int] = 1000,
    ):
        """ Return a dictionary with two random train and test subsets (`train` and `test` ``Dataset`` splits).
            Splits are created from the dataset according to `test_size`, `train_size` and `shuffle`.

            This method is similar to scikit-learn `train_test_split` with the omission of the stratified options.

            Args:
                `test_size` (Optional `np.random.Generator`): Size of the test split
                    If float, should be between 0.0 and 1.0 and represent the proportion of the dataset to include in the test split.
                    If int, represents the absolute number of test samples.
                    If None, the value is set to the complement of the train size.
                    If train_size is also None, it will be set to 0.25.
                `train_size` (Optional `np.random.Generator`): Size of the train split
                    If float, should be between 0.0 and 1.0 and represent the proportion of the dataset to include in the train split.
                    If int, represents the absolute number of train samples.
                    If None, the value is automatically set to the complement of the test size.
                `shuffle` (Optional `bool`, default: `True`): Whether or not to shuffle the data before splitting.
                `seed` (Optional `int`): A seed to initialize the default BitGenerator if ``generator=None``.
                    If None, then fresh, unpredictable entropy will be pulled from the OS.
                    If an int or array_like[ints] is passed, then it will be passed to SeedSequence to derive the initial BitGenerator state.
                `generator` (Optional `np.random.Generator`): Numpy random Generator to use to compute the permutation of the dataset rows.
                    If ``generator=None`` (default), uses np.random.default_rng (the default BitGenerator (PCG64) of NumPy).
                `keep_in_memory` (`bool`, default: `False`): Keep the dataset in memory instead of writing it to a cache file.
                `load_from_cache_file` (`bool`, default: `True`): If a cache file storing the current computation from `function`
                    can be identified, use it instead of recomputing.
                `train_cache_file_name` (`Optional[str]`, default: `None`): Provide the name of a cache file to use to store the
                    train split calche file instead of the automatically generated cache file name.
                `test_cache_file_name` (`Optional[str]`, default: `None`): Provide the name of a cache file to use to store the
                    test split calche file instead of the automatically generated cache file name.
                `writer_batch_size` (`int`, default: `1000`): Number of rows per write operation for the cache file writer.
                    Higher value gives smaller cache files, lower value consume less temporary memory while running `.map()`.
        """
        # If the array is empty we do nothing
        if len(self) == 0:
            return self

        if test_size is None and train_size is None:
            test_size = 0.25

        # Safety checks similar to scikit-learn's ones.
        # (adapted from https://github.com/scikit-learn/scikit-learn/blob/fd237278e895b42abe8d8d09105cbb82dc2cbba7/sklearn/model_selection/_split.py#L1750)
        n_samples = len(self)
        if (
            isinstance(test_size, int)
            and (test_size >= n_samples or test_size <= 0)
            or isinstance(test_size, float)
            and (test_size <= 0 or test_size >= 1)
        ):
            raise ValueError(
                f"test_size={test_size} should be either positive and smaller "
                f"than the number of samples {n_samples} or a float in the (0, 1) range"
            )

        if (
            isinstance(train_size, int)
            and (train_size >= n_samples or train_size <= 0)
            or isinstance(train_size, float)
            and (train_size <= 0 or train_size >= 1)
        ):
            raise ValueError(
                f"train_size={train_size} should be either positive and smaller "
                f"than the number of samples {n_samples} or a float in the (0, 1) range"
            )

        if train_size is not None and not isinstance(train_size, (int, float)):
            raise ValueError(f"Invalid value for train_size: {train_size} of type {type(train_size)}")
        if test_size is not None and not isinstance(test_size, (int, float)):
            raise ValueError(f"Invalid value for test_size: {test_size} of type {type(test_size)}")

        if isinstance(train_size, float) and isinstance(test_size, float) and train_size + test_size > 1:
            raise ValueError(
                f"The sum of test_size and train_size = {train_size + test_size}, should be in the (0, 1)"
                " range. Reduce test_size and/or train_size."
            )

        if isinstance(test_size, float):
            n_test = ceil(test_size * n_samples)
        elif isinstance(test_size, int):
            n_test = float(test_size)

        if isinstance(train_size, float):
            n_train = floor(train_size * n_samples)
        elif isinstance(train_size, int):
            n_train = float(train_size)

        if train_size is None:
            n_train = n_samples - n_test
        elif test_size is None:
            n_test = n_samples - n_train

        if n_train + n_test > n_samples:
            raise ValueError(
                f"The sum of train_size and test_size = {n_train + n_test}, "
                "should be smaller than the number of "
                f"samples {n_samples}. Reduce test_size and/or "
                "train_size."
            )

        n_train, n_test = int(n_train), int(n_test)

        if n_train == 0:
            raise ValueError(
                f"With n_samples={n_samples}, test_size={test_size} and train_size={train_size}, the "
                "resulting train set will be empty. Adjust any of the "
                "aforementioned parameters."
            )

        # Check if we've already cached this computation (indexed by a hash)
        if self._data_files:
            if train_cache_file_name is None or test_cache_file_name is None:
                # we create a unique hash from the function, current dataset file and the mapping args
                cache_kwargs = {
                    "test_size": test_size,
                    "train_size": train_size,
                    "shuffle": shuffle,
                    "generator": generator,
                    "seed": seed,
                    "keep_in_memory": keep_in_memory,
                    "load_from_cache_file": load_from_cache_file,
                    "train_cache_file_name": train_cache_file_name,
                    "test_cache_file_name": test_cache_file_name,
                    "writer_batch_size": writer_batch_size,
                }
                train_kwargs = cache_kwargs.deepcopy()
                train_kwargs["split"] = "train"
                test_kwargs = cache_kwargs.deepcopy()
                test_kwargs["split"] = "test"

                if train_cache_file_name is None:
                    train_cache_file_name = self._get_cache_file_path(self.train_test_split, train_kwargs)
                if test_cache_file_name is None:
                    test_cache_file_name = self._get_cache_file_path(self.train_test_split, test_kwargs)
            if os.path.exists(train_cache_file_name) and os.path.exists(test_cache_file_name) and load_from_cache_file:
                logger.info("Loading cached split dataset at %s and %s", train_cache_file_name, test_cache_file_name)
                return {
                    "train": Dataset.from_file(train_cache_file_name, info=self.info, split=self.split),
                    "test": Dataset.from_file(test_cache_file_name, info=self.info, split=self.split),
                }

        if not shuffle:
            train_indices = np.arange(n_train)
            test_indices = np.arange(n_train, n_train + n_test)
        else:
            if generator is None:
                generator = np.random.default_rng(seed)

            # random partition
            permutation = generator.permutation(len(self))
            test_indices = permutation[:n_test]
            train_indices = permutation[n_test : (n_test + n_train)]

        train_split = self.select(
            indices=train_indices,
            keep_in_memory=keep_in_memory,
            load_from_cache_file=load_from_cache_file,
            cache_file_name=train_cache_file_name,
            writer_batch_size=writer_batch_size,
        )
        test_split = self.select(
            indices=test_indices,
            keep_in_memory=keep_in_memory,
            load_from_cache_file=load_from_cache_file,
            cache_file_name=test_cache_file_name,
            writer_batch_size=writer_batch_size,
        )

        return {"train": train_split, "test": test_split}
>>>>>>> 9740cca4
<|MERGE_RESOLUTION|>--- conflicted
+++ resolved
@@ -22,11 +22,8 @@
 import os
 from collections import defaultdict
 from collections.abc import Mapping
-<<<<<<< HEAD
 from functools import partial
-=======
 from math import ceil, floor
->>>>>>> 9740cca4
 from typing import Any, Dict, List, Optional, Union
 
 import numpy as np
@@ -417,15 +414,7 @@
             if format_type is not None:
                 if format_columns is None or key in format_columns:
                     if format_type == "pandas":
-<<<<<<< HEAD
                         outputs = self._data[key].to_pandas(split_blocks=True)
-=======
-                        outputs = self._data[key].to_pandas(zero_copy_only=False)
-                    elif format_type == "numpy":
-                        outputs = np.concatenate(
-                            [arr.to_numpy(zero_copy_only=False) for arr in self._data[key].chunks]
-                        )
->>>>>>> 9740cca4
                     else:
                         outputs = self._data[key].to_pandas(split_blocks=True).to_list()
                 else:
@@ -737,7 +726,6 @@
         # return map function
         return self.map(map_function, batched=True, with_indices=with_indices, arrow_schema=arrow_schema, **kwargs)
 
-<<<<<<< HEAD
     def init_vector_search_engine(
         self,
         column: str,
@@ -751,7 +739,7 @@
     def init_text_search_engine(self, column: str, es_client, index_name):
         with self.formated_as(type=None, columns=[column]):
             super(Dataset, self).init_text_search_engine(self, es_client, index_name, column)
-=======
+
     def select(
         self,
         indices: Union[List[int], np.ndarray],
@@ -1134,5 +1122,4 @@
             writer_batch_size=writer_batch_size,
         )
 
-        return {"train": train_split, "test": test_split}
->>>>>>> 9740cca4
+        return {"train": train_split, "test": test_split}