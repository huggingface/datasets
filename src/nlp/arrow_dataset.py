# coding=utf-8
# Copyright 2020 The HuggingFace Authors.
#
# Licensed under the Apache License, Version 2.0 (the "License");
# you may not use this file except in compliance with the License.
# You may obtain a copy of the License at
#
#     http://www.apache.org/licenses/LICENSE-2.0
#
# Unless required by applicable law or agreed to in writing, software
# distributed under the License is distributed on an "AS IS" BASIS,
# WITHOUT WARRANTIES OR CONDITIONS OF ANY KIND, either express or implied.
# See the License for the specific language governing permissions and
# limitations under the License.

# Lint as: python3
""" Simple Dataset wrapping an Arrow Table."""

import hashlib
import logging
import os
from collections.abc import Mapping
from typing import Any, Dict, List, Optional, Union

import dill
import pyarrow as pa
from tqdm import tqdm

from .arrow_writer import ArrowWriter

logger = logging.getLogger(__name__)


def convert_tuples_in_lists(data_struct):
    # Could add support for more exotic data_struct, like OrderedDict
    if isinstance(data_struct, dict):
        return {k: convert_tuples_in_lists(v) for k, v in data_struct.items()}
    else:
        if isinstance(data_struct, (list, tuple)):
            return [convert_tuples_in_lists(v) for v in data_struct]
    return data_struct


class Dataset(object):
    """ A Dataset backed by an Arrow table or Record Batch
        This allow us to do memory mapping to disk i.e. train on datasets larger than RAM
    """

    def __init__(
        self,
        arrow_table: Union[pa.Table, pa.RecordBatch],
        data_files: Optional[List[dict]] = None,
        info: Optional[Any] = None,
    ):
        self._info = info
        self._data: pa.Table = arrow_table
        self._data_files: List[dict] = data_files if data_files is not None else []
        self._format_type = None
        self._format_columns = None

    @classmethod
    def from_file(cls, filename):
        mmap = pa.memory_map(filename)
        f = pa.ipc.open_stream(mmap)
        pa_table = f.read_all()
        return cls(arrow_table=pa_table, data_files=[{"filename": filename}])

    @classmethod
    def from_buffer(cls, buffer):
        mmap = pa.BufferReader(buffer)
        f = pa.ipc.open_stream(mmap)
        pa_table = f.read_all()
        return cls(pa_table)

    @property
    def info(self):
        return self._info

    @property
    def data(self):
        return self._data

    @property
    def cache_files(self):
        return self._data_files

    @property
    def columns(self):
        return self._data.columns

    @property
    def nbytes(self):
        return self._data.nbytes

    @property
    def num_columns(self):
        return self._data.num_columns

    @property
    def num_rows(self):
        return self._data.num_rows

    @property
    def column_names(self):
        return self._data.column_names

    @property
    def schema(self) -> pa.Schema:
        return self._data.schema

    @property
    def shape(self):
        return self._data.shape

    def drop(self, columns: Union[str, List[str]]):
        """ Drop one or more columns.
        
        Args:
            columns: list of str
        """
        if isinstance(columns, str):
            columns = [columns]
        if any(col not in self._data.column_names for col in columns):
            raise ValueError(
                "Columns {} not in the dataset. Current columns in the dataset: {}".format(
                    list(filter(lambda col: col not in self._data.column_names, columns)), self._data.column_names
                )
            )
        self._data = self._data.drop(columns)

    def unique(self, column: str):
        """ Return a list of the unque elements in a column.
        
        Args:
            columns: str
        """
        if column not in self._data.column_names:
            raise ValueError(f"Column ({column}) not in table columns ({self._data.column_names}).")
        return self._data.column(column).unique().to_pylist()

    def dictionary_encode_column(self, column: str):
        """ Dictionary encode a column.
            Dictionnary encode can reduce the size of a column with many repetitions (e.g. string labels columns)
            by storing a dictionnary of the strings. This only affect the internal storage.
        
        Args:
            columns: str
        """
        if column not in self._data.column_names:
            raise ValueError(f"Column ({column}) not in table columns ({self._data.column_names}).")
        casted_schema: pa.Schema = self._data.schema
        field_index = casted_schema.get_field_index(column)
        field: pa.Field = casted_schema.field(field_index)
        casted_field = pa.field(field.name, pa.dictionary(pa.int32(), field.type), nullable=False)
        casted_schema.set(field_index, casted_field)
        self._data = self._data.cast(casted_schema)

    def flatten(self):
        """ Flatten the Table.
            Each column with a struct type is flattened into one column per struct field.
            Other columns are left unchanged.
        """
        self._data = self._data.flatten()

    def __len__(self):
        return self._data.num_rows

    def __iter__(self):
        for index in range(self._data.num_rows):
            yield self.unnest(self._data.slice(index, 1).to_pydict())

    def __repr__(self):
        schema_str = dict((a, str(b)) for a, b in zip(self._data.schema.names, self._data.schema.types))
        return f"Dataset(schema: {schema_str}, num_rows: {self.num_rows})"

    @property
    def format(self):
        return {
            "type": "python" if self._format_type is None else self._format_type,
            "columns": self.column_names if self._format_columns is None else self._format_columns,
        }

    def set_format(self, type: Optional[str] = None, columns: Optional[List] = None):
        # Check return type
        if type == "torch":
            try:
                import torch
            except ImportError:
                logger.error("PyTorch needs to be installed to be able to return PyTorch tensors.")
        elif type == "tensorflow":
            try:
                import tensorflow
            except ImportError:
                logger.error("Tensorflow needs to be installed to be able to return Tensorflow tensors.")
        else:
<<<<<<< HEAD
            assert type is None or type == 'numpy' or type == 'pandas', "Return type should be None or selected in ['numpy', 'pandas', 'torch', 'tensorflow']."
=======
            assert (
                type is None or type == "numpy"
            ), "Return type should be None or selected in ['numpy', 'torch', 'tensorflow']."
>>>>>>> d6a72267

        # Check filter column
        if isinstance(columns, str):
            columns = [columns]
        if columns is not None and any(col not in self._data.column_names for col in columns):
            raise ValueError(
                "Columns {} not in the dataset. Current columns in the dataset: {}".format(
                    list(filter(lambda col: col not in self._data.column_names, columns)), self._data.column_names
                )
            )

        self._format_type = type
        self._format_columns = columns
        logger.info(
            "Set __getitem__(key) output type to %s and filter %s columns " " (when key is int or slice).",
            "python objects" if type is None else type,
            "no" if columns is None else str(columns),
        )

    def reset_format(self):
        self.set_format()

    def convert_outputs(self, outputs):
        if self._format_type is None:
            if isinstance(outputs, dict) and self._format_columns is not None:
                return {k: v for k, v in outputs.items() if k in self._format_columns}
            return outputs

        if self._format_type == "numpy":
            import numpy

            command = numpy.array
        elif self._format_type == "torch":
            import torch

            command = torch.tensor
        elif self._format_type == "tensorflow":
            import tensorflow

            command = tensorflow.constant
        elif self._format_type == 'pandas':
            import pandas
            command = pandas.DataFrame
        else:
            command = lambda x: x

        try:
            if self._format_type == 'pandas':
                return command(outputs)
            elif isinstance(outputs, (list, tuple)):
                return command(outputs)
            return {
                k: command(v) for k, v in outputs.items() if self._format_columns is None or k in self._format_columns
            }
        except TypeError as e:
            raise TypeError(
                str(e) + " You should probably filter the output columns with self.set_format(columns=...)."
            )

    @staticmethod
    def unnest(py_dict):
        return dict((key, array[0]) for key, array in py_dict.items())

    @staticmethod
    def nest(py_dict):
        return dict((key, [elem]) for key, elem in py_dict.items())

    def __getitem__(self, key: Union[int, slice, str]) -> Union[Dict, List]:
        """ Can be used to index columns (by string names) or rows (by integer index)
        """
        if isinstance(key, int):
            if key < 0:
                key = self._data.num_rows + key
            if key >= self._data.num_rows:
                raise ValueError(f"Index ({key}) outside of table length ({self._data.num_rows}).")
            outputs = self.unnest(self._data.slice(key, 1).to_pydict())
        elif isinstance(key, slice):
            key = key.indices(self._data.num_rows)
            if key[2] != 1 or key[1] < key[0]:
                raise ValueError(f"Slicing can only take contiguous and ordered slices.")
            outputs = self._data.slice(key[0], key[1] - key[0]).to_pydict()
        elif isinstance(key, str):
            if key not in self._data.column_names:
                raise ValueError(f"Column ({key}) not in table columns ({self._data.column_names}).")
            outputs = self._data[key].to_pylist()
        else:
            raise ValueError("Can only get row(s) (int or slice) or columns (string).")

        if (self._format_type is not None or self._format_columns is not None) and not isinstance(key, str):
            outputs = self.convert_outputs(outputs)
        return outputs

    def cleanup_cache_files(self):
        """ Clean up all cache files in the dataset cache directory, excepted the currently used cache file if there is one.
            Be carefull when running this command that no other process is currently using other cache files.

            Return:
                Number of removed files
        """
        if not self._data_files or "filename" not in self._data_files[0]:
            return None
        current_cache_file = os.path.abspath(self._data_files[0]["filename"])
        cache_directory = os.path.dirname(current_cache_file)
        logger.info(f"Listing files in {cache_directory}")
        files: List[str] = os.listdir(cache_directory)
        files_to_remove = []
        for f_name in files:
            full_name = os.path.abspath(os.path.join(cache_directory, f_name))
            if f_name.startswith("cache-") and f_name.endswith(".arrow"):
                if full_name == current_cache_file:
                    logger.info(f"Keeping current cache file at {full_name}")
                    continue
                files_to_remove.append(full_name)
        for file_path in files_to_remove:
            logger.info(f"Removing {file_path}")
            os.remove(file_path)
        return len(files_to_remove)

    def _get_cache_file_path(self, function, cache_kwargs):
        """ Find a unique name from the filenames, kwargs and the function
        """
        if not self._data_files or "filename" not in self._data_files[0]:
            return None
        previous_files_string = "-".join(
            "-".join(str(k) + "-" + str(v) for k, v in cache_kwargs.items()) for f in self._data_files
        )
        cache_kwargs_string = "-".join(str(k) + "-" + str(v) for k, v in cache_kwargs.items())
        function_bytes = dill.dumps(function)
        output_hash = hashlib.md5(
            previous_files_string.encode("utf-8") + cache_kwargs_string.encode("utf-8") + function_bytes
        ).hexdigest()
        cache_file_name = "cache-" + output_hash + ".arrow"
        cache_directory = os.path.dirname(self._data_files[0]["filename"])
        cache_file_path = os.path.join(cache_directory, cache_file_name)
        return cache_file_path

    def map(
        self,
        function,
        with_indices: bool = False,
        batched: bool = False,
        batch_size: Optional[int] = 1000,
        remove_columns: Optional[List[str]] = None,
        keep_in_memory: bool = False,
        load_from_cache_file: bool = True,
        cache_file_name: Optional[str] = None,
        writer_batch_size: Optional[int] = 1000,
        arrow_schema: Optional[pa.Schema] = None,
        disable_nullable: bool = True,
    ):
        """ Apply a function to all the elements in the table (individually or in batches)
            and update the table (if function does updated examples).
            
            Args:
                `function` (`callable`): with one of the following signature:
                    - `function(example: Dict) -> Union[Dict, Any]` if `batched=False` and `with_indices=False`
                    - `function(example: Dict, indices: int) -> Union[Dict, Any]` if `batched=False` and `with_indices=True`
                    - `function(batch: Dict[List]) -> Union[Dict, Any]` if `batched=True` and `with_indices=False`
                    - `function(batch: Dict[List], indices: List[int]) -> Union[Dict, Any]` if `batched=True` and `with_indices=True`
                `with_indices` (`bool`, default: `False`): Provide example indices to `function`
                `batched` (`bool`, default: `False`): Provide batch of examples to `function`
                `batch_size` (`Optional[int]`, default: `1000`): Number of examples per batch provided to `function` if `batched=True`
                    `batch_size <= 0` or `batch_size == None`: Provide the full dataset as a single batch to `function`
                `remove_columns` (`Optional[List[str]]`, default: `None`): Remove a selection of columns while doing the mapping.
                    Columns will be removed before updating the examples with the output of `function`, i.e. if `function` is adding
                    columns with names in `remove_columns`, these columns will be kept.
                `keep_in_memory` (`bool`, default: `False`): Keep the dataset in memory instead of writing it to a cache file.
                `load_from_cache_file` (`bool`, default: `True`): If a cache file storing the current computation from `function`
                    can be identified, use it instead of recomputing.
                `cache_file_name` (`Optional[str]`, default: `None`): Provide the name of a cache file to use to store the
                    results of the computation instead of the automatically generated cache file name.
                `writer_batch_size` (`int`, default: `1000`): Number of rows per write operation for the cache file writer.
                    Higher value gives smaller cache files, lower value consume less temporary memory while running `.map()`.
                `arrow_schema` (`Optional[pa.Schema]`, default: `None`): Use a specific Apache Arrow Schema to store the cache file
                    instead of the automatically generated one.
                `disable_nullable` (`bool`, default: `True`): Allow null values in the table.
        """
        # If the array is empty we do nothing
        if len(self) == 0:
            return self

        # Select the columns (arrow columns) to process
        if remove_columns is not None and any(col not in self._data.column_names for col in remove_columns):
            raise ValueError(
                "Column to remove {} not in the dataset. Current columns in the dataset: {}".format(
                    list(filter(lambda col: col not in self._data.column_names, remove_columns)),
                    self._data.column_names,
                )
            )

        # If we do batch computation but no batch sze is provided, default to the full dataset
        if batched and (batch_size is None or batch_size <= 0):
            batch_size = self._data.num_rows

        # Check if the function returns updated examples
        def does_function_return_dict(inputs, indices):
            """ Does the function returns a dict. """
            processed_inputs = function(inputs, indices) if with_indices else function(inputs)
            return isinstance(processed_inputs, Mapping)

        # We only update the data table (and use the cache) if the function returns a dict.
        # Test it on the first element or a small batch (0, 1) for batched inputs
        test_inputs = self[:2] if batched else self[0]
        test_indices = [0, 1] if batched else 0
        update_data = does_function_return_dict(test_inputs, test_indices)

        def apply_function_on_filtered_inputs(inputs, indices):
            """ Utility to apply the function on a selection of columns. """
            processed_inputs = function(inputs, indices) if with_indices else function(inputs)
            if not update_data:
                return None  # Nothing to update, let's move on
            if remove_columns is not None:
                for column in remove_columns:
                    inputs.pop(column)
            inputs.update(processed_inputs)
            return inputs

        # Find the output schema if none is given
        test_inputs = self[:2] if batched else self[0]
        test_indices = [0, 1] if batched else 0
        test_output = apply_function_on_filtered_inputs(test_inputs, test_indices)
        if arrow_schema is None and update_data:
            if not batched:
                test_output = self.nest(test_output)
            test_output = convert_tuples_in_lists(test_output)
            arrow_schema = pa.Table.from_pydict(test_output).schema
            if disable_nullable:
                arrow_schema = pa.schema(pa.field(field.name, field.type, nullable=False) for field in arrow_schema)

        # Check if we've already cached this computation (indexed by a hash)
        if self._data_files and update_data:
            if cache_file_name is None:
                # we create a unique hash from the function, current dataset file and the mapping args
                cache_kwargs = {
                    "with_indices": with_indices,
                    "batched": batched,
                    "batch_size": batch_size,
                    "remove_columns": remove_columns,
                    "keep_in_memory": keep_in_memory,
                    "load_from_cache_file": load_from_cache_file,
                    "cache_file_name": cache_file_name,
                    "writer_batch_size": writer_batch_size,
                    "arrow_schema": arrow_schema,
                    "disable_nullable": disable_nullable,
                }
                cache_file_name = self._get_cache_file_path(function, cache_kwargs)
            if os.path.exists(cache_file_name) and load_from_cache_file:
                logger.info("Loading cached processed dataset at %s", cache_file_name)
                return Dataset.from_file(cache_file_name)

        # Prepare output buffer and batched writer in memory or on file if we update the table
        if update_data:
            if keep_in_memory or not self._data_files:
                buf_writer = pa.BufferOutputStream()
                writer = ArrowWriter(schema=arrow_schema, stream=buf_writer, writer_batch_size=writer_batch_size)
            else:
                buf_writer = None
                logger.info("Caching processed dataset at %s", cache_file_name)
                writer = ArrowWriter(schema=arrow_schema, path=cache_file_name, writer_batch_size=writer_batch_size)

        # Loop over single examples or batches and write to buffer/file if examples are to be updated
        if not batched:
            for i, example in tqdm(enumerate(self)):
                example = apply_function_on_filtered_inputs(example, i)
                if update_data:
                    writer.write(example)
        else:
            for i in tqdm(range(0, len(self), batch_size)):
                batch = self[i : i + batch_size]
                indices = list(range(*(slice(i, i + batch_size).indices(self._data.num_rows))))  # Something simpler?
                batch = apply_function_on_filtered_inputs(batch, indices)
                if update_data:
                    writer.write_batch(batch)

        if update_data:
            writer.finalize()  # close_stream=bool(buf_writer is None))  # We only close if we are writing in a file

            # Create new Dataset from buffer or file
            if buf_writer is None:
                return Dataset.from_file(cache_file_name)
            else:
                return Dataset.from_buffer(buf_writer.getvalue())
        else:
            return self<|MERGE_RESOLUTION|>--- conflicted
+++ resolved
@@ -193,13 +193,9 @@
             except ImportError:
                 logger.error("Tensorflow needs to be installed to be able to return Tensorflow tensors.")
         else:
-<<<<<<< HEAD
-            assert type is None or type == 'numpy' or type == 'pandas', "Return type should be None or selected in ['numpy', 'pandas', 'torch', 'tensorflow']."
-=======
             assert (
-                type is None or type == "numpy"
+                type is None or type == "numpy" or type == 'pandas'
             ), "Return type should be None or selected in ['numpy', 'torch', 'tensorflow']."
->>>>>>> d6a72267
 
         # Check filter column
         if isinstance(columns, str):
