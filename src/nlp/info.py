# coding=utf-8
# Copyright 2020 The HuggingFace NLP Authors and the TensorFlow Datasets Authors.
#
# Licensed under the Apache License, Version 2.0 (the "License");
# you may not use this file except in compliance with the License.
# You may obtain a copy of the License at
#
#     http://www.apache.org/licenses/LICENSE-2.0
#
# Unless required by applicable law or agreed to in writing, software
# distributed under the License is distributed on an "AS IS" BASIS,
# WITHOUT WARRANTIES OR CONDITIONS OF ANY KIND, either express or implied.
# See the License for the specific language governing permissions and
# limitations under the License.

# Lint as: python3
""" DatasetInfo and MetricInfo record information we know about a dataset and a metric.

This includes things that we know about the dataset statically, i.e.:
 - description
 - canonical location
 - does it have validation and tests splits
 - size
 - etc.

This also includes the things that can and should be computed once we've
processed the dataset as well:
 - number of examples (in each split)
 - etc.
"""

import json
import logging
import os
from dataclasses import asdict, dataclass, field
from typing import List, Optional, Union

from nlp.utils.checksums_utils import (
    CACHED_SIZES_FILE_NAME,
    CHECKSUMS_FILE_NAME,
    load_cached_sizes,
    load_sizes_checksums,
    store_cached_sizes,
)
from nlp.utils.version import Version

from .features import Features, Value
from .splits import SplitDict


logger = logging.getLogger(__name__)

# Name of the file to output the DatasetInfo p rotobuf object.
DATASET_INFO_FILENAME = "dataset_info.json"
LICENSE_FILENAME = "LICENSE"
METRIC_INFO_FILENAME = "metric_info.json"


@dataclass
class SupervisedKeysData:
    input: str = ""
    output: str = ""


@dataclass
class DownloadChecksumsEntryData:
    key: str = ""
    value: str = ""


class MissingCachedSizesConfigError(Exception):
    """The expected cached sizes of the download file are missing."""


class NonMatchingCachedSizesError(Exception):
    """The prepared split doesn't have expected sizes."""


@dataclass
class DatasetInfo:
    """Information about a dataset.

    `DatasetInfo` documents datasets, including its name, version, and features.
    See the constructor arguments and properties for a full list.

    Note: Not all fields are known on construction and may be updated later.
    """

    # Set in the dataset scripts
    description: str = field(default_factory=str)
    citation: str = field(default_factory=str)
    homepage: str = field(default_factory=str)
    license: str = field(default_factory=str)
    features: Features = None
    supervised_keys: Optional[SupervisedKeysData] = None

    # Set later by the builder
    builder_name: Optional[str] = None
    config_name: Optional[str] = None
    version: Optional[Union[str, Version]] = None
    splits: Optional[dict] = field(default_factory=SplitDict)
    size_in_bytes: int = 0
    download_size: int = 0
<<<<<<< HEAD
=======
    dataset_size: int = 0
>>>>>>> 8bc3d33d
    download_checksums: dict = field(default_factory=dict)

    def __post_init__(self):
        # Convert back to the correct classes when we reload from dict
        if self.features is not None and not isinstance(self.features, Features):
            self.features = Features.from_dict(self.features)
        if self.version is not None and not isinstance(self.version, Version):
            if isinstance(self.version, str):
                self.version = Version(self.version)
            else:
                self.version = Version.from_dict(self.version)
        if self.splits is not None and not isinstance(self.splits, SplitDict):
            self.splits = SplitDict.from_split_dict(self.splits)
        if self.supervised_keys is not None and not isinstance(self.supervised_keys, SupervisedKeysData):
            if isinstance(self.supervised_keys, (tuple, list)):
                self.supervised_keys = SupervisedKeysData(*self.supervised_keys)
            else:
                self.supervised_keys = SupervisedKeysData(**self.supervised_keys)
<<<<<<< HEAD

    @property
    def dataset_size(self):
        """Generated dataset files size, in bytes."""
        # For old datasets, maybe empty.
        return sum(split.num_bytes for split in self.splits.values())

    def update_splits_if_different(self, split_dict):
        """Overwrite the splits if they are different from the current ones.

        * If splits aren't already defined or different (ex: different number of
            shards), then the new split dict is used. This will trigger stats
            computation during download_and_prepare.
        * If splits are already defined in DatasetInfo and similar (same names and
            shards): keep the restored split which contains the statistics (restored
            from GCS or file)

        Args:
            split_dict: `nlp.SplitDict`, the new split
        """
        assert isinstance(split_dict, SplitDict)

        # If splits are already defined and identical, then we do not update
        if self.splits and check_splits_equals(self.splits, split_dict):
            return

        self.splits = split_dict.copy()
=======
>>>>>>> 8bc3d33d

    def _license_path(self, dataset_info_dir):
        return os.path.join(dataset_info_dir, LICENSE_FILENAME)

    def write_to_directory(self, dataset_info_dir):
        """ Write `DatasetInfo` as JSON to `dataset_info_dir`.
            Also save the license separately in LICENCE.
        """
        with open(os.path.join(dataset_info_dir, DATASET_INFO_FILENAME), "w") as f:
            json.dump(asdict(self), f)

        with open(os.path.join(dataset_info_dir, LICENSE_FILENAME), "w") as f:
            f.write(self.license)

    @classmethod
    def from_directory(cls, dataset_info_dir):
        """Create DatasetInfo from the JSON file in `dataset_info_dir`.

        This function updates all the dynamically generated fields (num_examples,
        hash, time of creation,...) of the DatasetInfo.

        This will overwrite all previous metadata.

        Args:
            dataset_info_dir: `str` The directory containing the metadata file. This
                should be the root directory of a specific dataset version.
        """
        logger.info("Loading Dataset info from %s", dataset_info_dir)
        if not dataset_info_dir:
            raise ValueError("Calling DatasetInfo.from_directory() with undefined dataset_info_dir.")

        with open(os.path.join(dataset_info_dir, DATASET_INFO_FILENAME), "r") as f:
            dataset_info_dict = json.load(f)
        return cls(**dataset_info_dict)

    def prefill_dataset_size_attributes_from_urls_checksums_dir(self, urls_checksums_dir: str):
        """Store upper bounds of dataset size if available"""
        checksums_file_path = os.path.join(urls_checksums_dir, CHECKSUMS_FILE_NAME)
        cached_sizes_file_path = os.path.join(urls_checksums_dir, CACHED_SIZES_FILE_NAME)
        if os.path.exists(checksums_file_path):
            self.download_checksums = load_sizes_checksums(checksums_file_path)
        if os.path.exists(cached_sizes_file_path):
            cached_sizes = load_cached_sizes(cached_sizes_file_path)
            self.dataset_size = sum(size_nexamples[0] for size_nexamples in cached_sizes.values())

    def cached_sizes(self):
        return {
            "/".join([str(self.builder_name), str(self.config_name), str(self.version), split_name]): (
                split_info.num_bytes,
                split_info.num_examples,
            )
            for split_name, split_info in self.splits.items()
        }

    def check_or_save_cached_sizes(self, urls_checksums_dir: str, ignore_cached_sizes: bool, save_cached_sizes):
        if not ignore_cached_sizes:
            cached_sizes_file_path = os.path.join(urls_checksums_dir, CACHED_SIZES_FILE_NAME)
            if save_cached_sizes:
                store_cached_sizes(self.cached_sizes(), cached_sizes_file_path)
                logger.info("Stored the recorded cached sizes in {}.".format(urls_checksums_dir))
            elif os.path.exists(cached_sizes_file_path):
                expected_cached_sizes = load_cached_sizes(cached_sizes_file_path)
                for full_config_name, rec_size_numexamples in self.cached_sizes().items():
                    exp_size_numexamples = expected_cached_sizes.get(full_config_name)
                    if exp_size_numexamples is None:
                        raise MissingCachedSizesConfigError(full_config_name)
                    if exp_size_numexamples != rec_size_numexamples:
                        raise NonMatchingCachedSizesError(full_config_name)
                logger.info("All cached sizes matched successfully.")
            else:
                logger.info("Cached sizes file not found.")
        else:
            logger.info("Cached sizes tests were ignored.")


@dataclass
class MetricInfo:
    """Information about a metric.

    `MetricInfo` documents a metric, including its name, version, and features.
    See the constructor arguments and properties for a full list.

    Note: Not all fields are known on construction and may be updated later.
    """

    # Set in the dataset scripts
    description: str
    citation: str
    features: Features
    inputs_description: str = field(default_factory=str)
    homepage: str = field(default_factory=str)
    licence: str = field(default_factory=str)
    codebase_urls: List[str] = field(default_factory=list)
    reference_urls: List[str] = field(default_factory=list)
    streamable: bool = False
    format: Optional[str] = None

    # Set later by the builder
    metric_name: Optional[str] = None
    config_name: Optional[str] = None
    version: Optional[str] = None

    def __post_init__(self):
        assert "predictions" in self.features, "Need to have at least a 'predictions' field in 'features'."
        if self.format is not None:
            for key, value in self.features.items():
                if not isinstance(value, Value):
                    raise ValueError(
                        f"When using 'numpy' format, all features should be a `nlp.Value` feature. "
                        f"Here {key} is an instance of {value.__class__.__name__}"
                    )

    def write_to_directory(self, metric_info_dir):
        """ Write `MetricInfo` as JSON to `metric_info_dir`.
            Also save the license separately in LICENCE.
        """
        with open(os.path.join(metric_info_dir, DATASET_INFO_FILENAME), "w") as f:
            json.dump(asdict(self), f)

        with open(os.path.join(metric_info_dir, LICENSE_FILENAME), "w") as f:
            f.write(self.license)

    @classmethod
    def from_directory(cls, metric_info_dir):
        """Create MetricInfo from the JSON file in `metric_info_dir`.

        Args:
            metric_info_dir: `str` The directory containing the metadata file. This
                should be the root directory of a specific dataset version.
        """
        logger.info("Loading Metric info from %s", metric_info_dir)
        if not metric_info_dir:
            raise ValueError("Calling MetricInfo.from_directory() with undefined metric_info_dir.")

        with open(os.path.join(metric_info_dir, METRIC_INFO_FILENAME), "r") as f:
            dataset_info_dict = json.load(f)
        return cls(**dataset_info_dict)<|MERGE_RESOLUTION|>--- conflicted
+++ resolved
@@ -101,10 +101,7 @@
     splits: Optional[dict] = field(default_factory=SplitDict)
     size_in_bytes: int = 0
     download_size: int = 0
-<<<<<<< HEAD
-=======
     dataset_size: int = 0
->>>>>>> 8bc3d33d
     download_checksums: dict = field(default_factory=dict)
 
     def __post_init__(self):
@@ -123,36 +120,6 @@
                 self.supervised_keys = SupervisedKeysData(*self.supervised_keys)
             else:
                 self.supervised_keys = SupervisedKeysData(**self.supervised_keys)
-<<<<<<< HEAD
-
-    @property
-    def dataset_size(self):
-        """Generated dataset files size, in bytes."""
-        # For old datasets, maybe empty.
-        return sum(split.num_bytes for split in self.splits.values())
-
-    def update_splits_if_different(self, split_dict):
-        """Overwrite the splits if they are different from the current ones.
-
-        * If splits aren't already defined or different (ex: different number of
-            shards), then the new split dict is used. This will trigger stats
-            computation during download_and_prepare.
-        * If splits are already defined in DatasetInfo and similar (same names and
-            shards): keep the restored split which contains the statistics (restored
-            from GCS or file)
-
-        Args:
-            split_dict: `nlp.SplitDict`, the new split
-        """
-        assert isinstance(split_dict, SplitDict)
-
-        # If splits are already defined and identical, then we do not update
-        if self.splits and check_splits_equals(self.splits, split_dict):
-            return
-
-        self.splits = split_dict.copy()
-=======
->>>>>>> 8bc3d33d
 
     def _license_path(self, dataset_info_dir):
         return os.path.join(dataset_info_dir, LICENSE_FILENAME)
