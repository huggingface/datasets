--- conflicted
+++ resolved
@@ -33,8 +33,7 @@
 import logging
 import os
 from dataclasses import asdict, dataclass, field
-<<<<<<< HEAD
-from typing import ClassVar, List, Optional, Union
+from typing import List, Optional
 
 from nlp.utils.checksums_utils import (
     CACHED_SIZES_FILE_NAME,
@@ -45,14 +44,8 @@
 )
 from nlp.utils.version import Version
 
-from .features import Features, FeatureType, Sequence
+from .features import Features, Value
 from .splits import SplitDict
-=======
-from typing import List, Optional
-
-from .features import Features, Value
-from .splits import SplitDict, check_splits_equals
->>>>>>> c37fbb51
 
 
 logger = logging.getLogger(__name__)
