# coding=utf-8
# Copyright 2020 The TensorFlow Datasets Authors.
#
# Licensed under the Apache License, Version 2.0 (the "License");
# you may not use this file except in compliance with the License.
# You may obtain a copy of the License at
#
#     http://www.apache.org/licenses/LICENSE-2.0
#
# Unless required by applicable law or agreed to in writing, software
# distributed under the License is distributed on an "AS IS" BASIS,
# WITHOUT WARRANTIES OR CONDITIONS OF ANY KIND, either express or implied.
# See the License for the specific language governing permissions and
# limitations under the License.

# Lint as: python3
"""Download manager interface."""

import enum
import logging
import os

<<<<<<< HEAD
from .checksums_utils import load_sizes_checksums, store_sizes_checksum
from .file_utils import HF_DATASETS_CACHE, cached_path
from .py_utils import flatten_nested, map_nested
from .checksums_utils import URLS_CHECKSUMS_FOLDER_NAME, CHECKSUMS_FILE_NAME, get_size_checksum
=======
from .file_utils import HF_DATASETS_CACHE, cached_path, get_size_checksum
from .py_utils import flatten_nest_dict, map_nested

>>>>>>> 5b50fbc6

logger = logging.getLogger(__name__)


class MissingFileError(Exception):
    """A dataset file is missing."""


class MissingChecksumError(Exception):
  """The expected checksum of the download file is missing."""


class NonMatchingChecksumError(Exception):
  """The downloaded file doesn't have expected checksum."""


class GenerateMode(enum.Enum):
    """`Enum` for how to treat pre-existing downloads and data.

    The default mode is `REUSE_DATASET_IF_EXISTS`, which will reuse both
    raw downloads and the prepared dataset if they exist.

    The generations modes:

    |                                    | Downloads | Dataset |
    | -----------------------------------|-----------|---------|
    | `REUSE_DATASET_IF_EXISTS` (default)| Reuse     | Reuse   |
    | `REUSE_CACHE_IF_EXISTS`            | Reuse     | Fresh   |
    | `FORCE_REDOWNLOAD`                 | Fresh     | Fresh   |
    """

    REUSE_DATASET_IF_EXISTS = "reuse_dataset_if_exists"
    REUSE_CACHE_IF_EXISTS = "reuse_cache_if_exists"
    FORCE_REDOWNLOAD = "force_redownload"


class DownloadConfig(object):
    """Configuration for `nlp.DatasetBuilder.download_and_prepare`."""

    def __init__(
        self,
        manual_dir=None,
        download_mode=None,
        max_examples_per_split=None,
        ignore_checksums=False,
        register_checksums=False,
        sizes_checksums=None,
        beam_runner=None,
        beam_options=None,
    ):
        """Constructs a `DownloadConfig`.

        Args:
            manual_dir: `str`, read-only directory where manually downloaded/extracted
                data is stored. Defaults to
                "<download_dir>/manual".
            download_mode: `nlp.GenerateMode`, how to deal with downloads or data
                that already exists. Defaults to `REUSE_DATASET_IF_EXISTS`, which will
                reuse both downloads and data if it already exists.
            max_examples_per_split: `int`, optional max number of examples to write
                into each split (used for testing).
            ignore_checksums: `bool`, defaults to False. If True, wrong or missing checksums
                will be ignored.
            register_checkums: `bool`, defaults to False. If True, the checksums of the
                downloaded files will be saved in the `urls_checksums` folder
            beam_runner: Runner to pass to `beam.Pipeline`, only used for datasets
                based on Beam for the generation.
            beam_options: `PipelineOptions` to pass to `beam.Pipeline`, only used for
                datasets based on Beam for the generation.
        """
        self.manual_dir = manual_dir
        self.download_mode = GenerateMode(download_mode or GenerateMode.REUSE_DATASET_IF_EXISTS)
        self.max_examples_per_split = max_examples_per_split
        self.ignore_checksums = ignore_checksums
        self.register_checksums = register_checksums
        self.sizes_checksums = sizes_checksums
        self.beam_runner = beam_runner
        self.beam_options = beam_options


class DownloadManager(object):
    def __init__(
        self,
        download_dir=None,
        manual_dir=None,
        manual_dir_instructions=None,
        dataset_name=None,
        force_download=False,
<<<<<<< HEAD
        ignore_checksums=False,
=======
>>>>>>> 5b50fbc6
        register_checksums=False,
    ):
        """Download manager constructor.

        Args:
            download_dir: `str`, path to directory where downloads are stored.
            extract_dir: `str`, path to directory where artifacts are extracted.
            manual_dir: `str`, path to manually downloaded/extracted data directory.
            manual_dir_instructions: `str`, human readable instructions on how to
                                                 prepare contents of the manual_dir for this dataset.
            dataset_name: `str`, name of dataset this instance will be used for. If
                provided, downloads will contain which datasets they were used for.
            force_download: `bool`, default to False. If True, always [re]download.
            ignore_checksums: `bool`, defaults to False. If True, wrong or missing checksums
                will be ignored.
            register_checkums: `bool`, defaults to False. If True, the checksums of the
                downloaded files will be saved in the `urls_checksums` folder
        """
        self._dataset_name = dataset_name
        if download_dir is None:
            download_dir = HF_DATASETS_CACHE
        self._download_dir = download_dir
        self._manual_dir = manual_dir and os.path.expanduser(manual_dir)
        self._manual_dir_instructions = manual_dir_instructions
        os.makedirs(self._download_dir, exist_ok=True)
        self._force_download = force_download
        self._ignore_checksums = ignore_checksums
        self._register_checksums = register_checksums
        if ignore_checksums and register_checksums:
            raise ValueError("Parameters `ignore_checksums` and `register_checksums` "
            "shouldn't be True at the same time.")
        # To record what is being used: {url: (size, checksum)}
        self._recorded_sizes_checksums = {}
    
    @property
    def downloaded_size(self):
        """Returns the total size of downloaded files."""
        return sum(size for size, sha256 in self._recorded_sizes_checksums.values())
    
    def _check_missing_files(self, url_or_urls, downloaded_path_or_paths):
        flattened_urls_or_urls = flatten_nested(url_or_urls)
        flattened_downloaded_path_or_paths = flatten_nested(downloaded_path_or_paths)
        for url, path in zip(flattened_urls_or_urls, flattened_downloaded_path_or_paths):
            if path is None:
                raise MissingFileError("Couldn't get file {}.".format(url))


    def _record_sizes_checksums(self, url_or_urls, downloaded_path_or_paths):
        """Record size/checksum of downloaded files."""
        flattened_urls_or_urls = flatten_nested(url_or_urls)
        flattened_downloaded_path_or_paths = flatten_nested(downloaded_path_or_paths)
        for url, path in zip(flattened_urls_or_urls, flattened_downloaded_path_or_paths):
            self._recorded_sizes_checksums[url] = get_size_checksum(path)
<<<<<<< HEAD
=======
            return
        elif isinstance(url_or_urls, dict):
            url_or_urls = list(flatten_nest_dict(url_or_urls).values())
            downloaded_path_or_paths = list(flatten_nest_dict(downloaded_path_or_paths).values())
        print(url_or_urls)
        assert isinstance(url_or_urls, (list, tuple))
        for url, path in zip(url_or_urls, downloaded_path_or_paths):
            self._recorded_sizes_checksums[url] = get_size_checksum(path)
>>>>>>> 5b50fbc6

    def download(self, url_or_urls):
        """Download given url(s).

        Args:
            url_or_urls: url or `list`/`dict` of urls to download and extract. Each
                url is a `str`.

        Returns:
            downloaded_path(s): `str`, The downloaded paths matching the given input
                url_or_urls.
        """
        downloaded_path_or_paths = map_nested(
            lambda url_or_urls: cached_path(
                url_or_urls, cache_dir=self._download_dir, force_download=self._force_download,
            ),
            url_or_urls,
<<<<<<< HEAD
            cache_dir=self._download_dir,
            force_download=self._force_download,
        ), url_or_urls)
        self._check_missing_files(url_or_urls, downloaded_path_or_paths)
=======
        )
>>>>>>> 5b50fbc6
        self._record_sizes_checksums(url_or_urls, downloaded_path_or_paths)
        return downloaded_path_or_paths

    def iter_archive(self, path):
        """Returns iterator over files within archive.

        Args:
            path: path to archive.

        Returns:
            Generator yielding tuple (path_within_archive, file_obj).
        """
        extracted_path = self.extract(path)
        if os.path.isfile(extracted_path):
            with open(extracted_path, "rb") as file_obj:
                yield (extracted_path, file_obj)
        with os.scandir(path) as it:
            for entry in it:
                if entry.is_file():
                    with open(entry.path, "rb") as file_obj:
                        yield (entry.path, file_obj)

    def extract(self, path_or_paths):
        """Extract given path(s).

        Args:
            path_or_paths: path or `list`/`dict` of path of file to extract. Each
                path is a `str`.

        Returns:
            extracted_path(s): `str`, The extracted paths matching the given input
                path_or_paths.
        """
        return map_nested(
            lambda path_or_paths: cached_path(path_or_paths, extract_compressed_file=True, force_extract=True),
            path_or_paths,
        )

    def download_and_extract(self, url_or_urls):
        """Download and extract given url_or_urls.

        Is roughly equivalent to:

        ```
        extracted_paths = dl_manager.extract(dl_manager.download(url_or_urls))
        ```

        Args:
            url_or_urls: url or `list`/`dict` of urls to download and extract. Each
                url is a `str`.

        Returns:
            extracted_path(s): `str`, extracted paths of given URL(s).
        """
        return self.extract(self.download(url_or_urls))

    @property
    def manual_dir(self):
        """Returns the directory containing the manually extracted data."""
        if not self._manual_dir:
            raise AssertionError(
                "Manual directory was enabled. " "Did you set MANUAL_DOWNLOAD_INSTRUCTIONS in your dataset?"
            )
        if not os.path.exists(self._manual_dir):
            raise AssertionError(
                "Manual directory {} does not exist. Create it and download/extract "
                "dataset artifacts in there. Additional instructions: {}".format(
                    self._manual_dir, self._manual_dir_instructions
                )
            )
        return self._manual_dir
    
    def check_or_register_checksums(self, urls_checksums_dir):
        if not self._ignore_checksums:
            checksums_path = os.path.join(urls_checksums_dir, CHECKSUMS_FILE_NAME)
            if self._register_checksums:
                os.makedirs(urls_checksums_dir, exist_ok=True)
                self._store_sizes_checksums(checksums_path)
                logger.info("Stored the recorded checksums in {}.".format(urls_checksums_dir))
            else:
                expected_sizes_checksums = load_sizes_checksums(checksums_path)
                for url, rec_size_checksum in self._recorded_sizes_checksums.items():
                    exp_size_checksum = expected_sizes_checksums.get(url)
                    if exp_size_checksum is None:
                        raise MissingChecksumError(url)
                    if exp_size_checksum != rec_size_checksum:
                        raise NonMatchingChecksumError(url)
                logger.info("All checksums matched successfully.")
        else:
            logger.info("Checksums tests were ignored.")
    
    def _store_sizes_checksums(self, path):
        store_sizes_checksum(self.get_recorded_sizes_checksums(), path)
    
    def get_recorded_sizes_checksums(self):
        return self._recorded_sizes_checksums.copy()<|MERGE_RESOLUTION|>--- conflicted
+++ resolved
@@ -20,16 +20,10 @@
 import logging
 import os
 
-<<<<<<< HEAD
 from .checksums_utils import load_sizes_checksums, store_sizes_checksum
 from .file_utils import HF_DATASETS_CACHE, cached_path
 from .py_utils import flatten_nested, map_nested
 from .checksums_utils import URLS_CHECKSUMS_FOLDER_NAME, CHECKSUMS_FILE_NAME, get_size_checksum
-=======
-from .file_utils import HF_DATASETS_CACHE, cached_path, get_size_checksum
-from .py_utils import flatten_nest_dict, map_nested
-
->>>>>>> 5b50fbc6
 
 logger = logging.getLogger(__name__)
 
@@ -118,10 +112,7 @@
         manual_dir_instructions=None,
         dataset_name=None,
         force_download=False,
-<<<<<<< HEAD
         ignore_checksums=False,
-=======
->>>>>>> 5b50fbc6
         register_checksums=False,
     ):
         """Download manager constructor.
@@ -175,17 +166,6 @@
         flattened_downloaded_path_or_paths = flatten_nested(downloaded_path_or_paths)
         for url, path in zip(flattened_urls_or_urls, flattened_downloaded_path_or_paths):
             self._recorded_sizes_checksums[url] = get_size_checksum(path)
-<<<<<<< HEAD
-=======
-            return
-        elif isinstance(url_or_urls, dict):
-            url_or_urls = list(flatten_nest_dict(url_or_urls).values())
-            downloaded_path_or_paths = list(flatten_nest_dict(downloaded_path_or_paths).values())
-        print(url_or_urls)
-        assert isinstance(url_or_urls, (list, tuple))
-        for url, path in zip(url_or_urls, downloaded_path_or_paths):
-            self._recorded_sizes_checksums[url] = get_size_checksum(path)
->>>>>>> 5b50fbc6
 
     def download(self, url_or_urls):
         """Download given url(s).
@@ -200,17 +180,10 @@
         """
         downloaded_path_or_paths = map_nested(
             lambda url_or_urls: cached_path(
-                url_or_urls, cache_dir=self._download_dir, force_download=self._force_download,
-            ),
-            url_or_urls,
-<<<<<<< HEAD
-            cache_dir=self._download_dir,
-            force_download=self._force_download,
-        ), url_or_urls)
+                url_or_urls, cache_dir=self._download_dir, force_download=self._force_download),
+            url_or_urls
+        )
         self._check_missing_files(url_or_urls, downloaded_path_or_paths)
-=======
-        )
->>>>>>> 5b50fbc6
         self._record_sizes_checksums(url_or_urls, downloaded_path_or_paths)
         return downloaded_path_or_paths
 
