--- conflicted
+++ resolved
@@ -209,11 +209,7 @@
     if isinstance(data_struct, dict):
         data_struct = list(flatten_nest_dict(data_struct).values())
         if data_struct and isinstance(data_struct[0], (list, tuple)):
-<<<<<<< HEAD
-            data_struct = [x for list_ in data_struct for x in list_]
-=======
             data_struct = [x for sublist in data_struct for x in sublist]
->>>>>>> b7e2684d
     if isinstance(data_struct, (list, tuple)):
         return data_struct
     # Singleton
