from dataclasses import dataclass
from typing import ClassVar, Dict, List

from ..features import ClassLabel, Features, Value
from .base import TaskTemplate


class FeaturesWithLazyClassLabel:
    def __init__(self, features, label_column="labels"):
        assert label_column in features, f"Key '{label_column}' missing in features {features}"
        self._features = features
        self._label_column = label_column

    def __get__(self, obj, objtype=None):
        if obj is None:
            return self._features

        assert hasattr(obj, self._label_column), f"Object has no attribute '{self._label_column}'"
        features = self._features.copy()
        features["labels"] = ClassLabel(names=getattr(obj, self._label_column))
        return features


@dataclass(frozen=True)
class TextClassification(TaskTemplate):
<<<<<<< HEAD
    task = "text-classification"
    input_schema = Features({"text": Value("string")})
    # TODO(lewtun): Since we update this in __post_init__ do we need to set a default? We'll need it for __init__ so
    # investigate if there's a more elegant approach.
    label_schema = Features({"labels": ClassLabel})
    labels: List[str] = None
=======
    task: ClassVar[str] = "text-classification"
    input_schema: ClassVar[Features] = Features({"text": Value("string")})
    # TODO(lewtun): Find a more elegant approach without descriptors.
    label_schema: ClassVar[Features] = FeaturesWithLazyClassLabel(Features({"labels": ClassLabel}))
    labels: List[str]
>>>>>>> 633ddcdb
    text_column: str = "text"
    label_column: str = "labels"

    def __post_init__(self):
<<<<<<< HEAD
        object.__setattr__(self, "text_column", self.text_column)
        object.__setattr__(self, "label_column", self.label_column)
        if self.labels:
            object.__setattr__(self, "labels", tuple(sorted(self.labels)))
            self.label_schema["labels"] = ClassLabel(names=self.labels)
=======
        assert len(self.labels) == len(set(self.labels)), "Labels must be unique"
        # Cast labels to tuple to allow hashing
        self.__dict__["labels"] = tuple(sorted(self.labels))
>>>>>>> 633ddcdb

    @property
    def column_mapping(self) -> Dict[str, str]:
        return {
            self.text_column: "text",
            self.label_column: "labels",
        }

<<<<<<< HEAD
    @classmethod
    def from_dict(cls, template_dict: dict) -> "TextClassification":
        return cls(
            text_column=template_dict["text_column"],
            label_column=template_dict["label_column"],
            labels=template_dict["labels"],
        )

=======
>>>>>>> 633ddcdb
    @property
    def label2id(self):
        return {label: idx for idx, label in enumerate(self.labels)}

    @property
    def id2label(self):
        return {idx: label for idx, label in enumerate(self.labels)}<|MERGE_RESOLUTION|>--- conflicted
+++ resolved
@@ -23,35 +23,18 @@
 
 @dataclass(frozen=True)
 class TextClassification(TaskTemplate):
-<<<<<<< HEAD
-    task = "text-classification"
-    input_schema = Features({"text": Value("string")})
-    # TODO(lewtun): Since we update this in __post_init__ do we need to set a default? We'll need it for __init__ so
-    # investigate if there's a more elegant approach.
-    label_schema = Features({"labels": ClassLabel})
-    labels: List[str] = None
-=======
     task: ClassVar[str] = "text-classification"
     input_schema: ClassVar[Features] = Features({"text": Value("string")})
     # TODO(lewtun): Find a more elegant approach without descriptors.
     label_schema: ClassVar[Features] = FeaturesWithLazyClassLabel(Features({"labels": ClassLabel}))
     labels: List[str]
->>>>>>> 633ddcdb
     text_column: str = "text"
     label_column: str = "labels"
 
     def __post_init__(self):
-<<<<<<< HEAD
-        object.__setattr__(self, "text_column", self.text_column)
-        object.__setattr__(self, "label_column", self.label_column)
-        if self.labels:
-            object.__setattr__(self, "labels", tuple(sorted(self.labels)))
-            self.label_schema["labels"] = ClassLabel(names=self.labels)
-=======
         assert len(self.labels) == len(set(self.labels)), "Labels must be unique"
         # Cast labels to tuple to allow hashing
         self.__dict__["labels"] = tuple(sorted(self.labels))
->>>>>>> 633ddcdb
 
     @property
     def column_mapping(self) -> Dict[str, str]:
@@ -60,17 +43,6 @@
             self.label_column: "labels",
         }
 
-<<<<<<< HEAD
-    @classmethod
-    def from_dict(cls, template_dict: dict) -> "TextClassification":
-        return cls(
-            text_column=template_dict["text_column"],
-            label_column=template_dict["label_column"],
-            labels=template_dict["labels"],
-        )
-
-=======
->>>>>>> 633ddcdb
     @property
     def label2id(self):
         return {label: idx for idx, label in enumerate(self.labels)}
