# coding=utf-8
# Copyright 2020 The HuggingFace Datasets Authors and the TensorFlow Datasets Authors.
#
# Licensed under the Apache License, Version 2.0 (the "License");
# you may not use this file except in compliance with the License.
# You may obtain a copy of the License at
#
#     http://www.apache.org/licenses/LICENSE-2.0
#
# Unless required by applicable law or agreed to in writing, software
# distributed under the License is distributed on an "AS IS" BASIS,
# WITHOUT WARRANTIES OR CONDITIONS OF ANY KIND, either express or implied.
# See the License for the specific language governing permissions and
# limitations under the License.

# Lint as: python3
""" Arrow ArrowReader."""

import copy
import math
import os
import re
import shutil
from dataclasses import dataclass
from typing import TYPE_CHECKING, List, Optional

import pyarrow as pa
import pyarrow.parquet

from datasets.utils.file_utils import DownloadConfig

from .naming import _split_re, filename_for_dataset_split
from .utils import cached_path, logging


if TYPE_CHECKING:
    from .info import DatasetInfo  # noqa: F401


logger = logging.get_logger(__name__)

HF_GCP_BASE_URL = "https://storage.googleapis.com/huggingface-nlp/cache/datasets"

_SUB_SPEC_RE = re.compile(
    r"""
^
<<<<<<< HEAD
 (?P<split>\w+(\.\w+)*)
=======
 (?P<split>{split_re})
>>>>>>> 82899bb6
 (\[
    ((?P<from>-?\d+)
     (?P<from_pct>%)?)?
    :
    ((?P<to>-?\d+)
     (?P<to_pct>%)?)?
 \])?
$
""".format(
        split_re=_split_re[1:-1]
    ),  # remove ^ and $
    re.X,
)

_ADDITION_SEP_RE = re.compile(r"\s*\+\s*")


class DatasetNotOnHfGcs(ConnectionError):
    """When you can't get the dataset from the Hf google cloud storage"""

    pass


class MissingFilesOnHfGcs(ConnectionError):
    """When some files are missing on the Hf oogle cloud storage"""

    pass


@dataclass(frozen=True)
class FileInstructions:
    """The file instructions associated with a split ReadInstruction.

    Attributes:
        num_examples: `int`, The total number of examples
        file_instructions: List[dict(filename, skip, take)], the files information.
            The filenames contains the relative path, not absolute.
            skip/take indicates which example read in the file: `ds.slice(skip, take)`
    """

    num_examples: int
    file_instructions: List[dict]


def make_file_instructions(name, split_infos, instruction, filetype_suffix=None):
    """Returns instructions of the split dict.

    Args:
        name: Name of the dataset.
        split_infos: `List[SplitInfo]`, Dataset splits information
        instruction: `ReadInstruction` or `str`
        filetype_suffix: `Optional[str]` suffix of dataset files, e.g. 'arrow' or 'parquet'

    Returns:
        file_intructions: FileInstructions instance
    """
    name2len = {info.name: info.num_examples for info in split_infos}
    if not isinstance(instruction, ReadInstruction):
        instruction = ReadInstruction.from_spec(instruction)
    # Create the absolute instruction (per split)
    absolute_instructions = instruction.to_absolute(name2len)

    return _make_file_instructions_from_absolutes(
        name=name, name2len=name2len, absolute_instructions=absolute_instructions, filetype_suffix=filetype_suffix
    )


def _make_file_instructions_from_absolutes(name, name2len, absolute_instructions, filetype_suffix=None):
    """Returns the files instructions from the absolute instructions list."""
    # For each split, return the files instruction (skip/take)
    file_instructions = []
    num_examples = 0
    for abs_instr in absolute_instructions:
        length = name2len[abs_instr.splitname]
        filename = filename_for_dataset_split(
            dataset_name=name, split=abs_instr.splitname, filetype_suffix=filetype_suffix
        )
        from_ = 0 if abs_instr.from_ is None else abs_instr.from_
        to = length if abs_instr.to is None else abs_instr.to
        num_examples += to - from_
        single_file_instructions = [{"filename": filename, "skip": from_, "take": to - from_}]
        file_instructions.extend(single_file_instructions)
    return FileInstructions(
        num_examples=num_examples,
        file_instructions=file_instructions,
    )


class BaseReader:
    """
    Build a Dataset object out of Instruction instance(s).
    """

    def __init__(self, path: str, info: Optional["DatasetInfo"]):
        """Initializes ArrowReader.

        Args:
            path (str): path where tfrecords are stored.
            info (DatasetInfo): info about the dataset.
        """
        self._path: str = path
        self._info: Optional["DatasetInfo"] = info
        self._filetype_suffix: Optional[str] = None

    def _get_dataset_from_filename(self, filename_skip_take):
        """Returns a Dataset instance from given (filename, skip, take)."""
        raise NotImplementedError

    def _read_files(self, files) -> pa.Table:
        """Returns Dataset for given file instructions.

        Args:
            files: List[dict(filename, skip, take)], the files information.
                The filenames contain the absolute path, not relative.
                skip/take indicates which example read in the file: `ds.slice(skip, take)`
        """
        assert len(files) > 0 and all(isinstance(f, dict) for f in files), "please provide valid file informations"
        pa_tables = []
        files = copy.deepcopy(files)
        for f in files:
            f.update(filename=os.path.join(self._path, f["filename"]))
        for f_dict in files:
            pa_table: pa.Table = self._get_dataset_from_filename(f_dict)
            pa_tables.append(pa_table)
        pa_tables = [t for t in pa_tables if len(t) > 0]
        if not pa_tables and (self._info is None or self._info.features is None):
            raise ValueError(
                "Tried to read an empty table. Please specify at least info.features to create an empty table with the right type."
            )
        pa_tables = pa_tables or [pa.Table.from_batches([], schema=pa.schema(self._info.features.type))]
        pa_table = pa.concat_tables(pa_tables)
        return pa_table

    def get_file_instructions(self, name, instruction, split_infos):
        """Return list of dict {'filename': str, 'skip': int, 'take': int}"""
        file_instructions = make_file_instructions(
            name, split_infos, instruction, filetype_suffix=self._filetype_suffix
        )
        files = file_instructions.file_instructions
        return files

    def read(
        self,
        name,
        instructions,
        split_infos,
    ):
        """Returns Dataset instance(s).

        Args:
            name (str): name of the dataset.
            instructions (ReadInstruction): instructions to read.
                Instruction can be string and will then be passed to the Instruction
                constructor as it.
            split_infos (list of SplitInfo proto): the available splits for dataset.

        Returns:
             kwargs to build a single Dataset instance.
        """

        files = self.get_file_instructions(name, instructions, split_infos)
        if not files:
            msg = 'Instruction "%s" corresponds to no data!' % instructions
            raise AssertionError(msg)
        return self.read_files(files=files, original_instructions=instructions)

    def read_files(
        self,
        files,
        original_instructions=None,
    ):
        """Returns single Dataset instance for the set of file instructions.

        Args:
            files: List[dict(filename, skip, take)], the files information.
                The filenames contains the relative path, not absolute.
                skip/take indicates which example read in the file: `ds.skip().take()`
            original_instructions: store the original instructions used to build the dataset split in the dataset

        Returns:
            kwargs to build a Dataset instance.
        """
        # Prepend path to filename
        pa_table = self._read_files(files)
        files = copy.deepcopy(files)
        for f in files:
            f.update(filename=os.path.join(self._path, f["filename"]))
        dataset_kwargs = dict(arrow_table=pa_table, data_files=files, info=self._info, split=original_instructions)
        return dataset_kwargs

    def download_from_hf_gcs(self, download_config: DownloadConfig, relative_data_dir):
        """
        Download the dataset files from the Hf GCS

        Args:
            dl_cache_dir: `str`, the local cache directory used to download files
            relative_data_dir: `str`, the relative directory of the remote files from
                the `datasets` directory on GCS.

        """
        remote_cache_dir = HF_GCP_BASE_URL + "/" + relative_data_dir.replace(os.sep, "/")
        try:
            remote_dataset_info = os.path.join(remote_cache_dir, "dataset_info.json")
            downloaded_dataset_info = cached_path(remote_dataset_info.replace(os.sep, "/"))
            shutil.move(downloaded_dataset_info, os.path.join(self._path, "dataset_info.json"))
            if self._info is not None:
                self._info.update(self._info.from_directory(self._path))
        except FileNotFoundError:
            raise DatasetNotOnHfGcs()
        try:
            for split in self._info.splits:
                file_instructions = self.get_file_instructions(
                    name=self._info.builder_name,
                    instruction=split,
                    split_infos=self._info.splits.values(),
                )
                for file_instruction in file_instructions:
                    remote_prepared_filename = os.path.join(remote_cache_dir, file_instruction["filename"])
                    downloaded_prepared_filename = cached_path(
                        remote_prepared_filename.replace(os.sep, "/"), download_config=download_config
                    )
                    shutil.move(downloaded_prepared_filename, os.path.join(self._path, file_instruction["filename"]))
        except FileNotFoundError:
            raise MissingFilesOnHfGcs()


class ArrowReader(BaseReader):
    """
    Build a Dataset object out of Instruction instance(s).
    This Reader uses memory mapping on arrow files.
    """

    def __init__(self, path: str, info: Optional["DatasetInfo"]):
        """Initializes ArrowReader.

        Args:
            path (str): path where Arrow files are stored.
            info (DatasetInfo): info about the dataset.
        """
        super().__init__(path, info)
        self._filetype_suffix = "arrow"

    def _get_dataset_from_filename(self, filename_skip_take):
        """Returns a Dataset instance from given (filename, skip, take)."""
        filename, skip, take = (
            filename_skip_take["filename"],
            filename_skip_take["skip"] if "skip" in filename_skip_take else None,
            filename_skip_take["take"] if "take" in filename_skip_take else None,
        )
        mmap = pa.memory_map(filename)
        f = pa.ipc.open_stream(mmap)
        pa_table = f.read_all()
        # here we don't want to slice an empty table, or it may segfault
        if skip is not None and take is not None and not (skip == 0 and take == len(pa_table)):
            pa_table = pa_table.slice(skip, take)
        return pa_table


class ParquetReader(BaseReader):
    """
    Build a Dataset object out of Instruction instance(s).
    This Reader uses memory mapping on parquet files.
    """

    def __init__(self, path: str, info: Optional["DatasetInfo"]):
        """Initializes ParquetReader.

        Args:
            path (str): path where tfrecords are stored.
            info (DatasetInfo): info about the dataset.
        """
        super().__init__(path, info)
        self._filetype_suffix = "parquet"

    def _get_dataset_from_filename(self, filename_skip_take):
        """Returns a Dataset instance from given (filename, skip, take)."""
        filename, skip, take = (
            filename_skip_take["filename"],
            filename_skip_take["skip"] if "skip" in filename_skip_take else None,
            filename_skip_take["take"] if "take" in filename_skip_take else None,
        )
        pa_table = pa.parquet.read_table(filename, memory_map=True)
        # here we don't want to slice an empty table, or it may segfault
        if skip is not None and take is not None and not (skip == 0 and take == len(pa_table)):
            pa_table = pa_table.slice(skip, take)
        return pa_table


@dataclass(frozen=True)
class _AbsoluteInstruction:
    """A machine friendly slice: defined absolute positive boundaries."""

    splitname: str
    from_: int  # uint (starting index).
    to: int  # uint (ending index).


@dataclass(frozen=True)
class _RelativeInstruction:
    """Represents a single parsed slicing instruction, can use % and negatives."""

    splitname: str
    from_: Optional[int] = None  # int (starting index) or None if no lower boundary.
    to: Optional[int] = None  # int (ending index) or None if no upper boundary.
    unit: Optional[str] = None
    rounding: Optional[str] = None

    def __post_init__(self):
        assert self.unit is None or self.unit in ["%", "abs"]
        assert self.rounding is None or self.rounding in ["closest", "pct1_dropremainder"]
        if self.unit == "%" and self.from_ is not None and abs(self.from_) > 100:
            raise AssertionError("Percent slice boundaries must be > -100 and < 100.")
        if self.unit == "%" and self.to is not None and abs(self.to) > 100:
            raise AssertionError("Percent slice boundaries must be > -100 and < 100.")


def _str_to_relative_instruction(spec):
    """Returns ReadInstruction for given string."""
    res = _SUB_SPEC_RE.match(spec)
    if not res:
        raise AssertionError("Unrecognized instruction format: %s" % spec)
    unit = "%" if res.group("from_pct") or res.group("to_pct") else "abs"
    return ReadInstruction(
        split_name=res.group("split"),
        rounding="closest",
        from_=int(res.group("from")) if res.group("from") else None,
        to=int(res.group("to")) if res.group("to") else None,
        unit=unit,
    )


def _pct_to_abs_pct1(boundary, num_examples):
    # Using math.trunc here, since -99.5% should give -99%, not -100%.
    if num_examples < 100:
        msg = (
            'Using "pct1_dropremainder" rounding on a split with less than 100 '
            "elements is forbidden: it always results in an empty dataset."
        )
        raise AssertionError(msg)
    return boundary * math.trunc(num_examples / 100.0)


def _pct_to_abs_closest(boundary, num_examples):
    return int(round(boundary * num_examples / 100.0))


def _rel_to_abs_instr(rel_instr, name2len):
    """Returns _AbsoluteInstruction instance for given RelativeInstruction.

    Args:
        rel_instr: RelativeInstruction instance.
        name2len: dict {split_name: num_examples}.
    """
    pct_to_abs = _pct_to_abs_closest if rel_instr.rounding == "closest" else _pct_to_abs_pct1
    split = rel_instr.splitname
    if split not in name2len:
        raise ValueError('Unknown split "{}". Should be one of {}.'.format(split, list(name2len)))
    num_examples = name2len[split]
    from_ = rel_instr.from_
    to = rel_instr.to
    if rel_instr.unit == "%":
        from_ = 0 if from_ is None else pct_to_abs(from_, num_examples)
        to = num_examples if to is None else pct_to_abs(to, num_examples)
    else:
        from_ = 0 if from_ is None else from_
        to = num_examples if to is None else to
    if abs(from_) > num_examples or abs(to) > num_examples:
        msg = "Requested slice [%s:%s] incompatible with %s examples." % (from_ or "", to or "", num_examples)
        raise AssertionError(msg)
    if from_ < 0:
        from_ = num_examples + from_
    elif from_ == 0:
        from_ = None
    if to < 0:
        to = num_examples + to
    elif to == num_examples:
        to = None
    return _AbsoluteInstruction(split, from_, to)


class ReadInstruction(object):
    """Reading instruction for a dataset.

    Examples of usage:

    ```
    # The following lines are equivalent:
    ds = datasets.load_dataset('mnist', split='test[:33%]')
    ds = datasets.load_dataset('mnist', split=ReadInstruction.from_spec('test[:33%]'))
    ds = datasets.load_dataset('mnist', split=ReadInstruction('test', to=33, unit='%'))
    ds = datasets.load_dataset('mnist', split=ReadInstruction(
            'test', from_=0, to=33, unit='%'))

    # The following lines are equivalent:
    ds = datasets.load_dataset('mnist', split='test[:33%]+train[1:-1]')
    ds = datasets.load_dataset('mnist', split=ReadInstruction.from_spec(
            'test[:33%]+train[1:-1]'))
    ds = datasets.load_dataset('mnist', split=(
            ReadInstruction.('test', to=33, unit='%') +
            ReadInstruction.('train', from_=1, to=-1, unit='abs')))

    # 10-fold validation:
    tests = datasets.load_dataset(
            'mnist',
            [ReadInstruction('train', from_=k, to=k+10, unit='%')
             for k in range(0, 100, 10)])
    trains = datasets.load_dataset(
            'mnist',
            [RI('train', to=k, unit='%') + RI('train', from_=k+10, unit='%')
             for k in range(0, 100, 10)])
    ```

    """

    def _init(self, relative_instructions):
        # Private initializer.
        self._relative_instructions = relative_instructions

    @classmethod
    def _read_instruction_from_relative_instructions(cls, relative_instructions):
        """Returns ReadInstruction obj initialized with relative_instructions."""
        # Use __new__ to bypass __init__ used by public API and not conveniant here.
        result = cls.__new__(cls)
        result._init(relative_instructions)  # pylint: disable=protected-access
        return result

    def __init__(self, split_name, rounding="closest", from_=None, to=None, unit=None):
        """Initialize ReadInstruction.

        Args:
            split_name (str): name of the split to read. Eg: 'train'.
            rounding (str): The rounding behaviour to use when percent slicing is
                used. Ignored when slicing with absolute indices.
                Possible values:
                 - 'closest' (default): The specified percentages are rounded to the
                     closest value. Use this if you want specified percents to be as
                     much exact as possible.
                 - 'pct1_dropremainder': the specified percentages are treated as
                     multiple of 1%. Use this option if you want consistency. Eg:
                         len(5%) == 5 * len(1%).
                     Using this option, one might not be able to use the full set of
                     examples, if the number of those is not a multiple of 100.
            from_ (int):
            to (int): alternative way of specifying slicing boundaries. If any of
                {from_, to, unit} argument is used, slicing cannot be specified as
                string.
            unit (str): optional, one of:
                '%': to set the slicing unit as percents of the split size.
                'abs': to set the slicing unit as absolute numbers.
        """
        # This constructor is not always called. See factory method
        # `_read_instruction_from_relative_instructions`. Common init instructions
        # MUST be placed in the _init method.
        self._init([_RelativeInstruction(split_name, from_, to, unit, rounding)])

    @classmethod
    def from_spec(cls, spec):
        """Creates a ReadInstruction instance out of a string spec.

        Args:
            spec (str): split(s) + optional slice(s) to read. A slice can be
                        specified, using absolute numbers (int) or percentages (int). E.g.
                            `test`: test split.
                            `test + validation`: test split + validation split.
                            `test[10:]`: test split, minus its first 10 records.
                            `test[:10%]`: first 10% records of test split.
                            `test[:-5%]+train[40%:60%]`: first 95% of test + middle 20% of
                                                                                     train.

        Returns:
            ReadInstruction instance.
        """
        spec = str(spec)  # Need to convert to str in case of NamedSplit instance.
        subs = _ADDITION_SEP_RE.split(spec)
        if not subs:
            raise AssertionError("No instructions could be built out of %s" % spec)
        instruction = _str_to_relative_instruction(subs[0])
        return sum([_str_to_relative_instruction(sub) for sub in subs[1:]], instruction)

    def __add__(self, other):
        """Returns a new ReadInstruction obj, result of appending other to self."""
        if not isinstance(other, ReadInstruction):
            msg = "ReadInstruction can only be added to another ReadInstruction obj."
            raise AssertionError(msg)
        other_ris = other._relative_instructions  # pylint: disable=protected-access
        if self._relative_instructions[0].rounding != other_ris[0].rounding:
            raise AssertionError("It is forbidden to sum ReadInstruction instances " "with different rounding values.")
        return self._read_instruction_from_relative_instructions(self._relative_instructions + other_ris)

    def __str__(self):
        return "ReadInstruction(%s)" % self._relative_instructions

    def to_absolute(self, name2len):
        """Translate instruction into a list of absolute instructions.

        Those absolute instructions are then to be added together.

        Args:
            name2len: dict associating split names to number of examples.

        Returns:
            list of _AbsoluteInstruction instances (corresponds to the + in spec).
        """
        return [_rel_to_abs_instr(rel_instr, name2len) for rel_instr in self._relative_instructions]<|MERGE_RESOLUTION|>--- conflicted
+++ resolved
@@ -44,11 +44,7 @@
 _SUB_SPEC_RE = re.compile(
     r"""
 ^
-<<<<<<< HEAD
- (?P<split>\w+(\.\w+)*)
-=======
  (?P<split>{split_re})
->>>>>>> 82899bb6
  (\[
     ((?P<from>-?\d+)
      (?P<from_pct>%)?)?
