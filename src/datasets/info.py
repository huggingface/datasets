# Copyright 2020 The HuggingFace Datasets Authors and the TensorFlow Datasets Authors.
#
# Licensed under the Apache License, Version 2.0 (the "License");
# you may not use this file except in compliance with the License.
# You may obtain a copy of the License at
#
#     http://www.apache.org/licenses/LICENSE-2.0
#
# Unless required by applicable law or agreed to in writing, software
# distributed under the License is distributed on an "AS IS" BASIS,
# WITHOUT WARRANTIES OR CONDITIONS OF ANY KIND, either express or implied.
# See the License for the specific language governing permissions and
# limitations under the License.

# Lint as: python3
"""DatasetInfo record information we know about a dataset.

This includes things that we know about the dataset statically, i.e.:
 - description
 - canonical location
 - does it have validation and tests splits
 - size
 - etc.

This also includes the things that can and should be computed once we've
processed the dataset as well:
 - number of examples (in each split)
 - etc.
"""

from __future__ import annotations

import copy
import dataclasses
import json
import os
import posixpath
from dataclasses import dataclass
from pathlib import Path
<<<<<<< HEAD
from typing import ClassVar, List, Optional, TypeVar, Union
=======
from typing import ClassVar, Optional, Union
>>>>>>> 5c8869f8

import fsspec
from fsspec.core import url_to_fs
from huggingface_hub import DatasetCard, DatasetCardData

from . import config
from .features import Features
from .splits import SplitDict
from .utils import Version
from .utils.logging import get_logger
from .utils.py_utils import asdict, unique_values


logger = get_logger(__name__)


@dataclass
class SupervisedKeysData:
    input: str = ""
    output: str = ""


@dataclass
class DownloadChecksumsEntryData:
    key: str = ""
    value: str = ""


class MissingCachedSizesConfigError(Exception):
    """The expected cached sizes of the download file are missing."""


class NonMatchingCachedSizesError(Exception):
    """The prepared split doesn't have expected sizes."""


@dataclass
class PostProcessedInfo:
    features: Optional[Features] = None
    resources_checksums: Optional[dict] = None

    def __post_init__(self) -> None:
        # Convert back to the correct classes when we reload from dict
        if self.features is not None and not isinstance(self.features, Features):
            self.features = Features.from_dict(self.features)

    @classmethod
    def from_dict(cls, post_processed_info_dict: dict) -> "PostProcessedInfo":
        field_names = {f.name for f in dataclasses.fields(cls)}
        return cls(**{k: v for k, v in post_processed_info_dict.items() if k in field_names})


@dataclass
class DatasetInfo:
    """Information about a dataset.

    `DatasetInfo` documents datasets, including its name, version, and features.
    See the constructor arguments and properties for a full list.

    Not all fields are known on construction and may be updated later.

    Attributes:
        description (`str`):
            A description of the dataset.
        citation (`str`):
            A BibTeX citation of the dataset.
        homepage (`str`):
            A URL to the official homepage for the dataset.
        license (`str`):
            The dataset's license. It can be the name of the license or a paragraph containing the terms of the license.
        features ([`Features`], *optional*):
            The features used to specify the dataset's column types.
        post_processed (`PostProcessedInfo`, *optional*):
            Information regarding the resources of a possible post-processing of a dataset. For example, it can contain the information of an index.
        supervised_keys (`SupervisedKeysData`, *optional*):
            Specifies the input feature and the label for supervised learning if applicable for the dataset (legacy from TFDS).
        builder_name (`str`, *optional*):
            The name of the `GeneratorBasedBuilder` subclass used to create the dataset. Usually matched to the corresponding script name. It is also the snake_case version of the dataset builder class name.
        config_name (`str`, *optional*):
            The name of the configuration derived from [`BuilderConfig`].
        version (`str` or [`Version`], *optional*):
            The version of the dataset.
        splits (`dict`, *optional*):
            The mapping between split name and metadata.
        download_checksums (`dict`, *optional*):
            The mapping between the URL to download the dataset's checksums and corresponding metadata.
        download_size (`int`, *optional*):
            The size of the files to download to generate the dataset, in bytes.
        post_processing_size (`int`, *optional*):
            Size of the dataset in bytes after post-processing, if any.
        dataset_size (`int`, *optional*):
            The combined size in bytes of the Arrow tables for all splits.
        size_in_bytes (`int`, *optional*):
            The combined size in bytes of all files associated with the dataset (downloaded files + Arrow files).
        **config_kwargs (additional keyword arguments):
            Keyword arguments to be passed to the [`BuilderConfig`] and used in the [`DatasetBuilder`].
    """

    # Set in the dataset scripts
    description: str = dataclasses.field(default_factory=str)
    citation: str = dataclasses.field(default_factory=str)
    homepage: str = dataclasses.field(default_factory=str)
    license: str = dataclasses.field(default_factory=str)
    features: Optional[Features] = None
    post_processed: Optional[PostProcessedInfo] = None
    supervised_keys: Optional[SupervisedKeysData] = None

    # Set later by the builder
    builder_name: Optional[str] = None
    dataset_name: Optional[str] = None  # for packaged builders, to be different from builder_name
    config_name: Optional[str] = None
    version: Optional[Union[str, Version]] = None
    # Set later by `download_and_prepare`
    splits: Optional[dict] = None
    download_checksums: Optional[dict] = None
    download_size: Optional[int] = None
    post_processing_size: Optional[int] = None
    dataset_size: Optional[int] = None
    size_in_bytes: Optional[int] = None

    _INCLUDED_INFO_IN_YAML: ClassVar[list[str]] = [
        "config_name",
        "download_size",
        "dataset_size",
        "features",
        "splits",
    ]

    def __post_init__(self) -> None:
        # Convert back to the correct classes when we reload from dict
        if self.features is not None and not isinstance(self.features, Features):
            self.features = Features.from_dict(self.features)
        if self.post_processed is not None and not isinstance(self.post_processed, PostProcessedInfo):
            self.post_processed = PostProcessedInfo.from_dict(self.post_processed)
        if self.version is not None and not isinstance(self.version, Version):
            if isinstance(self.version, str):
                self.version = Version(self.version)
            else:
                self.version = Version.from_dict(self.version)
        if self.splits is not None and not isinstance(self.splits, SplitDict):
            self.splits = SplitDict.from_split_dict(self.splits)
        if self.supervised_keys is not None and not isinstance(self.supervised_keys, SupervisedKeysData):
            if isinstance(self.supervised_keys, (tuple, list)):
                self.supervised_keys = SupervisedKeysData(*self.supervised_keys)
            else:
                self.supervised_keys = SupervisedKeysData(**self.supervised_keys)

    def write_to_directory(
        self, dataset_info_dir: str, pretty_print: bool = False, storage_options: Optional[dict] = None
    ) -> None:
        """Write `DatasetInfo` and license (if present) as JSON files to `dataset_info_dir`.

        Args:
            dataset_info_dir (`str`):
                Destination directory.
            pretty_print (`bool`, defaults to `False`):
                If `True`, the JSON will be pretty-printed with the indent level of 4.
            storage_options (`dict`, *optional*):
                Key/value pairs to be passed on to the file-system backend, if any.

                <Added version="2.9.0"/>

        Example:

        ```py
        >>> from datasets import load_dataset
        >>> ds = load_dataset("cornell-movie-review-data/rotten_tomatoes", split="validation")
        >>> ds.info.write_to_directory("/path/to/directory/")
        ```
        """
        fs: fsspec.AbstractFileSystem
        fs, *_ = url_to_fs(dataset_info_dir, **(storage_options or {}))
        with fs.open(posixpath.join(dataset_info_dir, config.DATASET_INFO_FILENAME), "wb") as f:
            self._dump_info(f, pretty_print=pretty_print)
        if self.license:
            with fs.open(posixpath.join(dataset_info_dir, config.LICENSE_FILENAME), "wb") as f:
                self._dump_license(f)

    def _dump_info(self, file, pretty_print: bool = False) -> None:
        """Dump info in `file` file-like object open in bytes mode (to support remote files)"""
        file.write(json.dumps(asdict(self), indent=4 if pretty_print else None).encode("utf-8"))

    def _dump_license(self, file) -> None:
        """Dump license in `file` file-like object open in bytes mode (to support remote files)"""
        file.write(self.license.encode("utf-8"))

    @classmethod
<<<<<<< HEAD
    def from_merge(cls, dataset_infos: List[DatasetInfo]) -> DatasetInfo:
=======
    def from_merge(cls, dataset_infos: list["DatasetInfo"]):
>>>>>>> 5c8869f8
        dataset_infos = [dset_info.copy() for dset_info in dataset_infos if dset_info is not None]

        if len(dataset_infos) > 0 and all(dataset_infos[0] == dset_info for dset_info in dataset_infos):
            # if all dataset_infos are equal we don't need to merge. Just return the first.
            return dataset_infos[0]

        description = "\n\n".join(unique_values(info.description for info in dataset_infos)).strip()
        citation = "\n\n".join(unique_values(info.citation for info in dataset_infos)).strip()
        homepage = "\n\n".join(unique_values(info.homepage for info in dataset_infos)).strip()
        license = "\n\n".join(unique_values(info.license for info in dataset_infos)).strip()
        features = None
        supervised_keys = None

        return cls(
            description=description,
            citation=citation,
            homepage=homepage,
            license=license,
            features=features,
            supervised_keys=supervised_keys,
        )

    @classmethod
    def from_directory(cls, dataset_info_dir: str, storage_options: Optional[dict] = None) -> "DatasetInfo":
        """Create [`DatasetInfo`] from the JSON file in `dataset_info_dir`.

        This function updates all the dynamically generated fields (num_examples,
        hash, time of creation,...) of the [`DatasetInfo`].

        This will overwrite all previous metadata.

        Args:
            dataset_info_dir (`str`):
                The directory containing the metadata file. This
                should be the root directory of a specific dataset version.
            storage_options (`dict`, *optional*):
                Key/value pairs to be passed on to the file-system backend, if any.

                <Added version="2.9.0"/>

        Example:

        ```py
        >>> from datasets import DatasetInfo
        >>> ds_info = DatasetInfo.from_directory("/path/to/directory/")
        ```
        """
        fs: fsspec.AbstractFileSystem
        fs, *_ = url_to_fs(dataset_info_dir, **(storage_options or {}))
        logger.info(f"Loading Dataset info from {dataset_info_dir}")
        if not dataset_info_dir:
            raise ValueError("Calling DatasetInfo.from_directory() with undefined dataset_info_dir.")
        with fs.open(posixpath.join(dataset_info_dir, config.DATASET_INFO_FILENAME), "r", encoding="utf-8") as f:
            dataset_info_dict = json.load(f)
        return cls.from_dict(dataset_info_dict)

    @classmethod
    def from_dict(cls, dataset_info_dict: dict) -> "DatasetInfo":
        field_names = {f.name for f in dataclasses.fields(cls)}
        return cls(**{k: v for k, v in dataset_info_dict.items() if k in field_names})

    def update(self, other_dataset_info: "DatasetInfo", ignore_none: bool = True) -> None:
        self_dict = self.__dict__
        self_dict.update(
            **{
                k: copy.deepcopy(v)
                for k, v in other_dataset_info.__dict__.items()
                if (v is not None or not ignore_none)
            }
        )

    def copy(self) -> "DatasetInfo":
        return self.__class__(**{k: copy.deepcopy(v) for k, v in self.__dict__.items()})

    def _to_yaml_dict(self) -> dict:
        yaml_dict = {}
        dataset_info_dict = asdict(self)
        for key in dataset_info_dict:
            if key in self._INCLUDED_INFO_IN_YAML:
                value = getattr(self, key)
                if hasattr(value, "_to_yaml_list"):  # Features, SplitDict
                    yaml_dict[key] = value._to_yaml_list()
                elif hasattr(value, "_to_yaml_string"):  # Version
                    yaml_dict[key] = value._to_yaml_string()
                else:
                    yaml_dict[key] = value
        return yaml_dict

    @classmethod
    def _from_yaml_dict(cls, yaml_data: dict) -> "DatasetInfo":
        yaml_data = copy.deepcopy(yaml_data)
        if yaml_data.get("features") is not None:
            yaml_data["features"] = Features._from_yaml_list(yaml_data["features"])
        if yaml_data.get("splits") is not None:
            yaml_data["splits"] = SplitDict._from_yaml_list(yaml_data["splits"])
        field_names = {f.name for f in dataclasses.fields(cls)}
        return cls(**{k: v for k, v in yaml_data.items() if k in field_names})


<<<<<<< HEAD
T_DatasetInfoDict = TypeVar("T_DatasetInfoDict", bound=DatasetInfosDict)


class DatasetInfosDict(dict[str, DatasetInfo]):
    def write_to_directory(self, dataset_infos_dir: str, overwrite: bool = False, pretty_print: bool = False) -> None:
=======
class DatasetInfosDict(dict[str, DatasetInfo]):
    def write_to_directory(self, dataset_infos_dir, overwrite=False, pretty_print=False) -> None:
>>>>>>> 5c8869f8
        total_dataset_infos = {}
        dataset_infos_path = os.path.join(dataset_infos_dir, config.DATASETDICT_INFOS_FILENAME)
        dataset_readme_path = os.path.join(dataset_infos_dir, config.REPOCARD_FILENAME)
        if not overwrite:
            total_dataset_infos = self.from_directory(dataset_infos_dir)
        total_dataset_infos.update(self)
        if os.path.exists(dataset_infos_path):
            # for backward compatibility, let's update the JSON file if it exists
            with open(dataset_infos_path, "w", encoding="utf-8") as f:
                dataset_infos_dict = {
                    config_name: asdict(dset_info) for config_name, dset_info in total_dataset_infos.items()
                }
                json.dump(dataset_infos_dict, f, indent=4 if pretty_print else None)
        # Dump the infos in the YAML part of the README.md file
        if os.path.exists(dataset_readme_path):
            dataset_card = DatasetCard.load(dataset_readme_path)
            dataset_card_data = dataset_card.data
        else:
            dataset_card = None
            dataset_card_data = DatasetCardData()
        if total_dataset_infos:
            total_dataset_infos.to_dataset_card_data(dataset_card_data)
            dataset_card = (
                DatasetCard("---\n" + str(dataset_card_data) + "\n---\n") if dataset_card is None else dataset_card
            )
            dataset_card.save(Path(dataset_readme_path))

    @classmethod
    def from_directory(cls: type[T_DatasetInfoDict], dataset_infos_dir: str) -> T_DatasetInfoDict:
        logger.info(f"Loading Dataset Infos from {dataset_infos_dir}")
        # Load the info from the YAML part of README.md
        if os.path.exists(os.path.join(dataset_infos_dir, config.REPOCARD_FILENAME)):
            dataset_card_data = DatasetCard.load(Path(dataset_infos_dir) / config.REPOCARD_FILENAME).data
            if "dataset_info" in dataset_card_data:
                return cls.from_dataset_card_data(dataset_card_data)
        if os.path.exists(os.path.join(dataset_infos_dir, config.DATASETDICT_INFOS_FILENAME)):
            # this is just to have backward compatibility with dataset_infos.json files
            with open(os.path.join(dataset_infos_dir, config.DATASETDICT_INFOS_FILENAME), encoding="utf-8") as f:
                return cls(
                    {
                        config_name: DatasetInfo.from_dict(dataset_info_dict)
                        for config_name, dataset_info_dict in json.load(f).items()
                    }
                )
        else:
            return cls()

    @classmethod
    def from_dataset_card_data(cls: type[T_DatasetInfoDict], dataset_card_data: DatasetCardData) -> T_DatasetInfoDict:
        if isinstance(dataset_card_data.get("dataset_info"), (list, dict)):
            if isinstance(dataset_card_data["dataset_info"], list):
                return cls(
                    {
                        dataset_info_yaml_dict.get("config_name", "default"): DatasetInfo._from_yaml_dict(
                            dataset_info_yaml_dict
                        )
                        for dataset_info_yaml_dict in dataset_card_data["dataset_info"]
                    }
                )
            else:
                dataset_info = DatasetInfo._from_yaml_dict(dataset_card_data["dataset_info"])
                dataset_info.config_name = dataset_card_data["dataset_info"].get("config_name", "default")
                return cls({dataset_info.config_name: dataset_info})
        else:
            return cls()

    def to_dataset_card_data(self, dataset_card_data: DatasetCardData) -> None:
        if self:
            # first get existing metadata info
            if "dataset_info" in dataset_card_data and isinstance(dataset_card_data["dataset_info"], dict):
                dataset_metadata_infos = {
                    dataset_card_data["dataset_info"].get("config_name", "default"): dataset_card_data["dataset_info"]
                }
            elif "dataset_info" in dataset_card_data and isinstance(dataset_card_data["dataset_info"], list):
                dataset_metadata_infos = {
                    config_metadata["config_name"]: config_metadata
                    for config_metadata in dataset_card_data["dataset_info"]
                }
            else:
                dataset_metadata_infos = {}
            # update/rewrite existing metadata info with the one to dump
            total_dataset_infos = {
                **dataset_metadata_infos,
                **{config_name: dset_info._to_yaml_dict() for config_name, dset_info in self.items()},
            }
            # the config_name from the dataset_infos_dict takes over the config_name of the DatasetInfo
            for config_name, dset_info_yaml_dict in total_dataset_infos.items():
                dset_info_yaml_dict["config_name"] = config_name
            if len(total_dataset_infos) == 1:
                # use a struct instead of a list of configurations, since there's only one
                dataset_card_data["dataset_info"] = next(iter(total_dataset_infos.values()))
                config_name = dataset_card_data["dataset_info"].pop("config_name", None)
                if config_name != "default":
                    # if config_name is not "default" preserve it and put at the first position
                    dataset_card_data["dataset_info"] = {
                        "config_name": config_name,
                        **dataset_card_data["dataset_info"],
                    }
            else:
                dataset_card_data["dataset_info"] = []
                for config_name, dataset_info_yaml_dict in sorted(total_dataset_infos.items()):
                    # add the config_name field in first position
                    dataset_info_yaml_dict.pop("config_name", None)
                    dataset_info_yaml_dict = {"config_name": config_name, **dataset_info_yaml_dict}
                    dataset_card_data["dataset_info"].append(dataset_info_yaml_dict)<|MERGE_RESOLUTION|>--- conflicted
+++ resolved
@@ -37,11 +37,7 @@
 import posixpath
 from dataclasses import dataclass
 from pathlib import Path
-<<<<<<< HEAD
 from typing import ClassVar, List, Optional, TypeVar, Union
-=======
-from typing import ClassVar, Optional, Union
->>>>>>> 5c8869f8
 
 import fsspec
 from fsspec.core import url_to_fs
@@ -229,11 +225,7 @@
         file.write(self.license.encode("utf-8"))
 
     @classmethod
-<<<<<<< HEAD
-    def from_merge(cls, dataset_infos: List[DatasetInfo]) -> DatasetInfo:
-=======
-    def from_merge(cls, dataset_infos: list["DatasetInfo"]):
->>>>>>> 5c8869f8
+    def from_merge(cls, dataset_infos: list[DatasetInfo]) -> DatasetInfo:
         dataset_infos = [dset_info.copy() for dset_info in dataset_infos if dset_info is not None]
 
         if len(dataset_infos) > 0 and all(dataset_infos[0] == dset_info for dset_info in dataset_infos):
@@ -333,16 +325,11 @@
         return cls(**{k: v for k, v in yaml_data.items() if k in field_names})
 
 
-<<<<<<< HEAD
 T_DatasetInfoDict = TypeVar("T_DatasetInfoDict", bound=DatasetInfosDict)
 
 
 class DatasetInfosDict(dict[str, DatasetInfo]):
     def write_to_directory(self, dataset_infos_dir: str, overwrite: bool = False, pretty_print: bool = False) -> None:
-=======
-class DatasetInfosDict(dict[str, DatasetInfo]):
-    def write_to_directory(self, dataset_infos_dir, overwrite=False, pretty_print=False) -> None:
->>>>>>> 5c8869f8
         total_dataset_infos = {}
         dataset_infos_path = os.path.join(dataset_infos_dir, config.DATASETDICT_INFOS_FILENAME)
         dataset_readme_path = os.path.join(dataset_infos_dir, config.REPOCARD_FILENAME)
