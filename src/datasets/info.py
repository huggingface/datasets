--- conflicted
+++ resolved
@@ -179,30 +179,18 @@
     def _license_path(self, dataset_info_dir):
         return os.path.join(dataset_info_dir, config.LICENSE_FILENAME)
 
-<<<<<<< HEAD
     def write_to_directory(self, dataset_info_dir, pretty_print=False):
-        """Write `DatasetInfo` as JSON to `dataset_info_dir`.
-        Also save the license separately in LICENCE.
-        If `pretty_print` is True, the JSON will be pretty-printed with the indent level of 4.
+        """Write `DatasetInfo` and license (if present) as JSON files to `dataset_info_dir`.
+
+        Args:
+            dataset_info_dir (str): Destination directory.
+            pretty_print (bool, default ``False``): If True, the JSON will be pretty-printed with the indent level of 4.
         """
         with open(os.path.join(dataset_info_dir, config.DATASET_INFO_FILENAME), "wb") as f:
             self._dump_info(f, pretty_print=pretty_print)
-
-        with open(os.path.join(dataset_info_dir, config.LICENSE_FILENAME), "wb") as f:
-            self._dump_license(f)
-=======
-    def write_to_directory(self, dataset_info_dir):
-        """Write `DatasetInfo` and license (if present) as JSON files to `dataset_info_dir`.
-
-        Args:
-            dataset_info_dir (str): Destination directory.
-        """
-        with open(os.path.join(dataset_info_dir, config.DATASET_INFO_FILENAME), "wb") as f:
-            self._dump_info(f)
         if self.license:
             with open(os.path.join(dataset_info_dir, config.LICENSE_FILENAME), "wb") as f:
                 self._dump_license(f)
->>>>>>> bf08ea3f
 
     def _dump_info(self, file, pretty_print=False):
         """Dump info in `file` file-like object open in bytes mode (to support remote files)"""
