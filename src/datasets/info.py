--- conflicted
+++ resolved
@@ -474,14 +474,14 @@
     def to_dataset_card_data(self, dataset_card_data: DatasetCardData) -> None:
         if self:
             # first get existing metadata info
-            if "dataset_info" in dataset_metadata and isinstance(dataset_metadata["dataset_info"], dict):
+            if "dataset_info" in dataset_card_data and isinstance(dataset_card_data["dataset_info"], dict):
                 dataset_metadata_infos = {
-                    dataset_metadata["dataset_info"].get("config_name", "default"): dataset_metadata["dataset_info"]
+                    dataset_card_data["dataset_info"].get("config_name", "default"): dataset_card_data["dataset_info"]
                 }
-            elif "dataset_info" in dataset_metadata and isinstance(dataset_metadata["dataset_info"], list):
+            elif "dataset_info" in dataset_card_data and isinstance(dataset_card_data["dataset_info"], list):
                 dataset_metadata_infos = {
                     config_metadata["config_name"]: config_metadata
-                    for config_metadata in dataset_metadata["dataset_info"]
+                    for config_metadata in dataset_card_data["dataset_info"]
                 }
             else:
                 dataset_metadata_infos = {}
@@ -495,24 +495,14 @@
                 dset_info_yaml_dict["config_name"] = config_name
             if len(total_dataset_infos) == 1:
                 # use a struct instead of a list of configurations, since there's only one
-<<<<<<< HEAD
-                dataset_metadata["dataset_info"] = next(iter(total_dataset_infos.values()))
-                config_name = dataset_metadata["dataset_info"].pop("config_name", None)
+                dataset_card_data["dataset_info"] = next(iter(total_dataset_infos.values()))
+                config_name = dataset_card_data["dataset_info"].pop("config_name", None)
                 if config_name != "default":
                     # if config_name is not "default" preserve it and put at the first position
-                    dataset_metadata["dataset_info"] = {"config_name": config_name, **dataset_metadata["dataset_info"]}
-            else:
-                dataset_metadata["dataset_info"] = []
-                for config_name, dataset_info_yaml_dict in sorted(total_dataset_infos.items()):
-=======
-                dataset_card_data["dataset_info"] = next(iter(total_dataset_infos.values()))
-                # no need to include the configuration name when there's only one configuration and it's called "default"
-                if dataset_card_data["dataset_info"].get("config_name") == "default":
-                    dataset_card_data["dataset_info"].pop("config_name", None)
+                    dataset_card_data["dataset_info"] = {"config_name": config_name, **dataset_card_data["dataset_info"]}
             else:
                 dataset_card_data["dataset_info"] = []
-                for config_name, dataset_info_yaml_dict in total_dataset_infos.items():
->>>>>>> 396cf941
+                for config_name, dataset_info_yaml_dict in sorted(total_dataset_infos.items()):
                     # add the config_name field in first position
                     dataset_info_yaml_dict.pop("config_name", None)
                     dataset_info_yaml_dict = {"config_name": config_name, **dataset_info_yaml_dict}
