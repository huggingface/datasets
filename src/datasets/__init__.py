--- conflicted
+++ resolved
@@ -23,11 +23,7 @@
 from packaging import version
 
 
-<<<<<<< HEAD
-if version.parse(pyarrow.__version__).major < 3:
-=======
 if _version.parse(pyarrow.__version__).major < 5:
->>>>>>> e1da0852
     raise ImportWarning(
         "To use `datasets`, the module `pyarrow>=5.0.0` is required, and the current version of `pyarrow` doesn't match this condition.\n"
         "If you are running this in a Google Colab, you should probably just restart the runtime to use the right version of `pyarrow`."
@@ -57,12 +53,7 @@
     list_metrics,
 )
 from .iterable_dataset import IterableDataset
-<<<<<<< HEAD
 from .load import load_dataset, load_dataset_builder, load_from_disk, load_metric
-=======
-from .keyhash import KeyHasher
-from .load import import_main_class, load_dataset, load_dataset_builder, load_from_disk, load_metric
->>>>>>> e1da0852
 from .metric import Metric
 from .splits import (
     NamedSplit,
