# coding=utf-8
# Copyright 2020 The HuggingFace Datasets Authors and the TensorFlow Datasets Authors.
#
# Licensed under the Apache License, Version 2.0 (the "License");
# you may not use this file except in compliance with the License.
# You may obtain a copy of the License at
#
#     http://www.apache.org/licenses/LICENSE-2.0
#
# Unless required by applicable law or agreed to in writing, software
# distributed under the License is distributed on an "AS IS" BASIS,
# WITHOUT WARRANTIES OR CONDITIONS OF ANY KIND, either express or implied.
# See the License for the specific language governing permissions and
# limitations under the License.

# Lint as: python3
""" This class handle features definition in datasets and some utilities to display table type."""
import copy
import re
import sys
from collections.abc import Iterable
from dataclasses import dataclass, field, fields
from functools import reduce
from operator import mul
from typing import Any, ClassVar, Dict, List, Optional
from typing import Sequence as Sequence_
from typing import Tuple, Union

import numpy as np
import pandas as pd
import pyarrow as pa
import pyarrow.types
from pandas.api.extensions import ExtensionArray as PandasExtensionArray
from pandas.api.extensions import ExtensionDtype as PandasExtensionDtype
from pyarrow.lib import TimestampType
from pyarrow.types import is_boolean, is_primitive

from . import config, utils
from .utils.logging import get_logger


logger = get_logger(__name__)


def _arrow_to_datasets_dtype(arrow_type: pa.DataType) -> str:
    """
    _arrow_to_datasets_dtype takes a pyarrow.DataType and converts it to a datasets string dtype.
    In effect, `dt == string_to_arrow(_arrow_to_datasets_dtype(dt))`
    """

    if pyarrow.types.is_null(arrow_type):
        return "null"
    elif pyarrow.types.is_boolean(arrow_type):
        return "bool"
    elif pyarrow.types.is_int8(arrow_type):
        return "int8"
    elif pyarrow.types.is_int16(arrow_type):
        return "int16"
    elif pyarrow.types.is_int32(arrow_type):
        return "int32"
    elif pyarrow.types.is_int64(arrow_type):
        return "int64"
    elif pyarrow.types.is_uint8(arrow_type):
        return "uint8"
    elif pyarrow.types.is_uint16(arrow_type):
        return "uint16"
    elif pyarrow.types.is_uint32(arrow_type):
        return "uint32"
    elif pyarrow.types.is_uint64(arrow_type):
        return "uint64"
    elif pyarrow.types.is_float16(arrow_type):
        return "float16"  # pyarrow dtype is "halffloat"
    elif pyarrow.types.is_float32(arrow_type):
        return "float32"  # pyarrow dtype is "float"
    elif pyarrow.types.is_float64(arrow_type):
        return "float64"  # pyarrow dtype is "double"
    elif pyarrow.types.is_timestamp(arrow_type):
        assert isinstance(arrow_type, TimestampType)
        if arrow_type.tz is None:
            return f"timestamp[{arrow_type.unit}]"
        elif arrow_type.tz:
            return f"timestamp[{arrow_type.unit}, tz={arrow_type.tz}]"
        else:
            raise ValueError(f"Unexpected timestamp object {arrow_type}.")
    elif pyarrow.types.is_binary(arrow_type):
        return "binary"
    elif pyarrow.types.is_large_binary(arrow_type):
        return "large_binary"
    elif pyarrow.types.is_string(arrow_type):
        return "string"
    elif pyarrow.types.is_large_string(arrow_type):
        return "large_string"
    else:
        raise ValueError(f"Arrow type {arrow_type} does not have a datasets dtype equivalent.")


def string_to_arrow(datasets_dtype: str) -> pa.DataType:
    """
    string_to_arrow takes a datasets string dtype and converts it to a pyarrow.DataType.

    In effect, `dt == string_to_arrow(_arrow_to_datasets_dtype(dt))`

    This is necessary because the datasets.Value() primitive type is constructed using a string dtype

    Value(dtype=str)

    But Features.type (via `get_nested_type()` expects to resolve Features into a pyarrow Schema,
        which means that each Value() must be able to resolve into a corresponding pyarrow.DataType, which is the
        purpose of this function.
    """
    timestamp_regex = re.compile(r"^timestamp\[(.*)\]$")
    timestamp_matches = timestamp_regex.search(datasets_dtype)
    if timestamp_matches:
        """
        Example timestamp dtypes:

        timestamp[us]
        timestamp[us, tz=America/New_York]
        """
        timestamp_internals = timestamp_matches.group(1)
        internals_regex = re.compile(r"^(s|ms|us|ns),\s*tz=([a-zA-Z0-9/_+:]*)$")
        internals_matches = internals_regex.search(timestamp_internals)
        if timestamp_internals in ["s", "ms", "us", "ns"]:
            return pa.timestamp(timestamp_internals)
        elif internals_matches:
            return pa.timestamp(internals_matches.group(1), internals_matches.group(2))
        else:
            raise ValueError(
                f"{datasets_dtype} is not a validly formatted string representation of a pyarrow timestamp."
                f"Examples include timestamp[us] or timestamp[us, tz=America/New_York]"
                f"See: https://arrow.apache.org/docs/python/generated/pyarrow.timestamp.html#pyarrow.timestamp"
            )
    elif datasets_dtype not in pa.__dict__:
        if str(datasets_dtype + "_") not in pa.__dict__:
            raise ValueError(
                f"Neither {datasets_dtype} nor {datasets_dtype + '_'} seems to be a pyarrow data type. "
                f"Please make sure to use a correct data type, see: "
                f"https://arrow.apache.org/docs/python/api/datatypes.html#factory-functions"
            )
        arrow_data_factory_function_name = str(datasets_dtype + "_")
    else:
        arrow_data_factory_function_name = datasets_dtype

    return pa.__dict__[arrow_data_factory_function_name]()


def _cast_to_python_objects(obj: Any) -> Tuple[Any, bool]:
    """
    Cast pytorch/tensorflow/pandas objects to python numpy array/lists.
    It works recursively.

    To avoid iterating over possibly long lists, it first checks if the first element that is not None has to be casted.
    If the first element needs to be casted, then all the elements of the list will be casted, otherwise they'll stay the same.
    This trick allows to cast objects that contain tokenizers outputs without iterating over every single token for example.

    Args:
        obj: the object (nested struct) to cast

    Returns:
        casted_obj: the casted object
        has_changed (bool): True if the object has been changed, False if it is identical
    """

    if config.TF_AVAILABLE and "tensorflow" in sys.modules:
        import tensorflow as tf

    if config.TORCH_AVAILABLE and "torch" in sys.modules:
        import torch

    if config.JAX_AVAILABLE and "jax" in sys.modules:
        import jax.numpy as jnp

    if isinstance(obj, np.ndarray):
<<<<<<< HEAD
        return obj, False
    elif config.TORCH_AVAILABLE and isinstance(obj, torch.Tensor):
        return obj.detach().cpu().numpy(), True
    elif config.TF_AVAILABLE and isinstance(obj, tf.Tensor):
        return obj.numpy(), True
=======
        return obj.tolist(), True
    elif config.TORCH_AVAILABLE and "torch" in sys.modules and isinstance(obj, torch.Tensor):
        return obj.detach().cpu().numpy().tolist(), True
    elif config.TF_AVAILABLE and "tensorflow" in sys.modules and isinstance(obj, tf.Tensor):
        return obj.numpy().tolist(), True
    elif config.JAX_AVAILABLE and "jax" in sys.modules and isinstance(obj, jnp.ndarray):
        return obj.tolist(), True
>>>>>>> b4a41d6c
    elif isinstance(obj, pd.Series):
        return obj.values.tolist(), True
    elif isinstance(obj, pd.DataFrame):
        return obj.to_dict("list"), True
    elif isinstance(obj, dict):
        output = {}
        has_changed = False
        for k, v in obj.items():
            casted_v, has_changed_v = _cast_to_python_objects(v)
            has_changed |= has_changed_v
            output[k] = casted_v
        return output if has_changed else obj, has_changed
    elif isinstance(obj, (list, tuple)):
        if len(obj) > 0:
            for first_elmt in obj:
                if first_elmt is not None:
                    break
            casted_first_elmt, has_changed_first_elmt = _cast_to_python_objects(first_elmt)
            if has_changed_first_elmt:
                return [_cast_to_python_objects(elmt)[0] for elmt in obj], True
            else:
                if isinstance(obj, list):
                    return obj, False
                else:
                    return list(obj), True
        else:
            return obj if isinstance(obj, list) else [], isinstance(obj, tuple)
    else:
        return obj, False


def cast_to_python_objects(obj: Any) -> Any:
    """
    Cast numpy/pytorch/tensorflow/pandas objects to python lists.
    It works recursively.

    To avoid iterating over possibly long lists, it first checks if the first element that is not None has to be casted.
    If the first element needs to be casted, then all the elements of the list will be casted, otherwise they'll stay the same.
    This trick allows to cast objects that contain tokenizers outputs without iterating over every single token for example.

    Args:
        obj: the object (nested struct) to cast

    Returns:
        casted_obj: the casted object
    """
    return _cast_to_python_objects(obj)[0]


@dataclass
class Value:
    """
    The Value dtypes are as follows:

    null
    bool
    int8
    int16
    int32
    int64
    uint8
    uint16
    uint32
    uint64
    float16
    float32 (alias float)
    float64 (alias double)
    timestamp[(s|ms|us|ns)]
    timestamp[(s|ms|us|ns), tz=(tzstring)]
    binary
    large_binary
    string
    large_string
    """

    dtype: str
    id: Optional[str] = None
    # Automatically constructed
    pa_type: ClassVar[Any] = None
    _type: str = field(default="Value", init=False, repr=False)

    def __post_init__(self):
        if self.dtype == "double":  # fix inferred type
            self.dtype = "float64"
        if self.dtype == "float":  # fix inferred type
            self.dtype = "float32"
        self.pa_type = string_to_arrow(self.dtype)

    def __call__(self):
        return self.pa_type

    def encode_example(self, value):
        if pa.types.is_boolean(self.pa_type):
            return bool(value)
        elif pa.types.is_integer(self.pa_type):
            return int(value)
        elif pa.types.is_floating(self.pa_type):
            return float(value)
        else:
            return value


class _ArrayXD:
    def __post_init__(self):
        self.shape = tuple(self.shape)

    def __call__(self):
        pa_type = globals()[self.__class__.__name__ + "ExtensionType"](self.shape, self.dtype)
        return pa_type

    def encode_example(self, value):
        if isinstance(value, np.ndarray):
            value = value.tolist()
        return value


@dataclass
class Array2D(_ArrayXD):
    shape: tuple
    dtype: str
    id: Optional[str] = None
    # Automatically constructed
    _type: str = field(default="Array2D", init=False, repr=False)


@dataclass
class Array3D(_ArrayXD):
    shape: tuple
    dtype: str
    id: Optional[str] = None
    # Automatically constructed
    _type: str = field(default="Array3D", init=False, repr=False)


@dataclass
class Array4D(_ArrayXD):
    shape: tuple
    dtype: str
    id: Optional[str] = None
    # Automatically constructed
    _type: str = field(default="Array4D", init=False, repr=False)


@dataclass
class Array5D(_ArrayXD):
    shape: tuple
    dtype: str
    id: Optional[str] = None
    # Automatically constructed
    _type: str = field(default="Array5D", init=False, repr=False)


class _ArrayXDExtensionType(pa.PyExtensionType):
    ndims: Optional[int] = None

    def __init__(self, shape: tuple, dtype: str):
        assert (
            self.ndims is not None and self.ndims > 1
        ), "You must instantiate an array type with a value for dim that is > 1"
        assert len(shape) == self.ndims, "shape={} and ndims={} dom't match".format(shape, self.ndims)
        self.shape = tuple(shape)
        self.value_type = dtype
        self.storage_dtype = self._generate_dtype(self.value_type)
        pa.PyExtensionType.__init__(self, self.storage_dtype)

    def __reduce__(self):
        return self.__class__, (
            self.shape,
            self.value_type,
        )

    def __arrow_ext_class__(self):
        return ArrayExtensionArray

    def _generate_dtype(self, dtype):
        dtype = string_to_arrow(dtype)
        for d in reversed(self.shape):
            dtype = pa.list_(dtype)
            # Don't specify the size of the list, since fixed length list arrays have issues
            # being validated after slicing in pyarrow 0.17.1
        return dtype

    def to_pandas_dtype(self):
        return PandasArrayExtensionDtype(self.value_type)


class Array2DExtensionType(_ArrayXDExtensionType):
    ndims = 2


class Array3DExtensionType(_ArrayXDExtensionType):
    ndims = 3


class Array4DExtensionType(_ArrayXDExtensionType):
    ndims = 4


class Array5DExtensionType(_ArrayXDExtensionType):
    ndims = 5


def _is_zero_copy_only(pa_type: pa.DataType) -> bool:
    """
    When converting a pyarrow array to a numpy array, we must know whether this could be done in zero-copy or not.
    This function returns the value of the ``zero_copy_only`` parameter to pass to ``.to_numpy()``, given the type of the pyarrow array.

    # zero copy is available for all primitive types except booleans
    # primitive types are types for which the physical representation in arrow and in numpy
    # https://github.com/wesm/arrow/blob/c07b9b48cf3e0bbbab493992a492ae47e5b04cad/python/pyarrow/types.pxi#L821
    # see https://arrow.apache.org/docs/python/generated/pyarrow.Array.html#pyarrow.Array.to_numpy
    # and https://issues.apache.org/jira/browse/ARROW-2871?jql=text%20~%20%22boolean%20to_numpy%22
    """
    return is_primitive(pa_type) and not is_boolean(pa_type)


class ArrayExtensionArray(pa.ExtensionArray):
    def __array__(self):
        zero_copy_only = _is_zero_copy_only(self.storage.type)
        return self.to_numpy(zero_copy_only=zero_copy_only)

    def __getitem__(self, i):
        return self.storage[i]

    def to_numpy(self, zero_copy_only=True):
        storage: pa.ListArray = self.storage
        size = 1
        for i in range(self.type.ndims):
            size *= self.type.shape[i]
            storage = storage.flatten()
        numpy_arr = storage.to_numpy(zero_copy_only=zero_copy_only)
        numpy_arr = numpy_arr.reshape(len(self), *self.type.shape)
        return numpy_arr

    def to_pylist(self):
        zero_copy_only = _is_zero_copy_only(self.storage.type)
        return self.to_numpy(zero_copy_only=zero_copy_only).tolist()


class PandasArrayExtensionDtype(PandasExtensionDtype):
    _metadata = "value_type"

    def __init__(self, value_type: Union["PandasArrayExtensionDtype", np.dtype]):
        self._value_type = value_type

    def __from_arrow__(self, array):
        zero_copy_only = _is_zero_copy_only(array.type)
        if isinstance(array, pa.ChunkedArray):
            numpy_arr = np.vstack([chunk.to_numpy(zero_copy_only=zero_copy_only) for chunk in array.chunks])
        else:
            numpy_arr = array.to_numpy(zero_copy_only=zero_copy_only)
        return PandasArrayExtensionArray(numpy_arr)

    @classmethod
    def construct_array_type(cls):
        return PandasArrayExtensionArray

    @property
    def type(self) -> type:
        return np.ndarray

    @property
    def kind(self) -> str:
        return "O"

    @property
    def name(self) -> str:
        return f"array[{self.value_type}]"

    @property
    def value_type(self) -> np.dtype:
        return self._value_type


class PandasArrayExtensionArray(PandasExtensionArray):
    def __init__(self, data: np.ndarray, copy: bool = False):
        self._data = data if not copy else np.array(data)
        self._dtype = PandasArrayExtensionDtype(data.dtype)

    def __array__(self, dtype=None):
        """
        Convert to NumPy Array.
        Note that Pandas expects a 1D array when dtype is set to object.
        But for other dtypes, the returned shape is the same as the one of ``data``.

        More info about pandas 1D requirement for PandasExtensionArray here:
        https://pandas.pydata.org/pandas-docs/stable/reference/api/pandas.api.extensions.ExtensionArray.html#pandas.api.extensions.ExtensionArray

        """
        if dtype == object:
            out = np.empty(len(self._data), dtype=object)
            for i in range(len(self._data)):
                out[i] = self._data[i]
            return out
        if dtype is None:
            return self._data
        else:
            return self._data.astype(dtype)

    def copy(self, deep: bool = False) -> "PandasArrayExtensionArray":
        return PandasArrayExtensionArray(self._data, copy=True)

    @classmethod
    def _from_sequence(
        cls, scalars, dtype: Optional[PandasArrayExtensionDtype] = None, copy: bool = False
    ) -> "PandasArrayExtensionArray":
        data = np.array(scalars, dtype=dtype if dtype is None else dtype.value_type, copy=copy)
        return cls(data, copy=copy)

    @classmethod
    def _concat_same_type(cls, to_concat: Sequence_["PandasArrayExtensionArray"]) -> "PandasArrayExtensionArray":
        data = np.vstack([va._data for va in to_concat])
        return cls(data, copy=False)

    @property
    def dtype(self) -> PandasArrayExtensionDtype:
        return self._dtype

    @property
    def nbytes(self) -> int:
        return self._data.nbytes

    def isna(self) -> np.ndarray:
        return np.array([pd.isna(arr).any() for arr in self._data])

    def __setitem__(self, key: Union[int, slice, np.ndarray], value: Any) -> None:
        raise NotImplementedError()

    def __getitem__(self, item: Union[int, slice, np.ndarray]) -> Union[np.ndarray, "PandasArrayExtensionArray"]:
        if isinstance(item, int):
            return self._data[item]
        return PandasArrayExtensionArray(self._data[item], copy=False)

    def take(
        self, indices: Sequence_[int], allow_fill: bool = False, fill_value: bool = None
    ) -> "PandasArrayExtensionArray":
        indices: np.ndarray = np.asarray(indices, dtype="int")
        if allow_fill:
            fill_value = (
                self.dtype.na_value if fill_value is None else np.asarray(fill_value, dtype=self.dtype.value_type)
            )
            mask = indices == -1
            if (indices < -1).any():
                raise ValueError("Invalid value in `indices`, must be all >= -1 for `allow_fill` is True")
            elif len(self) > 0:
                pass
            elif not np.all(mask):
                raise IndexError("Invalid take for empty PandasArrayExtensionArray, must be all -1.")
            else:
                data = np.array([fill_value] * len(indices), dtype=self.dtype.value_type)
                return PandasArrayExtensionArray(data, copy=False)
        took = self._data.take(indices, axis=0)
        if allow_fill and mask.any():
            took[mask] = [fill_value] * np.sum(mask)
        return PandasArrayExtensionArray(took, copy=False)

    def __len__(self) -> int:
        return len(self._data)

    def __eq__(self, other) -> np.ndarray:
        if not isinstance(other, PandasArrayExtensionArray):
            raise NotImplementedError("Invalid type to compare to: {}".format(type(other)))
        return (self._data == other._data).all()


def pandas_types_mapper(dtype):
    if isinstance(dtype, _ArrayXDExtensionType):
        return PandasArrayExtensionDtype(dtype.value_type)


@dataclass
class ClassLabel:
    """Handle integer class labels. Here for compatiblity with tfds.

    There are 3 ways to define a ClassLabel, which correspond to the 3
    arguments:

     * `num_classes`: create 0 to (num_classes-1) labels
     * `names`: a list of label strings
     * `names_file`: a file containing the list of labels.

    Note: On python2, the strings are encoded as utf-8.

    Args:
        num_classes: `int`, number of classes. All labels must be < num_classes.
        names: `list<str>`, string names for the integer classes. The
            order in which the names are provided is kept.
        names_file: `str`, path to a file with names for the integer
            classes, one per line.
    """

    num_classes: int = None
    names: List[str] = None
    names_file: Optional[str] = None
    id: Optional[str] = None
    # Automatically constructed
    dtype: ClassVar[str] = "int64"
    pa_type: ClassVar[Any] = pa.int64()
    _str2int: ClassVar[Dict[str, int]] = None
    _int2str: ClassVar[Dict[int, int]] = None
    _type: str = field(default="ClassLabel", init=False, repr=False)

    def __post_init__(self):
        if self.names_file is not None and self.names is not None:
            raise ValueError("Please provide either names or names_file but not both.")
        # Set self.names
        if self.names is None:
            if self.names_file is not None:
                self.names = self._load_names_from_file(self.names_file)
            elif self.num_classes is not None:
                self.names = [str(i) for i in range(self.num_classes)]
            else:
                raise ValueError("Please provide either num_classes, names or names_file.")
        # Set self.num_classes
        if self.num_classes is None:
            self.num_classes = len(self.names)
        elif self.num_classes != len(self.names):
            raise ValueError(
                "ClassLabel number of names do not match the defined num_classes. "
                "Got {} names VS {} num_classes".format(len(self.names), self.num_classes)
            )
        # Prepare mappings
        self._int2str = [str(name) for name in self.names]
        self._str2int = {name: i for i, name in enumerate(self._int2str)}
        if len(self._int2str) != len(self._str2int):
            raise ValueError("Some label names are duplicated. Each label name should be unique.")

    def __call__(self):
        return self.pa_type

    def str2int(self, values: Union[str, Iterable]):
        """Conversion class name string => integer."""
        assert isinstance(values, str) or isinstance(
            values, Iterable
        ), f"Values {values} should be a string or an Iterable (list, numpy array, pytorch, tensorflow tensors)"
        return_list = True
        if isinstance(values, str):
            values = [values]
            return_list = False

        output = []
        for value in values:
            if self._str2int:
                # strip key if not in dict
                if value not in self._str2int:
                    value = str(value).strip()
                output.append(self._str2int[str(value)])
            else:
                # No names provided, try to integerize
                failed_parse = False
                try:
                    output.append(int(value))
                except ValueError:
                    failed_parse = True
                if failed_parse or not 0 <= value < self.num_classes:
                    raise ValueError("Invalid string class label %s" % value)
        return output if return_list else output[0]

    def int2str(self, values: Union[int, Iterable]):
        """Conversion integer => class name string."""
        assert isinstance(values, int) or isinstance(
            values, Iterable
        ), f"Values {values} should be an integer or an Iterable (list, numpy array, pytorch, tensorflow tensors)"
        return_list = True
        if isinstance(values, int):
            values = [values]
            return_list = False

        for v in values:
            if not 0 <= v < self.num_classes:
                raise ValueError("Invalid integer class label %d" % v)

        if self._int2str:
            output = [self._int2str[int(v)] for v in values]
        else:
            # No names provided, return str(values)
            output = [str(v) for v in values]
        return output if return_list else output[0]

    def encode_example(self, example_data):
        if self.num_classes is None:
            raise ValueError(
                "Trying to use ClassLabel feature with undefined number of class. "
                "Please set ClassLabel.names or num_classes."
            )

        # If a string is given, convert to associated integer
        if isinstance(example_data, str):
            example_data = self.str2int(example_data)

        # Allowing -1 to mean no label.
        if not -1 <= example_data < self.num_classes:
            raise ValueError(
                "Class label %d greater than configured num_classes %d" % (example_data, self.num_classes)
            )
        return example_data

    @staticmethod
    def _load_names_from_file(names_filepath):
        with open(names_filepath, "r", encoding="utf-8") as f:
            return [name.strip() for name in f.read().split("\n") if name.strip()]  # Filter empty names


@dataclass
class Translation:
    """`FeatureConnector` for translations with fixed languages per example.
    Here for compatiblity with tfds.

    Input: The Translate feature accepts a dictionary for each example mapping
        string language codes to string translations.

    Output: A dictionary mapping string language codes to translations as `Text`
        features.

    Example::

        # At construction time:

        datasets.features.Translation(languages=['en', 'fr', 'de'])

        # During data generation:

        yield {
                'en': 'the cat',
                'fr': 'le chat',
                'de': 'die katze'
        }
    """

    languages: List[str]
    id: Optional[str] = None
    # Automatically constructed
    dtype: ClassVar[str] = "dict"
    pa_type: ClassVar[Any] = None
    _type: str = field(default="Translation", init=False, repr=False)

    def __call__(self):
        return pa.struct({lang: pa.string() for lang in sorted(self.languages)})


@dataclass
class TranslationVariableLanguages:
    """`FeatureConnector` for translations with variable languages per example.
    Here for compatiblity with tfds.

    Input: The TranslationVariableLanguages feature accepts a dictionary for each
        example mapping string language codes to one or more string translations.
        The languages present may vary from example to example.

    Output:
        language: variable-length 1D tf.Tensor of tf.string language codes, sorted
            in ascending order.
        translation: variable-length 1D tf.Tensor of tf.string plain text
            translations, sorted to align with language codes.

    Example::

        # At construction time:

        datasets.features.Translation(languages=['en', 'fr', 'de'])

        # During data generation:

        yield {
                'en': 'the cat',
                'fr': ['le chat', 'la chatte,']
                'de': 'die katze'
        }

        # Tensor returned :

        {
                'language': ['en', 'de', 'fr', 'fr'],
                'translation': ['the cat', 'die katze', 'la chatte', 'le chat'],
        }
    """

    languages: Optional[List] = None
    num_languages: Optional[int] = None
    id: Optional[str] = None
    # Automatically constructed
    dtype: ClassVar[str] = "dict"
    pa_type: ClassVar[Any] = None
    _type: str = field(default="TranslationVariableLanguages", init=False, repr=False)

    def __post_init__(self):
        self.languages = list(sorted(list(set(self.languages)))) if self.languages else None
        self.num_languages = len(self.languages) if self.languages else None

    def __call__(self):
        return pa.struct({"language": pa.list_(pa.string()), "translation": pa.list_(pa.string())})

    def encode_example(self, translation_dict):
        lang_set = set(self.languages)
        if self.languages and set(translation_dict) - lang_set:
            raise ValueError(
                "Some languages in example ({0}) are not in valid set ({1}).".format(
                    ", ".join(sorted(set(translation_dict) - lang_set)), ", ".join(lang_set)
                )
            )

        # Convert dictionary into tuples, splitting out cases where there are
        # multiple translations for a single language.
        translation_tuples = []
        for lang, text in translation_dict.items():
            if isinstance(text, str):
                translation_tuples.append((lang, text))
            else:
                translation_tuples.extend([(lang, el) for el in text])

        # Ensure translations are in ascending order by language code.
        languages, translations = zip(*sorted(translation_tuples))

        return {"language": languages, "translation": translations}


@dataclass
class Sequence:
    """Construct a list of feature from a single type or a dict of types.
    Mostly here for compatiblity with tfds.
    """

    feature: Any
    length: int = -1
    id: Optional[str] = None
    # Automatically constructed
    dtype: ClassVar[str] = "list"
    pa_type: ClassVar[Any] = None
    _type: str = field(default="Sequence", init=False, repr=False)


FeatureType = Union[
    dict,
    list,
    tuple,
    Value,
    ClassLabel,
    Translation,
    TranslationVariableLanguages,
    Sequence,
    Array2D,
    Array3D,
    Array4D,
    Array5D,
]


def get_nested_type(schema: FeatureType) -> pa.DataType:
    """
    get_nested_type() converts a datasets.FeatureType into a pyarrow.DataType, and acts as the inverse of
        generate_from_arrow_type().

    It performs double-duty as the implementation of Features.type and handles the conversion of
        datasets.Feature->pa.struct
    """
    # Nested structures: we allow dict, list/tuples, sequences
    if isinstance(schema, Features):
        return pa.struct(
            {key: get_nested_type(schema[key]) for key in schema}
        )  # Features is subclass of dict, and dict order is deterministic since Python 3.6
    elif isinstance(schema, dict):
        return pa.struct(
            {key: get_nested_type(schema[key]) for key in schema}
        )  # however don't sort on struct types since the order matters
    elif isinstance(schema, (list, tuple)):
        assert len(schema) == 1, "We defining list feature, you should just provide one example of the inner type"
        value_type = get_nested_type(schema[0])
        return pa.list_(value_type)
    elif isinstance(schema, Sequence):
        value_type = get_nested_type(schema.feature)
        # We allow to reverse list of dict => dict of list for compatibility with tfds
        if isinstance(value_type, pa.StructType):
            return pa.struct({f.name: pa.list_(f.type, schema.length) for f in value_type})
        return pa.list_(value_type, schema.length)

    # Other objects are callable which returns their data type (ClassLabel, Array2D, Translation, Arrow datatype creation methods)
    return schema()


def encode_nested_example(schema, obj):
    """Encode a nested example.
    This is used since some features (in particular ClassLabel) have some logic during encoding.
    """
    # Nested structures: we allow dict, list/tuples, sequences
    if isinstance(schema, dict):
        return {
            k: encode_nested_example(sub_schema, sub_obj) for k, (sub_schema, sub_obj) in utils.zip_dict(schema, obj)
        }
    elif isinstance(schema, (list, tuple)):
        sub_schema = schema[0]
        return [encode_nested_example(sub_schema, o) for o in obj]
    elif isinstance(schema, Sequence):
        # We allow to reverse list of dict => dict of list for compatiblity with tfds
        if isinstance(schema.feature, dict):
            # dict of list to fill
            list_dict = {}
            if isinstance(obj, (list, tuple)):
                # obj is a list of dict
                for k, dict_tuples in utils.zip_dict(schema.feature, *obj):
                    list_dict[k] = [encode_nested_example(dict_tuples[0], o) for o in dict_tuples[1:]]
                return list_dict
            else:
                # obj is a single dict
                for k, (sub_schema, sub_objs) in utils.zip_dict(schema.feature, obj):
                    list_dict[k] = [encode_nested_example(sub_schema, o) for o in sub_objs]
                return list_dict
        # schema.feature is not a dict
        if isinstance(obj, str):  # don't interpret a string as a list
            raise ValueError("Got a string but expected a list instead: '{}'".format(obj))
        return [encode_nested_example(schema.feature, o) for o in obj]
    # Object with special encoding:
    # ClassLabel will convert from string to int, TranslationVariableLanguages does some checks
    elif isinstance(schema, (ClassLabel, TranslationVariableLanguages, Value, _ArrayXD)):
        return schema.encode_example(obj)
    # Other object should be directly convertible to a native Arrow type (like Translation and Translation)
    return obj


def generate_from_dict(obj: Any):
    """Regenerate the nested feature object from a deserialized dict.
    We use the '_type' fields to get the dataclass name to load.

    generate_from_dict is the recursive helper for Features.from_dict, and allows for a convenient constructor syntax
    to define features from deserialized JSON dictionaries. This function is used in particular when deserializing
    a :class:`DatasetInfo` that was dumped to a JSON object. This acts as an analogue to
    :meth:`Features.from_arrow_schema` and handles the recursive field-by-field instantiation, but doesn't require any
    mapping to/from pyarrow, except for the fact that it takes advantage of the mapping of pyarrow primitive dtypes
    that :class:`Value` automatically performs.
    """
    # Nested structures: we allow dict, list/tuples, sequences
    if isinstance(obj, list):
        return [generate_from_dict(value) for value in obj]
    # Otherwise we have a dict or a dataclass
    if "_type" not in obj or isinstance(obj["_type"], dict):
        return {key: generate_from_dict(value) for key, value in obj.items()}
    class_type = globals()[obj.pop("_type")]

    if class_type == Sequence:
        return Sequence(feature=generate_from_dict(obj["feature"]), length=obj["length"])

    field_names = set(f.name for f in fields(class_type))
    return class_type(**{k: v for k, v in obj.items() if k in field_names})


def generate_from_arrow_type(pa_type: pa.DataType) -> FeatureType:
    """
    generate_from_arrow_type accepts an arrow DataType and returns a datasets FeatureType to be used as the type for
        a single field.

    This is the high-level arrow->datasets type conversion and is inverted by get_nested_type().

    This operates at the individual *field* level, whereas Features.from_arrow_schema() operates at the
        full schema level and holds the methods that represent the bijection from Features<->pyarrow.Schema
    """
    if isinstance(pa_type, pa.StructType):
        return {field.name: generate_from_arrow_type(field.type) for field in pa_type}
    elif isinstance(pa_type, pa.FixedSizeListType):
        return Sequence(feature=generate_from_arrow_type(pa_type.value_type), length=pa_type.list_size)
    elif isinstance(pa_type, pa.ListType):
        feature = generate_from_arrow_type(pa_type.value_type)
        if isinstance(feature, (dict, tuple, list)):
            return [feature]
        return Sequence(feature=feature)
    elif isinstance(pa_type, _ArrayXDExtensionType):
        array_feature = [None, None, Array2D, Array3D, Array4D, Array5D][pa_type.ndims]
        return array_feature(shape=pa_type.shape, dtype=pa_type.value_type)
    elif isinstance(pa_type, pa.DictionaryType):
        raise NotImplementedError  # TODO(thom) this will need access to the dictionary as well (for labels). I.e. to the py_table
    elif isinstance(pa_type, pa.DataType):
        return Value(dtype=_arrow_to_datasets_dtype(pa_type))
    else:
        raise ValueError(f"Cannot convert {pa_type} to a Feature type.")


def numpy_to_pyarrow_listarray(arr: np.ndarray, type: pa.DataType = None) -> pa.ListArray:
    """Build a PyArrow ListArray from a multidimensional NumPy array"""
    values = pa.array(arr.flatten(), type=type)
    for i in range(arr.ndim - 1):
        n_offsets = reduce(mul, arr.shape[: arr.ndim - i - 1], 1)
        step_offsets = arr.shape[arr.ndim - i - 1]
        offsets = pa.array(np.arange(n_offsets + 1) * step_offsets, type=pa.int32())
        values = pa.ListArray.from_arrays(offsets, values)
    return values


class Features(dict):
    @property
    def type(self):
        """
        Features field types.

        Returns:
            :obj:`pyarrow.DataType`
        """
        return get_nested_type(self)

    @classmethod
    def from_arrow_schema(cls, pa_schema: pa.Schema) -> "Features":
        """
        Construct Features from Arrow Schema.

        Args:
            pa_schema (:obj:`pyarrow.Schema`): Arrow Schema.

        Returns:
            :class:`Features`
        """
        obj = {field.name: generate_from_arrow_type(field.type) for field in pa_schema}
        return cls(**obj)

    @classmethod
    def from_dict(cls, dic) -> "Features":
        """
        Construct Features from dict.

        Regenerate the nested feature object from a deserialized dict.
        We use the '_type' key to infer the dataclass name of the feature FieldType.

        It allows for a convenient constructor syntax
        to define features from deserialized JSON dictionaries. This function is used in particular when deserializing
        a :class:`DatasetInfo` that was dumped to a JSON object. This acts as an analogue to
        :meth:`Features.from_arrow_schema` and handles the recursive field-by-field instantiation, but doesn't require
        any mapping to/from pyarrow, except for the fact that it takes advantage of the mapping of pyarrow primitive
        dtypes that :class:`Value` automatically performs.

        Args:
            dic (:obj:`dict[str, Any]`): Python dictionary.

        Returns:
            :class:`Features`

        Examples:
            >>> Features.from_dict({'_type': {'dtype': 'string', 'id': None, '_type': 'Value'}})
            {'_type': Value(dtype='string', id=None)}
        """
        obj = generate_from_dict(dic)
        return cls(**obj)

    def encode_example(self, example):
        """
        Encode example into a format for Arrow.

        Args:
            example (:obj:`dict[str, Any]`): Data in a Dataset row.

        Returns:
            :obj:`dict[str, Any]`
        """
        example = cast_to_python_objects(example)
        return encode_nested_example(self, example)

    def encode_batch(self, batch):
        """
        Encode batch into a format for Arrow.

        Args:
            batch (:obj:`dict[str, list[Any]]`): Data in a Dataset batch.

        Returns:
            :obj:`dict[str, list[Any]]`
        """
        encoded_batch = {}
        if set(batch) != set(self):
            raise ValueError("Column mismatch between batch {} and features {}".format(set(batch), set(self)))
        for key, column in batch.items():
            column = cast_to_python_objects(column)
            encoded_batch[key] = [encode_nested_example(self[key], obj) for obj in column]
        return encoded_batch

    def copy(self) -> "Features":
        """
        Make a deep copy of Features.

        Returns:
            :class:`Features`
        """
        return copy.deepcopy(self)

    def reorder_fields_as(self, other: "Features") -> "Features":
        """
        Reorder Features fields to match the field order of other Features.

        The order of the fields is important since it matters for the underlying arrow data.
        Re-ordering the fields allows to make the underlying arrow data type match.

        Args:
            other (:class:`Features`): The other Features to align with.

        Returns:
            :class:`Features`

        Examples:

            >>> from datasets import Features, Sequence, Value
            >>> # let's say we have to features with a different order of nested fields (for a and b for example)
            >>> f1 = Features({"root": Sequence({"a": Value("string"), "b": Value("string")})})
            >>> f2 = Features({"root": {"b": Sequence(Value("string")), "a": Sequence(Value("string"))}})
            >>> assert f1.type != f2.type
            >>> # re-ordering keeps the base structure (here Sequence is defined at the root level), but make the fields order match
            >>> f1.reorder_fields_as(f2)
            {'root': Sequence(feature={'b': Value(dtype='string', id=None), 'a': Value(dtype='string', id=None)}, length=-1, id=None)}
            >>> assert f1.reorder_fields_as(f2).type == f2.type
        """

        def recursive_reorder(source, target, stack=""):
            stack_position = " at " + stack[1:] if stack else ""
            if isinstance(target, Sequence):
                target = target.feature
                if isinstance(target, dict):
                    target = {k: [v] for k, v in target.items()}
                else:
                    target = [target]
            if isinstance(source, Sequence):
                source, id_, length = source.feature, source.id, source.length
                if isinstance(source, dict):
                    source = {k: [v] for k, v in source.items()}
                    reordered = recursive_reorder(source, target, stack)
                    return Sequence({k: v[0] for k, v in reordered.items()}, id=id_, length=length)
                else:
                    source = [source]
                    reordered = recursive_reorder(source, target, stack)
                    return Sequence(reordered[0], id=id_, length=length)
            elif isinstance(source, dict):
                if not isinstance(target, dict):
                    raise ValueError(f"Type mismatch: between {source} and {target}" + stack_position)
                if sorted(source) != sorted(target):
                    raise ValueError(f"Keys mismatch: between {source} and {target}" + stack_position)
                return {key: recursive_reorder(source[key], target[key], stack + f".{key}") for key in target}
            elif isinstance(source, list):
                if not isinstance(target, list):
                    raise ValueError(f"Type mismatch: between {source} and {target}" + stack_position)
                if len(source) != len(target):
                    raise ValueError(f"Length mismatch: between {source} and {target}" + stack_position)
                return [recursive_reorder(source[i], target[i], stack + f".<list>") for i in range(len(target))]
            else:
                return source

        return Features(recursive_reorder(self, other))<|MERGE_RESOLUTION|>--- conflicted
+++ resolved
@@ -171,21 +171,13 @@
         import jax.numpy as jnp
 
     if isinstance(obj, np.ndarray):
-<<<<<<< HEAD
-        return obj, False
-    elif config.TORCH_AVAILABLE and isinstance(obj, torch.Tensor):
+        return obj.tolist(), False
+    elif config.TORCH_AVAILABLE and "torch" in sys.modules and isinstance(obj, torch.Tensor):
         return obj.detach().cpu().numpy(), True
-    elif config.TF_AVAILABLE and isinstance(obj, tf.Tensor):
+    elif config.TF_AVAILABLE and "tensorflow" in sys.modules and isinstance(obj, tf.Tensor):
         return obj.numpy(), True
-=======
-        return obj.tolist(), True
-    elif config.TORCH_AVAILABLE and "torch" in sys.modules and isinstance(obj, torch.Tensor):
-        return obj.detach().cpu().numpy().tolist(), True
-    elif config.TF_AVAILABLE and "tensorflow" in sys.modules and isinstance(obj, tf.Tensor):
-        return obj.numpy().tolist(), True
     elif config.JAX_AVAILABLE and "jax" in sys.modules and isinstance(obj, jnp.ndarray):
-        return obj.tolist(), True
->>>>>>> b4a41d6c
+        return jax.numpy.asarray(obj), True
     elif isinstance(obj, pd.Series):
         return obj.values.tolist(), True
     elif isinstance(obj, pd.DataFrame):
