--- conflicted
+++ resolved
@@ -31,11 +31,7 @@
 from pathlib import Path
 from queue import Empty
 from shutil import disk_usage
-<<<<<<< HEAD
-from typing import Any, Callable, Iterable, List, Optional, Set, Tuple, TypeVar, Union
-=======
 from typing import Any, Callable, Optional, TypeVar, Union
->>>>>>> 5c8869f8
 from urllib.parse import urlparse
 
 import multiprocess
@@ -163,11 +159,7 @@
     )
 
 
-<<<<<<< HEAD
 def string_to_dict(string: str, pattern: str) -> Optional[dict[str, str]]:
-=======
-def string_to_dict(string: str, pattern: str) -> dict[str, str]:
->>>>>>> 5c8869f8
     """Un-format a string using a python f-string pattern.
     From https://stackoverflow.com/a/36838374
 
