# Copyright 2020 The HuggingFace Datasets Authors and the TensorFlow Datasets Authors.
#
# Licensed under the Apache License, Version 2.0 (the "License");
# you may not use this file except in compliance with the License.
# You may obtain a copy of the License at
#
#     http://www.apache.org/licenses/LICENSE-2.0
#
# Unless required by applicable law or agreed to in writing, software
# distributed under the License is distributed on an "AS IS" BASIS,
# WITHOUT WARRANTIES OR CONDITIONS OF ANY KIND, either express or implied.
# See the License for the specific language governing permissions and
# limitations under the License.

# Lint as: python3
"""Some python utils function and classes.

"""

import copy
import functools
import itertools
import multiprocessing.pool
import os
import queue
import re
import types
from contextlib import contextmanager
from dataclasses import fields, is_dataclass
from io import BytesIO as StringIO
from multiprocessing import Manager, Pool, RLock
from queue import Empty
from shutil import disk_usage
from types import CodeType, FunctionType
from typing import Any, Callable, Dict, Iterable, List, Optional, Tuple, TypeVar, Union
from urllib.parse import urlparse

import dill
import numpy as np
from packaging import version
from tqdm.auto import tqdm

from .. import config
from . import logging


try:  # pragma: no branch
    import typing_extensions as _typing_extensions
    from typing_extensions import Final, Literal
except ImportError:
    _typing_extensions = Literal = Final = None


logger = logging.get_logger(__name__)


# NOTE: When used on an instance method, the cache is shared across all
# instances and IS NOT per-instance.
# See
# https://stackoverflow.com/questions/14946264/python-lru-cache-decorator-per-instance
# For @property methods, use @memoized_property below.
memoize = functools.lru_cache


def size_str(size_in_bytes):
    """Returns a human readable size string.

    If size_in_bytes is None, then returns "Unknown size".

    For example `size_str(1.5 * datasets.units.GiB) == "1.50 GiB"`.

    Args:
        size_in_bytes: `int` or `None`, the size, in bytes, that we want to
            format as a human-readable size string.
    """
    if not size_in_bytes:
        return "Unknown size"

    _NAME_LIST = [("PiB", 2**50), ("TiB", 2**40), ("GiB", 2**30), ("MiB", 2**20), ("KiB", 2**10)]

    size_in_bytes = float(size_in_bytes)
    for (name, size_bytes) in _NAME_LIST:
        value = size_in_bytes / size_bytes
        if value >= 1.0:
            return f"{value:.2f} {name}"
    return f"{int(size_in_bytes)} bytes"


def convert_file_size_to_int(size: Union[int, str]) -> int:
    """
    Converts a size expressed as a string with digits an unit (like `"5MB"`) to an integer (in bytes).

    Args:
        size (`int` or `str`): The size to convert. Will be directly returned if an `int`.

    Example:

    ```py
    >>> convert_file_size_to_int("1MiB")
    1048576
    ```
    """
    if isinstance(size, int):
        return size
    if size.upper().endswith("PIB"):
        return int(size[:-3]) * (2**50)
    if size.upper().endswith("TIB"):
        return int(size[:-3]) * (2**40)
    if size.upper().endswith("GIB"):
        return int(size[:-3]) * (2**30)
    if size.upper().endswith("MIB"):
        return int(size[:-3]) * (2**20)
    if size.upper().endswith("KIB"):
        return int(size[:-3]) * (2**10)
    if size.upper().endswith("PB"):
        int_size = int(size[:-2]) * (10**15)
        return int_size // 8 if size.endswith("b") else int_size
    if size.upper().endswith("TB"):
        int_size = int(size[:-2]) * (10**12)
        return int_size // 8 if size.endswith("b") else int_size
    if size.upper().endswith("GB"):
        int_size = int(size[:-2]) * (10**9)
        return int_size // 8 if size.endswith("b") else int_size
    if size.upper().endswith("MB"):
        int_size = int(size[:-2]) * (10**6)
        return int_size // 8 if size.endswith("b") else int_size
    if size.upper().endswith("KB"):
        int_size = int(size[:-2]) * (10**3)
        return int_size // 8 if size.endswith("b") else int_size
    raise ValueError(f"`size={size}` is not in a valid format. Use an integer followed by the unit, e.g., '5GB'.")


def string_to_dict(string: str, pattern: str) -> Dict[str, str]:
    """Un-format a string using a python f-string pattern.
    From https://stackoverflow.com/a/36838374

    Example::

        >>> p = 'hello, my name is {name} and I am a {age} year old {what}'
        >>> s = p.format(name='cody', age=18, what='quarterback')
        >>> s
        'hello, my name is cody and I am a 18 year old quarterback'
        >>> string_to_dict(s, p)
        {'age': '18', 'name': 'cody', 'what': 'quarterback'}

    Args:
        string (str): input string
        pattern (str): pattern formatted like a python f-string

    Returns:
        Dict[str, str]: dictionary of variable -> value, retrieved from the input using the pattern

    Raises:
        ValueError: if the string doesn't match the pattern
    """
    regex = re.sub(r"{(.+?)}", r"(?P<_\1>.+)", pattern)
    result = re.search(regex, string)
    if result is None:
        raise ValueError(f"String {string} doesn't match the pattern {pattern}")
    values = list(result.groups())
    keys = re.findall(r"{(.+?)}", pattern)
    _dict = dict(zip(keys, values))
    return _dict


def asdict(obj):
    """Convert an object to its dictionary representation recursively.

    <Added version="2.4.0"/>
    """

    # Implementation based on https://docs.python.org/3/library/dataclasses.html#dataclasses.asdict

    def _is_dataclass_instance(obj):
        # https://docs.python.org/3/library/dataclasses.html#dataclasses.is_dataclass
        return is_dataclass(obj) and not isinstance(obj, type)

    def _asdict_inner(obj):
        if _is_dataclass_instance(obj):
            result = {}
            for f in fields(obj):
                value = _asdict_inner(getattr(obj, f.name))
                if not f.init or value != f.default or f.metadata.get("include_in_asdict_even_if_is_default", False):
                    result[f.name] = value
            return result
        elif isinstance(obj, tuple) and hasattr(obj, "_fields"):
            # obj is a namedtuple
            return type(obj)(*[_asdict_inner(v) for v in obj])
        elif isinstance(obj, (list, tuple)):
            # Assume we can create an object of this type by passing in a
            # generator (which is not true for namedtuples, handled
            # above).
            return type(obj)(_asdict_inner(v) for v in obj)
        elif isinstance(obj, dict):
            return {_asdict_inner(k): _asdict_inner(v) for k, v in obj.items()}
        else:
            return copy.deepcopy(obj)

    if not isinstance(obj, dict) and not _is_dataclass_instance(obj):
        raise TypeError(f"{obj} is not a dict or a dataclass")

    return _asdict_inner(obj)


@contextmanager
def temporary_assignment(obj, attr, value):
    """Temporarily assign obj.attr to value."""
    original = getattr(obj, attr, None)
    setattr(obj, attr, value)
    try:
        yield
    finally:
        setattr(obj, attr, original)


@contextmanager
def temp_seed(seed: int, set_pytorch=False, set_tensorflow=False):
    """Temporarily set the random seed. This works for python numpy, pytorch and tensorflow."""
    np_state = np.random.get_state()
    np.random.seed(seed)

    if set_pytorch and config.TORCH_AVAILABLE:
        import torch

        torch_state = torch.random.get_rng_state()
        torch.random.manual_seed(seed)

        if torch.cuda.is_available():
            torch_cuda_states = torch.cuda.get_rng_state_all()
            torch.cuda.manual_seed_all(seed)

    if set_tensorflow and config.TF_AVAILABLE:
        import tensorflow as tf
        from tensorflow.python import context as tfpycontext

        tf_state = tf.random.get_global_generator()
        temp_gen = tf.random.Generator.from_seed(seed)
        tf.random.set_global_generator(temp_gen)

        if not tf.executing_eagerly():
            raise ValueError("Setting random seed for TensorFlow is only available in eager mode")

        tf_context = tfpycontext.context()  # eager mode context
        tf_seed = tf_context._seed
        tf_rng_initialized = hasattr(tf_context, "_rng")
        if tf_rng_initialized:
            tf_rng = tf_context._rng
        tf_context._set_global_seed(seed)

    try:
        yield
    finally:
        np.random.set_state(np_state)

        if set_pytorch and config.TORCH_AVAILABLE:
            torch.random.set_rng_state(torch_state)
            if torch.cuda.is_available():
                torch.cuda.set_rng_state_all(torch_cuda_states)

        if set_tensorflow and config.TF_AVAILABLE:
            tf.random.set_global_generator(tf_state)

            tf_context._seed = tf_seed
            if tf_rng_initialized:
                tf_context._rng = tf_rng
            else:
                delattr(tf_context, "_rng")


def unique_values(values):
    """Iterate over iterable and return only unique values in order."""
    seen = set()
    for value in values:
        if value not in seen:
            seen.add(value)
            yield value


def no_op_if_value_is_null(func):
    """If the value is None, return None, else call `func`."""

    def wrapper(value):
        return func(value) if value is not None else None

    return wrapper


def first_non_null_value(iterable):
    """Return the index and the value of the first non-null value in the iterable. If all values are None, return -1 as index."""
    for i, value in enumerate(iterable):
        if value is not None:
            return i, value
    return -1, None


def zip_dict(*dicts):
    """Iterate over items of dictionaries grouped by their keys."""
    for key in unique_values(itertools.chain(*dicts)):  # set merge all keys
        # Will raise KeyError if the dict don't have the same keys
        yield key, tuple(d[key] for d in dicts)


class NonMutableDict(dict):
    """Dict where keys can only be added but not modified.

    Will raise an error if the user try to overwrite one key. The error message
    can be customized during construction. It will be formatted using {key} for
    the overwritten key.
    """

    def __init__(self, *args, **kwargs):
        self._error_msg = kwargs.pop(
            "error_msg",
            "Try to overwrite existing key: {key}",
        )
        if kwargs:
            raise ValueError("NonMutableDict cannot be initialized with kwargs.")
        super().__init__(*args, **kwargs)

    def __setitem__(self, key, value):
        if key in self:
            raise ValueError(self._error_msg.format(key=key))
        return super().__setitem__(key, value)

    def update(self, other):
        if any(k in self for k in other):
            raise ValueError(self._error_msg.format(key=set(self) & set(other)))
        return super().update(other)


class classproperty(property):  # pylint: disable=invalid-name
    """Descriptor to be used as decorator for @classmethods."""

    def __get__(self, obj, objtype=None):
        return self.fget.__get__(None, objtype)()


def _single_map_nested(args):
    """Apply a function recursively to each element of a nested data struct."""
    function, data_struct, types, rank, disable_tqdm, desc = args

    # Singleton first to spare some computation
    if not isinstance(data_struct, dict) and not isinstance(data_struct, types):
        return function(data_struct)

    # Reduce logging to keep things readable in multiprocessing with tqdm
    if rank is not None and logging.get_verbosity() < logging.WARNING:
        logging.set_verbosity_warning()
    # Print at least one thing to fix tqdm in notebooks in multiprocessing
    # see https://github.com/tqdm/tqdm/issues/485#issuecomment-473338308
    if rank is not None and not disable_tqdm and any("notebook" in tqdm_cls.__name__ for tqdm_cls in tqdm.__mro__):
        print(" ", end="", flush=True)

    # Loop over single examples or batches and write to buffer/file if examples are to be updated
    pbar_iterable = data_struct.items() if isinstance(data_struct, dict) else data_struct
    pbar_desc = (desc + " " if desc is not None else "") + "#" + str(rank) if rank is not None else desc
    pbar = logging.tqdm(pbar_iterable, disable=disable_tqdm, position=rank, unit="obj", desc=pbar_desc)

    if isinstance(data_struct, dict):
        return {k: _single_map_nested((function, v, types, None, True, None)) for k, v in pbar}
    else:
        mapped = [_single_map_nested((function, v, types, None, True, None)) for v in pbar]
        if isinstance(data_struct, list):
            return mapped
        elif isinstance(data_struct, tuple):
            return tuple(mapped)
        else:
            return np.array(mapped)


def map_nested(
    function: Callable[[Any], Any],
    data_struct: Any,
    dict_only: bool = False,
    map_list: bool = True,
    map_tuple: bool = False,
    map_numpy: bool = False,
    num_proc: Optional[int] = None,
    parallel_min_length: int = 2,
    types: Optional[tuple] = None,
    disable_tqdm: bool = True,
    desc: Optional[str] = None,
) -> Any:
    """Apply a function recursively to each element of a nested data struct.

    Use multiprocessing if num_proc > 1 and the length of data_struct is greater than or equal to
    `parallel_min_length`.

    <Changed version="2.5.0">

    Before version 2.5.0, multiprocessing was not used if `num_proc` was greater than or equal to ``len(iterable)``.

    Now, if `num_proc` is greater than or equal to ``len(iterable)``, `num_proc` is set to ``len(iterable)`` and
    multiprocessing is used.

    </Changed>

    Args:
        function (`Callable`): Function to be applied to `data_struct`.
        data_struct (`Any`): Data structure to apply `function` to.
        dict_only (`bool`, default `False`): Whether only apply `function` recursively to `dict` values in
            `data_struct`.
        map_list (`bool`, default `True`): Whether also apply `function` recursively to `list` elements (besides `dict`
            values).
        map_tuple (`bool`, default `False`): Whether also apply `function` recursively to `tuple` elements (besides
            `dict` values).
        map_numpy (`bool, default `False`): Whether also apply `function` recursively to `numpy.array` elements (besides
            `dict` values).
        num_proc (`int`, *optional*): Number of processes.
        parallel_min_length (`int`, default `2`): Minimum length of `data_struct` required for parallel
            processing.
            <Added version="2.5.0"/>
        types (`tuple`, *optional*): Additional types (besides `dict` values) to apply `function` recursively to their
            elements.
        disable_tqdm (`bool`, default `True`): Whether to disable the tqdm progressbar.
        desc (`str`, *optional*): Prefix for the tqdm progressbar.

    Returns:
        `Any`
    """
    if types is None:
        types = []
        if not dict_only:
            if map_list:
                types.append(list)
            if map_tuple:
                types.append(tuple)
            if map_numpy:
                types.append(np.ndarray)
        types = tuple(types)

    # Singleton
    if not isinstance(data_struct, dict) and not isinstance(data_struct, types):
        return function(data_struct)

    disable_tqdm = disable_tqdm or not logging.is_progress_bar_enabled()
    iterable = list(data_struct.values()) if isinstance(data_struct, dict) else data_struct

    if num_proc is None:
        num_proc = 1
    if num_proc <= 1 or len(iterable) < parallel_min_length:
        mapped = [
            _single_map_nested((function, obj, types, None, True, None))
            for obj in logging.tqdm(iterable, disable=disable_tqdm, desc=desc)
        ]
    else:
        num_proc = num_proc if num_proc <= len(iterable) else len(iterable)
        split_kwds = []  # We organize the splits ourselve (contiguous splits)
        for index in range(num_proc):
            div = len(iterable) // num_proc
            mod = len(iterable) % num_proc
            start = div * index + min(index, mod)
            end = start + div + (1 if index < mod else 0)
            split_kwds.append((function, iterable[start:end], types, index, disable_tqdm, desc))

        if len(iterable) != sum(len(i[1]) for i in split_kwds):
            raise ValueError(
                f"Error dividing inputs iterable among processes. "
                f"Total number of objects {len(iterable)}, "
                f"length: {sum(len(i[1]) for i in split_kwds)}"
            )

        logger.info(
            f"Spawning {num_proc} processes for {len(iterable)} objects in slices of {[len(i[1]) for i in split_kwds]}"
        )
        initargs, initializer = None, None
        if not disable_tqdm:
            initargs, initializer = (RLock(),), tqdm.set_lock
        with Pool(num_proc, initargs=initargs, initializer=initializer) as pool:
            mapped = pool.map(_single_map_nested, split_kwds)
        logger.info(f"Finished {num_proc} processes")
        mapped = [obj for proc_res in mapped for obj in proc_res]
        logger.info(f"Unpacked {len(mapped)} objects")

    if isinstance(data_struct, dict):
        return dict(zip(data_struct.keys(), mapped))
    else:
        if isinstance(data_struct, list):
            return mapped
        elif isinstance(data_struct, tuple):
            return tuple(mapped)
        else:
            return np.array(mapped)


class NestedDataStructure:
    def __init__(self, data=None):
        self.data = data if data is not None else []

    def flatten(self, data=None):
        data = data if data is not None else self.data
        if isinstance(data, dict):
            return self.flatten(list(data.values()))
        elif isinstance(data, (list, tuple)):
            return [flattened for item in data for flattened in self.flatten(item)]
        else:
            return [data]


def has_sufficient_disk_space(needed_bytes, directory="."):
    try:
        free_bytes = disk_usage(os.path.abspath(directory)).free
    except OSError:
        return True
    return needed_bytes < free_bytes


def _convert_github_url(url_path: str) -> Tuple[str, Optional[str]]:
    """Convert a link to a file on a github repo in a link to the raw github object."""
    parsed = urlparse(url_path)
    sub_directory = None
    if parsed.scheme in ("http", "https", "s3") and parsed.netloc == "github.com":
        if "blob" in url_path:
            if not url_path.endswith(".py"):
                raise ValueError(f"External import from github at {url_path} should point to a file ending with '.py'")
            url_path = url_path.replace("blob", "raw")  # Point to the raw file
        else:
            # Parse github url to point to zip
            github_path = parsed.path[1:]
            repo_info, branch = github_path.split("/tree/") if "/tree/" in github_path else (github_path, "master")
            repo_owner, repo_name = repo_info.split("/")
            url_path = f"https://github.com/{repo_owner}/{repo_name}/archive/{branch}.zip"
            sub_directory = f"{repo_name}-{branch}"
    return url_path, sub_directory


def get_imports(file_path: str) -> Tuple[str, str, str, str]:
    """Find whether we should import or clone additional files for a given processing script.
        And list the import.

    We allow:
    - library dependencies,
    - local dependencies and
    - external dependencies whose url is specified with a comment starting from "# From:' followed by the raw url to a file, an archive or a github repository.
        external dependencies will be downloaded (and extracted if needed in the dataset folder).
        We also add an `__init__.py` to each sub-folder of a downloaded folder so the user can import from them in the script.

    Note that only direct import in the dataset processing script will be handled
    We don't recursively explore the additional import to download further files.

    Example::

        import tensorflow
        import .c4_utils
        import .clicr.dataset-code.build_json_dataset  # From: https://raw.githubusercontent.com/clips/clicr/master/dataset-code/build_json_dataset
    """
    lines = []
    with open(file_path, encoding="utf-8") as f:
        lines.extend(f.readlines())

    logger.debug(f"Checking {file_path} for additional imports.")
    imports: List[Tuple[str, str, str, Optional[str]]] = []
    is_in_docstring = False
    for line in lines:
        docstr_start_match = re.findall(r'[\s\S]*?"""[\s\S]*?', line)

        if len(docstr_start_match) == 1:
            # flip True <=> False only if doctstring
            # starts at line without finishing
            is_in_docstring = not is_in_docstring

        if is_in_docstring:
            # import statements in doctstrings should
            # not be added as required dependencies
            continue

        match = re.match(r"^import\s+(\.?)([^\s\.]+)[^#\r\n]*(?:#\s+From:\s+)?([^\r\n]*)", line, flags=re.MULTILINE)
        if match is None:
            match = re.match(
                r"^from\s+(\.?)([^\s\.]+)(?:[^\s]*)\s+import\s+[^#\r\n]*(?:#\s+From:\s+)?([^\r\n]*)",
                line,
                flags=re.MULTILINE,
            )
            if match is None:
                continue
        if match.group(1):
            # The import starts with a '.', we will download the relevant file
            if any(imp[1] == match.group(2) for imp in imports):
                # We already have this import
                continue
            if match.group(3):
                # The import has a comment with 'From:', we'll retrieve it from the given url
                url_path = match.group(3)
                url_path, sub_directory = _convert_github_url(url_path)
                imports.append(("external", match.group(2), url_path, sub_directory))
            elif match.group(2):
                # The import should be at the same place as the file
                imports.append(("internal", match.group(2), match.group(2), None))
        else:
            if match.group(3):
                # The import has a comment with `From: git+https:...`, asks user to pip install from git.
                url_path = match.group(3)
                imports.append(("library", match.group(2), url_path, None))
            else:
                imports.append(("library", match.group(2), match.group(2), None))

    return imports


class Pickler(dill.Pickler):
    """Same Pickler as the one from dill, but improved for notebooks and shells"""

    dispatch = dill._dill.MetaCatchingDict(dill.Pickler.dispatch.copy())

    def save(self, obj, save_persistent_id=True):
        # lazy registration of reduction functions
        obj_type = type(obj)
        if obj_type not in Pickler.dispatch:
            if config.DILL_VERSION < version.parse("0.3.6"):

                def dill_log(pickler, msg):
                    dill._dill.log.info(msg)

            elif config.DILL_VERSION.release[:3] == version.parse("0.3.6").release:

                def dill_log(pickler, msg):
                    dill._dill.logger.trace(pickler, msg)

            if (obj_type.__module__, obj_type.__name__) == ("_regex", "Pattern"):
                try:
                    import regex

                    @pklregister(obj_type)
                    def _save_regex(pickler, obj):
                        dill_log(pickler, f"Re: {obj}")
                        args = (
                            obj.pattern,
                            obj.flags,
                        )
                        pickler.save_reduce(regex.compile, args, obj=obj)
                        dill_log(pickler, "# Re")
                        return

                except ImportError:
                    pass
            elif (obj_type.__module__, obj_type.__name__) == ("torch", "Tensor"):
                try:
                    import torch

                    @pklregister(obj_type)
                    def _save_tensor(pickler, obj):
                        dill_log(pickler, f"To: {obj}")
                        if obj.requires_grad:
                            args = (obj.detach().cpu().numpy(),)
                        else:
                            args = (obj.cpu().numpy(),)
                        pickler.save_reduce(torch.from_numpy, args, obj=obj)
                        dill_log(pickler, "# To")
                        return

                except ImportError:
                    pass
            elif obj_type.__module__.startswith("spacy.lang") and any(
                (cls.__module__, cls.__name__) == ("spacy.language", "Language") for cls in obj_type.__mro__
            ):
                try:
                    import spacy

                    @pklregister(obj_type)
                    def _save_lang(pickler, obj):
                        def _create_lang(config, bytes_data):
                            lang_cls = spacy.util.get_lang_class(config["nlp"]["lang"])
                            nlp = lang_cls.from_config(config)
                            return nlp.from_bytes(bytes_data)

                        dill_log(pickler, f"Sp: {obj}")
                        args = (obj.config, obj.to_bytes())
                        pickler.save_reduce(_create_lang, args, obj=obj)
                        dill_log(pickler, "# Sp")
                        return

                except ImportError:
                    pass

        dill.Pickler.save(self, obj, save_persistent_id=save_persistent_id)

    def memoize(self, obj):
        # don't memoize strings since two identical strings can have different python ids
        if type(obj) != str:
            dill.Pickler.memoize(self, obj)


def dump(obj, file):
    """pickle an object to a file"""
    Pickler(file, recurse=True).dump(obj)
    return


@contextmanager
def _no_cache_fields(obj):
    try:
        if (
            "PreTrainedTokenizerBase" in [base_class.__name__ for base_class in type(obj).__mro__]
            and hasattr(obj, "cache")
            and isinstance(obj.cache, dict)
        ):
            with temporary_assignment(obj, "cache", {}):
                yield
        else:
            yield

    except ImportError:
        yield


def dumps(obj):
    """pickle an object to a string"""
    file = StringIO()
    with _no_cache_fields(obj):
        dump(obj, file)
    return file.getvalue()


def pklregister(t):
    def proxy(func):
        Pickler.dispatch[t] = func
        return func

    return proxy


if config.DILL_VERSION < version.parse("0.3.6"):

    @pklregister(CodeType)
    def _save_code(pickler, obj):
        """
        From dill._dill.save_code
        This is a modified version that removes the origin (filename + line no.)
        of functions created in notebooks or shells for example.
        """
        dill._dill.log.info(f"Co: {obj}")
        # The filename of a function is the .py file where it is defined.
        # Filenames of functions created in notebooks or shells start with '<'
        # ex: <ipython-input-13-9ed2afe61d25> for ipython, and <stdin> for shell
        # Filenames of functions created in ipykernel the filename
        # look like f"{tempdir}/ipykernel_{id1}/{id2}.py"
        # Moreover lambda functions have a special name: '<lambda>'
        # ex: (lambda x: x).__code__.co_name == "<lambda>"  # True
        #
        # For the hashing mechanism we ignore where the function has been defined
        # More specifically:
        # - we ignore the filename of special functions (filename starts with '<')
        # - we always ignore the line number
        # - we only use the base name of the file instead of the whole path,
        # to be robust in case a script is moved for example.
        #
        # Only those two lines are different from the original implementation:
        co_filename = (
            ""
            if obj.co_filename.startswith("<")
            or (
                len(obj.co_filename.split(os.path.sep)) > 1
                and obj.co_filename.split(os.path.sep)[-2].startswith("ipykernel_")
            )
            or obj.co_name == "<lambda>"
            else os.path.basename(obj.co_filename)
        )
        co_firstlineno = 1
        # The rest is the same as in the original dill implementation
        if dill._dill.PY3:
            if hasattr(obj, "co_posonlyargcount"):
                args = (
                    obj.co_argcount,
                    obj.co_posonlyargcount,
                    obj.co_kwonlyargcount,
                    obj.co_nlocals,
                    obj.co_stacksize,
                    obj.co_flags,
                    obj.co_code,
                    obj.co_consts,
                    obj.co_names,
                    obj.co_varnames,
                    co_filename,
                    obj.co_name,
                    co_firstlineno,
                    obj.co_lnotab,
                    obj.co_freevars,
                    obj.co_cellvars,
                )
            else:
                args = (
                    obj.co_argcount,
                    obj.co_kwonlyargcount,
                    obj.co_nlocals,
                    obj.co_stacksize,
                    obj.co_flags,
                    obj.co_code,
                    obj.co_consts,
                    obj.co_names,
                    obj.co_varnames,
                    co_filename,
                    obj.co_name,
                    co_firstlineno,
                    obj.co_lnotab,
                    obj.co_freevars,
                    obj.co_cellvars,
                )
        else:
            args = (
                obj.co_argcount,
                obj.co_nlocals,
                obj.co_stacksize,
                obj.co_flags,
                obj.co_code,
                obj.co_consts,
                obj.co_names,
                obj.co_varnames,
                co_filename,
                obj.co_name,
                co_firstlineno,
                obj.co_lnotab,
                obj.co_freevars,
                obj.co_cellvars,
            )
        pickler.save_reduce(CodeType, args, obj=obj)
        dill._dill.log.info("# Co")
        return

elif config.DILL_VERSION.release[:3] == version.parse("0.3.6").release:

    # From: https://github.com/uqfoundation/dill/blob/dill-0.3.6/dill/_dill.py#L1104
    @pklregister(CodeType)
    def save_code(pickler, obj):
        dill._dill.logger.trace(pickler, "Co: %s", obj)

        ############################################################################################################
        # Modification here for huggingface/datasets
        # The filename of a function is the .py file where it is defined.
        # Filenames of functions created in notebooks or shells start with '<'
        # ex: <ipython-input-13-9ed2afe61d25> for ipython, and <stdin> for shell
        # Filenames of functions created in ipykernel the filename
        # look like f"{tempdir}/ipykernel_{id1}/{id2}.py"
        # Moreover lambda functions have a special name: '<lambda>'
        # ex: (lambda x: x).__code__.co_name == "<lambda>"  # True
        #
        # For the hashing mechanism we ignore where the function has been defined
        # More specifically:
        # - we ignore the filename of special functions (filename starts with '<')
        # - we always ignore the line number
        # - we only use the base name of the file instead of the whole path,
        # to be robust in case a script is moved for example.
        #
        # Only those two lines are different from the original implementation:
        co_filename = (
            ""
            if obj.co_filename.startswith("<")
            or (
                len(obj.co_filename.split(os.path.sep)) > 1
                and obj.co_filename.split(os.path.sep)[-2].startswith("ipykernel_")
            )
            or obj.co_name == "<lambda>"
            else os.path.basename(obj.co_filename)
        )
        co_firstlineno = 1
        # The rest is the same as in the original dill implementation, except for the replacements:
        # - obj.co_filename => co_filename
        # - obj.co_firstlineno => co_firstlineno
        ############################################################################################################

        if hasattr(obj, "co_endlinetable"):  # python 3.11a (20 args)
            args = (
                obj.co_lnotab,  # for < python 3.10 [not counted in args]
                obj.co_argcount,
                obj.co_posonlyargcount,
                obj.co_kwonlyargcount,
                obj.co_nlocals,
                obj.co_stacksize,
                obj.co_flags,
                obj.co_code,
                obj.co_consts,
                obj.co_names,
                obj.co_varnames,
                co_filename,  # Modification for huggingface/datasets ############################################
                obj.co_name,
                obj.co_qualname,
                co_firstlineno,  # Modification for huggingface/datasets #########################################
                obj.co_linetable,
                obj.co_endlinetable,
                obj.co_columntable,
                obj.co_exceptiontable,
                obj.co_freevars,
                obj.co_cellvars,
            )
        elif hasattr(obj, "co_exceptiontable"):  # python 3.11 (18 args)
            args = (
                obj.co_lnotab,  # for < python 3.10 [not counted in args]
                obj.co_argcount,
                obj.co_posonlyargcount,
                obj.co_kwonlyargcount,
                obj.co_nlocals,
                obj.co_stacksize,
                obj.co_flags,
                obj.co_code,
                obj.co_consts,
                obj.co_names,
                obj.co_varnames,
                co_filename,  # Modification for huggingface/datasets ############################################
                obj.co_name,
                obj.co_qualname,
                co_firstlineno,  # Modification for huggingface/datasets #########################################
                obj.co_linetable,
                obj.co_exceptiontable,
                obj.co_freevars,
                obj.co_cellvars,
            )
        elif hasattr(obj, "co_linetable"):  # python 3.10 (16 args)
            args = (
                obj.co_lnotab,  # for < python 3.10 [not counted in args]
                obj.co_argcount,
                obj.co_posonlyargcount,
                obj.co_kwonlyargcount,
                obj.co_nlocals,
                obj.co_stacksize,
                obj.co_flags,
                obj.co_code,
                obj.co_consts,
                obj.co_names,
                obj.co_varnames,
                co_filename,  # Modification for huggingface/datasets ############################################
                obj.co_name,
                co_firstlineno,  # Modification for huggingface/datasets #########################################
                obj.co_linetable,
                obj.co_freevars,
                obj.co_cellvars,
            )
        elif hasattr(obj, "co_posonlyargcount"):  # python 3.8 (16 args)
            args = (
                obj.co_argcount,
                obj.co_posonlyargcount,
                obj.co_kwonlyargcount,
                obj.co_nlocals,
                obj.co_stacksize,
                obj.co_flags,
                obj.co_code,
                obj.co_consts,
                obj.co_names,
                obj.co_varnames,
                co_filename,  # Modification for huggingface/datasets ############################################
                obj.co_name,
                co_firstlineno,  # Modification for huggingface/datasets #########################################
                obj.co_lnotab,
                obj.co_freevars,
                obj.co_cellvars,
            )
        else:  # python 3.7 (15 args)
            args = (
                obj.co_argcount,
                obj.co_kwonlyargcount,
                obj.co_nlocals,
                obj.co_stacksize,
                obj.co_flags,
                obj.co_code,
                obj.co_consts,
                obj.co_names,
                obj.co_varnames,
                co_filename,  # Modification for huggingface/datasets ############################################
                obj.co_name,
                co_firstlineno,  # Modification for huggingface/datasets #########################################
                obj.co_lnotab,
                obj.co_freevars,
                obj.co_cellvars,
            )

        pickler.save_reduce(dill._dill._create_code, args, obj=obj)
        dill._dill.logger.trace(pickler, "# Co")
        return


if config.DILL_VERSION < version.parse("0.3.5"):

    @pklregister(FunctionType)
    def save_function(pickler, obj):
        """
        From dill._dill.save_function
        This is a modified version that make globs deterministic since the order of
        the keys in the output dictionary of globalvars can change.
        """
        if not dill._dill._locate_function(obj):
            dill._dill.log.info(f"F1: {obj}")
            if getattr(pickler, "_recurse", False):
                # recurse to get all globals referred to by obj
                globalvars = dill.detect.globalvars
                globs = globalvars(obj, recurse=True, builtin=True)
                if id(obj) in dill._dill.stack:
                    globs = obj.__globals__ if dill._dill.PY3 else obj.func_globals
            else:
                globs = obj.__globals__ if dill._dill.PY3 else obj.func_globals
            # globs is a dictionary with keys = var names (str) and values = python objects
            # however the dictionary is not always loaded in the same order
            # therefore we have to sort the keys to make deterministic.
            # This is important to make `dump` deterministic.
            # Only this line is different from the original implementation:
            globs = dict(sorted(globs.items()))
            # The rest is the same as in the original dill implementation
            _byref = getattr(pickler, "_byref", None)
            _recurse = getattr(pickler, "_recurse", None)
            _memo = (id(obj) in dill._dill.stack) and (_recurse is not None)
            dill._dill.stack[id(obj)] = len(dill._dill.stack), obj
            if dill._dill.PY3:
                _super = ("super" in getattr(obj.__code__, "co_names", ())) and (_byref is not None)
                if _super:
                    pickler._byref = True
                if _memo:
                    pickler._recurse = False
                fkwdefaults = getattr(obj, "__kwdefaults__", None)
                pickler.save_reduce(
                    dill._dill._create_function,
                    (obj.__code__, globs, obj.__name__, obj.__defaults__, obj.__closure__, obj.__dict__, fkwdefaults),
                    obj=obj,
                )
            else:
                _super = (
                    ("super" in getattr(obj.func_code, "co_names", ()))
                    and (_byref is not None)
                    and getattr(pickler, "_recurse", False)
                )
                if _super:
                    pickler._byref = True
                if _memo:
                    pickler._recurse = False
                pickler.save_reduce(
                    dill._dill._create_function,
                    (obj.func_code, globs, obj.func_name, obj.func_defaults, obj.func_closure, obj.__dict__),
                    obj=obj,
                )
            if _super:
                pickler._byref = _byref
            if _memo:
                pickler._recurse = _recurse
            if (
                dill._dill.OLDER
                and not _byref
                and (_super or (not _super and _memo) or (not _super and not _memo and _recurse))
            ):
                pickler.clear_memo()
            dill._dill.log.info("# F1")
        else:
            dill._dill.log.info(f"F2: {obj}")
            name = getattr(obj, "__qualname__", getattr(obj, "__name__", None))
            dill._dill.StockPickler.save_global(pickler, obj, name=name)
            dill._dill.log.info("# F2")
        return

elif config.DILL_VERSION.release[:3] == version.parse("0.3.5").release:  # 0.3.5, 0.3.5.1

    # https://github.com/uqfoundation/dill/blob/dill-0.3.5.1/dill/_dill.py
    @pklregister(FunctionType)
    def save_function(pickler, obj):
        if not dill._dill._locate_function(obj, pickler):
            dill._dill.log.info("F1: %s" % obj)
            _recurse = getattr(pickler, "_recurse", None)
            _postproc = getattr(pickler, "_postproc", None)
            _main_modified = getattr(pickler, "_main_modified", None)
            _original_main = getattr(pickler, "_original_main", dill._dill.__builtin__)  # 'None'
            postproc_list = []
            if _recurse:
                # recurse to get all globals referred to by obj
                from dill.detect import globalvars

                globs_copy = globalvars(obj, recurse=True, builtin=True)

                # Add the name of the module to the globs dictionary to prevent
                # the duplication of the dictionary. Pickle the unpopulated
                # globals dictionary and set the remaining items after the function
                # is created to correctly handle recursion.
                globs = {"__name__": obj.__module__}
            else:
                globs_copy = obj.__globals__ if dill._dill.PY3 else obj.func_globals

                # If the globals is the __dict__ from the module being saved as a
                # session, substitute it by the dictionary being actually saved.
                if _main_modified and globs_copy is _original_main.__dict__:
                    globs_copy = getattr(pickler, "_main", _original_main).__dict__
                    globs = globs_copy
                # If the globals is a module __dict__, do not save it in the pickle.
                elif (
                    globs_copy is not None
                    and obj.__module__ is not None
                    and getattr(dill._dill._import_module(obj.__module__, True), "__dict__", None) is globs_copy
                ):
                    globs = globs_copy
                else:
                    globs = {"__name__": obj.__module__}

            # DONE: modified here for huggingface/datasets
            # - globs is a dictionary with keys = var names (str) and values = python objects
            # - globs_copy is a dictionary with keys = var names (str) and values = ids of the python objects
            # however the dictionary is not always loaded in the same order
            # therefore we have to sort the keys to make deterministic.
            # This is important to make `dump` deterministic.
            # Only these line are different from the original implementation:
            # START
            globs_is_globs_copy = globs is globs_copy
            globs = dict(sorted(globs.items()))
            if globs_is_globs_copy:
                globs_copy = globs
            elif globs_copy is not None:
                globs_copy = dict(sorted(globs_copy.items()))
            # END

            if globs_copy is not None and globs is not globs_copy:
                # In the case that the globals are copied, we need to ensure that
                # the globals dictionary is updated when all objects in the
                # dictionary are already created.
                if dill._dill.PY3:
                    glob_ids = {id(g) for g in globs_copy.values()}
                else:
                    glob_ids = {id(g) for g in globs_copy.itervalues()}
                for stack_element in _postproc:
                    if stack_element in glob_ids:
                        _postproc[stack_element].append((dill._dill._setitems, (globs, globs_copy)))
                        break
                else:
                    postproc_list.append((dill._dill._setitems, (globs, globs_copy)))

            if dill._dill.PY3:
                closure = obj.__closure__
                state_dict = {}
                for fattrname in ("__doc__", "__kwdefaults__", "__annotations__"):
                    fattr = getattr(obj, fattrname, None)
                    if fattr is not None:
                        state_dict[fattrname] = fattr
                if obj.__qualname__ != obj.__name__:
                    state_dict["__qualname__"] = obj.__qualname__
                if "__name__" not in globs or obj.__module__ != globs["__name__"]:
                    state_dict["__module__"] = obj.__module__

                state = obj.__dict__
                if type(state) is not dict:
                    state_dict["__dict__"] = state
                    state = None
                if state_dict:
                    state = state, state_dict

                dill._dill._save_with_postproc(
                    pickler,
                    (
                        dill._dill._create_function,
                        (obj.__code__, globs, obj.__name__, obj.__defaults__, closure),
                        state,
                    ),
                    obj=obj,
                    postproc_list=postproc_list,
                )
            else:
                closure = obj.func_closure
                if obj.__doc__ is not None:
                    postproc_list.append((setattr, (obj, "__doc__", obj.__doc__)))
                if "__name__" not in globs or obj.__module__ != globs["__name__"]:
                    postproc_list.append((setattr, (obj, "__module__", obj.__module__)))
                if obj.__dict__:
                    postproc_list.append((setattr, (obj, "__dict__", obj.__dict__)))

                dill._dill._save_with_postproc(
                    pickler,
                    (dill._dill._create_function, (obj.func_code, globs, obj.func_name, obj.func_defaults, closure)),
                    obj=obj,
                    postproc_list=postproc_list,
                )

            # Lift closure cell update to earliest function (#458)
            if _postproc:
                topmost_postproc = next(iter(_postproc.values()), None)
                if closure and topmost_postproc:
                    for cell in closure:
                        possible_postproc = (setattr, (cell, "cell_contents", obj))
                        try:
                            topmost_postproc.remove(possible_postproc)
                        except ValueError:
                            continue

                        # Change the value of the cell
                        pickler.save_reduce(*possible_postproc)
                        # pop None created by calling preprocessing step off stack
                        if dill._dill.PY3:
                            pickler.write(bytes("0", "UTF-8"))
                        else:
                            pickler.write("0")

            dill._dill.log.info("# F1")
        else:
            dill._dill.log.info("F2: %s" % obj)
            name = getattr(obj, "__qualname__", getattr(obj, "__name__", None))
            dill._dill.StockPickler.save_global(pickler, obj, name=name)
            dill._dill.log.info("# F2")
        return

elif config.DILL_VERSION.release[:3] == version.parse("0.3.6").release:

    # From: https://github.com/uqfoundation/dill/blob/dill-0.3.6/dill/_dill.py#L1739
    @pklregister(FunctionType)
    def save_function(pickler, obj):
        if not dill._dill._locate_function(obj, pickler):
            if type(obj.__code__) is not CodeType:
                # Some PyPy builtin functions have no module name, and thus are not
                # able to be located
                module_name = getattr(obj, "__module__", None)
                if module_name is None:
                    module_name = dill._dill.__builtin__.__name__
                module = dill._dill._import_module(module_name, safe=True)
                _pypy_builtin = False
                try:
                    found, _ = dill._dill._getattribute(module, obj.__qualname__)
                    if getattr(found, "__func__", None) is obj:
                        _pypy_builtin = True
                except AttributeError:
                    pass

                if _pypy_builtin:
                    dill._dill.logger.trace(pickler, "F3: %s", obj)
                    pickler.save_reduce(getattr, (found, "__func__"), obj=obj)
                    dill._dill.logger.trace(pickler, "# F3")
                    return

            dill._dill.logger.trace(pickler, "F1: %s", obj)
            _recurse = getattr(pickler, "_recurse", None)
            _postproc = getattr(pickler, "_postproc", None)
            _main_modified = getattr(pickler, "_main_modified", None)
            _original_main = getattr(pickler, "_original_main", dill._dill.__builtin__)  # 'None'
            postproc_list = []
            if _recurse:
                # recurse to get all globals referred to by obj
                from dill.detect import globalvars

                globs_copy = globalvars(obj, recurse=True, builtin=True)

                # Add the name of the module to the globs dictionary to prevent
                # the duplication of the dictionary. Pickle the unpopulated
                # globals dictionary and set the remaining items after the function
                # is created to correctly handle recursion.
                globs = {"__name__": obj.__module__}
            else:
                globs_copy = obj.__globals__

                # If the globals is the __dict__ from the module being saved as a
                # session, substitute it by the dictionary being actually saved.
                if _main_modified and globs_copy is _original_main.__dict__:
                    globs_copy = getattr(pickler, "_main", _original_main).__dict__
                    globs = globs_copy
                # If the globals is a module __dict__, do not save it in the pickle.
                elif (
                    globs_copy is not None
                    and obj.__module__ is not None
                    and getattr(dill._dill._import_module(obj.__module__, True), "__dict__", None) is globs_copy
                ):
                    globs = globs_copy
                else:
                    globs = {"__name__": obj.__module__}

            ########################################################################################################
            # Modification here for huggingface/datasets
            # - globs is a dictionary with keys = var names (str) and values = python objects
            # - globs_copy is a dictionary with keys = var names (str) and values = ids of the python objects
            # However the dictionary is not always loaded in the same order,
            # therefore we have to sort the keys to make deterministic.
            # This is important to make `dump` deterministic.
            # Only these line are different from the original implementation:
            # START
            globs_is_globs_copy = globs is globs_copy
            globs = dict(sorted(globs.items()))
            if globs_is_globs_copy:
                globs_copy = globs
            elif globs_copy is not None:
                globs_copy = dict(sorted(globs_copy.items()))
            # END
            ########################################################################################################

            if globs_copy is not None and globs is not globs_copy:
                # In the case that the globals are copied, we need to ensure that
                # the globals dictionary is updated when all objects in the
                # dictionary are already created.
                glob_ids = {id(g) for g in globs_copy.values()}
                for stack_element in _postproc:
                    if stack_element in glob_ids:
                        _postproc[stack_element].append((dill._dill._setitems, (globs, globs_copy)))
                        break
                else:
                    postproc_list.append((dill._dill._setitems, (globs, globs_copy)))

            closure = obj.__closure__
            state_dict = {}
            for fattrname in ("__doc__", "__kwdefaults__", "__annotations__"):
                fattr = getattr(obj, fattrname, None)
                if fattr is not None:
                    state_dict[fattrname] = fattr
            if obj.__qualname__ != obj.__name__:
                state_dict["__qualname__"] = obj.__qualname__
            if "__name__" not in globs or obj.__module__ != globs["__name__"]:
                state_dict["__module__"] = obj.__module__

            state = obj.__dict__
            if type(state) is not dict:
                state_dict["__dict__"] = state
                state = None
            if state_dict:
                state = state, state_dict

            dill._dill._save_with_postproc(
                pickler,
                (dill._dill._create_function, (obj.__code__, globs, obj.__name__, obj.__defaults__, closure), state),
                obj=obj,
                postproc_list=postproc_list,
            )

            # Lift closure cell update to earliest function (#458)
            if _postproc:
                topmost_postproc = next(iter(_postproc.values()), None)
                if closure and topmost_postproc:
                    for cell in closure:
                        possible_postproc = (setattr, (cell, "cell_contents", obj))
                        try:
                            topmost_postproc.remove(possible_postproc)
                        except ValueError:
                            continue

                        # Change the value of the cell
                        pickler.save_reduce(*possible_postproc)
                        # pop None created by calling preprocessing step off stack
                        pickler.write(bytes("0", "UTF-8"))

            dill._dill.logger.trace(pickler, "# F1")
        else:
            dill._dill.logger.trace(pickler, "F2: %s", obj)
            name = getattr(obj, "__qualname__", getattr(obj, "__name__", None))
            dill._dill.StockPickler.save_global(pickler, obj, name=name)
            dill._dill.logger.trace(pickler, "# F2")
        return


def copyfunc(func):
    result = types.FunctionType(func.__code__, func.__globals__, func.__name__, func.__defaults__, func.__closure__)
    result.__kwdefaults__ = func.__kwdefaults__
<<<<<<< HEAD
    return result


try:
    import regex

    if config.DILL_VERSION < version.parse("0.3.6"):

        @pklregister(type(regex.Regex("", 0)))
        def _save_regex(pickler, obj):
            dill._dill.log.info(f"Re: {obj}")
            args = (
                obj.pattern,
                obj.flags,
            )
            pickler.save_reduce(regex.compile, args, obj=obj)
            dill._dill.log.info("# Re")
            return

    elif config.DILL_VERSION.release[:3] == version.parse("0.3.6").release:

        @pklregister(type(regex.Regex("", 0)))
        def _save_regex(pickler, obj):
            dill._dill.logger.trace(pickler, "Re: %s", obj)
            args = (
                obj.pattern,
                obj.flags,
            )
            pickler.save_reduce(regex.compile, args, obj=obj)
            dill._dill.logger.trace(pickler, "# Re")
            return

except ImportError:
    pass


X = TypeVar("X")
Y = TypeVar("Y")


def _write_generator_to_queue(queue: queue.Queue, func: Callable[[X], Iterable[Y]], arg: X) -> int:
    for i, result in enumerate(func(arg)):
        queue.put(result)
    return i


def iflatmap_unordered(
    pool: multiprocessing.pool.Pool, func: Callable[[X], Iterable[Y]], iterable: Iterable[X]
) -> Iterable[Y]:
    with Manager() as manager:
        queue = manager.Queue()
        async_results = [pool.apply_async(_write_generator_to_queue, (queue, func, arg)) for arg in iterable]
        while True:
            try:
                yield queue.get(timeout=0.05)
            except Empty:
                if all(async_result.ready() for async_result in async_results) and queue.empty():
                    break
        # we get the result in case there's an error to raise
        [async_result.get() for async_result in async_results]
=======
    return result
>>>>>>> 0d9c12ad
<|MERGE_RESOLUTION|>--- conflicted
+++ resolved
@@ -1330,41 +1330,7 @@
 def copyfunc(func):
     result = types.FunctionType(func.__code__, func.__globals__, func.__name__, func.__defaults__, func.__closure__)
     result.__kwdefaults__ = func.__kwdefaults__
-<<<<<<< HEAD
     return result
-
-
-try:
-    import regex
-
-    if config.DILL_VERSION < version.parse("0.3.6"):
-
-        @pklregister(type(regex.Regex("", 0)))
-        def _save_regex(pickler, obj):
-            dill._dill.log.info(f"Re: {obj}")
-            args = (
-                obj.pattern,
-                obj.flags,
-            )
-            pickler.save_reduce(regex.compile, args, obj=obj)
-            dill._dill.log.info("# Re")
-            return
-
-    elif config.DILL_VERSION.release[:3] == version.parse("0.3.6").release:
-
-        @pklregister(type(regex.Regex("", 0)))
-        def _save_regex(pickler, obj):
-            dill._dill.logger.trace(pickler, "Re: %s", obj)
-            args = (
-                obj.pattern,
-                obj.flags,
-            )
-            pickler.save_reduce(regex.compile, args, obj=obj)
-            dill._dill.logger.trace(pickler, "# Re")
-            return
-
-except ImportError:
-    pass
 
 
 X = TypeVar("X")
@@ -1390,7 +1356,4 @@
                 if all(async_result.ready() for async_result in async_results) and queue.empty():
                     break
         # we get the result in case there's an error to raise
-        [async_result.get() for async_result in async_results]
-=======
-    return result
->>>>>>> 0d9c12ad
+        [async_result.get() for async_result in async_results]