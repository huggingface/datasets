# Copyright 2020 The HuggingFace Datasets Authors and the TensorFlow Datasets Authors.
#
# Licensed under the Apache License, Version 2.0 (the "License");
# you may not use this file except in compliance with the License.
# You may obtain a copy of the License at
#
#     http://www.apache.org/licenses/LICENSE-2.0
#
# Unless required by applicable law or agreed to in writing, software
# distributed under the License is distributed on an "AS IS" BASIS,
# WITHOUT WARRANTIES OR CONDITIONS OF ANY KIND, either express or implied.
# See the License for the specific language governing permissions and
# limitations under the License.

# Lint as: python3
"""Some python utils function and classes.

"""

<<<<<<< HEAD
=======
import contextlib
import copy
>>>>>>> 6c398c10
import functools
import itertools
import os
import pickle
import re
import sys
import types
from contextlib import contextmanager
from dataclasses import fields, is_dataclass
from io import BytesIO as StringIO
from multiprocessing import Pool, RLock
from shutil import disk_usage
from types import CodeType, FunctionType
from typing import Callable, ClassVar, Dict, Generic, List, Optional, Tuple, Union
from urllib.parse import urlparse

import dill
import numpy as np
from packaging import version
from tqdm.auto import tqdm

from .. import config
from . import logging


try:  # pragma: no branch
    import typing_extensions as _typing_extensions
    from typing_extensions import Final, Literal
except ImportError:
    _typing_extensions = Literal = Final = None


logger = logging.get_logger(__name__)


# NOTE: When used on an instance method, the cache is shared across all
# instances and IS NOT per-instance.
# See
# https://stackoverflow.com/questions/14946264/python-lru-cache-decorator-per-instance
# For @property methods, use @memoized_property below.
memoize = functools.lru_cache


def size_str(size_in_bytes):
    """Returns a human readable size string.

    If size_in_bytes is None, then returns "Unknown size".

    For example `size_str(1.5 * datasets.units.GiB) == "1.50 GiB"`.

    Args:
        size_in_bytes: `int` or `None`, the size, in bytes, that we want to
            format as a human-readable size string.
    """
    if not size_in_bytes:
        return "Unknown size"

    _NAME_LIST = [("PiB", 2**50), ("TiB", 2**40), ("GiB", 2**30), ("MiB", 2**20), ("KiB", 2**10)]

    size_in_bytes = float(size_in_bytes)
    for (name, size_bytes) in _NAME_LIST:
        value = size_in_bytes / size_bytes
        if value >= 1.0:
            return f"{value:.2f} {name}"
    return f"{int(size_in_bytes)} bytes"


def convert_file_size_to_int(size: Union[int, str]) -> int:
    """
    Converts a size expressed as a string with digits an unit (like `"5MB"`) to an integer (in bytes).

    Args:
        size (`int` or `str`): The size to convert. Will be directly returned if an `int`.

    Example:

    ```py
    >>> convert_file_size_to_int("1MiB")
    1048576
    ```
    """
    if isinstance(size, int):
        return size
    if size.upper().endswith("GIB"):
        return int(size[:-3]) * (2**30)
    if size.upper().endswith("MIB"):
        return int(size[:-3]) * (2**20)
    if size.upper().endswith("KIB"):
        return int(size[:-3]) * (2**10)
    if size.upper().endswith("GB"):
        int_size = int(size[:-2]) * (10**9)
        return int_size // 8 if size.endswith("b") else int_size
    if size.upper().endswith("MB"):
        int_size = int(size[:-2]) * (10**6)
        return int_size // 8 if size.endswith("b") else int_size
    if size.upper().endswith("KB"):
        int_size = int(size[:-2]) * (10**3)
        return int_size // 8 if size.endswith("b") else int_size
    raise ValueError("`size` is not in a valid format. Use an integer followed by the unit, e.g., '5GB'.")


def string_to_dict(string: str, pattern: str) -> Dict[str, str]:
    """Un-format a string using a python f-string pattern.
    From https://stackoverflow.com/a/36838374

    Example::

        >>> p = 'hello, my name is {name} and I am a {age} year old {what}'
        >>> s = p.format(name='cody', age=18, what='quarterback')
        >>> s
        'hello, my name is cody and I am a 18 year old quarterback'
        >>> string_to_dict(s, p)
        {'age': '18', 'name': 'cody', 'what': 'quarterback'}

    Args:
        string (str): input string
        pattern (str): pattern formatted like a python f-string

    Returns:
        Dict[str, str]: dictionary of variable -> value, retrieved from the input using the pattern

    Raises:
        ValueError: if the string doesn't match the pattern
    """
    regex = re.sub(r"{(.+?)}", r"(?P<_\1>.+)", pattern)
    result = re.search(regex, string)
    if result is None:
        raise ValueError(f"String {string} doesn't match the pattern {pattern}")
    values = list(result.groups())
    keys = re.findall(r"{(.+?)}", pattern)
    _dict = dict(zip(keys, values))
    return _dict


<<<<<<< HEAD
@contextmanager
def nullcontext():
    """Context manager that does no additional processing.
    Used as a stand-in for a normal context manager, when a particular
    block of code is only sometimes used with a normal context manager:
    cm = optional_cm if condition else nullcontext()
    with cm:
        # Perform operation, using optional_cm if condition is True
    """
    yield


@contextmanager
=======
def asdict(obj):
    """Convert an object to its dictionary representation recursively."""

    # Implementation based on https://docs.python.org/3/library/dataclasses.html#dataclasses.asdict

    def _is_dataclass_instance(obj):
        # https://docs.python.org/3/library/dataclasses.html#dataclasses.is_dataclass
        return is_dataclass(obj) and not isinstance(obj, type)

    def _asdict_inner(obj):
        if _is_dataclass_instance(obj):
            result = {}
            for f in fields(obj):
                value = _asdict_inner(getattr(obj, f.name))
                result[f.name] = value
            return result
        elif isinstance(obj, tuple) and hasattr(obj, "_fields"):
            # obj is a namedtuple
            return type(obj)(*[_asdict_inner(v) for v in obj])
        elif isinstance(obj, (list, tuple)):
            # Assume we can create an object of this type by passing in a
            # generator (which is not true for namedtuples, handled
            # above).
            return type(obj)(_asdict_inner(v) for v in obj)
        elif isinstance(obj, dict):
            return {_asdict_inner(k): _asdict_inner(v) for k, v in obj.items()}
        else:
            return copy.deepcopy(obj)

    if not isinstance(obj, dict) and not _is_dataclass_instance(obj):
        raise TypeError(f"{obj} is not a dict or a dataclass")

    return _asdict_inner(obj)


@contextlib.contextmanager
>>>>>>> 6c398c10
def temporary_assignment(obj, attr, value):
    """Temporarily assign obj.attr to value."""
    original = getattr(obj, attr, None)
    setattr(obj, attr, value)
    try:
        yield
    finally:
        setattr(obj, attr, original)


@contextmanager
def temp_seed(seed: int, set_pytorch=False, set_tensorflow=False):
    """Temporarily set the random seed. This works for python numpy, pytorch and tensorflow."""
    np_state = np.random.get_state()
    np.random.seed(seed)

    if set_pytorch and config.TORCH_AVAILABLE:
        import torch

        torch_state = torch.random.get_rng_state()
        torch.random.manual_seed(seed)

        if torch.cuda.is_available():
            torch_cuda_states = torch.cuda.get_rng_state_all()
            torch.cuda.manual_seed_all(seed)

    if set_tensorflow and config.TF_AVAILABLE:
        import tensorflow as tf
        from tensorflow.python import context as tfpycontext

        tf_state = tf.random.get_global_generator()
        temp_gen = tf.random.Generator.from_seed(seed)
        tf.random.set_global_generator(temp_gen)

        if not tf.executing_eagerly():
            raise ValueError("Setting random seed for TensorFlow is only available in eager mode")

        tf_context = tfpycontext.context()  # eager mode context
        tf_seed = tf_context._seed
        tf_rng_initialized = hasattr(tf_context, "_rng")
        if tf_rng_initialized:
            tf_rng = tf_context._rng
        tf_context._set_global_seed(seed)

    try:
        yield
    finally:
        np.random.set_state(np_state)

        if set_pytorch and config.TORCH_AVAILABLE:
            torch.random.set_rng_state(torch_state)
            if torch.cuda.is_available():
                torch.cuda.set_rng_state_all(torch_cuda_states)

        if set_tensorflow and config.TF_AVAILABLE:
            tf.random.set_global_generator(tf_state)

            tf_context._seed = tf_seed
            if tf_rng_initialized:
                tf_context._rng = tf_rng
            else:
                delattr(tf_context, "_rng")


def unique_values(values):
    """Iterate over iterable and return only unique values in order."""
    seen = set()
    for value in values:
        if value not in seen:
            seen.add(value)
            yield value


def no_op_if_value_is_null(func):
    """If the value is None, return None, else call `func`."""

    def wrapper(value):
        return func(value) if value is not None else None

    return wrapper


def first_non_null_value(iterable):
    """Return the index and the value of the first non-null value in the iterable. If all values are None, return -1 as index."""
    for i, value in enumerate(iterable):
        if value is not None:
            return i, value
    return -1, None


def zip_dict(*dicts):
    """Iterate over items of dictionaries grouped by their keys."""
    for key in unique_values(itertools.chain(*dicts)):  # set merge all keys
        # Will raise KeyError if the dict don't have the same keys
        yield key, tuple(d[key] for d in dicts)


class NonMutableDict(dict):
    """Dict where keys can only be added but not modified.

    Will raise an error if the user try to overwrite one key. The error message
    can be customized during construction. It will be formatted using {key} for
    the overwritten key.
    """

    def __init__(self, *args, **kwargs):
        self._error_msg = kwargs.pop(
            "error_msg",
            "Try to overwrite existing key: {key}",
        )
        if kwargs:
            raise ValueError("NonMutableDict cannot be initialized with kwargs.")
        super().__init__(*args, **kwargs)

    def __setitem__(self, key, value):
        if key in self:
            raise ValueError(self._error_msg.format(key=key))
        return super().__setitem__(key, value)

    def update(self, other):
        if any(k in self for k in other):
            raise ValueError(self._error_msg.format(key=set(self) & set(other)))
        return super().update(other)


class classproperty(property):  # pylint: disable=invalid-name
    """Descriptor to be used as decorator for @classmethods."""

    def __get__(self, obj, objtype=None):
        return self.fget.__get__(None, objtype)()


def _single_map_nested(args):
    """Apply a function recursively to each element of a nested data struct."""
    function, data_struct, types, rank, disable_tqdm, desc = args

    # Singleton first to spare some computation
    if not isinstance(data_struct, dict) and not isinstance(data_struct, types):
        return function(data_struct)

    # Reduce logging to keep things readable in multiprocessing with tqdm
    if rank is not None and logging.get_verbosity() < logging.WARNING:
        logging.set_verbosity_warning()
    # Print at least one thing to fix tqdm in notebooks in multiprocessing
    # see https://github.com/tqdm/tqdm/issues/485#issuecomment-473338308
    if rank is not None and not disable_tqdm and any("notebook" in tqdm_cls.__name__ for tqdm_cls in tqdm.__mro__):
        print(" ", end="", flush=True)

    # Loop over single examples or batches and write to buffer/file if examples are to be updated
    pbar_iterable = data_struct.items() if isinstance(data_struct, dict) else data_struct
    pbar_desc = (desc + " " if desc is not None else "") + "#" + str(rank) if rank is not None else desc
    pbar = logging.tqdm(pbar_iterable, disable=disable_tqdm, position=rank, unit="obj", desc=pbar_desc)

    if isinstance(data_struct, dict):
        return {k: _single_map_nested((function, v, types, None, True, None)) for k, v in pbar}
    else:
        mapped = [_single_map_nested((function, v, types, None, True, None)) for v in pbar]
        if isinstance(data_struct, list):
            return mapped
        elif isinstance(data_struct, tuple):
            return tuple(mapped)
        else:
            return np.array(mapped)


def map_nested(
    function,
    data_struct,
    dict_only: bool = False,
    map_list: bool = True,
    map_tuple: bool = False,
    map_numpy: bool = False,
    num_proc: Optional[int] = None,
    types=None,
    disable_tqdm: bool = True,
    desc: Optional[str] = None,
):
    """Apply a function recursively to each element of a nested data struct.
    If num_proc > 1 and the length of data_struct is longer than num_proc: use multi-processing
    """
    if types is None:
        types = []
        if not dict_only:
            if map_list:
                types.append(list)
            if map_tuple:
                types.append(tuple)
            if map_numpy:
                types.append(np.ndarray)
        types = tuple(types)

    # Singleton
    if not isinstance(data_struct, dict) and not isinstance(data_struct, types):
        return function(data_struct)

    disable_tqdm = disable_tqdm or not logging.is_progress_bar_enabled()
    iterable = list(data_struct.values()) if isinstance(data_struct, dict) else data_struct

    if num_proc is None:
        num_proc = 1
    if num_proc <= 1 or len(iterable) <= num_proc:
        mapped = [
            _single_map_nested((function, obj, types, None, True, None))
            for obj in logging.tqdm(iterable, disable=disable_tqdm, desc=desc)
        ]
    else:
        split_kwds = []  # We organize the splits ourselve (contiguous splits)
        for index in range(num_proc):
            div = len(iterable) // num_proc
            mod = len(iterable) % num_proc
            start = div * index + min(index, mod)
            end = start + div + (1 if index < mod else 0)
            split_kwds.append((function, iterable[start:end], types, index, disable_tqdm, desc))

        if len(iterable) != sum(len(i[1]) for i in split_kwds):
            raise ValueError(
                f"Error dividing inputs iterable among processes. "
                f"Total number of objects {len(iterable)}, "
                f"length: {sum(len(i[1]) for i in split_kwds)}"
            )

        logger.info(
            f"Spawning {num_proc} processes for {len(iterable)} objects in slices of {[len(i[1]) for i in split_kwds]}"
        )
        initargs, initializer = None, None
        if not disable_tqdm:
            initargs, initializer = (RLock(),), tqdm.set_lock
        with Pool(num_proc, initargs=initargs, initializer=initializer) as pool:
            mapped = pool.map(_single_map_nested, split_kwds)
        logger.info(f"Finished {num_proc} processes")
        mapped = [obj for proc_res in mapped for obj in proc_res]
        logger.info(f"Unpacked {len(mapped)} objects")

    if isinstance(data_struct, dict):
        return dict(zip(data_struct.keys(), mapped))
    else:
        if isinstance(data_struct, list):
            return mapped
        elif isinstance(data_struct, tuple):
            return tuple(mapped)
        else:
            return np.array(mapped)


class NestedDataStructure:
    def __init__(self, data=None):
        self.data = data if data is not None else []

    def flatten(self, data=None):
        data = data if data is not None else self.data
        if isinstance(data, dict):
            return self.flatten(list(data.values()))
        elif isinstance(data, (list, tuple)):
            return [flattened for item in data for flattened in self.flatten(item)]
        else:
            return [data]


def has_sufficient_disk_space(needed_bytes, directory="."):
    try:
        free_bytes = disk_usage(os.path.abspath(directory)).free
    except OSError:
        return True
    return needed_bytes < free_bytes


def _convert_github_url(url_path: str) -> Tuple[str, Optional[str]]:
    """Convert a link to a file on a github repo in a link to the raw github object."""
    parsed = urlparse(url_path)
    sub_directory = None
    if parsed.scheme in ("http", "https", "s3") and parsed.netloc == "github.com":
        if "blob" in url_path:
            if not url_path.endswith(".py"):
                raise ValueError(f"External import from github at {url_path} should point to a file ending with '.py'")
            url_path = url_path.replace("blob", "raw")  # Point to the raw file
        else:
            # Parse github url to point to zip
            github_path = parsed.path[1:]
            repo_info, branch = github_path.split("/tree/") if "/tree/" in github_path else (github_path, "master")
            repo_owner, repo_name = repo_info.split("/")
            url_path = f"https://github.com/{repo_owner}/{repo_name}/archive/{branch}.zip"
            sub_directory = f"{repo_name}-{branch}"
    return url_path, sub_directory


def get_imports(file_path: str) -> Tuple[str, str, str, str]:
    """Find whether we should import or clone additional files for a given processing script.
        And list the import.

    We allow:
    - library dependencies,
    - local dependencies and
    - external dependencies whose url is specified with a comment starting from "# From:' followed by the raw url to a file, an archive or a github repository.
        external dependencies will be downloaded (and extracted if needed in the dataset folder).
        We also add an `__init__.py` to each sub-folder of a downloaded folder so the user can import from them in the script.

    Note that only direct import in the dataset processing script will be handled
    We don't recursively explore the additional import to download further files.

    Example::

        import tensorflow
        import .c4_utils
        import .clicr.dataset-code.build_json_dataset  # From: https://raw.githubusercontent.com/clips/clicr/master/dataset-code/build_json_dataset
    """
    lines = []
    with open(file_path, encoding="utf-8") as f:
        lines.extend(f.readlines())

    logger.debug(f"Checking {file_path} for additional imports.")
    imports: List[Tuple[str, str, str, Optional[str]]] = []
    is_in_docstring = False
    for line in lines:
        docstr_start_match = re.findall(r'[\s\S]*?"""[\s\S]*?', line)

        if len(docstr_start_match) == 1:
            # flip True <=> False only if doctstring
            # starts at line without finishing
            is_in_docstring = not is_in_docstring

        if is_in_docstring:
            # import statements in doctstrings should
            # not be added as required dependencies
            continue

        match = re.match(r"^import\s+(\.?)([^\s\.]+)[^#\r\n]*(?:#\s+From:\s+)?([^\r\n]*)", line, flags=re.MULTILINE)
        if match is None:
            match = re.match(
                r"^from\s+(\.?)([^\s\.]+)(?:[^\s]*)\s+import\s+[^#\r\n]*(?:#\s+From:\s+)?([^\r\n]*)",
                line,
                flags=re.MULTILINE,
            )
            if match is None:
                continue
        if match.group(1):
            # The import starts with a '.', we will download the relevant file
            if any(imp[1] == match.group(2) for imp in imports):
                # We already have this import
                continue
            if match.group(3):
                # The import has a comment with 'From:', we'll retrieve it from the given url
                url_path = match.group(3)
                url_path, sub_directory = _convert_github_url(url_path)
                imports.append(("external", match.group(2), url_path, sub_directory))
            elif match.group(2):
                # The import should be at the same place as the file
                imports.append(("internal", match.group(2), match.group(2), None))
        else:
            if match.group(3):
                # The import has a comment with `From: git+https:...`, asks user to pip install from git.
                url_path = match.group(3)
                imports.append(("library", match.group(2), url_path, None))
            else:
                imports.append(("library", match.group(2), match.group(2), None))

    return imports


class Pickler(dill.Pickler):
    """Same Pickler as the one from dill, but improved for notebooks and shells"""

    dispatch = dill._dill.MetaCatchingDict(dill.Pickler.dispatch.copy())

    def save_global(self, obj, name=None):
        if sys.version_info[:2] < (3, 7) and _CloudPickleTypeHintFix._is_parametrized_type_hint(
            obj
        ):  # noqa  # pragma: no branch
            # Parametrized typing constructs in Python < 3.7 are not compatible
            # with type checks and ``isinstance`` semantics. For this reason,
            # it is easier to detect them using a duck-typing-based check
            # (``_is_parametrized_type_hint``) than to populate the Pickler's
            # dispatch with type-specific savers.
            _CloudPickleTypeHintFix._save_parametrized_type_hint(self, obj)
        else:
            dill.Pickler.save_global(self, obj, name=name)

    def memoize(self, obj):
        # don't memoize strings since two identical strings can have different python ids
        if type(obj) != str:
            dill.Pickler.memoize(self, obj)


def dump(obj, file):
    """pickle an object to a file"""
    Pickler(file, recurse=True).dump(obj)
    return


@contextmanager
def _no_cache_fields(obj):
    try:
        if (
            "PreTrainedTokenizerBase" in [base_class.__name__ for base_class in type(obj).__mro__]
            and hasattr(obj, "cache")
            and isinstance(obj.cache, dict)
        ):
            with temporary_assignment(obj, "cache", {}):
                yield
        else:
            yield

    except ImportError:
        yield


def dumps(obj):
    """pickle an object to a string"""
    file = StringIO()
    with _no_cache_fields(obj):
        dump(obj, file)
    return file.getvalue()


def pklregister(t):
    def proxy(func):
        Pickler.dispatch[t] = func
        return func

    return proxy


class _CloudPickleTypeHintFix:
    """
    Type hints can't be properly pickled in python < 3.7
    CloudPickle provided a way to make it work in older versions.
    This class provide utilities to fix pickling of type hints in older versions.
    from https://github.com/cloudpipe/cloudpickle/pull/318/files
    """

    def _is_parametrized_type_hint(obj):
        # This is very cheap but might generate false positives.
        origin = getattr(obj, "__origin__", None)  # typing Constructs
        values = getattr(obj, "__values__", None)  # typing_extensions.Literal
        type_ = getattr(obj, "__type__", None)  # typing_extensions.Final
        return origin is not None or values is not None or type_ is not None

    def _create_parametrized_type_hint(origin, args):
        return origin[args]

    def _save_parametrized_type_hint(pickler, obj):
        # The distorted type check sematic for typing construct becomes:
        # ``type(obj) is type(TypeHint)``, which means "obj is a
        # parametrized TypeHint"
        if type(obj) is type(Literal):  # pragma: no branch
            initargs = (Literal, obj.__values__)
        elif type(obj) is type(Final):  # pragma: no branch
            initargs = (Final, obj.__type__)
        elif type(obj) is type(ClassVar):
            initargs = (ClassVar, obj.__type__)
        elif type(obj) in [type(Union), type(Tuple), type(Generic)]:
            initargs = (obj.__origin__, obj.__args__)
        elif type(obj) is type(Callable):
            args = obj.__args__
            if args[0] is Ellipsis:
                initargs = (obj.__origin__, args)
            else:
                initargs = (obj.__origin__, (list(args[:-1]), args[-1]))
        else:  # pragma: no cover
            raise pickle.PicklingError(f"Datasets pickle Error: Unknown type {type(obj)}")
        pickler.save_reduce(_CloudPickleTypeHintFix._create_parametrized_type_hint, initargs, obj=obj)


@pklregister(CodeType)
def _save_code(pickler, obj):
    """
    From dill._dill.save_code
    This is a modified version that removes the origin (filename + line no.)
    of functions created in notebooks or shells for example.
    """
    dill._dill.log.info(f"Co: {obj}")
    # The filename of a function is the .py file where it is defined.
    # Filenames of functions created in notebooks or shells start with '<'
    # ex: <ipython-input-13-9ed2afe61d25> for ipython, and <stdin> for shell
    # Moreover lambda functions have a special name: '<lambda>'
    # ex: (lambda x: x).__code__.co_name == "<lambda>"  # True
    #
    # For the hashing mechanism we ignore where the function has been defined
    # More specifically:
    # - we ignore the filename of special functions (filename starts with '<')
    # - we always ignore the line number
    # - we only use the base name of the file instead of the whole path,
    # to be robust in case a script is moved for example.
    #
    # Only those two lines are different from the original implementation:
    co_filename = (
        "" if obj.co_filename.startswith("<") or obj.co_name == "<lambda>" else os.path.basename(obj.co_filename)
    )
    co_firstlineno = 1
    # The rest is the same as in the original dill implementation
    if dill._dill.PY3:
        if hasattr(obj, "co_posonlyargcount"):
            args = (
                obj.co_argcount,
                obj.co_posonlyargcount,
                obj.co_kwonlyargcount,
                obj.co_nlocals,
                obj.co_stacksize,
                obj.co_flags,
                obj.co_code,
                obj.co_consts,
                obj.co_names,
                obj.co_varnames,
                co_filename,
                obj.co_name,
                co_firstlineno,
                obj.co_lnotab,
                obj.co_freevars,
                obj.co_cellvars,
            )
        else:
            args = (
                obj.co_argcount,
                obj.co_kwonlyargcount,
                obj.co_nlocals,
                obj.co_stacksize,
                obj.co_flags,
                obj.co_code,
                obj.co_consts,
                obj.co_names,
                obj.co_varnames,
                co_filename,
                obj.co_name,
                co_firstlineno,
                obj.co_lnotab,
                obj.co_freevars,
                obj.co_cellvars,
            )
    else:
        args = (
            obj.co_argcount,
            obj.co_nlocals,
            obj.co_stacksize,
            obj.co_flags,
            obj.co_code,
            obj.co_consts,
            obj.co_names,
            obj.co_varnames,
            co_filename,
            obj.co_name,
            co_firstlineno,
            obj.co_lnotab,
            obj.co_freevars,
            obj.co_cellvars,
        )
    pickler.save_reduce(CodeType, args, obj=obj)
    dill._dill.log.info("# Co")
    return


if config.DILL_VERSION < version.parse("0.3.5"):

    @pklregister(FunctionType)
    def save_function(pickler, obj):
        """
        From dill._dill.save_function
        This is a modified version that make globs deterministic since the order of
        the keys in the output dictionary of globalvars can change.
        """
        if not dill._dill._locate_function(obj):
            dill._dill.log.info(f"F1: {obj}")
            if getattr(pickler, "_recurse", False):
                # recurse to get all globals referred to by obj
                globalvars = dill.detect.globalvars
                globs = globalvars(obj, recurse=True, builtin=True)
                if id(obj) in dill._dill.stack:
                    globs = obj.__globals__ if dill._dill.PY3 else obj.func_globals
            else:
                globs = obj.__globals__ if dill._dill.PY3 else obj.func_globals
            # globs is a dictionary with keys = var names (str) and values = python objects
            # however the dictionary is not always loaded in the same order
            # therefore we have to sort the keys to make deterministic.
            # This is important to make `dump` deterministic.
            # Only this line is different from the original implementation:
            globs = dict(sorted(globs.items()))
            # The rest is the same as in the original dill implementation
            _byref = getattr(pickler, "_byref", None)
            _recurse = getattr(pickler, "_recurse", None)
            _memo = (id(obj) in dill._dill.stack) and (_recurse is not None)
            dill._dill.stack[id(obj)] = len(dill._dill.stack), obj
            if dill._dill.PY3:
                _super = ("super" in getattr(obj.__code__, "co_names", ())) and (_byref is not None)
                if _super:
                    pickler._byref = True
                if _memo:
                    pickler._recurse = False
                fkwdefaults = getattr(obj, "__kwdefaults__", None)
                pickler.save_reduce(
                    dill._dill._create_function,
                    (obj.__code__, globs, obj.__name__, obj.__defaults__, obj.__closure__, obj.__dict__, fkwdefaults),
                    obj=obj,
                )
            else:
                _super = (
                    ("super" in getattr(obj.func_code, "co_names", ()))
                    and (_byref is not None)
                    and getattr(pickler, "_recurse", False)
                )
                if _super:
                    pickler._byref = True
                if _memo:
                    pickler._recurse = False
                pickler.save_reduce(
                    dill._dill._create_function,
                    (obj.func_code, globs, obj.func_name, obj.func_defaults, obj.func_closure, obj.__dict__),
                    obj=obj,
                )
            if _super:
                pickler._byref = _byref
            if _memo:
                pickler._recurse = _recurse
            if (
                dill._dill.OLDER
                and not _byref
                and (_super or (not _super and _memo) or (not _super and not _memo and _recurse))
            ):
                pickler.clear_memo()
            dill._dill.log.info("# F1")
        else:
            dill._dill.log.info(f"F2: {obj}")
            name = getattr(obj, "__qualname__", getattr(obj, "__name__", None))
            dill._dill.StockPickler.save_global(pickler, obj, name=name)
            dill._dill.log.info("# F2")
        return

else:  # config.DILL_VERSION >= version.parse("0.3.5")

    # https://github.com/uqfoundation/dill/blob/dill-0.3.5.1/dill/_dill.py
    @pklregister(FunctionType)
    def save_function(pickler, obj):
        if not dill._dill._locate_function(obj, pickler):
            dill._dill.log.info("F1: %s" % obj)
            _recurse = getattr(pickler, "_recurse", None)
            # _byref = getattr(pickler, "_byref", None)  # TODO: not used
            _postproc = getattr(pickler, "_postproc", None)
            _main_modified = getattr(pickler, "_main_modified", None)
            _original_main = getattr(pickler, "_original_main", dill._dill.__builtin__)  # 'None'
            postproc_list = []
            if _recurse:
                # recurse to get all globals referred to by obj
                from dill.detect import globalvars

                globs_copy = globalvars(obj, recurse=True, builtin=True)

                # Add the name of the module to the globs dictionary to prevent
                # the duplication of the dictionary. Pickle the unpopulated
                # globals dictionary and set the remaining items after the function
                # is created to correctly handle recursion.
                globs = {"__name__": obj.__module__}
            else:
                globs_copy = obj.__globals__ if dill._dill.PY3 else obj.func_globals

                # If the globals is the __dict__ from the module being saved as a
                # session, substitute it by the dictionary being actually saved.
                if _main_modified and globs_copy is _original_main.__dict__:
                    globs_copy = getattr(pickler, "_main", _original_main).__dict__
                    globs = globs_copy
                # If the globals is a module __dict__, do not save it in the pickle.
                elif (
                    globs_copy is not None
                    and obj.__module__ is not None
                    and getattr(dill._dill._import_module(obj.__module__, True), "__dict__", None) is globs_copy
                ):
                    globs = globs_copy
                else:
                    globs = {"__name__": obj.__module__}

            # DONE: modified here for huggingface/datasets
            # - globs is a dictionary with keys = var names (str) and values = python objects
            # - globs_copy is a dictionary with keys = var names (str) and values = ids of the python objects
            # however the dictionary is not always loaded in the same order
            # therefore we have to sort the keys to make deterministic.
            # This is important to make `dump` deterministic.
            # Only these line are different from the original implementation:
            # START
            globs_is_globs_copy = globs is globs_copy
            globs = dict(sorted(globs.items()))
            if globs_is_globs_copy:
                globs_copy = globs
            elif globs_copy is not None:
                globs_copy = dict(sorted(globs_copy.items()))
            # END

            if globs_copy is not None and globs is not globs_copy:
                # In the case that the globals are copied, we need to ensure that
                # the globals dictionary is updated when all objects in the
                # dictionary are already created.
                if dill._dill.PY3:
                    glob_ids = {id(g) for g in globs_copy.values()}
                else:
                    glob_ids = {id(g) for g in globs_copy.itervalues()}
                for stack_element in _postproc:
                    if stack_element in glob_ids:
                        _postproc[stack_element].append((dill._dill._setitems, (globs, globs_copy)))
                        break
                else:
                    postproc_list.append((dill._dill._setitems, (globs, globs_copy)))

            if dill._dill.PY3:
                closure = obj.__closure__
                state_dict = {}
                for fattrname in ("__doc__", "__kwdefaults__", "__annotations__"):
                    fattr = getattr(obj, fattrname, None)
                    if fattr is not None:
                        state_dict[fattrname] = fattr
                if obj.__qualname__ != obj.__name__:
                    state_dict["__qualname__"] = obj.__qualname__
                if "__name__" not in globs or obj.__module__ != globs["__name__"]:
                    state_dict["__module__"] = obj.__module__

                state = obj.__dict__
                if type(state) is not dict:
                    state_dict["__dict__"] = state
                    state = None
                if state_dict:
                    state = state, state_dict

                dill._dill._save_with_postproc(
                    pickler,
                    (
                        dill._dill._create_function,
                        (obj.__code__, globs, obj.__name__, obj.__defaults__, closure),
                        state,
                    ),
                    obj=obj,
                    postproc_list=postproc_list,
                )
            else:
                closure = obj.func_closure
                if obj.__doc__ is not None:
                    postproc_list.append((setattr, (obj, "__doc__", obj.__doc__)))
                if "__name__" not in globs or obj.__module__ != globs["__name__"]:
                    postproc_list.append((setattr, (obj, "__module__", obj.__module__)))
                if obj.__dict__:
                    postproc_list.append((setattr, (obj, "__dict__", obj.__dict__)))

                dill._dill._save_with_postproc(
                    pickler,
                    (dill._dill._create_function, (obj.func_code, globs, obj.func_name, obj.func_defaults, closure)),
                    obj=obj,
                    postproc_list=postproc_list,
                )

            # Lift closure cell update to earliest function (#458)
            if _postproc:
                topmost_postproc = next(iter(_postproc.values()), None)
                if closure and topmost_postproc:
                    for cell in closure:
                        possible_postproc = (setattr, (cell, "cell_contents", obj))
                        try:
                            topmost_postproc.remove(possible_postproc)
                        except ValueError:
                            continue

                        # Change the value of the cell
                        pickler.save_reduce(*possible_postproc)
                        # pop None created by calling preprocessing step off stack
                        if dill._dill.PY3:
                            pickler.write(bytes("0", "UTF-8"))
                        else:
                            pickler.write("0")

            dill._dill.log.info("# F1")
        else:
            dill._dill.log.info("F2: %s" % obj)
            name = getattr(obj, "__qualname__", getattr(obj, "__name__", None))
            dill._dill.StockPickler.save_global(pickler, obj, name=name)
            dill._dill.log.info("# F2")
        return


def copyfunc(func):
    result = types.FunctionType(func.__code__, func.__globals__, func.__name__, func.__defaults__, func.__closure__)
    result.__kwdefaults__ = func.__kwdefaults__
    return result


try:
    import regex

    @pklregister(type(regex.Regex("", 0)))
    def _save_regex(pickler, obj):
        dill._dill.log.info(f"Re: {obj}")
        args = (
            obj.pattern,
            obj.flags,
        )
        pickler.save_reduce(regex.compile, args, obj=obj)
        dill._dill.log.info("# Re")
        return

except ImportError:
    pass<|MERGE_RESOLUTION|>--- conflicted
+++ resolved
@@ -17,11 +17,7 @@
 
 """
 
-<<<<<<< HEAD
-=======
-import contextlib
 import copy
->>>>>>> 6c398c10
 import functools
 import itertools
 import os
@@ -156,21 +152,6 @@
     return _dict
 
 
-<<<<<<< HEAD
-@contextmanager
-def nullcontext():
-    """Context manager that does no additional processing.
-    Used as a stand-in for a normal context manager, when a particular
-    block of code is only sometimes used with a normal context manager:
-    cm = optional_cm if condition else nullcontext()
-    with cm:
-        # Perform operation, using optional_cm if condition is True
-    """
-    yield
-
-
-@contextmanager
-=======
 def asdict(obj):
     """Convert an object to its dictionary representation recursively."""
 
@@ -206,8 +187,19 @@
     return _asdict_inner(obj)
 
 
-@contextlib.contextmanager
->>>>>>> 6c398c10
+@contextmanager
+def nullcontext():
+    """Context manager that does no additional processing.
+    Used as a stand-in for a normal context manager, when a particular
+    block of code is only sometimes used with a normal context manager:
+    cm = optional_cm if condition else nullcontext()
+    with cm:
+        # Perform operation, using optional_cm if condition is True
+    """
+    yield
+
+
+@contextmanager
 def temporary_assignment(obj, attr, value):
     """Temporarily assign obj.attr to value."""
     original = getattr(obj, attr, None)
