# Copyright 2020 The HuggingFace Datasets Authors and the TensorFlow Datasets Authors.
#
# Licensed under the Apache License, Version 2.0 (the "License");
# you may not use this file except in compliance with the License.
# You may obtain a copy of the License at
#
#     http://www.apache.org/licenses/LICENSE-2.0
#
# Unless required by applicable law or agreed to in writing, software
# distributed under the License is distributed on an "AS IS" BASIS,
# WITHOUT WARRANTIES OR CONDITIONS OF ANY KIND, either express or implied.
# See the License for the specific language governing permissions and
# limitations under the License.

# Lint as: python3
"""Some python utils function and classes."""

from __future__ import annotations

import copy
import functools
import itertools
import multiprocessing.pool
import os
import queue
import re
import types
import warnings
from collections.abc import Iterable
from contextlib import contextmanager
from dataclasses import fields, is_dataclass
from multiprocessing import Manager
from pathlib import Path
from queue import Empty
from shutil import disk_usage
<<<<<<< HEAD
from typing import (
    TYPE_CHECKING,
    Any,
    Callable,
    Generator,
    Generic,
    Iterable,
    Iterator,
    Literal,
    Optional,
    Set,
    TypeGuard,
    TypeVar,
    Union,
)
=======
from typing import Any, Callable, Optional, TypeVar, Union
>>>>>>> 5c8869f8
from urllib.parse import urlparse

import multiprocess
import multiprocess.pool
import numpy as np
from filelock import BaseFileLock
from tqdm.auto import tqdm

from .. import config
from ..parallel import parallel_map
from . import logging
from . import tqdm as hf_tqdm
from ._dill import (  # noqa: F401 # imported for backward compatibility. TODO: remove in 3.0.0
    Pickler,
    dump,
    dumps,
    pklregister,
)
from ._filelock import FileLock


<<<<<<< HEAD
if TYPE_CHECKING:
    from _typeshed import ConvertibleToFloat, DataclassInstance
=======
try:  # pragma: no branch
    from typing import Final

    import typing_extensions as _typing_extensions
    from typing_extensions import Literal
except ImportError:
    _typing_extensions = Literal = Final = None

>>>>>>> 5c8869f8

logger = logging.get_logger(__name__)


# NOTE: When used on an instance method, the cache is shared across all
# instances and IS NOT per-instance.
# See
# https://stackoverflow.com/questions/14946264/python-lru-cache-decorator-per-instance
# For @property methods, use @memoized_property below.
memoize = functools.lru_cache


def size_str(size_in_bytes: ConvertibleToFloat) -> str:
    """Returns a human readable size string.

    If size_in_bytes is None, then returns "Unknown size".

    For example `size_str(1.5 * datasets.units.GiB) == "1.50 GiB"`.

    Args:
        size_in_bytes: `int` or `None`, the size, in bytes, that we want to
            format as a human-readable size string.
    """
    if not size_in_bytes:
        return "Unknown size"

    _NAME_LIST = [("PiB", 2**50), ("TiB", 2**40), ("GiB", 2**30), ("MiB", 2**20), ("KiB", 2**10)]

    size_in_bytes = float(size_in_bytes)
    for name, size_bytes in _NAME_LIST:
        value = size_in_bytes / size_bytes
        if value >= 1.0:
            return f"{value:.2f} {name}"
    return f"{int(size_in_bytes)} bytes"


def convert_file_size_to_int(size: Union[int, str]) -> int:
    """
    Converts a size expressed as a string with digits an unit (like `"50MB"`) to an integer (in bytes).

    Args:
        size (`int` or `str`): The size to convert. Will be directly returned if an `int`.

    Example:

    ```py
    >>> convert_file_size_to_int("1MiB")
    1048576
    ```
    """
    if isinstance(size, int):
        return size
    if size.upper().endswith("PIB"):
        return int(size[:-3]) * (2**50)
    if size.upper().endswith("TIB"):
        return int(size[:-3]) * (2**40)
    if size.upper().endswith("GIB"):
        return int(size[:-3]) * (2**30)
    if size.upper().endswith("MIB"):
        return int(size[:-3]) * (2**20)
    if size.upper().endswith("KIB"):
        return int(size[:-3]) * (2**10)
    if size.upper().endswith("PB"):
        int_size = int(size[:-2]) * (10**15)
        return int_size // 8 if size.endswith("b") else int_size
    if size.upper().endswith("TB"):
        int_size = int(size[:-2]) * (10**12)
        return int_size // 8 if size.endswith("b") else int_size
    if size.upper().endswith("GB"):
        int_size = int(size[:-2]) * (10**9)
        return int_size // 8 if size.endswith("b") else int_size
    if size.upper().endswith("MB"):
        int_size = int(size[:-2]) * (10**6)
        return int_size // 8 if size.endswith("b") else int_size
    if size.upper().endswith("KB"):
        int_size = int(size[:-2]) * (10**3)
        return int_size // 8 if size.endswith("b") else int_size
    raise ValueError(f"`size={size}` is not in a valid format. Use an integer followed by the unit, e.g., '5GB'.")


def glob_pattern_to_regex(pattern: str) -> str:
    # partially taken from fsspec:
    # https://github.com/fsspec/filesystem_spec/blob/697d0f8133d8a5fbc3926e4761d7ecd51337ce50/fsspec/asyn.py#L735
    return (
        pattern.replace("\\", r"\\")
        .replace(".", r"\.")
        .replace("*", ".*")
        .replace("+", r"\+")
        .replace("//", "/")
        .replace("(", r"\(")
        .replace(")", r"\)")
        .replace("|", r"\|")
        .replace("^", r"\^")
        .replace("$", r"\$")
        .rstrip("/")
        .replace("?", ".")
    )


def string_to_dict(string: str, pattern: str) -> dict[str, str]:
    """Un-format a string using a python f-string pattern.
    From https://stackoverflow.com/a/36838374

    Example::

        >>> p = 'hello, my name is {name} and I am a {age} year old {what}'
        >>> s = p.format(name='cody', age=18, what='quarterback')
        >>> s
        'hello, my name is cody and I am a 18 year old quarterback'
        >>> string_to_dict(s, p)
        {'age': '18', 'name': 'cody', 'what': 'quarterback'}

    Args:
        string (str): input string
        pattern (str): pattern formatted like a python f-string

    Returns:
        dict[str, str]: dictionary of variable -> value, retrieved from the input using the pattern

    Raises:
        ValueError: if the string doesn't match the pattern
    """
    regex = re.sub(r"{(.+?)}", r"(?P<_\1>.+)", pattern)
    result = re.search(regex, string)
    if result is None:
        raise ValueError(f"String {string} doesn't match the pattern {pattern}")
    values = list(result.groups())
    keys = re.findall(r"{(.+?)}", pattern)
    _dict = dict(zip(keys, values))
    return _dict


def asdict(obj: object) -> dict[str, Any]:
    """Convert an object to its dictionary representation recursively.

    <Added version="2.4.0"/>
    """

    # Implementation based on https://docs.python.org/3/library/dataclasses.html#dataclasses.asdict
    def _is_dataclass_instance(obj: object) -> TypeGuard[DataclassInstance]:
        # https://docs.python.org/3/library/dataclasses.html#dataclasses.is_dataclass
        return is_dataclass(obj) and not isinstance(obj, type)

    def _asdict_inner(obj):
        if _is_dataclass_instance(obj):
            result = {}
            for f in fields(obj):
                value = _asdict_inner(getattr(obj, f.name))
                if not f.init or value != f.default or f.metadata.get("include_in_asdict_even_if_is_default", False):
                    result[f.name] = value
            return result
        elif isinstance(obj, tuple) and hasattr(obj, "_fields"):
            # obj is a namedtuple
            return type(obj)(*[_asdict_inner(v) for v in obj])
        elif isinstance(obj, (list, tuple)):
            # Assume we can create an object of this type by passing in a
            # generator (which is not true for namedtuples, handled
            # above).
            return type(obj)(_asdict_inner(v) for v in obj)
        elif isinstance(obj, dict):
            return {_asdict_inner(k): _asdict_inner(v) for k, v in obj.items()}
        else:
            return copy.deepcopy(obj)

    if not isinstance(obj, dict) and not _is_dataclass_instance(obj):
        raise TypeError(f"{obj} is not a dict or a dataclass")

    return _asdict_inner(obj)


@contextmanager
def temporary_assignment(obj: object, attr: str, value: object) -> Generator[Any]:
    """Temporarily assign obj.attr to value."""
    original = getattr(obj, attr, None)
    setattr(obj, attr, value)
    try:
        yield
    finally:
        setattr(obj, attr, original)


@contextmanager
def temp_seed(seed: int, set_pytorch: bool = False, set_tensorflow: bool = False) -> Generator[Any]:
    """Temporarily set the random seed. This works for python numpy, pytorch and tensorflow."""
    np_state = np.random.get_state()
    np.random.seed(seed)

    if set_pytorch and config.TORCH_AVAILABLE:
        import torch

        torch_state = torch.random.get_rng_state()
        torch.random.manual_seed(seed)

        if torch.cuda.is_available():
            torch_cuda_states = torch.cuda.get_rng_state_all()
            torch.cuda.manual_seed_all(seed)

    if set_tensorflow and config.TF_AVAILABLE:
        import tensorflow as tf
        from tensorflow.python.eager import context as tfpycontext

        tf_state = tf.random.get_global_generator()
        temp_gen = tf.random.Generator.from_seed(seed)
        tf.random.set_global_generator(temp_gen)

        if not tf.executing_eagerly():
            raise ValueError("Setting random seed for TensorFlow is only available in eager mode")

        tf_context = tfpycontext.context()  # eager mode context
        tf_seed = tf_context._seed
        tf_rng_initialized = hasattr(tf_context, "_rng")
        if tf_rng_initialized:
            tf_rng = tf_context._rng
        tf_context._set_global_seed(seed)

    try:
        yield
    finally:
        np.random.set_state(np_state)

        if set_pytorch and config.TORCH_AVAILABLE:
            torch.random.set_rng_state(torch_state)
            if torch.cuda.is_available():
                torch.cuda.set_rng_state_all(torch_cuda_states)

        if set_tensorflow and config.TF_AVAILABLE:
            tf.random.set_global_generator(tf_state)

            tf_context._seed = tf_seed
            if tf_rng_initialized:
                tf_context._rng = tf_rng
            else:
                delattr(tf_context, "_rng")


def unique_values(values: Iterable) -> Generator[Any]:
    """Iterate over iterable and return only unique values in order."""
    seen = set()
    for value in values:
        if value not in seen:
            seen.add(value)
            yield value


T = TypeVar("T")
R = TypeVar("R")


def no_op_if_value_is_null(func: Callable[[T], R]) -> Callable[[Optional[T]], Optional[R]]:
    """If the value is None, return None, else call `func`."""

    def wrapper(value: Optional[T]) -> Optional[R]:
        return func(value) if value is not None else None

    return wrapper


def first_non_null_value(iterable: Iterable) -> tuple[int, Any]:
    """Return the index and the value of the first non-null value in the iterable. If all values are None, return -1 as index."""
    for i, value in enumerate(iterable):
        if value is not None:
            return i, value
    return -1, None


def zip_dict(*dicts: dict[Any, Any]) -> Iterator:
    """Iterate over items of dictionaries grouped by their keys."""
    for key in unique_values(itertools.chain(*dicts)):  # set merge all keys
        # Will raise KeyError if the dict don't have the same keys
        yield key, tuple(d[key] for d in dicts)


KT = TypeVar("KT")
VT = TypeVar("VT")


class NonMutableDict(dict[KT, VT], Generic[KT, VT]):
    """Dict where keys can only be added but not modified.

    Will raise an error if the user try to overwrite one key. The error message
    can be customized during construction. It will be formatted using {key} for
    the overwritten key.
    """

    def __init__(self, *args: Any, **kwargs: Any) -> None:
        self._error_msg = kwargs.pop(
            "error_msg",
            "Try to overwrite existing key: {key}",
        )
        if kwargs:
            raise ValueError("NonMutableDict cannot be initialized with kwargs.")
        super().__init__(*args, **kwargs)

    def __setitem__(self, key: KT, value: VT) -> None:
        if key in self:
            raise ValueError(self._error_msg.format(key=key))
        return super().__setitem__(key, value)

    def update(self, other) -> None:
        if any(k in self for k in other):
            raise ValueError(self._error_msg.format(key=set(self) & set(other)))
        return super().update(other)


class classproperty(property, Generic[T]):  # pylint: disable=invalid-name
    """Descriptor to be used as decorator for @classmethods."""

    def __get__(self, obj: Optional[T], objtype: Optional[type[T]] = None) -> Optional[T]:
        if self.fget is not None:
            return self.fget.__get__(None, objtype)()


def _single_map_nested(args: Iterable) -> Union[dict, list, tuple, np.ndarray]:
    """Apply a function recursively to each element of a nested data struct."""
    function, data_struct, batched, batch_size, types, rank, disable_tqdm, desc = args

    # Singleton first to spare some computation
    if not isinstance(data_struct, dict) and not isinstance(data_struct, types):
        if batched:
            return function([data_struct])[0]
        else:
            return function(data_struct)
    if (
        batched
        and not isinstance(data_struct, dict)
        and isinstance(data_struct, types)
        and all(not isinstance(v, (dict, types)) for v in data_struct)
    ):
        return [mapped_item for batch in iter_batched(data_struct, batch_size) for mapped_item in function(batch)]

    # Reduce logging to keep things readable in multiprocessing with tqdm
    if rank is not None and logging.get_verbosity() < logging.WARNING:
        logging.set_verbosity_warning()
    # Print at least one thing to fix tqdm in notebooks in multiprocessing
    # see https://github.com/tqdm/tqdm/issues/485#issuecomment-473338308
    if rank is not None and not disable_tqdm and any("notebook" in tqdm_cls.__name__ for tqdm_cls in tqdm.__mro__):
        print(" ", end="", flush=True)

    # Loop over single examples or batches and write to buffer/file if examples are to be updated
    pbar_iterable = data_struct.items() if isinstance(data_struct, dict) else data_struct
    pbar_desc = (desc + " " if desc is not None else "") + "#" + str(rank) if rank is not None else desc
    with hf_tqdm(pbar_iterable, disable=disable_tqdm, position=rank, unit="obj", desc=pbar_desc) as pbar:
        if isinstance(data_struct, dict):
            return {
                k: _single_map_nested((function, v, batched, batch_size, types, None, True, None)) for k, v in pbar
            }
        else:
            mapped = [_single_map_nested((function, v, batched, batch_size, types, None, True, None)) for v in pbar]
            if isinstance(data_struct, list):
                return mapped
            elif isinstance(data_struct, tuple):
                return tuple(mapped)
            else:
                return np.array(mapped)
from typing import Sequence


def map_nested(
    function: Callable[[Any], Any],
    data_struct: Any,
    dict_only: bool = False,
    map_list: bool = True,
    map_tuple: bool = False,
    map_numpy: bool = False,
    num_proc: Optional[int] = None,
    parallel_min_length: int = 2,
    batched: bool = False,
    batch_size: int = 1000,
    types: Optional[Sequence[type]] = None,
    disable_tqdm: bool = True,
    desc: Optional[str] = None,
) -> Any:
    """Apply a function recursively to each element of a nested data struct.

    Use multiprocessing if num_proc > 1 and the length of data_struct is greater than or equal to
    `parallel_min_length`.

    <Changed version="2.5.0">

    Before version 2.5.0, multiprocessing was not used if `num_proc` was greater than or equal to ``len(iterable)``.

    Now, if `num_proc` is greater than or equal to ``len(iterable)``, `num_proc` is set to ``len(iterable)`` and
    multiprocessing is used.

    </Changed>

    Args:
        function (`Callable`): Function to be applied to `data_struct`.
        data_struct (`Any`): Data structure to apply `function` to.
        dict_only (`bool`, default `False`): Whether only apply `function` recursively to `dict` values in
            `data_struct`.
        map_list (`bool`, default `True`): Whether also apply `function` recursively to `list` elements (besides `dict`
            values).
        map_tuple (`bool`, default `False`): Whether also apply `function` recursively to `tuple` elements (besides
            `dict` values).
        map_numpy (`bool, default `False`): Whether also apply `function` recursively to `numpy.array` elements (besides
            `dict` values).
        num_proc (`int`, *optional*): Number of processes.
            The level in the data struct used for multiprocessing is the first level that has smaller sub-structs,
            starting from the root.
        parallel_min_length (`int`, default `2`): Minimum length of `data_struct` required for parallel
            processing.
            <Added version="2.5.0"/>
        batched (`bool`, defaults to `False`):
            Provide batch of items to `function`.
            <Added version="2.19.0"/>
        batch_size (`int`, *optional*, defaults to `1000`):
            Number of items per batch provided to `function` if `batched=True`.
            If `batch_size <= 0` or `batch_size == None`, provide the full iterable as a single batch to `function`.
            <Added version="2.19.0"/>
        types (`tuple`, *optional*): Additional types (besides `dict` values) to apply `function` recursively to their
            elements.
        disable_tqdm (`bool`, default `True`): Whether to disable the tqdm progressbar.
        desc (`str`, *optional*): Prefix for the tqdm progressbar.

    Returns:
        `Any`
    """
    if types is None:
        types: list[None] = []
        if not dict_only:
            if map_list:
                types.append(list)
            if map_tuple:
                types.append(tuple)
            if map_numpy:
                types.append(np.ndarray)
        types: tuple = tuple(types)

    # Singleton
    if not isinstance(data_struct, dict) and not isinstance(data_struct, types):
        if batched:
            data_struct = [data_struct]
        mapped = function(data_struct)
        if batched:
            mapped = mapped[0]
        return mapped

    iterable = list(data_struct.values()) if isinstance(data_struct, dict) else data_struct

    if num_proc is None:
        num_proc = 1
    if any(isinstance(v, types) and len(v) > len(iterable) for v in iterable):
        mapped = [
            map_nested(
                function=function,
                data_struct=obj,
                num_proc=num_proc,
                parallel_min_length=parallel_min_length,
                batched=batched,
                batch_size=batch_size,
                types=types,
            )
            for obj in iterable
        ]
    elif num_proc != -1 and num_proc <= 1 or len(iterable) < parallel_min_length:
        if batched:
            if batch_size is None or batch_size <= 0:
                batch_size = max(len(iterable) // num_proc + int(len(iterable) % num_proc > 0), 1)
            iterable = list(iter_batched(iterable, batch_size))
        mapped = [
            _single_map_nested((function, obj, batched, batch_size, types, None, True, None))
            for obj in hf_tqdm(iterable, disable=disable_tqdm, desc=desc)
        ]
        if batched:
            mapped = [mapped_item for mapped_batch in mapped for mapped_item in mapped_batch]
    else:
        with warnings.catch_warnings():
            warnings.filterwarnings(
                "ignore",
                message=".* is experimental and might be subject to breaking changes in the future\\.$",
                category=UserWarning,
            )
            if batched:
                if batch_size is None or batch_size <= 0:
                    batch_size = len(iterable) // num_proc + int(len(iterable) % num_proc > 0)
                iterable = list(iter_batched(iterable, batch_size))
            mapped = parallel_map(
                function, iterable, num_proc, batched, batch_size, types, disable_tqdm, desc, _single_map_nested
            )
            if batched:
                mapped = [mapped_item for mapped_batch in mapped for mapped_item in mapped_batch]

    if isinstance(data_struct, dict):
        return dict(zip(data_struct.keys(), mapped))
    else:
        if isinstance(data_struct, list):
            return mapped
        elif isinstance(data_struct, tuple):
            return tuple(mapped)
        else:
            return np.array(mapped)


class NestedDataStructure:
    def __init__(self, data: Optional[Iterable] = None) -> None:
        self.data = data if data is not None else []

    def flatten(self, data: Optional[Iterable] = None) -> list:
        data = data if data is not None else self.data
        if isinstance(data, dict):
            return self.flatten(list(data.values()))
        elif isinstance(data, (list, tuple)):
            return [flattened for item in data for flattened in self.flatten(item)]
        else:
            return [data]


def has_sufficient_disk_space(needed_bytes: int, directory: str = ".") -> bool:
    try:
        free_bytes = disk_usage(os.path.abspath(directory)).free
    except OSError:
        return True
    return needed_bytes < free_bytes


def _convert_github_url(url_path: str) -> tuple[str, Optional[str]]:
    """Convert a link to a file on a github repo in a link to the raw github object."""
    parsed = urlparse(url_path)
    sub_directory = None
    if parsed.scheme in ("http", "https", "s3") and parsed.netloc == "github.com":
        if "blob" in url_path:
            if not url_path.endswith(".py"):
                raise ValueError(f"External import from github at {url_path} should point to a file ending with '.py'")
            url_path = url_path.replace("blob", "raw")  # Point to the raw file
        else:
            # Parse github url to point to zip
            github_path = parsed.path[1:]
            repo_info, branch = github_path.split("/tree/") if "/tree/" in github_path else (github_path, "master")
            repo_owner, repo_name = repo_info.split("/")
            url_path = f"https://github.com/{repo_owner}/{repo_name}/archive/{branch}.zip"
            sub_directory = f"{repo_name}-{branch}"
    return url_path, sub_directory


def lock_importable_file(importable_local_file: Union[str, os.PathLike]) -> BaseFileLock:
    # Check the directory with a unique name in our dataset folder
    # path is: ./datasets/dataset_name/hash_from_code/script.py
    # we use a hash as subdirectory_name to be able to have multiple versions of a dataset processing file together
    importable_directory_path = str(Path(importable_local_file).resolve().parent.parent)
    lock_path = importable_directory_path + ".lock"
    return FileLock(lock_path)


<<<<<<< HEAD


def get_imports(file_path: str) -> list[tuple[Literal["external", "internal", "library"], str, str ,Optional[str]]]:
=======
def get_imports(file_path: str) -> tuple[str, str, str, str]:
>>>>>>> 5c8869f8
    """Find whether we should import or clone additional files for a given processing script.
        And list the import.

    We allow:
    - library dependencies,
    - local dependencies and
    - external dependencies whose url is specified with a comment starting from "# From:' followed by the raw url to a file, an archive or a github repository.
        external dependencies will be downloaded (and extracted if needed in the dataset folder).
        We also add an `__init__.py` to each sub-folder of a downloaded folder so the user can import from them in the script.

    Note that only direct import in the dataset processing script will be handled
    We don't recursively explore the additional import to download further files.

    Example::

        import tensorflow
        import .c4_utils
        import .clicr.dataset-code.build_json_dataset  # From: https://raw.githubusercontent.com/clips/clicr/master/dataset-code/build_json_dataset
    """
    lines = []
    with open(file_path, encoding="utf-8") as f:
        lines.extend(f.readlines())

    logger.debug(f"Checking {file_path} for additional imports.")
<<<<<<< HEAD
    imports: list[tuple[Literal["external", "internal", "library"], str, str ,Optional[str]]] = []
=======
    imports: list[tuple[str, str, str, Optional[str]]] = []
>>>>>>> 5c8869f8
    is_in_docstring = False
    for line in lines:
        docstr_start_match = re.findall(r'[\s\S]*?"""[\s\S]*?', line)

        if len(docstr_start_match) == 1:
            # flip True <=> False only if doctstring
            # starts at line without finishing
            is_in_docstring = not is_in_docstring

        if is_in_docstring:
            # import statements in doctstrings should
            # not be added as required dependencies
            continue

        match = re.match(r"^import\s+(\.?)([^\s\.]+)[^#\r\n]*(?:#\s+From:\s+)?([^\r\n]*)", line, flags=re.MULTILINE)
        if match is None:
            match = re.match(
                r"^from\s+(\.?)([^\s\.]+)(?:[^\s]*)\s+import\s+[^#\r\n]*(?:#\s+From:\s+)?([^\r\n]*)",
                line,
                flags=re.MULTILINE,
            )
            if match is None:
                continue
        if match.group(1):
            # The import starts with a '.', we will download the relevant file
            if any(imp[1] == match.group(2) for imp in imports):
                # We already have this import
                continue
            if match.group(3):
                # The import has a comment with 'From:', we'll retrieve it from the given url
                url_path = match.group(3)
                url_path, sub_directory = _convert_github_url(url_path)
                imports.append(("external", match.group(2), url_path, sub_directory))
            elif match.group(2):
                # The import should be at the same place as the file
                imports.append(("internal", match.group(2), match.group(2), None))
        else:
            if match.group(3):
                # The import has a comment with `From: git+https:...`, asks user to pip install from git.
                url_path = match.group(3)
                imports.append(("library", match.group(2), url_path, None))
            else:
                imports.append(("library", match.group(2), match.group(2), None))

    return imports


def copyfunc(func: Callable) -> Callable:
    result = types.FunctionType(func.__code__, func.__globals__, func.__name__, func.__defaults__, func.__closure__)
    result.__kwdefaults__ = func.__kwdefaults__
    return result


Y = TypeVar("Y")


def _write_generator_to_queue(queue: queue.Queue, func: Callable[..., Iterable[Y]], kwargs: dict) -> int:
    for i, result in enumerate(func(**kwargs)):
        queue.put(result)
    return i


def _get_pool_pid(pool: Union[multiprocessing.pool.Pool, multiprocess.pool.Pool]) -> set[int]:
    return {f.pid for f in pool._pool}


def iflatmap_unordered(
    pool: Union[multiprocessing.pool.Pool, multiprocess.pool.Pool],
    func: Callable[..., Iterable[Y]],
    *,
    kwargs_iterable: Iterable[dict],
) -> Iterable[Y]:
    initial_pool_pid = _get_pool_pid(pool)
    pool_changed = False
    manager_cls = Manager if isinstance(pool, multiprocessing.pool.Pool) else multiprocess.Manager
    with manager_cls() as manager:
        queue = manager.Queue()
        async_results = [
            pool.apply_async(_write_generator_to_queue, (queue, func, kwargs)) for kwargs in kwargs_iterable
        ]
        try:
            while True:
                try:
                    yield queue.get(timeout=0.05)
                except Empty:
                    if all(async_result.ready() for async_result in async_results) and queue.empty():
                        break
                if _get_pool_pid(pool) != initial_pool_pid:
                    pool_changed = True
                    # One of the subprocesses has died. We should not wait forever.
                    raise RuntimeError(
                        "One of the subprocesses has abruptly died during map operation."
                        "To debug the error, disable multiprocessing."
                    )
        finally:
            if not pool_changed:
                # we get the result in case there's an error to raise
                [async_result.get(timeout=0.05) for async_result in async_results]


<<<<<<< HEAD
=======
T = TypeVar("T")


>>>>>>> 5c8869f8
def iter_batched(iterable: Iterable[T], n: int) -> Iterable[list[T]]:
    if n < 1:
        raise ValueError(f"Invalid batch size {n}")
    batch = []
    for item in iterable:
        batch.append(item)
        if len(batch) == n:
            yield batch
            batch = []
    if batch:
        yield batch<|MERGE_RESOLUTION|>--- conflicted
+++ resolved
@@ -33,7 +33,6 @@
 from pathlib import Path
 from queue import Empty
 from shutil import disk_usage
-<<<<<<< HEAD
 from typing import (
     TYPE_CHECKING,
     Any,
@@ -49,9 +48,6 @@
     TypeVar,
     Union,
 )
-=======
-from typing import Any, Callable, Optional, TypeVar, Union
->>>>>>> 5c8869f8
 from urllib.parse import urlparse
 
 import multiprocess
@@ -73,19 +69,15 @@
 from ._filelock import FileLock
 
 
-<<<<<<< HEAD
+try:  # pragma: no branch
+    import typing_extensions as _typing_extensions
+    from typing_extensions import Final, Literal
+except ImportError:
+    _typing_extensions = Literal = Final = None
+
 if TYPE_CHECKING:
     from _typeshed import ConvertibleToFloat, DataclassInstance
-=======
-try:  # pragma: no branch
-    from typing import Final
-
-    import typing_extensions as _typing_extensions
-    from typing_extensions import Literal
-except ImportError:
-    _typing_extensions = Literal = Final = None
-
->>>>>>> 5c8869f8
+
 
 logger = logging.get_logger(__name__)
 
@@ -630,13 +622,9 @@
     return FileLock(lock_path)
 
 
-<<<<<<< HEAD
 
 
 def get_imports(file_path: str) -> list[tuple[Literal["external", "internal", "library"], str, str ,Optional[str]]]:
-=======
-def get_imports(file_path: str) -> tuple[str, str, str, str]:
->>>>>>> 5c8869f8
     """Find whether we should import or clone additional files for a given processing script.
         And list the import.
 
@@ -661,11 +649,7 @@
         lines.extend(f.readlines())
 
     logger.debug(f"Checking {file_path} for additional imports.")
-<<<<<<< HEAD
     imports: list[tuple[Literal["external", "internal", "library"], str, str ,Optional[str]]] = []
-=======
-    imports: list[tuple[str, str, str, Optional[str]]] = []
->>>>>>> 5c8869f8
     is_in_docstring = False
     for line in lines:
         docstr_start_match = re.findall(r'[\s\S]*?"""[\s\S]*?', line)
@@ -766,12 +750,6 @@
                 [async_result.get(timeout=0.05) for async_result in async_results]
 
 
-<<<<<<< HEAD
-=======
-T = TypeVar("T")
-
-
->>>>>>> 5c8869f8
 def iter_batched(iterable: Iterable[T], n: int) -> Iterable[list[T]]:
     if n < 1:
         raise ValueError(f"Invalid batch size {n}")
