--- conflicted
+++ resolved
@@ -607,16 +607,31 @@
                 try:
                     import regex
 
-                    @pklregister(obj_type)
-                    def _save_regex(pickler, obj):
-                        dill._dill.log.info(f"Re: {obj}")
-                        args = (
-                            obj.pattern,
-                            obj.flags,
-                        )
-                        pickler.save_reduce(regex.compile, args, obj=obj)
-                        dill._dill.log.info("# Re")
-                        return
+                    if config.DILL_VERSION < version.parse("0.3.6"):
+
+                        @pklregister(obj_type)
+                        def _save_regex(pickler, obj):
+                            dill._dill.log.info(f"Re: {obj}")
+                            args = (
+                                obj.pattern,
+                                obj.flags,
+                            )
+                            pickler.save_reduce(regex.compile, args, obj=obj)
+                            dill._dill.log.info("# Re")
+                            return
+
+                    elif config.DILL_VERSION.release[:3] == version.parse("0.3.6").release:
+
+                        @pklregister(obj_type)
+                        def _save_regex(pickler, obj):
+                            dill._dill.logger.trace(pickler, "Re: %s", obj)
+                            args = (
+                                obj.pattern,
+                                obj.flags,
+                            )
+                            pickler.save_reduce(regex.compile, args, obj=obj)
+                            dill._dill.logger.trace(pickler, "# Re")
+                            return
 
                 except ImportError:
                     pass
@@ -624,13 +639,25 @@
                 try:
                     import torch
 
-                    @pklregister(obj_type)
-                    def _save_tensor(pickler, obj):
-                        dill._dill.log.info(f"To: {obj}")
-                        args = (obj.cpu().numpy(),)
-                        pickler.save_reduce(torch.from_numpy, args, obj=obj)
-                        dill._dill.log.info("# To")
-                        return
+                    if config.DILL_VERSION < version.parse("0.3.6"):
+
+                        @pklregister(obj_type)
+                        def _save_tensor(pickler, obj):
+                            dill._dill.log.info(f"To: {obj}")
+                            args = (obj.cpu().numpy(),)
+                            pickler.save_reduce(torch.from_numpy, args, obj=obj)
+                            dill._dill.log.info("# To")
+                            return
+
+                    elif config.DILL_VERSION.release[:3] == version.parse("0.3.6").release:
+
+                        @pklregister(obj_type)
+                        def _save_tensor(pickler, obj):
+                            dill._dill.logger.trace(pickler, f"To: {obj}")
+                            args = (obj.cpu().numpy(),)
+                            pickler.save_reduce(torch.from_numpy, args, obj=obj)
+                            dill._dill.logger.trace(pickler, "# To")
+                            return
 
                 except ImportError:
                     pass
@@ -640,18 +667,35 @@
                 try:
                     import spacy
 
-                    @pklregister(obj_type)
-                    def _save_lang(pickler, obj):
-                        def _create_lang(config, bytes_data):
-                            lang_cls = spacy.util.get_lang_class(config["nlp"]["lang"])
-                            nlp = lang_cls.from_config(config)
-                            return nlp.from_bytes(bytes_data)
-
-                        dill._dill.log.info(f"Sp: {obj}")
-                        args = (obj.config, obj.to_bytes())
-                        pickler.save_reduce(_create_lang, args, obj=obj)
-                        dill._dill.log.info("# Sp")
-                        return
+                    if config.DILL_VERSION < version.parse("0.3.6"):
+
+                        @pklregister(obj_type)
+                        def _save_lang(pickler, obj):
+                            def _create_lang(config, bytes_data):
+                                lang_cls = spacy.util.get_lang_class(config["nlp"]["lang"])
+                                nlp = lang_cls.from_config(config)
+                                return nlp.from_bytes(bytes_data)
+
+                            dill._dill.log.info(f"Sp: {obj}")
+                            args = (obj.config, obj.to_bytes())
+                            pickler.save_reduce(_create_lang, args, obj=obj)
+                            dill._dill.log.info("# Sp")
+                            return
+
+                    elif config.DILL_VERSION.release[:3] == version.parse("0.3.6").release:
+
+                        @pklregister(obj_type)
+                        def _save_lang(pickler, obj):
+                            def _create_lang(config, bytes_data):
+                                lang_cls = spacy.util.get_lang_class(config["nlp"]["lang"])
+                                nlp = lang_cls.from_config(config)
+                                return nlp.from_bytes(bytes_data)
+
+                            dill._dill.logger.trace(pickler, f"Sp: {obj}")
+                            args = (obj.config, obj.to_bytes())
+                            pickler.save_reduce(_create_lang, args, obj=obj)
+                            dill._dill.logger.trace(pickler, "# Sp")
+                            return
 
                 except ImportError:
                     pass
@@ -1296,41 +1340,4 @@
 def copyfunc(func):
     result = types.FunctionType(func.__code__, func.__globals__, func.__name__, func.__defaults__, func.__closure__)
     result.__kwdefaults__ = func.__kwdefaults__
-<<<<<<< HEAD
-    return result
-=======
-    return result
-
-
-try:
-    import regex
-
-    if config.DILL_VERSION < version.parse("0.3.6"):
-
-        @pklregister(type(regex.Regex("", 0)))
-        def _save_regex(pickler, obj):
-            dill._dill.log.info(f"Re: {obj}")
-            args = (
-                obj.pattern,
-                obj.flags,
-            )
-            pickler.save_reduce(regex.compile, args, obj=obj)
-            dill._dill.log.info("# Re")
-            return
-
-    elif config.DILL_VERSION.release[:3] == version.parse("0.3.6").release:
-
-        @pklregister(type(regex.Regex("", 0)))
-        def _save_regex(pickler, obj):
-            dill._dill.logger.trace(pickler, "Re: %s", obj)
-            args = (
-                obj.pattern,
-                obj.flags,
-            )
-            pickler.save_reduce(regex.compile, args, obj=obj)
-            dill._dill.logger.trace(pickler, "# Re")
-            return
-
-except ImportError:
-    pass
->>>>>>> 4dbec2dc
+    return result