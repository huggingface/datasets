--- conflicted
+++ resolved
@@ -20,24 +20,10 @@
 import os
 from datetime import datetime
 from functools import partial
-<<<<<<< HEAD
 from typing import Dict, Optional, Union
 
-from .file_utils import (
-    HF_DATASETS_CACHE,
-    DownloadConfig,
-    cached_path,
-    get_from_cache,
-    hash_url_to_filename,
-    is_relative_path,
-    url_or_path_join,
-)
-=======
-from typing import Dict, Union
-
 from .. import config
-from .file_utils import DownloadConfig, cached_path, get_from_cache, hash_url_to_filename
->>>>>>> 837288fe
+from .file_utils import DownloadConfig, cached_path, get_from_cache, hash_url_to_filename, is_relative_path, url_or_path_join
 from .info_utils import get_size_checksum_dict
 from .logging import get_logger
 from .py_utils import flatten_nested, map_nested, size_str
