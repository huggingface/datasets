<<<<<<< HEAD
# coding=utf-8
# Copyright 2020 The TensorFlow Datasets Authors.
#
# Licensed under the Apache License, Version 2.0 (the "License");
# you may not use this file except in compliance with the License.
# You may obtain a copy of the License at
#
#     http://www.apache.org/licenses/LICENSE-2.0
#
# Unless required by applicable law or agreed to in writing, software
# distributed under the License is distributed on an "AS IS" BASIS,
# WITHOUT WARRANTIES OR CONDITIONS OF ANY KIND, either express or implied.
# See the License for the specific language governing permissions and
# limitations under the License.

# Lint as: python3
"""Download manager interface."""

import enum
import io
import os
import tarfile
import zipfile
from datetime import datetime
from functools import partial
from typing import Dict, Optional, Union

from .. import config
from .file_utils import (
    BASE_KNOWN_EXTENSIONS,
    COMPRESSION_EXTENSION_TO_PROTOCOL,
    DownloadConfig,
    _get_extraction_protocol_with_magic_number,
    cached_path,
    get_from_cache,
    hash_url_to_filename,
    is_relative_path,
    url_or_path_join,
)
from .info_utils import get_size_checksum_dict
from .logging import get_logger
from .py_utils import NestedDataStructure, map_nested, size_str


logger = get_logger(__name__)


class GenerateMode(enum.Enum):
    """`Enum` for how to treat pre-existing downloads and data.

    The default mode is `REUSE_DATASET_IF_EXISTS`, which will reuse both
    raw downloads and the prepared dataset if they exist.

    The generations modes:

    +------------------------------------+-----------+---------+
    |                                    | Downloads | Dataset |
    +====================================+===========+=========+
    | `REUSE_DATASET_IF_EXISTS` (default)| Reuse     | Reuse   |
    +------------------------------------+-----------+---------+
    | `REUSE_CACHE_IF_EXISTS`            | Reuse     | Fresh   |
    +------------------------------------+-----------+---------+
    | `FORCE_REDOWNLOAD`                 | Fresh     | Fresh   |
    +------------------------------------+-----------+---------+
    """

    REUSE_DATASET_IF_EXISTS = "reuse_dataset_if_exists"
    REUSE_CACHE_IF_EXISTS = "reuse_cache_if_exists"
    FORCE_REDOWNLOAD = "force_redownload"


def _get_extraction_protocol(path: str) -> Optional[str]:
    # Make sure tar.gz files are handled with tarfile library
    extension = "tar" if path.endswith(".tar.gz") else path.split(".")[-1]
    # Remove shards infos (".txt_1", ".txt-00000-of-00100"): txt_1 -> txt
    for symb in "-_":
        extension = extension.split(symb)[0]
    if extension in BASE_KNOWN_EXTENSIONS:
        return None
    elif extension in COMPRESSION_EXTENSION_TO_PROTOCOL:
        return COMPRESSION_EXTENSION_TO_PROTOCOL[extension]
    with open(path, "rb") as f:
        return _get_extraction_protocol_with_magic_number(f)


class DownloadManager:
    def __init__(
        self,
        dataset_name: Optional[str] = None,
        data_dir: Optional[str] = None,
        download_config: Optional[DownloadConfig] = None,
        base_path: Optional[str] = None,
    ):
        """Download manager constructor.

        Args:
            data_dir: can be used to specify a manual directory to get the files from.
            dataset_name: `str`, name of dataset this instance will be used for. If
                provided, downloads will contain which datasets they were used for.
            download_config: `DownloadConfig` to specify the cache directory and other
                download options
            base_path: `str`, base path that is used when relative paths are used to
                download files. This can be a remote url.
        """
        self._dataset_name = dataset_name
        self._data_dir = data_dir
        self._base_path = base_path or os.path.abspath(".")
        # To record what is being used: {url: {num_bytes: int, checksum: str}}
        self._recorded_sizes_checksums: Dict[str, Dict[str, Union[int, str]]] = {}
        self.download_config = download_config or DownloadConfig()
        self.downloaded_paths = {}
        self.extracted_paths = {}

    @property
    def manual_dir(self):
        return self._data_dir

    @property
    def downloaded_size(self):
        """Returns the total size of downloaded files."""
        return sum(checksums_dict["num_bytes"] for checksums_dict in self._recorded_sizes_checksums.values())

    def ship_files_with_pipeline(self, downloaded_path_or_paths, pipeline):
        """
        Ship the files using Beam FileSystems to the pipeline temp dir.
        """
        from datasets.utils.beam_utils import upload_local_to_remote

        remote_dir = pipeline._options.get_all_options().get("temp_location")
        if remote_dir is None:
            raise ValueError("You need to specify 'temp_location' in PipelineOptions to upload files")

        def upload(local_file_path):
            remote_file_path = os.path.join(
                remote_dir, config.DOWNLOADED_DATASETS_DIR, os.path.basename(local_file_path)
            )
            logger.info(
                f"Uploading {local_file_path} ({size_str(os.path.getsize(local_file_path))}) to {remote_file_path}."
            )
            upload_local_to_remote(local_file_path, remote_file_path)
            return remote_file_path

        uploaded_path_or_paths = map_nested(
            lambda local_file_path: upload(local_file_path), downloaded_path_or_paths, disable_tqdm=False
        )
        return uploaded_path_or_paths

    def _record_sizes_checksums(self, url_or_urls: NestedDataStructure, downloaded_path_or_paths: NestedDataStructure):
        """Record size/checksum of downloaded files."""
        for url, path in zip(url_or_urls.flatten(), downloaded_path_or_paths.flatten()):
            # call str to support PathLike objects
            self._recorded_sizes_checksums[str(url)] = get_size_checksum_dict(path)

    def download_custom(self, url_or_urls, custom_download):
        """
        Download given urls(s) by calling `custom_download`.

        Args:
            url_or_urls: url or `list`/`dict` of urls to download and extract. Each
                url is a `str`.
            custom_download: Callable with signature (src_url: str, dst_path: str) -> Any
                as for example `tf.io.gfile.copy`, that lets you download from google storage

        Returns:
            downloaded_path(s): `str`, The downloaded paths matching the given input
                url_or_urls.
        """
        cache_dir = self.download_config.cache_dir or config.DOWNLOADED_DATASETS_PATH
        max_retries = self.download_config.max_retries

        def url_to_downloaded_path(url):
            return os.path.join(cache_dir, hash_url_to_filename(url))

        downloaded_path_or_paths = map_nested(url_to_downloaded_path, url_or_urls, disable_tqdm=False)
        url_or_urls = NestedDataStructure(url_or_urls)
        downloaded_path_or_paths = NestedDataStructure(downloaded_path_or_paths)
        for url, path in zip(url_or_urls.flatten(), downloaded_path_or_paths.flatten()):
            try:
                get_from_cache(
                    url, cache_dir=cache_dir, local_files_only=True, use_etag=False, max_retries=max_retries
                )
                cached = True
            except FileNotFoundError:
                cached = False
            if not cached or self.download_config.force_download:
                custom_download(url, path)
                get_from_cache(
                    url, cache_dir=cache_dir, local_files_only=True, use_etag=False, max_retries=max_retries
                )
        self._record_sizes_checksums(url_or_urls, downloaded_path_or_paths)
        return downloaded_path_or_paths.data

    def download(self, url_or_urls):
        """Download given url(s).

        Args:
            url_or_urls: url or `list`/`dict` of urls to download and extract. Each
                url is a `str`.

        Returns:
            downloaded_path(s): `str`, The downloaded paths matching the given input
                url_or_urls.
        """
        download_config = self.download_config.copy()
        download_config.extract_compressed_file = False
        # Default to using 16 parallel thread for downloading
        # Note that if we have less than 16 files, multi-processing is not activated
        if download_config.num_proc is None:
            download_config.num_proc = 16

        download_func = partial(self._download, download_config=download_config)

        start_time = datetime.now()
        downloaded_path_or_paths = map_nested(
            download_func, url_or_urls, map_tuple=True, num_proc=download_config.num_proc, disable_tqdm=False
        )
        duration = datetime.now() - start_time
        logger.info(f"Downloading took {duration.total_seconds() // 60} min")
        url_or_urls = NestedDataStructure(url_or_urls)
        downloaded_path_or_paths = NestedDataStructure(downloaded_path_or_paths)
        self.downloaded_paths.update(dict(zip(url_or_urls.flatten(), downloaded_path_or_paths.flatten())))

        start_time = datetime.now()
        self._record_sizes_checksums(url_or_urls, downloaded_path_or_paths)
        duration = datetime.now() - start_time
        logger.info(f"Checksum Computation took {duration.total_seconds() // 60} min")

        return downloaded_path_or_paths.data

    def _download(self, url_or_filename: str, download_config: DownloadConfig) -> str:
        url_or_filename = str(url_or_filename)
        if is_relative_path(url_or_filename):
            # append the relative path to the base_path
            url_or_filename = url_or_path_join(self._base_path, url_or_filename)
        return cached_path(url_or_filename, download_config=download_config)

    def iter_archive(self, path):

        """Returns iterator over files within archive (zip and tar).

        Args:
            path: path to archive.

        Returns:
            Generator yielding tuple (path_within_archive, file_obj).
            File-Obj are opened in byte mode (io.BufferedReader)
        """
        extension = _get_extraction_protocol(path)

        if extension == "tar":
            with open(path, "rb") as f:
                stream = tarfile.open(fileobj=f, mode="r|*")
                for tarinfo in stream:
                    file_path = tarinfo.name
                    if not tarinfo.isreg():
                        continue
                    if file_path is None:
                        continue
                    if os.path.basename(file_path).startswith(".") or os.path.basename(file_path).startswith("__"):
                        # skipping hidden files
                        continue
                    file_obj = stream.extractfile(tarinfo)
                    yield (file_path, file_obj)
                    stream.members = []
                del stream

        elif extension in ["zip", "gzip"]:
            zipf = zipfile.ZipFile(path)
            for member in zipf.infolist():
                file_path = member.filename
                if member.is_dir():
                    continue
                if file_path is None:
                    continue
                if os.path.basename(file_path).startswith(".") or os.path.basename(file_path).startswith("__"):
                    continue
                file_obj = io.BufferedReader(zipf.open(member, "r"))
                yield (file_path, file_obj)
        else:
            raise NotImplementedError(
                f"DownloadManager.iter_archive isn't implemented for '{extension}' file at {path}"
            )

    def extract(self, path_or_paths, num_proc=None):
        """Extract given path(s).

        Args:
            path_or_paths: path or `list`/`dict` of path of file to extract. Each
                path is a `str`.
            num_proc: Use multi-processing if `num_proc` > 1 and the length of
                `path_or_paths` is larger than `num_proc`

        Returns:
            extracted_path(s): `str`, The extracted paths matching the given input
                path_or_paths.
        """
        download_config = self.download_config.copy()
        download_config.extract_compressed_file = True
        extracted_paths = map_nested(
            partial(cached_path, download_config=download_config), path_or_paths, num_proc=num_proc, disable_tqdm=False
        )
        path_or_paths = NestedDataStructure(path_or_paths)
        extracted_paths = NestedDataStructure(extracted_paths)
        self.extracted_paths.update(dict(zip(path_or_paths.flatten(), extracted_paths.flatten())))
        return extracted_paths.data

    def download_and_extract(self, url_or_urls):
        """Download and extract given url_or_urls.

        Is roughly equivalent to:

        ```
        extracted_paths = dl_manager.extract(dl_manager.download(url_or_urls))
        ```

        Args:
            url_or_urls: url or `list`/`dict` of urls to download and extract. Each
                url is a `str`.

        Returns:
            extracted_path(s): `str`, extracted paths of given URL(s).
        """
        return self.extract(self.download(url_or_urls))

    def get_recorded_sizes_checksums(self):
        return self._recorded_sizes_checksums.copy()

    def delete_extracted_files(self):
        paths_to_delete = set(self.extracted_paths.values()) - set(self.downloaded_paths.values())
        for key, path in list(self.extracted_paths.items()):
            if path in paths_to_delete and os.path.isfile(path):
                os.remove(path)
                del self.extracted_paths[key]

    def manage_extracted_files(self):
        if self.download_config.delete_extracted:
            self.delete_extracted_files()
=======
# deprecated, please use daatsets.download.download_manager
>>>>>>> 80eb8db7
<|MERGE_RESOLUTION|>--- conflicted
+++ resolved
@@ -1,341 +1 @@
-<<<<<<< HEAD
-# coding=utf-8
-# Copyright 2020 The TensorFlow Datasets Authors.
-#
-# Licensed under the Apache License, Version 2.0 (the "License");
-# you may not use this file except in compliance with the License.
-# You may obtain a copy of the License at
-#
-#     http://www.apache.org/licenses/LICENSE-2.0
-#
-# Unless required by applicable law or agreed to in writing, software
-# distributed under the License is distributed on an "AS IS" BASIS,
-# WITHOUT WARRANTIES OR CONDITIONS OF ANY KIND, either express or implied.
-# See the License for the specific language governing permissions and
-# limitations under the License.
-
-# Lint as: python3
-"""Download manager interface."""
-
-import enum
-import io
-import os
-import tarfile
-import zipfile
-from datetime import datetime
-from functools import partial
-from typing import Dict, Optional, Union
-
-from .. import config
-from .file_utils import (
-    BASE_KNOWN_EXTENSIONS,
-    COMPRESSION_EXTENSION_TO_PROTOCOL,
-    DownloadConfig,
-    _get_extraction_protocol_with_magic_number,
-    cached_path,
-    get_from_cache,
-    hash_url_to_filename,
-    is_relative_path,
-    url_or_path_join,
-)
-from .info_utils import get_size_checksum_dict
-from .logging import get_logger
-from .py_utils import NestedDataStructure, map_nested, size_str
-
-
-logger = get_logger(__name__)
-
-
-class GenerateMode(enum.Enum):
-    """`Enum` for how to treat pre-existing downloads and data.
-
-    The default mode is `REUSE_DATASET_IF_EXISTS`, which will reuse both
-    raw downloads and the prepared dataset if they exist.
-
-    The generations modes:
-
-    +------------------------------------+-----------+---------+
-    |                                    | Downloads | Dataset |
-    +====================================+===========+=========+
-    | `REUSE_DATASET_IF_EXISTS` (default)| Reuse     | Reuse   |
-    +------------------------------------+-----------+---------+
-    | `REUSE_CACHE_IF_EXISTS`            | Reuse     | Fresh   |
-    +------------------------------------+-----------+---------+
-    | `FORCE_REDOWNLOAD`                 | Fresh     | Fresh   |
-    +------------------------------------+-----------+---------+
-    """
-
-    REUSE_DATASET_IF_EXISTS = "reuse_dataset_if_exists"
-    REUSE_CACHE_IF_EXISTS = "reuse_cache_if_exists"
-    FORCE_REDOWNLOAD = "force_redownload"
-
-
-def _get_extraction_protocol(path: str) -> Optional[str]:
-    # Make sure tar.gz files are handled with tarfile library
-    extension = "tar" if path.endswith(".tar.gz") else path.split(".")[-1]
-    # Remove shards infos (".txt_1", ".txt-00000-of-00100"): txt_1 -> txt
-    for symb in "-_":
-        extension = extension.split(symb)[0]
-    if extension in BASE_KNOWN_EXTENSIONS:
-        return None
-    elif extension in COMPRESSION_EXTENSION_TO_PROTOCOL:
-        return COMPRESSION_EXTENSION_TO_PROTOCOL[extension]
-    with open(path, "rb") as f:
-        return _get_extraction_protocol_with_magic_number(f)
-
-
-class DownloadManager:
-    def __init__(
-        self,
-        dataset_name: Optional[str] = None,
-        data_dir: Optional[str] = None,
-        download_config: Optional[DownloadConfig] = None,
-        base_path: Optional[str] = None,
-    ):
-        """Download manager constructor.
-
-        Args:
-            data_dir: can be used to specify a manual directory to get the files from.
-            dataset_name: `str`, name of dataset this instance will be used for. If
-                provided, downloads will contain which datasets they were used for.
-            download_config: `DownloadConfig` to specify the cache directory and other
-                download options
-            base_path: `str`, base path that is used when relative paths are used to
-                download files. This can be a remote url.
-        """
-        self._dataset_name = dataset_name
-        self._data_dir = data_dir
-        self._base_path = base_path or os.path.abspath(".")
-        # To record what is being used: {url: {num_bytes: int, checksum: str}}
-        self._recorded_sizes_checksums: Dict[str, Dict[str, Union[int, str]]] = {}
-        self.download_config = download_config or DownloadConfig()
-        self.downloaded_paths = {}
-        self.extracted_paths = {}
-
-    @property
-    def manual_dir(self):
-        return self._data_dir
-
-    @property
-    def downloaded_size(self):
-        """Returns the total size of downloaded files."""
-        return sum(checksums_dict["num_bytes"] for checksums_dict in self._recorded_sizes_checksums.values())
-
-    def ship_files_with_pipeline(self, downloaded_path_or_paths, pipeline):
-        """
-        Ship the files using Beam FileSystems to the pipeline temp dir.
-        """
-        from datasets.utils.beam_utils import upload_local_to_remote
-
-        remote_dir = pipeline._options.get_all_options().get("temp_location")
-        if remote_dir is None:
-            raise ValueError("You need to specify 'temp_location' in PipelineOptions to upload files")
-
-        def upload(local_file_path):
-            remote_file_path = os.path.join(
-                remote_dir, config.DOWNLOADED_DATASETS_DIR, os.path.basename(local_file_path)
-            )
-            logger.info(
-                f"Uploading {local_file_path} ({size_str(os.path.getsize(local_file_path))}) to {remote_file_path}."
-            )
-            upload_local_to_remote(local_file_path, remote_file_path)
-            return remote_file_path
-
-        uploaded_path_or_paths = map_nested(
-            lambda local_file_path: upload(local_file_path), downloaded_path_or_paths, disable_tqdm=False
-        )
-        return uploaded_path_or_paths
-
-    def _record_sizes_checksums(self, url_or_urls: NestedDataStructure, downloaded_path_or_paths: NestedDataStructure):
-        """Record size/checksum of downloaded files."""
-        for url, path in zip(url_or_urls.flatten(), downloaded_path_or_paths.flatten()):
-            # call str to support PathLike objects
-            self._recorded_sizes_checksums[str(url)] = get_size_checksum_dict(path)
-
-    def download_custom(self, url_or_urls, custom_download):
-        """
-        Download given urls(s) by calling `custom_download`.
-
-        Args:
-            url_or_urls: url or `list`/`dict` of urls to download and extract. Each
-                url is a `str`.
-            custom_download: Callable with signature (src_url: str, dst_path: str) -> Any
-                as for example `tf.io.gfile.copy`, that lets you download from google storage
-
-        Returns:
-            downloaded_path(s): `str`, The downloaded paths matching the given input
-                url_or_urls.
-        """
-        cache_dir = self.download_config.cache_dir or config.DOWNLOADED_DATASETS_PATH
-        max_retries = self.download_config.max_retries
-
-        def url_to_downloaded_path(url):
-            return os.path.join(cache_dir, hash_url_to_filename(url))
-
-        downloaded_path_or_paths = map_nested(url_to_downloaded_path, url_or_urls, disable_tqdm=False)
-        url_or_urls = NestedDataStructure(url_or_urls)
-        downloaded_path_or_paths = NestedDataStructure(downloaded_path_or_paths)
-        for url, path in zip(url_or_urls.flatten(), downloaded_path_or_paths.flatten()):
-            try:
-                get_from_cache(
-                    url, cache_dir=cache_dir, local_files_only=True, use_etag=False, max_retries=max_retries
-                )
-                cached = True
-            except FileNotFoundError:
-                cached = False
-            if not cached or self.download_config.force_download:
-                custom_download(url, path)
-                get_from_cache(
-                    url, cache_dir=cache_dir, local_files_only=True, use_etag=False, max_retries=max_retries
-                )
-        self._record_sizes_checksums(url_or_urls, downloaded_path_or_paths)
-        return downloaded_path_or_paths.data
-
-    def download(self, url_or_urls):
-        """Download given url(s).
-
-        Args:
-            url_or_urls: url or `list`/`dict` of urls to download and extract. Each
-                url is a `str`.
-
-        Returns:
-            downloaded_path(s): `str`, The downloaded paths matching the given input
-                url_or_urls.
-        """
-        download_config = self.download_config.copy()
-        download_config.extract_compressed_file = False
-        # Default to using 16 parallel thread for downloading
-        # Note that if we have less than 16 files, multi-processing is not activated
-        if download_config.num_proc is None:
-            download_config.num_proc = 16
-
-        download_func = partial(self._download, download_config=download_config)
-
-        start_time = datetime.now()
-        downloaded_path_or_paths = map_nested(
-            download_func, url_or_urls, map_tuple=True, num_proc=download_config.num_proc, disable_tqdm=False
-        )
-        duration = datetime.now() - start_time
-        logger.info(f"Downloading took {duration.total_seconds() // 60} min")
-        url_or_urls = NestedDataStructure(url_or_urls)
-        downloaded_path_or_paths = NestedDataStructure(downloaded_path_or_paths)
-        self.downloaded_paths.update(dict(zip(url_or_urls.flatten(), downloaded_path_or_paths.flatten())))
-
-        start_time = datetime.now()
-        self._record_sizes_checksums(url_or_urls, downloaded_path_or_paths)
-        duration = datetime.now() - start_time
-        logger.info(f"Checksum Computation took {duration.total_seconds() // 60} min")
-
-        return downloaded_path_or_paths.data
-
-    def _download(self, url_or_filename: str, download_config: DownloadConfig) -> str:
-        url_or_filename = str(url_or_filename)
-        if is_relative_path(url_or_filename):
-            # append the relative path to the base_path
-            url_or_filename = url_or_path_join(self._base_path, url_or_filename)
-        return cached_path(url_or_filename, download_config=download_config)
-
-    def iter_archive(self, path):
-
-        """Returns iterator over files within archive (zip and tar).
-
-        Args:
-            path: path to archive.
-
-        Returns:
-            Generator yielding tuple (path_within_archive, file_obj).
-            File-Obj are opened in byte mode (io.BufferedReader)
-        """
-        extension = _get_extraction_protocol(path)
-
-        if extension == "tar":
-            with open(path, "rb") as f:
-                stream = tarfile.open(fileobj=f, mode="r|*")
-                for tarinfo in stream:
-                    file_path = tarinfo.name
-                    if not tarinfo.isreg():
-                        continue
-                    if file_path is None:
-                        continue
-                    if os.path.basename(file_path).startswith(".") or os.path.basename(file_path).startswith("__"):
-                        # skipping hidden files
-                        continue
-                    file_obj = stream.extractfile(tarinfo)
-                    yield (file_path, file_obj)
-                    stream.members = []
-                del stream
-
-        elif extension in ["zip", "gzip"]:
-            zipf = zipfile.ZipFile(path)
-            for member in zipf.infolist():
-                file_path = member.filename
-                if member.is_dir():
-                    continue
-                if file_path is None:
-                    continue
-                if os.path.basename(file_path).startswith(".") or os.path.basename(file_path).startswith("__"):
-                    continue
-                file_obj = io.BufferedReader(zipf.open(member, "r"))
-                yield (file_path, file_obj)
-        else:
-            raise NotImplementedError(
-                f"DownloadManager.iter_archive isn't implemented for '{extension}' file at {path}"
-            )
-
-    def extract(self, path_or_paths, num_proc=None):
-        """Extract given path(s).
-
-        Args:
-            path_or_paths: path or `list`/`dict` of path of file to extract. Each
-                path is a `str`.
-            num_proc: Use multi-processing if `num_proc` > 1 and the length of
-                `path_or_paths` is larger than `num_proc`
-
-        Returns:
-            extracted_path(s): `str`, The extracted paths matching the given input
-                path_or_paths.
-        """
-        download_config = self.download_config.copy()
-        download_config.extract_compressed_file = True
-        extracted_paths = map_nested(
-            partial(cached_path, download_config=download_config), path_or_paths, num_proc=num_proc, disable_tqdm=False
-        )
-        path_or_paths = NestedDataStructure(path_or_paths)
-        extracted_paths = NestedDataStructure(extracted_paths)
-        self.extracted_paths.update(dict(zip(path_or_paths.flatten(), extracted_paths.flatten())))
-        return extracted_paths.data
-
-    def download_and_extract(self, url_or_urls):
-        """Download and extract given url_or_urls.
-
-        Is roughly equivalent to:
-
-        ```
-        extracted_paths = dl_manager.extract(dl_manager.download(url_or_urls))
-        ```
-
-        Args:
-            url_or_urls: url or `list`/`dict` of urls to download and extract. Each
-                url is a `str`.
-
-        Returns:
-            extracted_path(s): `str`, extracted paths of given URL(s).
-        """
-        return self.extract(self.download(url_or_urls))
-
-    def get_recorded_sizes_checksums(self):
-        return self._recorded_sizes_checksums.copy()
-
-    def delete_extracted_files(self):
-        paths_to_delete = set(self.extracted_paths.values()) - set(self.downloaded_paths.values())
-        for key, path in list(self.extracted_paths.items()):
-            if path in paths_to_delete and os.path.isfile(path):
-                os.remove(path)
-                del self.extracted_paths[key]
-
-    def manage_extracted_files(self):
-        if self.download_config.delete_extracted:
-            self.delete_extracted_files()
-=======
-# deprecated, please use daatsets.download.download_manager
->>>>>>> 80eb8db7
+# deprecated, please use daatsets.download.download_manager