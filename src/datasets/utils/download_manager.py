# coding=utf-8
# Copyright 2020 The TensorFlow Datasets Authors.
#
# Licensed under the Apache License, Version 2.0 (the "License");
# you may not use this file except in compliance with the License.
# You may obtain a copy of the License at
#
#     http://www.apache.org/licenses/LICENSE-2.0
#
# Unless required by applicable law or agreed to in writing, software
# distributed under the License is distributed on an "AS IS" BASIS,
# WITHOUT WARRANTIES OR CONDITIONS OF ANY KIND, either express or implied.
# See the License for the specific language governing permissions and
# limitations under the License.

# Lint as: python3
"""Download manager interface."""

import enum
import io
import os
import tarfile
import zipfile
from datetime import datetime
from functools import partial
from pathlib import Path
from typing import Dict, Optional, Union

import fsspec

from .. import config
from .file_utils import (
    DownloadConfig,
    cached_path,
    get_from_cache,
    hash_url_to_filename,
    is_relative_path,
    is_remote_url,
    url_or_path_join,
)
from .info_utils import get_size_checksum_dict
from .logging import get_logger
from .py_utils import NestedDataStructure, map_nested, size_str
from .streaming_download_manager import (
    BASE_KNOWN_EXTENSIONS,
    COMPRESSION_EXTENSION_TO_PROTOCOL,
    _get_extraction_protocol_with_magic_number,
    _prepare_http_url_kwargs,
)


logger = get_logger(__name__)


class GenerateMode(enum.Enum):
    """`Enum` for how to treat pre-existing downloads and data.

    The default mode is `REUSE_DATASET_IF_EXISTS`, which will reuse both
    raw downloads and the prepared dataset if they exist.

    The generations modes:

    +------------------------------------+-----------+---------+
    |                                    | Downloads | Dataset |
    +====================================+===========+=========+
    | `REUSE_DATASET_IF_EXISTS` (default)| Reuse     | Reuse   |
    +------------------------------------+-----------+---------+
    | `REUSE_CACHE_IF_EXISTS`            | Reuse     | Fresh   |
    +------------------------------------+-----------+---------+
    | `FORCE_REDOWNLOAD`                 | Fresh     | Fresh   |
    +------------------------------------+-----------+---------+
    """

    REUSE_DATASET_IF_EXISTS = "reuse_dataset_if_exists"
    REUSE_CACHE_IF_EXISTS = "reuse_cache_if_exists"
    FORCE_REDOWNLOAD = "force_redownload"


def _get_extraction_protocol_local(urlpath: str, use_auth_token: Optional[Union[str, bool]] = None) -> Optional[str]:
    # get inner file: zip://train-00000.json.gz::https://foo.bar/data.zip -> zip://train-00000.json.gz
    path = urlpath.split("::")[0]
    # Get extension: https://foo.bar/train.json.gz -> gz

    # Make sure tar.gz files are handled with tarfile library
    extension = "tar" if path.endswith(".tar.gz") else path.split(".")[-1]
    # Remove query params ("dl=1", "raw=true"): gz?dl=1 -> gz
    # Remove shards infos (".txt_1", ".txt-00000-of-00100"): txt_1 -> txt
    for symb in "?-_":
        extension = extension.split(symb)[0]
    if extension in BASE_KNOWN_EXTENSIONS:
        return None
    elif extension in COMPRESSION_EXTENSION_TO_PROTOCOL:
        return COMPRESSION_EXTENSION_TO_PROTOCOL[extension]

    if is_remote_url(urlpath):
        # get headers and cookies for authentication on the HF Hub and for Google Drive
        urlpath, kwargs = _prepare_http_url_kwargs(urlpath, use_auth_token=use_auth_token)
    else:
        urlpath, kwargs = urlpath, {}
    with fsspec.open(urlpath, **kwargs) as f:
        return _get_extraction_protocol_with_magic_number(f)


class DownloadManager:
    def __init__(
        self,
        dataset_name: Optional[str] = None,
        data_dir: Optional[str] = None,
        download_config: Optional[DownloadConfig] = None,
        base_path: Optional[str] = None,
    ):
        """Download manager constructor.

        Args:
            data_dir: can be used to specify a manual directory to get the files from.
            dataset_name: `str`, name of dataset this instance will be used for. If
                provided, downloads will contain which datasets they were used for.
            download_config: `DownloadConfig` to specify the cache directory and other
                download options
            base_path: `str`, base path that is used when relative paths are used to
                download files. This can be a remote url.
        """
        self._dataset_name = dataset_name
        self._data_dir = data_dir
        self._base_path = base_path or os.path.abspath(".")
        # To record what is being used: {url: {num_bytes: int, checksum: str}}
        self._recorded_sizes_checksums: Dict[str, Dict[str, Union[int, str]]] = {}
        self.download_config = download_config or DownloadConfig()
        self.downloaded_paths = {}
        self.extracted_paths = {}

    @property
    def manual_dir(self):
        return self._data_dir

    @property
    def downloaded_size(self):
        """Returns the total size of downloaded files."""
        return sum(checksums_dict["num_bytes"] for checksums_dict in self._recorded_sizes_checksums.values())

    def ship_files_with_pipeline(self, downloaded_path_or_paths, pipeline):
        """
        Ship the files using Beam FileSystems to the pipeline temp dir.
        """
        from datasets.utils.beam_utils import upload_local_to_remote

        remote_dir = pipeline._options.get_all_options().get("temp_location")
        if remote_dir is None:
            raise ValueError("You need to specify 'temp_location' in PipelineOptions to upload files")

        def upload(local_file_path):
            remote_file_path = os.path.join(
                remote_dir, config.DOWNLOADED_DATASETS_DIR, os.path.basename(local_file_path)
            )
            logger.info(
                f"Uploading {local_file_path} ({size_str(os.path.getsize(local_file_path))}) to {remote_file_path}."
            )
            upload_local_to_remote(local_file_path, remote_file_path)
            return remote_file_path

        uploaded_path_or_paths = map_nested(
            lambda local_file_path: upload(local_file_path), downloaded_path_or_paths, disable_tqdm=False
        )
        return uploaded_path_or_paths

    def _record_sizes_checksums(self, url_or_urls: NestedDataStructure, downloaded_path_or_paths: NestedDataStructure):
        """Record size/checksum of downloaded files."""
        for url, path in zip(url_or_urls.flatten(), downloaded_path_or_paths.flatten()):
            # call str to support PathLike objects
            self._recorded_sizes_checksums[str(url)] = get_size_checksum_dict(path)

    def download_custom(self, url_or_urls, custom_download):
        """
        Download given urls(s) by calling `custom_download`.

        Args:
            url_or_urls: url or `list`/`dict` of urls to download and extract. Each
                url is a `str`.
            custom_download: Callable with signature (src_url: str, dst_path: str) -> Any
                as for example `tf.io.gfile.copy`, that lets you download from google storage

        Returns:
            downloaded_path(s): `str`, The downloaded paths matching the given input
                url_or_urls.
        """
        cache_dir = self.download_config.cache_dir or config.DOWNLOADED_DATASETS_PATH
        max_retries = self.download_config.max_retries

        def url_to_downloaded_path(url):
            return os.path.join(cache_dir, hash_url_to_filename(url))

        downloaded_path_or_paths = map_nested(url_to_downloaded_path, url_or_urls, disable_tqdm=False)
        url_or_urls = NestedDataStructure(url_or_urls)
        downloaded_path_or_paths = NestedDataStructure(downloaded_path_or_paths)
        for url, path in zip(url_or_urls.flatten(), downloaded_path_or_paths.flatten()):
            try:
                get_from_cache(
                    url, cache_dir=cache_dir, local_files_only=True, use_etag=False, max_retries=max_retries
                )
                cached = True
            except FileNotFoundError:
                cached = False
            if not cached or self.download_config.force_download:
                custom_download(url, path)
                get_from_cache(
                    url, cache_dir=cache_dir, local_files_only=True, use_etag=False, max_retries=max_retries
                )
        self._record_sizes_checksums(url_or_urls, downloaded_path_or_paths)
        return downloaded_path_or_paths.data

    def download(self, url_or_urls):
        """Download given url(s).

        Args:
            url_or_urls: url or `list`/`dict` of urls to download and extract. Each
                url is a `str`.

        Returns:
            downloaded_path(s): `str`, The downloaded paths matching the given input
                url_or_urls.
        """
        download_config = self.download_config.copy()
        download_config.extract_compressed_file = False
        # Default to using 16 parallel thread for downloading
        # Note that if we have less than 16 files, multi-processing is not activated
        if download_config.num_proc is None:
            download_config.num_proc = 16

        download_func = partial(self._download, download_config=download_config)

        start_time = datetime.now()
        downloaded_path_or_paths = map_nested(
            download_func, url_or_urls, map_tuple=True, num_proc=download_config.num_proc, disable_tqdm=False
        )
        duration = datetime.now() - start_time
        logger.info(f"Downloading took {duration.total_seconds() // 60} min")
        url_or_urls = NestedDataStructure(url_or_urls)
        downloaded_path_or_paths = NestedDataStructure(downloaded_path_or_paths)
        self.downloaded_paths.update(dict(zip(url_or_urls.flatten(), downloaded_path_or_paths.flatten())))

        start_time = datetime.now()
        self._record_sizes_checksums(url_or_urls, downloaded_path_or_paths)
        duration = datetime.now() - start_time
        logger.info(f"Checksum Computation took {duration.total_seconds() // 60} min")

        return downloaded_path_or_paths.data

    def _download(self, url_or_filename: str, download_config: DownloadConfig) -> str:
        url_or_filename = str(url_or_filename)
        if is_relative_path(url_or_filename):
            # append the relative path to the base_path
            url_or_filename = url_or_path_join(self._base_path, url_or_filename)
        return cached_path(url_or_filename, download_config=download_config)

    def iter_archive(self, path):
<<<<<<< HEAD

=======
>>>>>>> c34b588f
        """Returns iterator over files within archive (zip and tar).

        Args:
            path: path to archive.

        Returns:
            Generator yielding tuple (path_within_archive, file_obj).
            File-Obj are opened in byte mode (io.BufferedReader)
        """
<<<<<<< HEAD

        extension = _get_extraction_protocol_local(path)

        if extension == "tar":
=======
        extension = Path(path).suffix
        if extension == ".tar":
>>>>>>> c34b588f
            with open(path, "rb") as f:
                stream = tarfile.open(fileobj=f, mode="r|*")
                for tarinfo in stream:
                    file_path = tarinfo.name
                    if not tarinfo.isreg():
                        continue
                    if file_path is None:
                        continue
                    if os.path.basename(file_path).startswith(".") or os.path.basename(file_path).startswith("__"):
                        # skipping hidden files
                        continue
                    file_obj = stream.extractfile(tarinfo)
                    yield (file_path, file_obj)
                    stream.members = []
                del stream

<<<<<<< HEAD
        elif extension in ["zip", "gzip"]:
=======
        elif extension == ".zip":
>>>>>>> c34b588f
            zipf = zipfile.ZipFile(path)
            for member in zipf.infolist():
                file_path = member.filename
                if member.is_dir():
                    continue
                if file_path is None:
                    continue
                if os.path.basename(file_path).startswith(".") or os.path.basename(file_path).startswith("__"):
                    continue
                file_obj = io.BufferedReader(zipf.open(member, "r"))
                yield (file_path, file_obj)

    def extract(self, path_or_paths, num_proc=None):
        """Extract given path(s).

        Args:
            path_or_paths: path or `list`/`dict` of path of file to extract. Each
                path is a `str`.
            num_proc: Use multi-processing if `num_proc` > 1 and the length of
                `path_or_paths` is larger than `num_proc`

        Returns:
            extracted_path(s): `str`, The extracted paths matching the given input
                path_or_paths.
        """
        download_config = self.download_config.copy()
        download_config.extract_compressed_file = True
        extracted_paths = map_nested(
            partial(cached_path, download_config=download_config), path_or_paths, num_proc=num_proc, disable_tqdm=False
        )
        path_or_paths = NestedDataStructure(path_or_paths)
        extracted_paths = NestedDataStructure(extracted_paths)
        self.extracted_paths.update(dict(zip(path_or_paths.flatten(), extracted_paths.flatten())))
        return extracted_paths.data

    def download_and_extract(self, url_or_urls):
        """Download and extract given url_or_urls.

        Is roughly equivalent to:

        ```
        extracted_paths = dl_manager.extract(dl_manager.download(url_or_urls))
        ```

        Args:
            url_or_urls: url or `list`/`dict` of urls to download and extract. Each
                url is a `str`.

        Returns:
            extracted_path(s): `str`, extracted paths of given URL(s).
        """
        return self.extract(self.download(url_or_urls))

    def get_recorded_sizes_checksums(self):
        return self._recorded_sizes_checksums.copy()

    def delete_extracted_files(self):
        paths_to_delete = set(self.extracted_paths.values()) - set(self.downloaded_paths.values())
        for key, path in list(self.extracted_paths.items()):
            if path in paths_to_delete and os.path.isfile(path):
                os.remove(path)
                del self.extracted_paths[key]

    def manage_extracted_files(self):
        if self.download_config.delete_extracted:
            self.delete_extracted_files()<|MERGE_RESOLUTION|>--- conflicted
+++ resolved
@@ -253,10 +253,6 @@
         return cached_path(url_or_filename, download_config=download_config)
 
     def iter_archive(self, path):
-<<<<<<< HEAD
-
-=======
->>>>>>> c34b588f
         """Returns iterator over files within archive (zip and tar).
 
         Args:
@@ -266,15 +262,10 @@
             Generator yielding tuple (path_within_archive, file_obj).
             File-Obj are opened in byte mode (io.BufferedReader)
         """
-<<<<<<< HEAD
 
         extension = _get_extraction_protocol_local(path)
 
         if extension == "tar":
-=======
-        extension = Path(path).suffix
-        if extension == ".tar":
->>>>>>> c34b588f
             with open(path, "rb") as f:
                 stream = tarfile.open(fileobj=f, mode="r|*")
                 for tarinfo in stream:
@@ -291,11 +282,7 @@
                     stream.members = []
                 del stream
 
-<<<<<<< HEAD
         elif extension in ["zip", "gzip"]:
-=======
-        elif extension == ".zip":
->>>>>>> c34b588f
             zipf = zipfile.ZipFile(path)
             for member in zipf.infolist():
                 file_path = member.filename
