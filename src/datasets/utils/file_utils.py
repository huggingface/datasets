"""
Utilities for working with the local dataset cache.
This file is adapted from the AllenNLP library at https://github.com/allenai/allennlp
Copyright by the AllenNLP authors.
"""

import asyncio
import glob
import io
import json
import multiprocessing
import os
import posixpath
import re
import shutil
import sys
import tarfile
import time
<<<<<<< HEAD
import warnings
=======
import urllib
>>>>>>> 70bac27e
import xml.dom.minidom
import zipfile
from contextlib import contextmanager
from io import BytesIO
from itertools import chain
from pathlib import Path, PurePosixPath
from typing import Any, Dict, Generator, List, Optional, Tuple, TypeVar, Union
from unittest.mock import patch
from urllib.parse import urlparse
from xml.etree import ElementTree as ET

import aiohttp.client_exceptions
import fsspec
import huggingface_hub
import huggingface_hub.errors
import requests
from fsspec.core import strip_protocol, url_to_fs
from fsspec.utils import can_be_local
from huggingface_hub.utils import EntryNotFoundError, get_session, insecure_hashlib
from packaging import version

from .. import __version__, config
from ..download.download_config import DownloadConfig
from ..filesystems import COMPRESSION_FILESYSTEMS
from . import _tqdm, logging
from ._filelock import FileLock
from .extract import ExtractManager
from .track import TrackedIterableFromGenerator


logger = logging.get_logger(__name__)  # pylint: disable=invalid-name

INCOMPLETE_SUFFIX = ".incomplete"

T = TypeVar("T", str, Path)


def init_hf_modules(hf_modules_cache: Optional[Union[Path, str]] = None) -> str:
    """
    Add hf_modules_cache to the python path.
    By default hf_modules_cache='~/.cache/huggingface/modules'.
    It can also be set with the environment variable HF_MODULES_CACHE.
    This is used to add modules such as `datasets_modules`
    """
    hf_modules_cache = hf_modules_cache if hf_modules_cache is not None else config.HF_MODULES_CACHE
    hf_modules_cache = str(hf_modules_cache)
    if hf_modules_cache not in sys.path:
        sys.path.append(hf_modules_cache)

        os.makedirs(hf_modules_cache, exist_ok=True)
        if not os.path.exists(os.path.join(hf_modules_cache, "__init__.py")):
            with open(os.path.join(hf_modules_cache, "__init__.py"), "w"):
                pass
    return hf_modules_cache


def is_remote_url(url_or_filename: str) -> bool:
    return urlparse(url_or_filename).scheme != "" and not os.path.ismount(urlparse(url_or_filename).scheme + ":/")


def is_local_path(url_or_filename: str) -> bool:
    # On unix the scheme of a local path is empty (for both absolute and relative),
    # while on windows the scheme is the drive name (ex: "c") for absolute paths.
    # for details on the windows behavior, see https://bugs.python.org/issue42215
    return urlparse(url_or_filename).scheme == "" or os.path.ismount(urlparse(url_or_filename).scheme + ":/")


def is_relative_path(url_or_filename: str) -> bool:
    return urlparse(url_or_filename).scheme == "" and not os.path.isabs(url_or_filename)


def relative_to_absolute_path(path: T) -> T:
    """Convert relative path to absolute path."""
    abs_path_str = os.path.abspath(os.path.expanduser(os.path.expandvars(str(path))))
    return Path(abs_path_str) if isinstance(path, Path) else abs_path_str


def url_or_path_join(base_name: str, *pathnames: str) -> str:
    if is_remote_url(base_name):
        return posixpath.join(base_name, *(str(pathname).replace(os.sep, "/").lstrip("/") for pathname in pathnames))
    else:
        return Path(base_name, *pathnames).as_posix()


def url_or_path_parent(url_or_path: str) -> str:
    if is_remote_url(url_or_path):
        return url_or_path[: url_or_path.rindex("/")]
    else:
        return os.path.dirname(url_or_path)


def hash_url_to_filename(url, etag=None):
    """
    Convert `url` into a hashed filename in a repeatable way.
    If `etag` is specified, append its hash to the url's, delimited
    by a period.
    If the url ends with .h5 (Keras HDF5 weights) adds '.h5' to the name
    so that TF 2.0 can identify it as a HDF5 file
    (see https://github.com/tensorflow/tensorflow/blob/00fad90125b18b80fe054de1055770cfb8fe4ba3/tensorflow/python/keras/engine/network.py#L1380)
    """
    url_bytes = url.encode("utf-8")
    url_hash = insecure_hashlib.sha256(url_bytes)
    filename = url_hash.hexdigest()

    if etag:
        etag_bytes = etag.encode("utf-8")
        etag_hash = insecure_hashlib.sha256(etag_bytes)
        filename += "." + etag_hash.hexdigest()

    if url.endswith(".py"):
        filename += ".py"

    return filename


def cached_path(
    url_or_filename,
    download_config=None,
    **download_kwargs,
) -> str:
    """
    Given something that might be a URL (or might be a local path),
    determine which. If it's a URL, download the file and cache it, and
    return the path to the cached file. If it's already a local path,
    make sure the file exists and then return the path.

    Return:
        Local path (string)

    Raises:
        FileNotFoundError: in case of non-recoverable file
            (non-existent or no cache on disk)
        ConnectionError: in case of unreachable url
            and no cache on disk
        ValueError: if it couldn't parse the url or filename correctly
        requests.exceptions.ConnectionError: in case of internet connection issue
    """
    if download_config is None:
        download_config = DownloadConfig(**download_kwargs)

    cache_dir = download_config.cache_dir or config.DOWNLOADED_DATASETS_PATH
    if isinstance(cache_dir, Path):
        cache_dir = str(cache_dir)
    if isinstance(url_or_filename, Path):
        url_or_filename = str(url_or_filename)

    # Convert fsspec URL in the format "file://local/path" to "local/path"
    if can_be_local(url_or_filename):
        url_or_filename = strip_protocol(url_or_filename)

    if is_remote_url(url_or_filename):
        # URL, so get it from the cache (downloading if necessary)
        url_or_filename, storage_options = _prepare_path_and_storage_options(
            url_or_filename, download_config=download_config
        )
        # Download files from Hugging Face.
        # Note: no need to check for https://huggingface.co file URLs since _prepare_path_and_storage_options
        # prepares Hugging Face HTTP URLs as hf:// paths already
        if url_or_filename.startswith("hf://"):
            resolved_path = huggingface_hub.HfFileSystem(
                endpoint=config.HF_ENDPOINT, token=download_config.token
            ).resolve_path(url_or_filename)
            try:
                output_path = huggingface_hub.HfApi(
                    endpoint=config.HF_ENDPOINT,
                    token=download_config.token,
                    library_name="datasets",
                    library_version=__version__,
                    user_agent=get_datasets_user_agent(download_config.user_agent),
                ).hf_hub_download(
                    repo_id=resolved_path.repo_id,
                    repo_type=resolved_path.repo_type,
                    revision=resolved_path.revision,
                    filename=resolved_path.path_in_repo,
                    force_download=download_config.force_download,
                    proxies=download_config.proxies,
                )
            except (
                huggingface_hub.utils.RepositoryNotFoundError,
                huggingface_hub.utils.EntryNotFoundError,
                huggingface_hub.utils.RevisionNotFoundError,
                huggingface_hub.utils.GatedRepoError,
            ) as e:
                raise FileNotFoundError(str(e)) from e
        # Download external files
        else:
            output_path = get_from_cache(
                url_or_filename,
                cache_dir=cache_dir,
                force_download=download_config.force_download,
                user_agent=download_config.user_agent,
                use_etag=download_config.use_etag,
                token=download_config.token,
                storage_options=storage_options,
                download_desc=download_config.download_desc,
                disable_tqdm=download_config.disable_tqdm,
            )
    elif os.path.exists(url_or_filename):
        # File, and it exists.
        output_path = url_or_filename
    elif is_local_path(url_or_filename):
        # File, but it doesn't exist.
        raise FileNotFoundError(f"Local file {url_or_filename} doesn't exist")
    else:
        # Something unknown
        raise ValueError(f"unable to parse {url_or_filename} as a URL or as a local path")

    if output_path is None:
        return output_path

    if download_config.extract_compressed_file:
        if download_config.extract_on_the_fly:
            # Add a compression prefix to the compressed file so that it can be extracted
            # as it's being read using xopen.
            protocol = _get_extraction_protocol(output_path, download_config=download_config)
            extension = _get_path_extension(url_or_filename.split("::")[0])
            if (
                protocol
                and extension not in ["tgz", "tar"]
                and not url_or_filename.split("::")[0].endswith((".tar.gz", ".tar.bz2", ".tar.xz"))
            ):
                output_path = relative_to_absolute_path(output_path)
                if protocol in SINGLE_FILE_COMPRESSION_PROTOCOLS:
                    # there is one single file which is the uncompressed file
                    inner_file = os.path.basename(output_path)
                    inner_file = inner_file[: inner_file.rindex(".")] if "." in inner_file else inner_file
                    output_path = f"{protocol}://{inner_file}::{output_path}"
                else:
                    output_path = f"{protocol}://::{output_path}"
                return output_path

        # Eager extraction
        output_path = ExtractManager(cache_dir=download_config.cache_dir).extract(
            output_path, force_extract=download_config.force_extract
        )
    return relative_to_absolute_path(output_path)


def get_datasets_user_agent(user_agent: Optional[Union[str, dict]] = None) -> str:
    ua = f"datasets/{__version__}"
    ua += f"; python/{config.PY_VERSION}"
    ua += f"; huggingface_hub/{huggingface_hub.__version__}"
    ua += f"; pyarrow/{config.PYARROW_VERSION}"
    if config.TORCH_AVAILABLE:
        ua += f"; torch/{config.TORCH_VERSION}"
    if config.TF_AVAILABLE:
        ua += f"; tensorflow/{config.TF_VERSION}"
    if config.JAX_AVAILABLE:
        ua += f"; jax/{config.JAX_VERSION}"
    if isinstance(user_agent, dict):
        ua += f"; {'; '.join(f'{k}/{v}' for k, v in user_agent.items())}"
    elif isinstance(user_agent, str):
        ua += "; " + user_agent
    return ua


def get_authentication_headers_for_url(url: str, token: Optional[Union[str, bool]] = None) -> dict:
    """Handle the HF authentication"""
    if url.startswith(config.HF_ENDPOINT):
        return huggingface_hub.utils.build_hf_headers(
            token=token, library_name="datasets", library_version=__version__
        )
    else:
        return {}


class OfflineModeIsEnabled(ConnectionError):
    pass


def _raise_if_offline_mode_is_enabled(msg: Optional[str] = None):
    """Raise an OfflineModeIsEnabled error (subclass of ConnectionError) if HF_HUB_OFFLINE is True."""
    if config.HF_HUB_OFFLINE:
        raise OfflineModeIsEnabled(
            "Offline mode is enabled." if msg is None else "Offline mode is enabled. " + str(msg)
        )


def fsspec_head(url, storage_options=None):
    _raise_if_offline_mode_is_enabled(f"Tried to reach {url}")
    fs, path = url_to_fs(url, **(storage_options or {}))
    return fs.info(path)


def stack_multiprocessing_download_progress_bars():
    # Stack downloads progress bars automatically using HF_DATASETS_STACK_MULTIPROCESSING_DOWNLOAD_PROGRESS_BARS=1
    # We use environment variables since the download may happen in a subprocess
    return patch.dict(os.environ, {"HF_DATASETS_STACK_MULTIPROCESSING_DOWNLOAD_PROGRESS_BARS": "1"})


class TqdmCallback(fsspec.callbacks.TqdmCallback):
    def __init__(self, tqdm_kwargs=None, *args, **kwargs):
        if config.FSSPEC_VERSION < version.parse("2024.2.0"):
            super().__init__(tqdm_kwargs, *args, **kwargs)
            self._tqdm = _tqdm  # replace tqdm module by datasets.utils.tqdm module
        else:
            kwargs["tqdm_cls"] = _tqdm.tqdm
            super().__init__(tqdm_kwargs, *args, **kwargs)


def fsspec_get(url, temp_file, storage_options=None, desc=None, disable_tqdm=False):
    _raise_if_offline_mode_is_enabled(f"Tried to reach {url}")
    fs, path = url_to_fs(url, **(storage_options or {}))
    callback = TqdmCallback(
        tqdm_kwargs={
            "desc": desc or "Downloading",
            "unit": "B",
            "unit_scale": True,
            "position": multiprocessing.current_process()._identity[-1]  # contains the ranks of subprocesses
            if os.environ.get("HF_DATASETS_STACK_MULTIPROCESSING_DOWNLOAD_PROGRESS_BARS") == "1"
            and multiprocessing.current_process()._identity
            else None,
            "disable": disable_tqdm,
        }
    )
    fs.get_file(path, temp_file.name, callback=callback)


<<<<<<< HEAD
=======
def ftp_head(url, timeout=10.0):
    _raise_if_offline_mode_is_enabled(f"Tried to reach {url}")
    try:
        with closing(urllib.request.urlopen(url, timeout=timeout)) as r:
            r.read(1)
    except Exception:
        return False
    return True


def ftp_get(url, temp_file, timeout=10.0):
    _raise_if_offline_mode_is_enabled(f"Tried to reach {url}")
    try:
        logger.info(f"Getting through FTP {url} into {temp_file.name}")
        with closing(urllib.request.urlopen(url, timeout=timeout)) as r:
            shutil.copyfileobj(r, temp_file)
    except urllib.error.URLError as e:
        raise ConnectionError(e) from None


def http_get(
    url,
    temp_file,
    proxies=None,
    resume_size=0,
    headers=None,
    cookies=None,
    timeout=100.0,
    max_retries=0,
    desc=None,
    disable_tqdm=False,
) -> Optional[requests.Response]:
    headers = dict(headers) if headers is not None else {}
    headers["user-agent"] = get_datasets_user_agent(user_agent=headers.get("user-agent"))
    if resume_size > 0:
        headers["Range"] = f"bytes={resume_size:d}-"
    response = _request_with_retry(
        method="GET",
        url=url,
        stream=True,
        proxies=proxies,
        headers=headers,
        cookies=cookies,
        max_retries=max_retries,
        timeout=timeout,
    )
    if temp_file is None:
        return response
    if response.status_code == 416:  # Range not satisfiable
        return
    content_length = response.headers.get("Content-Length")
    total = resume_size + int(content_length) if content_length is not None else None
    with hf_tqdm(
        unit="B",
        unit_scale=True,
        total=total,
        initial=resume_size,
        desc=desc or "Downloading",
        position=multiprocessing.current_process()._identity[-1]  # contains the ranks of subprocesses
        if os.environ.get("HF_DATASETS_STACK_MULTIPROCESSING_DOWNLOAD_PROGRESS_BARS") == "1"
        and multiprocessing.current_process()._identity
        else None,
        disable=disable_tqdm,
    ) as progress:
        for chunk in response.iter_content(chunk_size=1024):
            progress.update(len(chunk))
            temp_file.write(chunk)


def http_head(
    url, proxies=None, headers=None, cookies=None, allow_redirects=True, timeout=10.0, max_retries=0
) -> requests.Response:
    headers = copy.deepcopy(headers) or {}
    headers["user-agent"] = get_datasets_user_agent(user_agent=headers.get("user-agent"))
    response = _request_with_retry(
        method="HEAD",
        url=url,
        proxies=proxies,
        headers=headers,
        cookies=cookies,
        allow_redirects=allow_redirects,
        timeout=timeout,
        max_retries=max_retries,
    )
    return response


def request_etag(url: str, token: Optional[Union[str, bool]] = None) -> Optional[str]:
    if urlparse(url).scheme not in ("http", "https"):
        return None
    headers = get_authentication_headers_for_url(url, token=token)
    response = http_head(url, headers=headers, max_retries=3)
    response.raise_for_status()
    etag = response.headers.get("ETag") if response.ok else None
    return etag


>>>>>>> 70bac27e
def get_from_cache(
    url,
    cache_dir=None,
    force_download=False,
    user_agent=None,
    use_etag=True,
    token=None,
<<<<<<< HEAD
    use_auth_token="deprecated",
=======
    ignore_url_params=False,
>>>>>>> 70bac27e
    storage_options=None,
    download_desc=None,
    disable_tqdm=False,
) -> str:
    """
    Given a URL, look for the corresponding file in the local cache.
    If it's not there, download it. Then return the path to the cached file.

    Return:
        Local path (string)

    Raises:
        FileNotFoundError: in case of non-recoverable file
            (non-existent or no cache on disk)
        ConnectionError: in case of unreachable url
            and no cache on disk
    """
    if storage_options is None:
        storage_options = {}
    if cache_dir is None:
        cache_dir = config.HF_DATASETS_CACHE
    if isinstance(cache_dir, Path):
        cache_dir = str(cache_dir)

    os.makedirs(cache_dir, exist_ok=True)

    response = None
    etag = None

    # Try a first time to file the file on the local file system without eTag (None)
    # if we don't ask for 'force_download' then we spare a request
    filename = hash_url_to_filename(url, etag=None)
    cache_path = os.path.join(cache_dir, filename)

    if os.path.exists(cache_path) and not force_download and not use_etag:
        return cache_path

    # Prepare headers for authentication
    headers = get_authentication_headers_for_url(url, token=token)
    if user_agent is not None:
        headers["user-agent"] = user_agent

    response = fsspec_head(url, storage_options=storage_options)
    etag = (response.get("ETag", None) or response.get("etag", None)) if use_etag else None

    # Try a second time
    filename = hash_url_to_filename(url, etag)
    cache_path = os.path.join(cache_dir, filename)

    if os.path.exists(cache_path) and not force_download:
        return cache_path

    # Prevent parallel downloads of the same file with a lock.
    lock_path = cache_path + ".lock"
    with FileLock(lock_path):
        # Retry in case previously locked processes just enter after the precedent process releases the lock
        if os.path.exists(cache_path) and not force_download:
            return cache_path

        incomplete_path = cache_path + ".incomplete"

        @contextmanager
        def temp_file_manager(mode="w+b"):
            with open(incomplete_path, mode) as f:
                yield f

        # Download to temporary file, then copy to cache path once finished.
        # Otherwise, you get corrupt cache entries if the download gets interrupted.
        with temp_file_manager() as temp_file:
            logger.info(f"{url} not found in cache or force_download set to True, downloading to {temp_file.name}")
            # GET file object
            fsspec_get(url, temp_file, storage_options=storage_options, desc=download_desc, disable_tqdm=disable_tqdm)

        logger.info(f"storing {url} in cache at {cache_path}")
        shutil.move(temp_file.name, cache_path)
        umask = os.umask(0o666)
        os.umask(umask)
        os.chmod(cache_path, 0o666 & ~umask)

        logger.info(f"creating metadata file for {cache_path}")
        meta = {"url": url, "etag": etag}
        meta_path = cache_path + ".json"
        with open(meta_path, "w", encoding="utf-8") as meta_file:
            json.dump(meta, meta_file)

    return cache_path


def add_start_docstrings(*docstr):
    def docstring_decorator(fn):
        fn.__doc__ = "".join(docstr) + "\n\n" + (fn.__doc__ if fn.__doc__ is not None else "")
        return fn

    return docstring_decorator


def add_end_docstrings(*docstr):
    def docstring_decorator(fn):
        fn.__doc__ = (fn.__doc__ if fn.__doc__ is not None else "") + "\n\n" + "".join(docstr)
        return fn

    return docstring_decorator


def estimate_dataset_size(paths):
    return sum(path.stat().st_size for path in paths)


def readline(f: io.RawIOBase):
    # From: https://github.com/python/cpython/blob/d27e2f4d118e7a9909b6a3e5da06c5ff95806a85/Lib/_pyio.py#L525
    res = bytearray()
    while True:
        b = f.read(1)
        if not b:
            break
        res += b
        if res.endswith(b"\n"):
            break
    return bytes(res)


#######################
# Streaming utilities #
#######################

BASE_KNOWN_EXTENSIONS = [
    "txt",
    "csv",
    "json",
    "jsonl",
    "tsv",
    "conll",
    "conllu",
    "orig",
    "parquet",
    "pkl",
    "pickle",
    "rel",
    "xml",
]
COMPRESSION_EXTENSION_TO_PROTOCOL = {
    # single file compression
    **{fs_class.extension.lstrip("."): fs_class.protocol for fs_class in COMPRESSION_FILESYSTEMS},
    # archive compression
    "zip": "zip",
}
SINGLE_FILE_COMPRESSION_EXTENSION_TO_PROTOCOL = {
    fs_class.extension.lstrip("."): fs_class.protocol for fs_class in COMPRESSION_FILESYSTEMS
}
SINGLE_FILE_COMPRESSION_PROTOCOLS = {fs_class.protocol for fs_class in COMPRESSION_FILESYSTEMS}
SINGLE_SLASH_AFTER_PROTOCOL_PATTERN = re.compile(r"(?<!:):/")


MAGIC_NUMBER_TO_COMPRESSION_PROTOCOL = {
    bytes.fromhex("504B0304"): "zip",
    bytes.fromhex("504B0506"): "zip",  # empty archive
    bytes.fromhex("504B0708"): "zip",  # spanned archive
    bytes.fromhex("425A68"): "bz2",
    bytes.fromhex("1F8B"): "gzip",
    bytes.fromhex("FD377A585A00"): "xz",
    bytes.fromhex("04224D18"): "lz4",
    bytes.fromhex("28B52FFD"): "zstd",
}
MAGIC_NUMBER_TO_UNSUPPORTED_COMPRESSION_PROTOCOL = {
    b"Rar!": "rar",
}
MAGIC_NUMBER_MAX_LENGTH = max(
    len(magic_number)
    for magic_number in chain(MAGIC_NUMBER_TO_COMPRESSION_PROTOCOL, MAGIC_NUMBER_TO_UNSUPPORTED_COMPRESSION_PROTOCOL)
)


class NonStreamableDatasetError(Exception):
    pass


def _get_path_extension(path: str) -> str:
    # Get extension: https://foo.bar/train.json.gz -> gz
    extension = path.split(".")[-1]
    # Remove query params ("dl=1", "raw=true"): gz?dl=1 -> gz
    # Remove shards infos (".txt_1", ".txt-00000-of-00100"): txt_1 -> txt
    for symb in "?-_":
        extension = extension.split(symb)[0]
    return extension


def _get_extraction_protocol_with_magic_number(f) -> Optional[str]:
    """read the magic number from a file-like object and return the compression protocol"""
    # Check if the file object is seekable even before reading the magic number (to avoid https://bugs.python.org/issue26440)
    try:
        f.seek(0)
    except (AttributeError, io.UnsupportedOperation):
        return None
    magic_number = f.read(MAGIC_NUMBER_MAX_LENGTH)
    f.seek(0)
    for i in range(MAGIC_NUMBER_MAX_LENGTH):
        compression = MAGIC_NUMBER_TO_COMPRESSION_PROTOCOL.get(magic_number[: MAGIC_NUMBER_MAX_LENGTH - i])
        if compression is not None:
            return compression
        compression = MAGIC_NUMBER_TO_UNSUPPORTED_COMPRESSION_PROTOCOL.get(magic_number[: MAGIC_NUMBER_MAX_LENGTH - i])
        if compression is not None:
            raise NotImplementedError(f"Compression protocol '{compression}' not implemented.")


def _get_extraction_protocol(urlpath: str, download_config: Optional[DownloadConfig] = None) -> Optional[str]:
    # get inner file: zip://train-00000.json.gz::https://foo.bar/data.zip -> zip://train-00000.json.gz
    urlpath = str(urlpath)
    path = urlpath.split("::")[0]
    extension = _get_path_extension(path)
    if (
        extension in BASE_KNOWN_EXTENSIONS
        or extension in ["tgz", "tar"]
        or path.endswith((".tar.gz", ".tar.bz2", ".tar.xz"))
    ):
        return None
    elif extension in COMPRESSION_EXTENSION_TO_PROTOCOL:
        return COMPRESSION_EXTENSION_TO_PROTOCOL[extension]
    urlpath, storage_options = _prepare_path_and_storage_options(urlpath, download_config=download_config)
    try:
        with fsspec.open(urlpath, **(storage_options or {})) as f:
            return _get_extraction_protocol_with_magic_number(f)
    except FileNotFoundError:
        if urlpath.startswith(config.HF_ENDPOINT):
            raise FileNotFoundError(
                urlpath + "\nIf the repo is private or gated, make sure to log in with `huggingface-cli login`."
            ) from None
        else:
            raise


def xjoin(a, *p):
    """
    This function extends os.path.join to support the "::" hop separator. It supports both paths and urls.

    A shorthand, particularly useful where you have multiple hops, is to “chain” the URLs with the special separator "::".
    This is used to access files inside a zip file over http for example.

    Let's say you have a zip file at https://host.com/archive.zip, and you want to access the file inside the zip file at /folder1/file.txt.
    Then you can just chain the url this way:

        zip://folder1/file.txt::https://host.com/archive.zip

    The xjoin function allows you to apply the join on the first path of the chain.

    Example::

        >>> xjoin("zip://folder1::https://host.com/archive.zip", "file.txt")
        zip://folder1/file.txt::https://host.com/archive.zip
    """
    a, *b = str(a).split("::")
    if is_local_path(a):
        return os.path.join(a, *p)
    else:
        a = posixpath.join(a, *p)
        return "::".join([a] + b)


def xdirname(a):
    """
    This function extends os.path.dirname to support the "::" hop separator. It supports both paths and urls.

    A shorthand, particularly useful where you have multiple hops, is to “chain” the URLs with the special separator "::".
    This is used to access files inside a zip file over http for example.

    Let's say you have a zip file at https://host.com/archive.zip, and you want to access the file inside the zip file at /folder1/file.txt.
    Then you can just chain the url this way:

        zip://folder1/file.txt::https://host.com/archive.zip

    The xdirname function allows you to apply the dirname on the first path of the chain.

    Example::

        >>> xdirname("zip://folder1/file.txt::https://host.com/archive.zip")
        zip://folder1::https://host.com/archive.zip
    """
    a, *b = str(a).split("::")
    if is_local_path(a):
        a = os.path.dirname(Path(a).as_posix())
    else:
        a = posixpath.dirname(a)
    # if we end up at the root of the protocol, we get for example a = 'http:'
    # so we have to fix it by adding the '//' that was removed:
    if a.endswith(":"):
        a += "//"
    return "::".join([a] + b)


def xexists(urlpath: str, download_config: Optional[DownloadConfig] = None):
    """Extend `os.path.exists` function to support both local and remote files.

    Args:
        urlpath (`str`): URL path.
        download_config : mainly use token or storage_options to support different platforms and auth types.

    Returns:
        `bool`
    """

    main_hop, *rest_hops = _as_str(urlpath).split("::")
    if is_local_path(main_hop):
        return os.path.exists(main_hop)
    else:
        urlpath, storage_options = _prepare_path_and_storage_options(urlpath, download_config=download_config)
        main_hop, *rest_hops = urlpath.split("::")
        fs, *_ = url_to_fs(urlpath, **storage_options)
        return fs.exists(main_hop)


def xbasename(a):
    """
    This function extends os.path.basename to support the "::" hop separator. It supports both paths and urls.

    A shorthand, particularly useful where you have multiple hops, is to “chain” the URLs with the special separator "::".
    This is used to access files inside a zip file over http for example.

    Let's say you have a zip file at https://host.com/archive.zip, and you want to access the file inside the zip file at /folder1/file.txt.
    Then you can just chain the url this way:

        zip://folder1/file.txt::https://host.com/archive.zip

    The xbasename function allows you to apply the basename on the first path of the chain.

    Example::

        >>> xbasename("zip://folder1/file.txt::https://host.com/archive.zip")
        file.txt
    """
    a, *b = str(a).split("::")
    if is_local_path(a):
        return os.path.basename(Path(a).as_posix())
    else:
        return posixpath.basename(a)


def xsplit(a):
    """
    This function extends os.path.split to support the "::" hop separator. It supports both paths and urls.

    A shorthand, particularly useful where you have multiple hops, is to “chain” the URLs with the special separator "::".
    This is used to access files inside a zip file over http for example.

    Let's say you have a zip file at https://host.com/archive.zip, and you want to access the file inside the zip file at /folder1/file.txt.
    Then you can just chain the url this way:

        zip://folder1/file.txt::https://host.com/archive.zip

    The xsplit function allows you to apply the xsplit on the first path of the chain.

    Example::

        >>> xsplit("zip://folder1/file.txt::https://host.com/archive.zip")
        ('zip://folder1::https://host.com/archive.zip', 'file.txt')
    """
    a, *b = str(a).split("::")
    if is_local_path(a):
        return os.path.split(Path(a).as_posix())
    else:
        a, tail = posixpath.split(a)
        return "::".join([a + "//" if a.endswith(":") else a] + b), tail


def xsplitext(a):
    """
    This function extends os.path.splitext to support the "::" hop separator. It supports both paths and urls.

    A shorthand, particularly useful where you have multiple hops, is to “chain” the URLs with the special separator "::".
    This is used to access files inside a zip file over http for example.

    Let's say you have a zip file at https://host.com/archive.zip, and you want to access the file inside the zip file at /folder1/file.txt.
    Then you can just chain the url this way:

        zip://folder1/file.txt::https://host.com/archive.zip

    The xsplitext function allows you to apply the splitext on the first path of the chain.

    Example::

        >>> xsplitext("zip://folder1/file.txt::https://host.com/archive.zip")
        ('zip://folder1/file::https://host.com/archive.zip', '.txt')
    """
    a, *b = str(a).split("::")
    if is_local_path(a):
        return os.path.splitext(Path(a).as_posix())
    else:
        a, ext = posixpath.splitext(a)
        return "::".join([a] + b), ext


def xisfile(path, download_config: Optional[DownloadConfig] = None) -> bool:
    """Extend `os.path.isfile` function to support remote files.

    Args:
        path (`str`): URL path.
        download_config : mainly use token or storage_options to support different platforms and auth types.

    Returns:
        `bool`
    """
    main_hop, *rest_hops = str(path).split("::")
    if is_local_path(main_hop):
        return os.path.isfile(path)
    else:
        path, storage_options = _prepare_path_and_storage_options(path, download_config=download_config)
        main_hop, *rest_hops = path.split("::")
        fs, *_ = url_to_fs(path, **storage_options)
        return fs.isfile(main_hop)


def xgetsize(path, download_config: Optional[DownloadConfig] = None) -> int:
    """Extend `os.path.getsize` function to support remote files.

    Args:
        path (`str`): URL path.
        download_config : mainly use token or storage_options to support different platforms and auth types.

    Returns:
        `int`: optional
    """
    main_hop, *rest_hops = str(path).split("::")
    if is_local_path(main_hop):
        return os.path.getsize(path)
    else:
        path, storage_options = _prepare_path_and_storage_options(path, download_config=download_config)
        main_hop, *rest_hops = path.split("::")
        fs, *_ = fs, *_ = url_to_fs(path, **storage_options)
        try:
            size = fs.size(main_hop)
        except EntryNotFoundError:
            raise FileNotFoundError(f"No such file: {path}")
        if size is None:
            # use xopen instead of fs.open to make data fetching more robust
            with xopen(path, download_config=download_config) as f:
                size = len(f.read())
        return size


def xisdir(path, download_config: Optional[DownloadConfig] = None) -> bool:
    """Extend `os.path.isdir` function to support remote files.

    Args:
        path (`str`): URL path.
        download_config : mainly use token or storage_options to support different platforms and auth types.

    Returns:
        `bool`
    """
    main_hop, *rest_hops = str(path).split("::")
    if is_local_path(main_hop):
        return os.path.isdir(path)
    else:
        path, storage_options = _prepare_path_and_storage_options(path, download_config=download_config)
        main_hop, *rest_hops = path.split("::")
        fs, *_ = fs, *_ = url_to_fs(path, **storage_options)
        inner_path = main_hop.split("://")[-1]
        if not inner_path.strip("/"):
            return True
        return fs.isdir(inner_path)


def xrelpath(path, start=None):
    """Extend `os.path.relpath` function to support remote files.

    Args:
        path (`str`): URL path.
        start (`str`): Start URL directory path.

    Returns:
        `str`
    """
    main_hop, *rest_hops = str(path).split("::")
    if is_local_path(main_hop):
        return os.path.relpath(main_hop, start=start) if start else os.path.relpath(main_hop)
    else:
        return posixpath.relpath(main_hop, start=str(start).split("::")[0]) if start else os.path.relpath(main_hop)


def _add_retries_to_file_obj_read_method(file_obj):
    read = file_obj.read
    max_retries = config.STREAMING_READ_MAX_RETRIES

    def read_with_retries(*args, **kwargs):
        disconnect_err = None
        for retry in range(1, max_retries + 1):
            try:
                out = read(*args, **kwargs)
                break
            except (
                aiohttp.client_exceptions.ClientError,
                asyncio.TimeoutError,
                requests.exceptions.ConnectTimeout,
                requests.exceptions.ConnectionError,
            ) as err:
                disconnect_err = err
                logger.warning(
                    f"Got disconnected from remote data host. Retrying in {config.STREAMING_READ_RETRY_INTERVAL}sec [{retry}/{max_retries}]"
                )
                time.sleep(config.STREAMING_READ_RETRY_INTERVAL)
        else:
            raise ConnectionError("Server Disconnected") from disconnect_err
        return out

    try:
        file_obj.read = read_with_retries
    except AttributeError:  # read-only attribute
        orig_file_obj = file_obj
        file_obj = io.RawIOBase()
        file_obj.read = read_with_retries
        file_obj.__getattr__ = lambda _, attr: getattr(orig_file_obj, attr)
    return file_obj


def _prepare_path_and_storage_options(
    urlpath: str, download_config: Optional[DownloadConfig] = None
) -> Tuple[str, Dict[str, Dict[str, Any]]]:
    prepared_urlpath = []
    prepared_storage_options = {}
    for hop in urlpath.split("::"):
        hop, storage_options = _prepare_single_hop_path_and_storage_options(hop, download_config=download_config)
        prepared_urlpath.append(hop)
        prepared_storage_options.update(storage_options)
    return "::".join(prepared_urlpath), storage_options


def _prepare_single_hop_path_and_storage_options(
    urlpath: str, download_config: Optional[DownloadConfig] = None
) -> Tuple[str, Dict[str, Dict[str, Any]]]:
    """
    Prepare the URL and the kwargs that must be passed to the HttpFileSystem or HfFileSystem

    In particular it resolves google drive URLs
    It also adds the authentication headers for the Hugging Face Hub, for both https:// and hf:// paths.

    Storage options are formatted in the form {protocol: storage_options_for_protocol}
    """
    token = None if download_config is None else download_config.token
    if urlpath.startswith(config.HF_ENDPOINT) and "/resolve/" in urlpath:
        urlpath = "hf://" + urlpath[len(config.HF_ENDPOINT) + 1 :].replace("/resolve/", "@", 1)
    protocol = urlpath.split("://")[0] if "://" in urlpath else "file"
    if download_config is not None and protocol in download_config.storage_options:
        storage_options = download_config.storage_options[protocol].copy()
    elif download_config is not None and protocol not in download_config.storage_options:
        storage_options = {
            option_name: option_value
            for option_name, option_value in download_config.storage_options.items()
            if option_name not in fsspec.available_protocols()
        }
    else:
        storage_options = {}
    if protocol in {"http", "https"}:
        client_kwargs = storage_options.pop("client_kwargs", {})
        storage_options["client_kwargs"] = {"trust_env": True, **client_kwargs}  # Enable reading proxy env variables
        if "drive.google.com" in urlpath:
            response = get_session().head(urlpath, timeout=10)
            for k, v in response.cookies.items():
                if k.startswith("download_warning"):
                    urlpath += "&confirm=" + v
                    cookies = response.cookies
                    storage_options = {"cookies": cookies, **storage_options}
            # Fix Google Drive URL to avoid Virus scan warning
            if "confirm=" not in urlpath:
                urlpath += "&confirm=t"
        if urlpath.startswith("https://raw.githubusercontent.com/"):
            # Workaround for served data with gzip content-encoding: https://github.com/fsspec/filesystem_spec/issues/389
            headers = storage_options.pop("headers", {})
            storage_options["headers"] = {"Accept-Encoding": "identity", **headers}
    elif protocol == "hf":
        storage_options = {
            "token": token,
            "endpoint": config.HF_ENDPOINT,
            **storage_options,
        }
        # streaming with block_size=0 is only implemented in 0.21 (see https://github.com/huggingface/huggingface_hub/pull/1967)
        if config.HF_HUB_VERSION < version.parse("0.21.0"):
            storage_options["block_size"] = "default"
    if storage_options:
        storage_options = {protocol: storage_options}
    return urlpath, storage_options


def xopen(file: str, mode="r", *args, download_config: Optional[DownloadConfig] = None, **kwargs):
    """Extend `open` function to support remote files using `fsspec`.

    It also has a retry mechanism in case connection fails.
    The `args` and `kwargs` are passed to `fsspec.open`, except `token` which is used for queries to private repos on huggingface.co

    Args:
        file (`str`): Path name of the file to be opened.
        mode (`str`, *optional*, default "r"): Mode in which the file is opened.
        *args: Arguments to be passed to `fsspec.open`.
        download_config : mainly use token or storage_options to support different platforms and auth types.
        **kwargs: Keyword arguments to be passed to `fsspec.open`.

    Returns:
        file object
    """
    # This works as well for `xopen(str(Path(...)))`
    file_str = _as_str(file)
    main_hop, *rest_hops = file_str.split("::")
    if is_local_path(main_hop):
        # ignore fsspec-specific kwargs
        kwargs.pop("block_size", None)
        return open(main_hop, mode, *args, **kwargs)
    # add headers and cookies for authentication on the HF Hub and for Google Drive
    file, storage_options = _prepare_path_and_storage_options(file_str, download_config=download_config)
    kwargs = {**kwargs, **(storage_options or {})}
    try:
        file_obj = fsspec.open(file, mode=mode, *args, **kwargs).open()
    except ValueError as e:
        if str(e) == "Cannot seek streaming HTTP file":
            raise NonStreamableDatasetError(
                "Streaming is not possible for this dataset because data host server doesn't support HTTP range "
                "requests. You can still load this dataset in non-streaming mode by passing `streaming=False` (default)"
            ) from e
        else:
            raise
    except FileNotFoundError:
        if file.startswith(config.HF_ENDPOINT):
            raise FileNotFoundError(
                file + "\nIf the repo is private or gated, make sure to log in with `huggingface-cli login`."
            ) from None
        else:
            raise
    file_obj = _add_retries_to_file_obj_read_method(file_obj)
    return file_obj


def xlistdir(path: str, download_config: Optional[DownloadConfig] = None) -> List[str]:
    """Extend `os.listdir` function to support remote files.

    Args:
        path (`str`): URL path.
        download_config : mainly use token or storage_options to support different platforms and auth types.

    Returns:
        `list` of `str`
    """
    main_hop, *rest_hops = _as_str(path).split("::")
    if is_local_path(main_hop):
        return os.listdir(path)
    else:
        # globbing inside a zip in a private repo requires authentication
        path, storage_options = _prepare_path_and_storage_options(path, download_config=download_config)
        main_hop, *rest_hops = path.split("::")
        fs, *_ = url_to_fs(path, **storage_options)
        inner_path = main_hop.split("://")[-1]
        if inner_path.strip("/") and not fs.isdir(inner_path):
            raise FileNotFoundError(f"Directory doesn't exist: {path}")
        paths = fs.listdir(inner_path, detail=False)
        return [os.path.basename(path.rstrip("/")) for path in paths]


def xglob(urlpath, *, recursive=False, download_config: Optional[DownloadConfig] = None):
    """Extend `glob.glob` function to support remote files.

    Args:
        urlpath (`str`): URL path with shell-style wildcard patterns.
        recursive (`bool`, default `False`): Whether to match the "**" pattern recursively to zero or more
            directories or subdirectories.
        download_config : mainly use token or storage_options to support different platforms and auth types.

    Returns:
        `list` of `str`
    """
    main_hop, *rest_hops = _as_str(urlpath).split("::")
    if is_local_path(main_hop):
        return glob.glob(main_hop, recursive=recursive)
    else:
        # globbing inside a zip in a private repo requires authentication
        urlpath, storage_options = _prepare_path_and_storage_options(urlpath, download_config=download_config)
        main_hop, *rest_hops = urlpath.split("::")
        fs, *_ = url_to_fs(urlpath, **storage_options)
        inner_path = main_hop.split("://")[1]
        globbed_paths = fs.glob(inner_path)
        protocol = fs.protocol if isinstance(fs.protocol, str) else fs.protocol[-1]
        return ["::".join([f"{protocol}://{globbed_path}"] + rest_hops) for globbed_path in globbed_paths]


def xwalk(urlpath, download_config: Optional[DownloadConfig] = None, **kwargs):
    """Extend `os.walk` function to support remote files.

    Args:
        urlpath (`str`): URL root path.
        download_config : mainly use token or storage_options to support different platforms and auth types.
        **kwargs: Additional keyword arguments forwarded to the underlying filesystem.


    Yields:
        `tuple`: 3-tuple (dirpath, dirnames, filenames).
    """
    main_hop, *rest_hops = _as_str(urlpath).split("::")
    if is_local_path(main_hop):
        yield from os.walk(main_hop, **kwargs)
    else:
        # walking inside a zip in a private repo requires authentication
        urlpath, storage_options = _prepare_path_and_storage_options(urlpath, download_config=download_config)
        main_hop, *rest_hops = urlpath.split("::")
        fs, *_ = url_to_fs(urlpath, **storage_options)
        inner_path = main_hop.split("://")[-1]
        if inner_path.strip("/") and not fs.isdir(inner_path):
            return []
        protocol = fs.protocol if isinstance(fs.protocol, str) else fs.protocol[-1]
        for dirpath, dirnames, filenames in fs.walk(inner_path, **kwargs):
            yield "::".join([f"{protocol}://{dirpath}"] + rest_hops), dirnames, filenames


class xPath(type(Path())):
    """Extension of `pathlib.Path` to support both local paths and remote URLs."""

    def __str__(self):
        path_str = super().__str__()
        main_hop, *rest_hops = path_str.split("::")
        if is_local_path(main_hop):
            return main_hop
        path_as_posix = path_str.replace("\\", "/")
        path_as_posix = SINGLE_SLASH_AFTER_PROTOCOL_PATTERN.sub("://", path_as_posix)
        path_as_posix += "//" if path_as_posix.endswith(":") else ""  # Add slashes to root of the protocol
        return path_as_posix

    def exists(self, download_config: Optional[DownloadConfig] = None):
        """Extend `pathlib.Path.exists` method to support both local and remote files.

        Args:
            download_config : mainly use token or storage_options to support different platforms and auth types.

        Returns:
            `bool`
        """
        return xexists(str(self), download_config=download_config)

    def glob(self, pattern, download_config: Optional[DownloadConfig] = None):
        """Glob function for argument of type :obj:`~pathlib.Path` that supports both local paths end remote URLs.

        Args:
            pattern (`str`): Pattern that resulting paths must match.
            download_config : mainly use token or storage_options to support different platforms and auth types.

        Yields:
            [`xPath`]
        """
        posix_path = self.as_posix()
        main_hop, *rest_hops = posix_path.split("::")
        if is_local_path(main_hop):
            yield from Path(main_hop).glob(pattern)
        else:
            # globbing inside a zip in a private repo requires authentication
            if rest_hops:
                urlpath = rest_hops[0]
                urlpath, storage_options = _prepare_path_and_storage_options(urlpath, download_config=download_config)
                storage_options = {urlpath.split("://")[0]: storage_options}
                posix_path = "::".join([main_hop, urlpath, *rest_hops[1:]])
            else:
                storage_options = None
            fs, *_ = url_to_fs(xjoin(posix_path, pattern), **(storage_options or {}))
            globbed_paths = fs.glob(xjoin(main_hop, pattern))
            for globbed_path in globbed_paths:
                yield type(self)("::".join([f"{fs.protocol}://{globbed_path}"] + rest_hops))

    def rglob(self, pattern, **kwargs):
        """Rglob function for argument of type :obj:`~pathlib.Path` that supports both local paths end remote URLs.

        Args:
            pattern (`str`): Pattern that resulting paths must match.

        Yields:
            [`xPath`]
        """
        return self.glob("**/" + pattern, **kwargs)

    @property
    def parent(self) -> "xPath":
        """Name function for argument of type :obj:`~pathlib.Path` that supports both local paths end remote URLs.

        Returns:
            [`xPath`]
        """
        return type(self)(xdirname(self.as_posix()))

    @property
    def name(self) -> str:
        """Name function for argument of type :obj:`~pathlib.Path` that supports both local paths end remote URLs.

        Returns:
            `str`
        """
        return PurePosixPath(self.as_posix().split("::")[0]).name

    @property
    def stem(self) -> str:
        """Stem function for argument of type :obj:`~pathlib.Path` that supports both local paths end remote URLs.

        Returns:
            `str`
        """
        return PurePosixPath(self.as_posix().split("::")[0]).stem

    @property
    def suffix(self) -> str:
        """Suffix function for argument of type :obj:`~pathlib.Path` that supports both local paths end remote URLs.

        Returns:
            `str`
        """
        return PurePosixPath(self.as_posix().split("::")[0]).suffix

    def open(self, *args, **kwargs):
        """Extend :func:`xopen` to support argument of type :obj:`~pathlib.Path`.

        Args:
            **args: Arguments passed to :func:`fsspec.open`.
            **kwargs: Keyword arguments passed to :func:`fsspec.open`.

        Returns:
            `io.FileIO`: File-like object.
        """
        return xopen(str(self), *args, **kwargs)

    def joinpath(self, *p: Tuple[str, ...]) -> "xPath":
        """Extend :func:`xjoin` to support argument of type :obj:`~pathlib.Path`.

        Args:
            *p (`tuple` of `str`): Other path components.

        Returns:
            [`xPath`]
        """
        return type(self)(xjoin(self.as_posix(), *p))

    def __truediv__(self, p: str) -> "xPath":
        return self.joinpath(p)

    def with_suffix(self, suffix):
        main_hop, *rest_hops = str(self).split("::")
        if is_local_path(main_hop):
            return type(self)(str(super().with_suffix(suffix)))
        return type(self)("::".join([type(self)(PurePosixPath(main_hop).with_suffix(suffix)).as_posix()] + rest_hops))


def _as_str(path: Union[str, Path, xPath]):
    return str(path) if isinstance(path, xPath) else str(xPath(str(path)))


def xgzip_open(filepath_or_buffer, *args, download_config: Optional[DownloadConfig] = None, **kwargs):
    import gzip

    if hasattr(filepath_or_buffer, "read"):
        return gzip.open(filepath_or_buffer, *args, **kwargs)
    else:
        filepath_or_buffer = str(filepath_or_buffer)
        return gzip.open(xopen(filepath_or_buffer, "rb", download_config=download_config), *args, **kwargs)


def xnumpy_load(filepath_or_buffer, *args, download_config: Optional[DownloadConfig] = None, **kwargs):
    import numpy as np

    if hasattr(filepath_or_buffer, "read"):
        return np.load(filepath_or_buffer, *args, **kwargs)
    else:
        filepath_or_buffer = str(filepath_or_buffer)
        return np.load(xopen(filepath_or_buffer, "rb", download_config=download_config), *args, **kwargs)


def xpandas_read_csv(filepath_or_buffer, download_config: Optional[DownloadConfig] = None, **kwargs):
    import pandas as pd

    if hasattr(filepath_or_buffer, "read"):
        return pd.read_csv(filepath_or_buffer, **kwargs)
    else:
        filepath_or_buffer = str(filepath_or_buffer)
        if kwargs.get("compression", "infer") == "infer":
            kwargs["compression"] = _get_extraction_protocol(filepath_or_buffer, download_config=download_config)
        return pd.read_csv(xopen(filepath_or_buffer, "rb", download_config=download_config), **kwargs)


def xpandas_read_excel(filepath_or_buffer, download_config: Optional[DownloadConfig] = None, **kwargs):
    import pandas as pd

    if hasattr(filepath_or_buffer, "read"):
        try:
            return pd.read_excel(filepath_or_buffer, **kwargs)
        except ValueError:  # Cannot seek streaming HTTP file
            return pd.read_excel(BytesIO(filepath_or_buffer.read()), **kwargs)
    else:
        filepath_or_buffer = str(filepath_or_buffer)
        try:
            return pd.read_excel(xopen(filepath_or_buffer, "rb", download_config=download_config), **kwargs)
        except ValueError:  # Cannot seek streaming HTTP file
            return pd.read_excel(
                BytesIO(xopen(filepath_or_buffer, "rb", download_config=download_config).read()), **kwargs
            )


def xpyarrow_parquet_read_table(filepath_or_buffer, download_config: Optional[DownloadConfig] = None, **kwargs):
    import pyarrow.parquet as pq

    if hasattr(filepath_or_buffer, "read"):
        return pq.read_table(filepath_or_buffer, **kwargs)
    else:
        filepath_or_buffer = str(filepath_or_buffer)
        return pq.read_table(xopen(filepath_or_buffer, mode="rb", download_config=download_config), **kwargs)


def xsio_loadmat(filepath_or_buffer, download_config: Optional[DownloadConfig] = None, **kwargs):
    import scipy.io as sio

    if hasattr(filepath_or_buffer, "read"):
        return sio.loadmat(filepath_or_buffer, **kwargs)
    else:
        return sio.loadmat(xopen(filepath_or_buffer, "rb", download_config=download_config), **kwargs)


def xet_parse(source, parser=None, download_config: Optional[DownloadConfig] = None):
    """Extend `xml.etree.ElementTree.parse` function to support remote files.

    Args:
        source: File path or file object.
        parser (`XMLParser`, *optional*, default `XMLParser`): Parser instance.
        download_config : mainly use token or storage_options to support different platforms and auth types.

    Returns:
        `xml.etree.ElementTree.Element`: Root element of the given source document.
    """
    if hasattr(source, "read"):
        return ET.parse(source, parser=parser)
    else:
        with xopen(source, "rb", download_config=download_config) as f:
            return ET.parse(f, parser=parser)


def xxml_dom_minidom_parse(filename_or_file, download_config: Optional[DownloadConfig] = None, **kwargs):
    """Extend `xml.dom.minidom.parse` function to support remote files.

    Args:
        filename_or_file (`str` or file): File path or file object.
        download_config : mainly use token or storage_options to support different platforms and auth types.
        **kwargs (optional): Additional keyword arguments passed to `xml.dom.minidom.parse`.

    Returns:
        :obj:`xml.dom.minidom.Document`: Parsed document.
    """
    if hasattr(filename_or_file, "read"):
        return xml.dom.minidom.parse(filename_or_file, **kwargs)
    else:
        with xopen(filename_or_file, "rb", download_config=download_config) as f:
            return xml.dom.minidom.parse(f, **kwargs)


class ArchiveIterable(TrackedIterableFromGenerator):
    """An iterable of (path, fileobj) from a TAR archive, used by `iter_archive`"""

    @staticmethod
    def _iter_tar(f):
        stream = tarfile.open(fileobj=f, mode="r|*")
        for tarinfo in stream:
            file_path = tarinfo.name
            if not tarinfo.isreg():
                continue
            if file_path is None:
                continue
            if os.path.basename(file_path).startswith((".", "__")):
                # skipping hidden files
                continue
            file_obj = stream.extractfile(tarinfo)
            yield file_path, file_obj
            stream.members = []
        del stream

    @staticmethod
    def _iter_zip(f):
        zipf = zipfile.ZipFile(f)
        for member in zipf.infolist():
            file_path = member.filename
            if member.is_dir():
                continue
            if file_path is None:
                continue
            if os.path.basename(file_path).startswith((".", "__")):
                # skipping hidden files
                continue
            file_obj = zipf.open(member)
            yield file_path, file_obj

    @classmethod
    def _iter_from_fileobj(cls, f) -> Generator[Tuple, None, None]:
        compression = _get_extraction_protocol_with_magic_number(f)
        if compression == "zip":
            yield from cls._iter_zip(f)
        else:
            yield from cls._iter_tar(f)

    @classmethod
    def _iter_from_urlpath(
        cls, urlpath: str, download_config: Optional[DownloadConfig] = None
    ) -> Generator[Tuple, None, None]:
        compression = _get_extraction_protocol(urlpath, download_config=download_config)
        # Set block_size=0 to get faster streaming
        # (e.g. for hf:// and https:// it uses streaming Requests file-like instances)
        with xopen(urlpath, "rb", download_config=download_config, block_size=0) as f:
            if compression == "zip":
                yield from cls._iter_zip(f)
            else:
                yield from cls._iter_tar(f)

    @classmethod
    def from_buf(cls, fileobj) -> "ArchiveIterable":
        return cls(cls._iter_from_fileobj, fileobj)

    @classmethod
    def from_urlpath(cls, urlpath_or_buf, download_config: Optional[DownloadConfig] = None) -> "ArchiveIterable":
        return cls(cls._iter_from_urlpath, urlpath_or_buf, download_config)


class FilesIterable(TrackedIterableFromGenerator):
    """An iterable of paths from a list of directories or files"""

    @classmethod
    def _iter_from_urlpaths(
        cls, urlpaths: Union[str, List[str]], download_config: Optional[DownloadConfig] = None
    ) -> Generator[str, None, None]:
        if not isinstance(urlpaths, list):
            urlpaths = [urlpaths]
        for urlpath in urlpaths:
            if xisfile(urlpath, download_config=download_config):
                yield urlpath
            elif xisdir(urlpath, download_config=download_config):
                for dirpath, dirnames, filenames in xwalk(urlpath, download_config=download_config):
                    # in-place modification to prune the search
                    dirnames[:] = sorted([dirname for dirname in dirnames if not dirname.startswith((".", "__"))])
                    if xbasename(dirpath).startswith((".", "__")):
                        # skipping hidden directories
                        continue
                    for filename in sorted(filenames):
                        if filename.startswith((".", "__")):
                            # skipping hidden files
                            continue
                        yield xjoin(dirpath, filename)
            else:
                raise FileNotFoundError(urlpath)

    @classmethod
    def from_urlpaths(cls, urlpaths, download_config: Optional[DownloadConfig] = None) -> "FilesIterable":
        return cls(cls._iter_from_urlpaths, urlpaths, download_config)<|MERGE_RESOLUTION|>--- conflicted
+++ resolved
@@ -16,11 +16,6 @@
 import sys
 import tarfile
 import time
-<<<<<<< HEAD
-import warnings
-=======
-import urllib
->>>>>>> 70bac27e
 import xml.dom.minidom
 import zipfile
 from contextlib import contextmanager
@@ -339,106 +334,6 @@
     fs.get_file(path, temp_file.name, callback=callback)
 
 
-<<<<<<< HEAD
-=======
-def ftp_head(url, timeout=10.0):
-    _raise_if_offline_mode_is_enabled(f"Tried to reach {url}")
-    try:
-        with closing(urllib.request.urlopen(url, timeout=timeout)) as r:
-            r.read(1)
-    except Exception:
-        return False
-    return True
-
-
-def ftp_get(url, temp_file, timeout=10.0):
-    _raise_if_offline_mode_is_enabled(f"Tried to reach {url}")
-    try:
-        logger.info(f"Getting through FTP {url} into {temp_file.name}")
-        with closing(urllib.request.urlopen(url, timeout=timeout)) as r:
-            shutil.copyfileobj(r, temp_file)
-    except urllib.error.URLError as e:
-        raise ConnectionError(e) from None
-
-
-def http_get(
-    url,
-    temp_file,
-    proxies=None,
-    resume_size=0,
-    headers=None,
-    cookies=None,
-    timeout=100.0,
-    max_retries=0,
-    desc=None,
-    disable_tqdm=False,
-) -> Optional[requests.Response]:
-    headers = dict(headers) if headers is not None else {}
-    headers["user-agent"] = get_datasets_user_agent(user_agent=headers.get("user-agent"))
-    if resume_size > 0:
-        headers["Range"] = f"bytes={resume_size:d}-"
-    response = _request_with_retry(
-        method="GET",
-        url=url,
-        stream=True,
-        proxies=proxies,
-        headers=headers,
-        cookies=cookies,
-        max_retries=max_retries,
-        timeout=timeout,
-    )
-    if temp_file is None:
-        return response
-    if response.status_code == 416:  # Range not satisfiable
-        return
-    content_length = response.headers.get("Content-Length")
-    total = resume_size + int(content_length) if content_length is not None else None
-    with hf_tqdm(
-        unit="B",
-        unit_scale=True,
-        total=total,
-        initial=resume_size,
-        desc=desc or "Downloading",
-        position=multiprocessing.current_process()._identity[-1]  # contains the ranks of subprocesses
-        if os.environ.get("HF_DATASETS_STACK_MULTIPROCESSING_DOWNLOAD_PROGRESS_BARS") == "1"
-        and multiprocessing.current_process()._identity
-        else None,
-        disable=disable_tqdm,
-    ) as progress:
-        for chunk in response.iter_content(chunk_size=1024):
-            progress.update(len(chunk))
-            temp_file.write(chunk)
-
-
-def http_head(
-    url, proxies=None, headers=None, cookies=None, allow_redirects=True, timeout=10.0, max_retries=0
-) -> requests.Response:
-    headers = copy.deepcopy(headers) or {}
-    headers["user-agent"] = get_datasets_user_agent(user_agent=headers.get("user-agent"))
-    response = _request_with_retry(
-        method="HEAD",
-        url=url,
-        proxies=proxies,
-        headers=headers,
-        cookies=cookies,
-        allow_redirects=allow_redirects,
-        timeout=timeout,
-        max_retries=max_retries,
-    )
-    return response
-
-
-def request_etag(url: str, token: Optional[Union[str, bool]] = None) -> Optional[str]:
-    if urlparse(url).scheme not in ("http", "https"):
-        return None
-    headers = get_authentication_headers_for_url(url, token=token)
-    response = http_head(url, headers=headers, max_retries=3)
-    response.raise_for_status()
-    etag = response.headers.get("ETag") if response.ok else None
-    return etag
-
-
->>>>>>> 70bac27e
 def get_from_cache(
     url,
     cache_dir=None,
@@ -446,11 +341,6 @@
     user_agent=None,
     use_etag=True,
     token=None,
-<<<<<<< HEAD
-    use_auth_token="deprecated",
-=======
-    ignore_url_params=False,
->>>>>>> 70bac27e
     storage_options=None,
     download_desc=None,
     disable_tqdm=False,
