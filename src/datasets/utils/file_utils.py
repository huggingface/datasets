"""
Utilities for working with the local dataset cache.
This file is adapted from the AllenNLP library at https://github.com/allenai/allennlp
Copyright by the AllenNLP authors.
"""

import copy
import json
import os
import re
import shutil
import struct
import sys
import tempfile
import time
import urllib
from contextlib import closing, contextmanager
from dataclasses import dataclass
from functools import partial
from hashlib import sha256
from pathlib import Path
from typing import Dict, Optional, Union
from urllib.parse import urlparse

import numpy as np
import posixpath
import requests
from tqdm.auto import tqdm

from .. import __version__, config
<<<<<<< HEAD
from .extract import ExtractManager
=======
from . import logging
>>>>>>> b99ef3c8
from .filelock import FileLock


logger = logging.get_logger(__name__)  # pylint: disable=invalid-name

INCOMPLETE_SUFFIX = ".incomplete"


def init_hf_modules(hf_modules_cache: Optional[Union[Path, str]] = None) -> str:
    """
    Add hf_modules_cache to the python path.
    By default hf_modules_cache='~/.cache/huggingface/modules'.
    It can also be set with the environment variable HF_MODULES_CACHE.
    This is used to add modules such as `datasets_modules`
    """
    hf_modules_cache = hf_modules_cache if hf_modules_cache is not None else config.HF_MODULES_CACHE
    hf_modules_cache = str(hf_modules_cache)
    if hf_modules_cache not in sys.path:
        sys.path.append(hf_modules_cache)

        os.makedirs(hf_modules_cache, exist_ok=True)
        if not os.path.exists(os.path.join(hf_modules_cache, "__init__.py")):
            with open(os.path.join(hf_modules_cache, "__init__.py"), "w"):
                pass
    return hf_modules_cache


@contextmanager
def temp_seed(seed: int, set_pytorch=False, set_tensorflow=False):
    """Temporarily set the random seed. This works for python numpy, pytorch and tensorflow."""
    np_state = np.random.get_state()
    np.random.seed(seed)

    if set_pytorch and config.TORCH_AVAILABLE:
        import torch

        torch_state = torch.random.get_rng_state()
        torch.random.manual_seed(seed)

        if torch.cuda.is_available():
            torch_cuda_states = torch.cuda.get_rng_state_all()
            torch.cuda.manual_seed_all(seed)

    if set_tensorflow and config.TF_AVAILABLE:
        import tensorflow as tf
        from tensorflow.python import context as tfpycontext

        tf_state = tf.random.get_global_generator()
        temp_gen = tf.random.Generator.from_seed(seed)
        tf.random.set_global_generator(temp_gen)

        if not tf.executing_eagerly():
            raise ValueError("Setting random seed for TensorFlow is only available in eager mode")

        tf_context = tfpycontext.context()  # eager mode context
        tf_seed = tf_context._seed
        tf_rng_initialized = hasattr(tf_context, "_rng")
        if tf_rng_initialized:
            tf_rng = tf_context._rng
        tf_context._set_global_seed(seed)

    try:
        yield
    finally:
        np.random.set_state(np_state)

        if set_pytorch and config.TORCH_AVAILABLE:
            torch.random.set_rng_state(torch_state)
            if torch.cuda.is_available():
                torch.cuda.set_rng_state_all(torch_cuda_states)

        if set_tensorflow and config.TF_AVAILABLE:
            tf.random.set_global_generator(tf_state)

            tf_context._seed = tf_seed
            if tf_rng_initialized:
                tf_context._rng = tf_rng
            else:
                delattr(tf_context, "_rng")


def is_remote_url(url_or_filename: str) -> bool:
    parsed = urlparse(url_or_filename)
    return parsed.scheme in ("http", "https", "s3", "gs", "hdfs", "ftp")


def is_local_path(url_or_filename: str) -> bool:
    # On unix the scheme of a local path is empty (for both absolute and relative),
    # while on windows the scheme is the drive name (ex: "c") for absolute paths.
    # for details on the windows behavior, see https://bugs.python.org/issue42215
    return urlparse(url_or_filename).scheme == "" or os.path.ismount(urlparse(url_or_filename).scheme + ":/")


def is_relative_path(url_or_filename: str) -> bool:
    return urlparse(url_or_filename).scheme == "" and not os.path.isabs(url_or_filename)


def hf_bucket_url(identifier: str, filename: str, use_cdn=False, dataset=True) -> str:
    if dataset:
        endpoint = config.CLOUDFRONT_DATASETS_DISTRIB_PREFIX if use_cdn else config.S3_DATASETS_BUCKET_PREFIX
    else:
        endpoint = config.CLOUDFRONT_METRICS_DISTRIB_PREFIX if use_cdn else config.S3_METRICS_BUCKET_PREFIX
    return "/".join((endpoint, identifier, filename))


def head_hf_s3(
    identifier: str, filename: str, use_cdn=False, dataset=True, max_retries=0
) -> Union[requests.Response, Exception]:
    try:
        return http_head(
            hf_bucket_url(identifier=identifier, filename=filename, use_cdn=use_cdn, dataset=dataset),
            max_retries=max_retries,
        )
    except Exception as e:
        return e


def hf_github_url(path: str, name: str, dataset=True, version: Optional[str] = None) -> str:
    from .. import SCRIPTS_VERSION

    version = version or os.getenv("HF_SCRIPTS_VERSION", SCRIPTS_VERSION)
    if dataset:
        return config.REPO_DATASETS_URL.format(version=version, path=path, name=name)
    else:
        return config.REPO_METRICS_URL.format(version=version, path=path, name=name)


def hf_hub_url(path: str, name: str, version: Optional[str] = None) -> str:
    version = version or config.HUB_DEFAULT_VERSION
    return config.HUB_DATASETS_URL.format(path=path, name=name, version=version)


def url_or_path_join(base_name: str, *pathnames: str) -> str:
    if is_remote_url(base_name):
        return posixpath.join(base_name, *pathnames)
    else:
        return Path(base_name, *pathnames).as_posix()


def url_or_path_parent(url_or_path: str) -> str:
    if is_remote_url(url_or_path):
        return url_or_path[: url_or_path.rindex("/")]
    else:
        return os.path.dirname(url_or_path)


def hash_url_to_filename(url, etag=None):
    """
    Convert `url` into a hashed filename in a repeatable way.
    If `etag` is specified, append its hash to the url's, delimited
    by a period.
    If the url ends with .h5 (Keras HDF5 weights) adds '.h5' to the name
    so that TF 2.0 can identify it as a HDF5 file
    (see https://github.com/tensorflow/tensorflow/blob/00fad90125b18b80fe054de1055770cfb8fe4ba3/tensorflow/python/keras/engine/network.py#L1380)
    """
    url_bytes = url.encode("utf-8")
    url_hash = sha256(url_bytes)
    filename = url_hash.hexdigest()

    if etag:
        etag_bytes = etag.encode("utf-8")
        etag_hash = sha256(etag_bytes)
        filename += "." + etag_hash.hexdigest()

    if url.endswith(".py"):
        filename += ".py"

    return filename


@dataclass
class DownloadConfig:
    """Configuration for our cached path manager.

    Attributes:
        cache_dir (:obj:`str` or :obj:`Path`, optional): Specify a cache directory to save the file to (overwrite the
            default cache dir).
        force_download (:obj:`bool`, default ``False``): If True, re-dowload the file even if it's already cached in
            the cache dir.
        resume_download (:obj:`bool`, default ``False``): If True, resume the download if incompletly recieved file is
            found.
        proxies (:obj:`dict`, optional):
        user_agent (:obj:`str`, optional): Optional string or dict that will be appended to the user-agent on remote
            requests.
        extract_compressed_file (:obj:`bool`, default ``False``): If True and the path point to a zip or tar file,
            extract the compressed file in a folder along the archive.
        force_extract (:obj:`bool`, default ``False``): If True when extract_compressed_file is True and the archive
            was already extracted, re-extract the archive and override the folder where it was extracted.
        use_etag (:obj:`bool`, default ``True``):
        num_proc (:obj:`int`, optional):
        max_retries (:obj:`int`, default ``1``): The number of times to retry an HTTP request if it fails.
        use_auth_token (:obj:`str` or :obj:`bool`, optional): Optional string or boolean to use as Bearer token
            for remote files on the Datasets Hub. If True, will get token from ~/.huggingface.
    """

    cache_dir: Optional[Union[str, Path]] = None
    force_download: bool = False
    resume_download: bool = False
    local_files_only: bool = False
    proxies: Optional[Dict] = None
    user_agent: Optional[str] = None
    extract_compressed_file: bool = False
    force_extract: bool = False
    use_etag: bool = True
    num_proc: Optional[int] = None
    max_retries: int = 1
    use_auth_token: Optional[Union[str, bool]] = None

    def copy(self) -> "DownloadConfig":
        return self.__class__(**{k: copy.deepcopy(v) for k, v in self.__dict__.items()})


def cached_path(
    url_or_filename,
    download_config=None,
    **download_kwargs,
) -> str:
    """
    Given something that might be a URL (or might be a local path),
    determine which. If it's a URL, download the file and cache it, and
    return the path to the cached file. If it's already a local path,
    make sure the file exists and then return the path.

    Return:
        Local path (string)

    Raises:
        FileNotFoundError: in case of non-recoverable file
            (non-existent or no cache on disk)
        ConnectionError: in case of unreachable url
            and no cache on disk
        ValueError: if it couldn't parse the url or filename correctly
        requests.exceptions.ConnectionError: in case of internet connection issue
    """
    if download_config is None:
        download_config = DownloadConfig(**download_kwargs)

    cache_dir = download_config.cache_dir or config.DOWNLOADED_DATASETS_PATH
    if isinstance(cache_dir, Path):
        cache_dir = str(cache_dir)
    if isinstance(url_or_filename, Path):
        url_or_filename = str(url_or_filename)

    if is_remote_url(url_or_filename):
        # URL, so get it from the cache (downloading if necessary)
        output_path = get_from_cache(
            url_or_filename,
            cache_dir=cache_dir,
            force_download=download_config.force_download,
            proxies=download_config.proxies,
            resume_download=download_config.resume_download,
            user_agent=download_config.user_agent,
            local_files_only=download_config.local_files_only,
            use_etag=download_config.use_etag,
            max_retries=download_config.max_retries,
            use_auth_token=download_config.use_auth_token,
        )
    elif os.path.exists(url_or_filename):
        # File, and it exists.
        output_path = url_or_filename
    elif is_local_path(url_or_filename):
        # File, but it doesn't exist.
        raise FileNotFoundError("Local file {} doesn't exist".format(url_or_filename))
    else:
        # Something unknown
        raise ValueError("unable to parse {} as a URL or as a local path".format(url_or_filename))

<<<<<<< HEAD
    if output_path is None:
        return output_path
=======
    if download_config.extract_compressed_file and output_path is not None:

        if (
            not is_zipfile(output_path)
            and not tarfile.is_tarfile(output_path)
            and not is_gzip(output_path)
            and not is_xz(output_path)
            and not is_rarfile(output_path)
            and not ZstdExtractor.is_extractable(output_path)
        ):
            return output_path

        # Path where we extract compressed archives
        # We extract in the cache dir, and get the extracted path name by hashing the original path
        abs_output_path = os.path.abspath(output_path)
        output_path_extracted = (
            os.path.join(
                download_config.cache_dir, config.EXTRACTED_DATASETS_DIR, hash_url_to_filename(abs_output_path)
            )
            if download_config.cache_dir
            else os.path.join(config.EXTRACTED_DATASETS_PATH, hash_url_to_filename(abs_output_path))
        )

        if (
            os.path.isdir(output_path_extracted)
            and os.listdir(output_path_extracted)
            and not download_config.force_extract
        ) or (os.path.isfile(output_path_extracted) and not download_config.force_extract):
            return output_path_extracted

        # Prevent parallel extractions
        lock_path = output_path + ".lock"
        with FileLock(lock_path):
            shutil.rmtree(output_path_extracted, ignore_errors=True)
            os.makedirs(output_path_extracted, exist_ok=True)
            if tarfile.is_tarfile(output_path):
                tar_file = tarfile.open(output_path)
                tar_file.extractall(output_path_extracted)
                tar_file.close()
            elif is_gzip(output_path):
                os.rmdir(output_path_extracted)
                with gzip.open(output_path, "rb") as gzip_file:
                    with open(output_path_extracted, "wb") as extracted_file:
                        shutil.copyfileobj(gzip_file, extracted_file)
            elif is_zipfile(output_path):  # put zip file to the last, b/c it is possible wrongly detected as zip
                with ZipFile(output_path, "r") as zip_file:
                    zip_file.extractall(output_path_extracted)
                    zip_file.close()
            elif is_xz(output_path):
                os.rmdir(output_path_extracted)
                with lzma.open(output_path) as compressed_file:
                    with open(output_path_extracted, "wb") as extracted_file:
                        shutil.copyfileobj(compressed_file, extracted_file)
            elif is_rarfile(output_path):
                if config.RARFILE_AVAILABLE:
                    import rarfile

                    rf = rarfile.RarFile(output_path)
                    rf.extractall(output_path_extracted)
                    rf.close()
                else:
                    raise EnvironmentError("Please pip install rarfile")
            elif ZstdExtractor.is_extractable(output_path):
                os.rmdir(output_path_extracted)
                ZstdExtractor.extract(output_path, output_path_extracted)
            else:
                raise EnvironmentError("Archive format of {} could not be identified".format(output_path))
>>>>>>> b99ef3c8

    if download_config.extract_compressed_file:
        output_path = ExtractManager(cache_dir=cache_dir).extract(
            output_path, force_extract=download_config.force_extract
        )

    return output_path


def get_datasets_user_agent(user_agent: Optional[Union[str, dict]] = None) -> str:
    ua = "datasets/{}; python/{}".format(__version__, config.PY_VERSION)
    ua += "; pyarrow/{}".format(config.PYARROW_VERSION)
    if config.TORCH_AVAILABLE:
        ua += "; torch/{}".format(config.TORCH_VERSION)
    if config.TF_AVAILABLE:
        ua += "; tensorflow/{}".format(config.TF_VERSION)
    if config.JAX_AVAILABLE:
        ua += "; jax/{}".format(config.JAX_VERSION)
    if config.BEAM_AVAILABLE:
        ua += "; apache_beam/{}".format(config.BEAM_VERSION)
    if isinstance(user_agent, dict):
        ua += "; " + "; ".join("{}/{}".format(k, v) for k, v in user_agent.items())
    elif isinstance(user_agent, str):
        ua += "; " + user_agent
    return ua


def get_authentication_headers_for_url(url: str, use_auth_token: Optional[Union[str, bool]] = None) -> dict:
    """Handle the HF authentication"""
    headers = {}
    if url.startswith("https://huggingface.co/"):
        token = None
        if isinstance(use_auth_token, str):
            token = use_auth_token
        elif bool(use_auth_token):
            from huggingface_hub import hf_api

            token = hf_api.HfFolder.get_token()
        if token:
            headers["authorization"] = "Bearer {}".format(token)
    return headers


class OfflineModeIsEnabled(ConnectionError):
    pass


def _raise_if_offline_mode_is_enabled(msg: Optional[str] = None):
    """Raise a OfflineModeIsEnabled error (subclass of ConnectionError) if HF_DATASETS_OFFLINE is True."""
    if config.HF_DATASETS_OFFLINE:
        raise OfflineModeIsEnabled(
            "Offline mode is enabled." if msg is None else "Offline mode is enabled. " + str(msg)
        )


def _request_with_retry(
    method: str,
    url: str,
    max_retries: int = 0,
    base_wait_time: float = 0.5,
    max_wait_time: float = 2,
    timeout: float = 10.0,
    **params,
) -> requests.Response:
    """Wrapper around requests to retry in case it fails with a ConnectTimeout, with exponential backoff.

    Note that if the environment variable HF_DATASETS_OFFLINE is set to 1, then a OfflineModeIsEnabled error is raised.

    Args:
        method (str): HTTP method, such as 'GET' or 'HEAD'
        url (str): The URL of the ressource to fetch
        max_retries (int): Maximum number of retries, defaults to 0 (no retries)
        base_wait_time (float): Duration (in seconds) to wait before retrying the first time. Wait time between
            retries then grows exponentially, capped by max_wait_time.
        max_wait_time (float): Maximum amount of time between two retries, in seconds
        **params: Params to pass to `requests.request`
    """
    _raise_if_offline_mode_is_enabled(f"Tried to reach {url}")
    tries, success = 0, False
    while not success:
        tries += 1
        try:
            response = requests.request(method=method.upper(), url=url, timeout=timeout, **params)
            success = True
        except requests.exceptions.ConnectTimeout as err:
            if tries > max_retries:
                raise err
            else:
                logger.info(f"{method} request to {url} timed out, retrying... [{tries/max_retries}]")
                sleep_time = min(max_wait_time, base_wait_time * 2 ** (tries - 1))  # Exponential backoff
                time.sleep(sleep_time)
    return response


def ftp_head(url, timeout=10.0):
    _raise_if_offline_mode_is_enabled(f"Tried to reach {url}")
    try:
        with closing(urllib.request.urlopen(url, timeout=timeout)) as r:
            r.read(1)
    except Exception:
        return False
    return True


def ftp_get(url, temp_file, timeout=10.0):
    _raise_if_offline_mode_is_enabled(f"Tried to reach {url}")
    try:
        logger.info(f"Getting through FTP {url} into {temp_file.name}")
        with closing(urllib.request.urlopen(url, timeout=timeout)) as r:
            shutil.copyfileobj(r, temp_file)
    except urllib.error.URLError as e:
        raise ConnectionError(e)


def http_get(url, temp_file, proxies=None, resume_size=0, headers=None, cookies=None, timeout=10.0, max_retries=0):
    headers = copy.deepcopy(headers) or {}
    headers["user-agent"] = get_datasets_user_agent(user_agent=headers.get("user-agent"))
    if resume_size > 0:
        headers["Range"] = "bytes=%d-" % (resume_size,)
    response = _request_with_retry(
        method="GET",
        url=url,
        stream=True,
        proxies=proxies,
        headers=headers,
        cookies=cookies,
        max_retries=max_retries,
        timeout=timeout,
    )
    if response.status_code == 416:  # Range not satisfiable
        return
    content_length = response.headers.get("Content-Length")
    total = resume_size + int(content_length) if content_length is not None else None
    progress = tqdm(
        unit="B",
        unit_scale=True,
        total=total,
        initial=resume_size,
        desc="Downloading",
        disable=bool(logging.get_verbosity() == logging.NOTSET),
    )
    for chunk in response.iter_content(chunk_size=1024):
        if chunk:  # filter out keep-alive new chunks
            progress.update(len(chunk))
            temp_file.write(chunk)
    progress.close()


def http_head(
    url, proxies=None, headers=None, cookies=None, allow_redirects=True, timeout=10.0, max_retries=0
) -> requests.Response:
    headers = copy.deepcopy(headers) or {}
    headers["user-agent"] = get_datasets_user_agent(user_agent=headers.get("user-agent"))
    response = _request_with_retry(
        method="HEAD",
        url=url,
        proxies=proxies,
        headers=headers,
        cookies=cookies,
        allow_redirects=allow_redirects,
        timeout=timeout,
        max_retries=max_retries,
    )
    return response


def get_from_cache(
    url,
    cache_dir=None,
    force_download=False,
    proxies=None,
    etag_timeout=10,
    resume_download=False,
    user_agent=None,
    local_files_only=False,
    use_etag=True,
    max_retries=0,
    use_auth_token=None,
) -> str:
    """
    Given a URL, look for the corresponding file in the local cache.
    If it's not there, download it. Then return the path to the cached file.

    Return:
        Local path (string)

    Raises:
        FileNotFoundError: in case of non-recoverable file
            (non-existent or no cache on disk)
        ConnectionError: in case of unreachable url
            and no cache on disk
    """
    if cache_dir is None:
        cache_dir = config.HF_DATASETS_CACHE
    if isinstance(cache_dir, Path):
        cache_dir = str(cache_dir)

    os.makedirs(cache_dir, exist_ok=True)

    original_url = url  # Some parameters may be added
    connected = False
    response = None
    cookies = None
    etag = None

    # Try a first time to file the file on the local file system without eTag (None)
    # if we don't ask for 'force_download' then we spare a request
    filename = hash_url_to_filename(original_url, etag=None)
    cache_path = os.path.join(cache_dir, filename)

    if os.path.exists(cache_path) and not force_download and not use_etag:
        return cache_path

    # Prepare headers for authentication
    headers = get_authentication_headers_for_url(url, use_auth_token=use_auth_token)
    if user_agent is not None:
        headers["user-agent"] = user_agent

    # We don't have the file locally or we need an eTag
    if not local_files_only:
        if url.startswith("ftp://"):
            connected = ftp_head(url)
        try:
            response = http_head(
                url,
                allow_redirects=True,
                proxies=proxies,
                timeout=etag_timeout,
                max_retries=max_retries,
                headers=headers,
            )
            if response.status_code == 200:  # ok
                etag = response.headers.get("ETag") if use_etag else None
                for k, v in response.cookies.items():
                    # In some edge cases, we need to get a confirmation token
                    if k.startswith("download_warning") and "drive.google.com" in url:
                        url += "&confirm=" + v
                        cookies = response.cookies
                connected = True
            # In some edge cases, head request returns 400 but the connection is actually ok
            elif (
                (response.status_code == 400 and "firebasestorage.googleapis.com" in url)
                or (response.status_code == 405 and "drive.google.com" in url)
                or (
                    response.status_code == 403
                    and re.match(r"^https?://github.com/.*?/.*?/releases/download/.*?/.*?$", url)
                )
            ):
                connected = True
                logger.info("Couldn't get ETag version for url {}".format(url))
        except (EnvironmentError, requests.exceptions.Timeout):
            # not connected
            pass

    # connected == False = we don't have a connection, or url doesn't exist, or is otherwise inaccessible.
    # try to get the last downloaded one
    if not connected:
        if os.path.exists(cache_path):
            return cache_path
        if local_files_only:
            raise FileNotFoundError(
                f"Cannot find the requested files in the cached path at {cache_path} and outgoing traffic has been"
                " disabled. To enable file online look-ups, set 'local_files_only' to False."
            )
        elif response is not None and response.status_code == 404:
            raise FileNotFoundError("Couldn't find file at {}".format(url))
        _raise_if_offline_mode_is_enabled(f"Tried to reach {url}")
        raise ConnectionError("Couldn't reach {}".format(url))

    # Try a second time
    filename = hash_url_to_filename(original_url, etag)
    cache_path = os.path.join(cache_dir, filename)

    if os.path.exists(cache_path) and not force_download:
        return cache_path

    # From now on, connected is True.
    # Prevent parallel downloads of the same file with a lock.
    lock_path = cache_path + ".lock"
    with FileLock(lock_path):

        if resume_download:
            incomplete_path = cache_path + ".incomplete"

            @contextmanager
            def _resumable_file_manager():
                with open(incomplete_path, "a+b") as f:
                    yield f

            temp_file_manager = _resumable_file_manager
            if os.path.exists(incomplete_path):
                resume_size = os.stat(incomplete_path).st_size
            else:
                resume_size = 0
        else:
            temp_file_manager = partial(tempfile.NamedTemporaryFile, dir=cache_dir, delete=False)
            resume_size = 0

        # Download to temporary file, then copy to cache dir once finished.
        # Otherwise you get corrupt cache entries if the download gets interrupted.
        with temp_file_manager() as temp_file:
            logger.info("%s not found in cache or force_download set to True, downloading to %s", url, temp_file.name)

            # GET file object
            if url.startswith("ftp://"):
                ftp_get(url, temp_file)
            else:
                http_get(
                    url,
                    temp_file,
                    proxies=proxies,
                    resume_size=resume_size,
                    headers=headers,
                    cookies=cookies,
                    max_retries=max_retries,
                )

        logger.info("storing %s in cache at %s", url, cache_path)
        shutil.move(temp_file.name, cache_path)

        logger.info("creating metadata file for %s", cache_path)
        meta = {"url": url, "etag": etag}
        meta_path = cache_path + ".json"
        with open(meta_path, "w", encoding="utf-8") as meta_file:
            json.dump(meta, meta_file)

    return cache_path


<<<<<<< HEAD
=======
def is_gzip(path: str) -> bool:
    """from https://stackoverflow.com/a/60634210"""
    with gzip.open(path, "r") as fh:
        try:
            fh.read(1)
            return True
        except OSError:
            return False


def is_xz(path: str) -> bool:
    """https://tukaani.org/xz/xz-file-format-1.0.4.txt"""
    with open(path, "rb") as f:
        try:
            header_magic_bytes = f.read(6)
        except OSError:
            return False
        if header_magic_bytes == b"\xfd7zXZ\x00":
            return True
        else:
            return False


def is_rarfile(path: str) -> bool:
    """https://github.com/markokr/rarfile/blob/master/rarfile.py"""
    RAR_ID = b"Rar!\x1a\x07\x00"
    RAR5_ID = b"Rar!\x1a\x07\x01\x00"

    with open(path, "rb", 1024) as fd:
        buf = fd.read(len(RAR5_ID))
    if buf.startswith(RAR_ID) or buf.startswith(RAR5_ID):
        return True
    else:
        return False


class ZstdExtractor:
    @staticmethod
    def is_extractable(path: str) -> bool:
        """https://datatracker.ietf.org/doc/html/rfc8878

        Magic_Number:  4 bytes, little-endian format.  Value: 0xFD2FB528.
        """
        with open(path, "rb") as f:
            try:
                magic_number = f.read(4)
            except OSError:
                return False
        return True if magic_number == struct.pack("<I", 0xFD2FB528) else False

    @staticmethod
    def extract(input_path: str, output_path: str):
        if not config.ZSTANDARD_AVAILABLE:
            raise EnvironmentError("Please pip install zstandard")
        import zstandard as zstd

        dctx = zstd.ZstdDecompressor()
        with open(input_path, "rb") as ifh, open(output_path, "wb") as ofh:
            dctx.copy_stream(ifh, ofh)


>>>>>>> b99ef3c8
def add_start_docstrings(*docstr):
    def docstring_decorator(fn):
        fn.__doc__ = "".join(docstr) + (fn.__doc__ if fn.__doc__ is not None else "")
        return fn

    return docstring_decorator


def add_end_docstrings(*docstr):
    def docstring_decorator(fn):
        fn.__doc__ = (fn.__doc__ if fn.__doc__ is not None else "") + "".join(docstr)
        return fn

    return docstring_decorator


def estimate_dataset_size(paths):
    return sum(path.stat().st_size for path in paths)<|MERGE_RESOLUTION|>--- conflicted
+++ resolved
@@ -9,7 +9,6 @@
 import os
 import re
 import shutil
-import struct
 import sys
 import tempfile
 import time
@@ -28,11 +27,8 @@
 from tqdm.auto import tqdm
 
 from .. import __version__, config
-<<<<<<< HEAD
+from . import logging
 from .extract import ExtractManager
-=======
-from . import logging
->>>>>>> b99ef3c8
 from .filelock import FileLock
 
 
@@ -300,78 +296,8 @@
         # Something unknown
         raise ValueError("unable to parse {} as a URL or as a local path".format(url_or_filename))
 
-<<<<<<< HEAD
     if output_path is None:
         return output_path
-=======
-    if download_config.extract_compressed_file and output_path is not None:
-
-        if (
-            not is_zipfile(output_path)
-            and not tarfile.is_tarfile(output_path)
-            and not is_gzip(output_path)
-            and not is_xz(output_path)
-            and not is_rarfile(output_path)
-            and not ZstdExtractor.is_extractable(output_path)
-        ):
-            return output_path
-
-        # Path where we extract compressed archives
-        # We extract in the cache dir, and get the extracted path name by hashing the original path
-        abs_output_path = os.path.abspath(output_path)
-        output_path_extracted = (
-            os.path.join(
-                download_config.cache_dir, config.EXTRACTED_DATASETS_DIR, hash_url_to_filename(abs_output_path)
-            )
-            if download_config.cache_dir
-            else os.path.join(config.EXTRACTED_DATASETS_PATH, hash_url_to_filename(abs_output_path))
-        )
-
-        if (
-            os.path.isdir(output_path_extracted)
-            and os.listdir(output_path_extracted)
-            and not download_config.force_extract
-        ) or (os.path.isfile(output_path_extracted) and not download_config.force_extract):
-            return output_path_extracted
-
-        # Prevent parallel extractions
-        lock_path = output_path + ".lock"
-        with FileLock(lock_path):
-            shutil.rmtree(output_path_extracted, ignore_errors=True)
-            os.makedirs(output_path_extracted, exist_ok=True)
-            if tarfile.is_tarfile(output_path):
-                tar_file = tarfile.open(output_path)
-                tar_file.extractall(output_path_extracted)
-                tar_file.close()
-            elif is_gzip(output_path):
-                os.rmdir(output_path_extracted)
-                with gzip.open(output_path, "rb") as gzip_file:
-                    with open(output_path_extracted, "wb") as extracted_file:
-                        shutil.copyfileobj(gzip_file, extracted_file)
-            elif is_zipfile(output_path):  # put zip file to the last, b/c it is possible wrongly detected as zip
-                with ZipFile(output_path, "r") as zip_file:
-                    zip_file.extractall(output_path_extracted)
-                    zip_file.close()
-            elif is_xz(output_path):
-                os.rmdir(output_path_extracted)
-                with lzma.open(output_path) as compressed_file:
-                    with open(output_path_extracted, "wb") as extracted_file:
-                        shutil.copyfileobj(compressed_file, extracted_file)
-            elif is_rarfile(output_path):
-                if config.RARFILE_AVAILABLE:
-                    import rarfile
-
-                    rf = rarfile.RarFile(output_path)
-                    rf.extractall(output_path_extracted)
-                    rf.close()
-                else:
-                    raise EnvironmentError("Please pip install rarfile")
-            elif ZstdExtractor.is_extractable(output_path):
-                os.rmdir(output_path_extracted)
-                ZstdExtractor.extract(output_path, output_path_extracted)
-            else:
-                raise EnvironmentError("Archive format of {} could not be identified".format(output_path))
->>>>>>> b99ef3c8
 
     if download_config.extract_compressed_file:
         output_path = ExtractManager(cache_dir=cache_dir).extract(
@@ -701,70 +627,6 @@
     return cache_path
 
 
-<<<<<<< HEAD
-=======
-def is_gzip(path: str) -> bool:
-    """from https://stackoverflow.com/a/60634210"""
-    with gzip.open(path, "r") as fh:
-        try:
-            fh.read(1)
-            return True
-        except OSError:
-            return False
-
-
-def is_xz(path: str) -> bool:
-    """https://tukaani.org/xz/xz-file-format-1.0.4.txt"""
-    with open(path, "rb") as f:
-        try:
-            header_magic_bytes = f.read(6)
-        except OSError:
-            return False
-        if header_magic_bytes == b"\xfd7zXZ\x00":
-            return True
-        else:
-            return False
-
-
-def is_rarfile(path: str) -> bool:
-    """https://github.com/markokr/rarfile/blob/master/rarfile.py"""
-    RAR_ID = b"Rar!\x1a\x07\x00"
-    RAR5_ID = b"Rar!\x1a\x07\x01\x00"
-
-    with open(path, "rb", 1024) as fd:
-        buf = fd.read(len(RAR5_ID))
-    if buf.startswith(RAR_ID) or buf.startswith(RAR5_ID):
-        return True
-    else:
-        return False
-
-
-class ZstdExtractor:
-    @staticmethod
-    def is_extractable(path: str) -> bool:
-        """https://datatracker.ietf.org/doc/html/rfc8878
-
-        Magic_Number:  4 bytes, little-endian format.  Value: 0xFD2FB528.
-        """
-        with open(path, "rb") as f:
-            try:
-                magic_number = f.read(4)
-            except OSError:
-                return False
-        return True if magic_number == struct.pack("<I", 0xFD2FB528) else False
-
-    @staticmethod
-    def extract(input_path: str, output_path: str):
-        if not config.ZSTANDARD_AVAILABLE:
-            raise EnvironmentError("Please pip install zstandard")
-        import zstandard as zstd
-
-        dctx = zstd.ZstdDecompressor()
-        with open(input_path, "rb") as ifh, open(output_path, "wb") as ofh:
-            dctx.copy_stream(ifh, ofh)
-
-
->>>>>>> b99ef3c8
 def add_start_docstrings(*docstr):
     def docstring_decorator(fn):
         fn.__doc__ = "".join(docstr) + (fn.__doc__ if fn.__doc__ is not None else "")
