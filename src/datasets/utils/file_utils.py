"""
Utilities for working with the local dataset cache.
This file is adapted from the AllenNLP library at https://github.com/allenai/allennlp
Copyright by the AllenNLP authors.
"""

import copy
import gzip
import json
import lzma
import os
import re
import shutil
import sys
import tarfile
import tempfile
import time
import urllib
from contextlib import closing, contextmanager
from dataclasses import dataclass
from functools import partial
from hashlib import sha256
<<<<<<< HEAD
from typing import Dict, List, Optional, Union
=======
from pathlib import Path
from typing import Dict, Optional, Union
>>>>>>> 837288fe
from urllib.parse import urlparse
from zipfile import ZipFile, is_zipfile

import numpy as np
import posixpath
import pyarrow as pa
import requests
from tqdm.auto import tqdm

from .. import __version__, config
from .filelock import FileLock
from .logging import WARNING, get_logger


logger = get_logger(__name__)  # pylint: disable=invalid-name

<<<<<<< HEAD
_PY_VERSION: str = sys.version.split()[0]

if int(_PY_VERSION.split(".")[0]) == 3 and int(_PY_VERSION.split(".")[1]) < 8:
    import importlib_metadata
else:
    import importlib.metadata as importlib_metadata


USE_TF = os.environ.get("USE_TF", "AUTO").upper()
USE_TORCH = os.environ.get("USE_TORCH", "AUTO").upper()

_torch_version = "N/A"
_torch_available = False
if USE_TORCH in ("1", "ON", "YES", "AUTO") and USE_TF not in ("1", "ON", "YES"):
    try:
        _torch_version = importlib_metadata.version("torch")
        _torch_available = True
        logger.info("PyTorch version {} available.".format(_torch_version))
    except importlib_metadata.PackageNotFoundError:
        pass
else:
    logger.info("Disabling PyTorch because USE_TF is set")

_tf_version = "N/A"
_tf_available = False
if USE_TF in ("1", "ON", "YES", "AUTO") and USE_TORCH not in ("1", "ON", "YES"):
    try:
        _tf_version = importlib_metadata.version("tensorflow")
        _tf_available = True
        logger.info("TensorFlow version {} available.".format(_tf_version))
    except importlib_metadata.PackageNotFoundError:
        pass
else:
    logger.info("Disabling Tensorflow because USE_TORCH is set")

USE_BEAM = os.environ.get("USE_BEAM", "AUTO").upper()
_beam_version = "N/A"
_beam_available = False
if USE_BEAM in ("1", "ON", "YES", "AUTO"):
    try:
        _beam_version = importlib_metadata.version("apache_beam")
        _beam_available = True
        logger.info("Apache Beam version {} available.".format(_beam_version))
    except importlib_metadata.PackageNotFoundError:
        pass
else:
    logger.info("Disabling Apache Beam because USE_BEAM is set to False")


USE_RAR = os.environ.get("USE_RAR", "AUTO").upper()
_rarfile_version = "N/A"
_rarfile_available = False
if USE_RAR in ("1", "ON", "YES", "AUTO"):
    try:
        _rarfile_version = importlib_metadata.version("apache_beam")
        _rarfile_available = True
        logger.info("rarfile available.")
    except importlib_metadata.PackageNotFoundError:
        pass
else:
    logger.info("Disabling rarfile because USE_RAR is set to False")

hf_cache_home = os.path.expanduser(
    os.getenv("HF_HOME", os.path.join(os.getenv("XDG_CACHE_HOME", "~/.cache"), "huggingface"))
)
default_datasets_cache_path = os.path.join(hf_cache_home, "datasets")
try:
    from pathlib import Path

    HF_DATASETS_CACHE = Path(os.getenv("HF_DATASETS_CACHE", default_datasets_cache_path))
except (AttributeError, ImportError):
    HF_DATASETS_CACHE = os.getenv(os.getenv("HF_DATASETS_CACHE", default_datasets_cache_path))

S3_DATASETS_BUCKET_PREFIX = "https://s3.amazonaws.com/datasets.huggingface.co/datasets/datasets"
CLOUDFRONT_DATASETS_DISTRIB_PREFIX = "https://cdn-datasets.huggingface.co/datasets/datasets"
REPO_DATASETS_URL = "https://raw.githubusercontent.com/huggingface/datasets/{version}/datasets/{path}/{name}"

HUB_DATASETS_URL = "https://huggingface.co/datasets/{path}/resolve/{version}/{name}"
HUB_DEFAULT_VERSION = "main"


default_metrics_cache_path = os.path.join(hf_cache_home, "metrics")
try:
    from pathlib import Path

    HF_METRICS_CACHE = Path(os.getenv("HF_METRICS_CACHE", default_metrics_cache_path))
except (AttributeError, ImportError):
    HF_METRICS_CACHE = os.getenv(os.getenv("HF_METRICS_CACHE", default_metrics_cache_path))

S3_METRICS_BUCKET_PREFIX = "https://s3.amazonaws.com/datasets.huggingface.co/datasets/metrics"
CLOUDFRONT_METRICS_DISTRIB_PREFIX = "https://cdn-datasets.huggingface.co/datasets/metric"
REPO_METRICS_URL = "https://raw.githubusercontent.com/huggingface/datasets/{version}/metrics/{path}/{name}"


default_modules_cache_path = os.path.join(hf_cache_home, "modules")
try:
    from pathlib import Path

    HF_MODULES_CACHE = Path(os.getenv("HF_MODULES_CACHE", default_modules_cache_path))
except (AttributeError, ImportError):
    HF_MODULES_CACHE = os.getenv(os.getenv("HF_MODULES_CACHE", default_modules_cache_path))


=======
>>>>>>> 837288fe
INCOMPLETE_SUFFIX = ".incomplete"


def init_hf_modules(hf_modules_cache: Optional[str] = None) -> str:
    """
    Add hf_modules_cache to the python path.
    By default hf_modules_cache='~/.cache/huggingface/modules'.
    It can also be set with the environment variable HF_MODULES_CACHE.
    This is used to add modules such as `datasets_modules`
    """
    hf_modules_cache = hf_modules_cache if hf_modules_cache is not None else config.HF_MODULES_CACHE
    hf_modules_cache = str(hf_modules_cache)
    if hf_modules_cache not in sys.path:
        sys.path.append(hf_modules_cache)

        os.makedirs(hf_modules_cache, exist_ok=True)
        if not os.path.exists(os.path.join(hf_modules_cache, "__init__.py")):
            with open(os.path.join(hf_modules_cache, "__init__.py"), "w"):
                pass
    return hf_modules_cache


@contextmanager
def temp_seed(seed: int, set_pytorch=False, set_tensorflow=False):
    """Temporarily set the random seed. This works for python numpy, pytorch and tensorflow."""
    np_state = np.random.get_state()
    np.random.seed(seed)

    if set_pytorch and config.TORCH_AVAILABLE:
        import torch

        torch_state = torch.random.get_rng_state()
        torch.random.manual_seed(seed)

        if torch.cuda.is_available():
            torch_cuda_states = torch.cuda.get_rng_state_all()
            torch.cuda.manual_seed_all(seed)

    if set_tensorflow and config.TF_AVAILABLE:
        import tensorflow as tf
        from tensorflow.python import context as tfpycontext

        tf_state = tf.random.get_global_generator()
        temp_gen = tf.random.Generator.from_seed(seed)
        tf.random.set_global_generator(temp_gen)

        if not tf.executing_eagerly():
            raise ValueError("Setting random seed for TensorFlow is only available in eager mode")

        tf_context = tfpycontext.context()  # eager mode context
        tf_seed = tf_context._seed
        tf_rng_initialized = hasattr(tf_context, "_rng")
        if tf_rng_initialized:
            tf_rng = tf_context._rng
        tf_context._set_global_seed(seed)

    try:
        yield
    finally:
        np.random.set_state(np_state)

        if set_pytorch and config.TORCH_AVAILABLE:
            torch.random.set_rng_state(torch_state)
            if torch.cuda.is_available():
                torch.cuda.set_rng_state_all(torch_cuda_states)

        if set_tensorflow and config.TF_AVAILABLE:
            tf.random.set_global_generator(tf_state)

            tf_context._seed = tf_seed
            if tf_rng_initialized:
                tf_context._rng = tf_rng
            else:
                delattr(tf_context, "_rng")


<<<<<<< HEAD
def is_torch_available():
    return _torch_available


def is_tf_available():
    return _tf_available


def is_beam_available():
    return _beam_available


def is_rarfile_available():
    return _rarfile_available


def is_remote_url(url_or_filename: str) -> bool:
=======
def is_remote_url(url_or_filename):
>>>>>>> 837288fe
    parsed = urlparse(url_or_filename)
    return parsed.scheme in ("http", "https", "s3", "gs", "hdfs", "ftp")


def is_local_path(url_or_filename: str) -> bool:
    # On unix the scheme of a local path is empty (for both absolute and relative),
    # while on windows the scheme is the drive name (ex: "c") for absolute paths.
    # for details on the windows behavior, see https://bugs.python.org/issue42215
    return urlparse(url_or_filename).scheme == "" or os.path.ismount(urlparse(url_or_filename).scheme + ":/")


def is_relative_path(url_or_filename: str) -> bool:
    return urlparse(url_or_filename).scheme == "" and not os.path.isabs(url_or_filename)


def hf_bucket_url(identifier: str, filename: str, use_cdn=False, dataset=True) -> str:
    if dataset:
        endpoint = config.CLOUDFRONT_DATASETS_DISTRIB_PREFIX if use_cdn else config.S3_DATASETS_BUCKET_PREFIX
    else:
        endpoint = config.CLOUDFRONT_METRICS_DISTRIB_PREFIX if use_cdn else config.S3_METRICS_BUCKET_PREFIX
    return "/".join((endpoint, identifier, filename))


def head_hf_s3(
    identifier: str, filename: str, use_cdn=False, dataset=True, max_retries=0
) -> Union[requests.Response, Exception]:
    try:
        return http_head(
            hf_bucket_url(identifier=identifier, filename=filename, use_cdn=use_cdn, dataset=dataset),
            max_retries=max_retries,
        )
    except Exception as e:
        return e


def hf_github_url(path: str, name: str, dataset=True, version: Optional[str] = None) -> str:
    from .. import SCRIPTS_VERSION

    version = version or os.getenv("HF_SCRIPTS_VERSION", SCRIPTS_VERSION)
    if dataset:
        return config.REPO_DATASETS_URL.format(version=version, path=path, name=name)
    else:
        return config.REPO_METRICS_URL.format(version=version, path=path, name=name)


def hf_hub_url(path: str, name: str, version: Optional[str] = None) -> str:
    version = version or HUB_DEFAULT_VERSION
    return HUB_DATASETS_URL.format(path=path, name=name, version=version)


def url_or_path_join(base_name: str, *pathnames: List[str]) -> str:
    if is_remote_url(base_name):
        return posixpath.join(base_name, *pathnames)
    else:
        return Path(base_name).joinpath(*pathnames).as_posix()


def url_or_path_parent(url_or_path: str) -> str:
    if is_remote_url(url_or_path):
        return url_or_path[: url_or_path.rindex("/")]
    else:
        return os.path.dirname(url_or_path)


def hash_url_to_filename(url, etag=None):
    """
    Convert `url` into a hashed filename in a repeatable way.
    If `etag` is specified, append its hash to the url's, delimited
    by a period.
    If the url ends with .h5 (Keras HDF5 weights) adds '.h5' to the name
    so that TF 2.0 can identify it as a HDF5 file
    (see https://github.com/tensorflow/tensorflow/blob/00fad90125b18b80fe054de1055770cfb8fe4ba3/tensorflow/python/keras/engine/network.py#L1380)
    """
    url_bytes = url.encode("utf-8")
    url_hash = sha256(url_bytes)
    filename = url_hash.hexdigest()

    if etag:
        etag_bytes = etag.encode("utf-8")
        etag_hash = sha256(etag_bytes)
        filename += "." + etag_hash.hexdigest()

    if url.endswith(".py"):
        filename += ".py"

    return filename


@dataclass
class DownloadConfig:
    """Configuration for our cached path manager
    Args:
        cache_dir: specify a cache directory to save the file to (overwrite the default cache dir).
        force_download: if True, re-dowload the file even if it's already cached in the cache dir.
        resume_download: if True, resume the download if incompletly recieved file is found.
        user_agent: Optional string or dict that will be appended to the user-agent on remote requests.
        extract_compressed_file: if True and the path point to a zip or tar file, extract the compressed
            file in a folder along the archive.
        force_extract: if True when extract_compressed_file is True and the archive was already extracted,
            re-extract the archive and overide the folder where it was extracted.
        max_retries: the number of times to retry an HTTP request if it fails. Defaults to 1.

    """

    cache_dir: Optional[Union[str, Path]] = None
    force_download: bool = False
    resume_download: bool = False
    local_files_only: bool = False
    proxies: Optional[Dict] = None
    user_agent: Optional[str] = None
    extract_compressed_file: bool = False
    force_extract: bool = False
    use_etag: bool = True
    num_proc: Optional[int] = None
    max_retries: int = 1

    def copy(self) -> "DownloadConfig":
        return self.__class__(**{k: copy.deepcopy(v) for k, v in self.__dict__.items()})


def cached_path(
    url_or_filename,
    download_config=None,
    **download_kwargs,
) -> str:
    """
    Given something that might be a URL (or might be a local path),
    determine which. If it's a URL, download the file and cache it, and
    return the path to the cached file. If it's already a local path,
    make sure the file exists and then return the path.

    Return:
        Local path (string)

    Raises:
        FileNotFoundError: in case of non-recoverable file
            (non-existent or no cache on disk)
        ConnectionError: in case of unreachable url
            and no cache on disk
        ValueError: if it couldn't parse the url or filename correctly
        requests.exceptions.ConnectionError: in case of internet connection issue
    """
    if download_config is None:
        download_config = DownloadConfig(**download_kwargs)

    cache_dir = download_config.cache_dir or config.HF_DATASETS_CACHE
    if isinstance(cache_dir, Path):
        cache_dir = str(cache_dir)
    if isinstance(url_or_filename, Path):
        url_or_filename = str(url_or_filename)

    if is_remote_url(url_or_filename):
        # URL, so get it from the cache (downloading if necessary)
        output_path = get_from_cache(
            url_or_filename,
            cache_dir=cache_dir,
            force_download=download_config.force_download,
            proxies=download_config.proxies,
            resume_download=download_config.resume_download,
            user_agent=download_config.user_agent,
            local_files_only=download_config.local_files_only,
            use_etag=download_config.use_etag,
            max_retries=download_config.max_retries,
        )
    elif os.path.exists(url_or_filename):
        # File, and it exists.
        output_path = url_or_filename
    elif is_local_path(url_or_filename):
        # File, but it doesn't exist.
        raise FileNotFoundError("Local file {} doesn't exist".format(url_or_filename))
    else:
        # Something unknown
        raise ValueError("unable to parse {} as a URL or as a local path".format(url_or_filename))

    if download_config.extract_compressed_file and output_path is not None:

        if (
            not is_zipfile(output_path)
            and not tarfile.is_tarfile(output_path)
            and not is_gzip(output_path)
            and not is_xz(output_path)
            and not is_rarfile(output_path)
        ):
            return output_path

        # Path where we extract compressed archives
        # We extract in the cache dir, and get the extracted path name by hashing the original path"
        abs_output_path = os.path.abspath(output_path)
        output_path_extracted = os.path.join(cache_dir, "extracted", hash_url_to_filename(abs_output_path))

        if (
            os.path.isdir(output_path_extracted)
            and os.listdir(output_path_extracted)
            and not download_config.force_extract
        ) or (os.path.isfile(output_path_extracted) and not download_config.force_extract):
            return output_path_extracted

        # Prevent parallel extractions
        lock_path = output_path + ".lock"
        with FileLock(lock_path):
            shutil.rmtree(output_path_extracted, ignore_errors=True)
            os.makedirs(output_path_extracted, exist_ok=True)
            if tarfile.is_tarfile(output_path):
                tar_file = tarfile.open(output_path)
                tar_file.extractall(output_path_extracted)
                tar_file.close()
            elif is_gzip(output_path):
                os.rmdir(output_path_extracted)
                with gzip.open(output_path, "rb") as gzip_file:
                    with open(output_path_extracted, "wb") as extracted_file:
                        shutil.copyfileobj(gzip_file, extracted_file)
            elif is_zipfile(output_path):  # put zip file to the last, b/c it is possible wrongly detected as zip
                with ZipFile(output_path, "r") as zip_file:
                    zip_file.extractall(output_path_extracted)
                    zip_file.close()
            elif is_xz(output_path):
                os.rmdir(output_path_extracted)
                with lzma.open(output_path) as compressed_file:
                    with open(output_path_extracted, "wb") as extracted_file:
                        shutil.copyfileobj(compressed_file, extracted_file)
            elif is_rarfile(output_path):
                if config.RARFILE_AVAILABLE:
                    import rarfile

                    rf = rarfile.RarFile(output_path)
                    rf.extractall(output_path_extracted)
                    rf.close()
                else:
                    raise EnvironmentError("Please pip install rarfile")
            else:
                raise EnvironmentError("Archive format of {} could not be identified".format(output_path))

        return output_path_extracted

    return output_path


def get_datasets_user_agent(user_agent: Optional[Union[str, dict]] = None) -> str:
    ua = "datasets/{}; python/{}".format(__version__, config.PY_VERSION)
    ua += "; pyarrow/{}".format(pa.__version__)
    if config.TORCH_AVAILABLE:
        ua += "; torch/{}".format(config.TORCH_VERSION)
    if config.TF_AVAILABLE:
        ua += "; tensorflow/{}".format(config.TF_VERSION)
    if config.BEAM_AVAILABLE:
        ua += "; apache_beam/{}".format(config.BEAM_VERSION)
    if isinstance(user_agent, dict):
        ua += "; " + "; ".join("{}/{}".format(k, v) for k, v in user_agent.items())
    elif isinstance(user_agent, str):
        ua += "; " + user_agent
    return ua


def get_authentication_headers_for_url(url: str) -> dict:
    """Handle the HF authentication"""
    headers = {}
    if url.startswith("https://huggingface.co/") or url.startswith("https://cdn-lfs.huggingface.co"):
        try:
            from huggingface_hub import hf_api

            token = hf_api.HfFolder.get_token()
            if token:
                headers["authorization"] = "Bearer {}".format(token)
        except ImportError:
            pass
    return headers


def _request_with_retry(
    verb: str, url: str, max_retries: int = 0, base_wait_time: float = 0.5, max_wait_time: float = 2, **params
) -> requests.Response:
    """Wrapper around requests to retry in case it fails with a ConnectTimeout, with exponential backoff

    Args:
        verb (str): HTTP verb, such as 'GET' or 'HEAD'
        url (str): The URL of the ressource to fetch
        max_retries (int): Maximum number of retries, defaults to 0 (no retries)
        base_wait_time (float): Duration (in seconds) to wait before retrying the first time. Wait time between
            retries then grows exponentially, capped by max_wait_time.
        max_wait_time (float): Maximum amount of time between two retries, in seconds
        **params: Params to pass to `requests.request`
    """
    tries, success = 0, False
    while not success:
        tries += 1
        try:
            response = requests.request(verb.upper(), url, **params)
            success = True
        except requests.exceptions.ConnectTimeout as err:
            if tries > max_retries:
                raise err
            else:
                logger.info(f"{verb} request to {url} timed out, retrying... [{tries/max_retries}]")
                sleep_time = max(max_wait_time, base_wait_time * 2 ** (tries - 1))  # Exponential backoff
                time.sleep(sleep_time)
    return response


def ftp_head(url, timeout=2.0):
    try:
        with closing(urllib.request.urlopen(url, timeout=timeout)) as r:
            r.read(1)
    except Exception:
        return False
    return True


def ftp_get(url, temp_file, proxies=None, resume_size=0, user_agent=None, cookies=None, timeout=2.0):
    try:
        logger.info(f"Getting through FTP {url} into {temp_file.name}")
        with closing(urllib.request.urlopen(url, timeout=timeout)) as r:
            shutil.copyfileobj(r, temp_file)
    except urllib.error.URLError as e:
        raise ConnectionError(e)


def http_get(url, temp_file, proxies=None, resume_size=0, user_agent=None, cookies=None, max_retries=0):
    headers = {"user-agent": get_datasets_user_agent(user_agent=user_agent)}
    headers.update(get_authentication_headers_for_url(url))
    if resume_size > 0:
        headers["Range"] = "bytes=%d-" % (resume_size,)
    response = _request_with_retry(
        verb="GET", url=url, stream=True, proxies=proxies, headers=headers, cookies=cookies, max_retries=max_retries
    )
    if response.status_code == 416:  # Range not satisfiable
        return
    content_length = response.headers.get("Content-Length")
    total = resume_size + int(content_length) if content_length is not None else None
    not_verbose = bool(logger.getEffectiveLevel() > WARNING)
    progress = tqdm(
        unit="B",
        unit_scale=True,
        total=total,
        initial=resume_size,
        desc="Downloading",
        disable=not_verbose,
    )
    for chunk in response.iter_content(chunk_size=1024):
        if chunk:  # filter out keep-alive new chunks
            progress.update(len(chunk))
            temp_file.write(chunk)
    progress.close()


def http_head(
    url, proxies=None, user_agent=None, cookies=None, allow_redirects=True, timeout=10, max_retries=0
) -> requests.Response:
    headers = {"user-agent": get_datasets_user_agent(user_agent=user_agent)}
    headers.update(get_authentication_headers_for_url(url))
    response = _request_with_retry(
        verb="HEAD",
        url=url,
        proxies=proxies,
        headers=headers,
        cookies=cookies,
        allow_redirects=allow_redirects,
        timeout=timeout,
        max_retries=max_retries,
    )
    return response


def get_from_cache(
    url,
    cache_dir=None,
    force_download=False,
    proxies=None,
    etag_timeout=10,
    resume_download=False,
    user_agent=None,
    local_files_only=False,
    use_etag=True,
    max_retries=0,
) -> str:
    """
    Given a URL, look for the corresponding file in the local cache.
    If it's not there, download it. Then return the path to the cached file.

    Return:
        Local path (string)

    Raises:
        FileNotFoundError: in case of non-recoverable file
            (non-existent or no cache on disk)
        ConnectionError: in case of unreachable url
            and no cache on disk
    """
    if cache_dir is None:
        cache_dir = config.HF_DATASETS_CACHE
    if isinstance(cache_dir, Path):
        cache_dir = str(cache_dir)

    os.makedirs(cache_dir, exist_ok=True)

    original_url = url  # Some parameters may be added
    connected = False
    response = None
    cookies = None
    etag = None

    # Try a first time to file the file on the local file system without eTag (None)
    # if we don't ask for 'force_download' then we spare a request
    filename = hash_url_to_filename(original_url, etag=None)
    cache_path = os.path.join(cache_dir, filename)

    if os.path.exists(cache_path) and not force_download and not use_etag:
        return cache_path

    # We don't have the file locally or we need an eTag
    if not local_files_only:
        if url.startswith("ftp://"):
            connected = ftp_head(url)
        try:
            response = http_head(
                url, allow_redirects=True, proxies=proxies, timeout=etag_timeout, max_retries=max_retries
            )
            if response.status_code == 200:  # ok
                etag = response.headers.get("ETag") if use_etag else None
                for k, v in response.cookies.items():
                    # In some edge cases, we need to get a confirmation token
                    if k.startswith("download_warning") and "drive.google.com" in url:
                        url += "&confirm=" + v
                        cookies = response.cookies
                connected = True
            # In some edge cases, head request returns 400 but the connection is actually ok
            elif (
                (response.status_code == 400 and "firebasestorage.googleapis.com" in url)
                or (response.status_code == 405 and "drive.google.com" in url)
                or (
                    response.status_code == 403
                    and re.match(r"^https?://github.com/.*?/.*?/releases/download/.*?/.*?$", url)
                )
            ):
                connected = True
                logger.info("Couldn't get ETag version for url {}".format(url))
        except (EnvironmentError, requests.exceptions.Timeout):
            # not connected
            pass

    # connected == False = we don't have a connection, or url doesn't exist, or is otherwise inaccessible.
    # try to get the last downloaded one
    if not connected:
        if os.path.exists(cache_path):
            return cache_path
        if local_files_only:
            raise FileNotFoundError(
                f"Cannot find the requested files in the cached path at {cache_path} and outgoing traffic has been"
                " disabled. To enable file online look-ups, set 'local_files_only' to False."
            )
        elif response is not None and response.status_code == 404:
            raise FileNotFoundError("Couldn't find file at {}".format(url))
        raise ConnectionError("Couldn't reach {}".format(url))

    # Try a second time
    filename = hash_url_to_filename(original_url, etag)
    cache_path = os.path.join(cache_dir, filename)

    if os.path.exists(cache_path) and not force_download:
        return cache_path

    # From now on, connected is True.
    # Prevent parallel downloads of the same file with a lock.
    lock_path = cache_path + ".lock"
    with FileLock(lock_path):

        if resume_download:
            incomplete_path = cache_path + ".incomplete"

            @contextmanager
            def _resumable_file_manager():
                with open(incomplete_path, "a+b") as f:
                    yield f

            temp_file_manager = _resumable_file_manager
            if os.path.exists(incomplete_path):
                resume_size = os.stat(incomplete_path).st_size
            else:
                resume_size = 0
        else:
            temp_file_manager = partial(tempfile.NamedTemporaryFile, dir=cache_dir, delete=False)
            resume_size = 0

        # Download to temporary file, then copy to cache dir once finished.
        # Otherwise you get corrupt cache entries if the download gets interrupted.
        with temp_file_manager() as temp_file:
            logger.info("%s not found in cache or force_download set to True, downloading to %s", url, temp_file.name)

            # GET file object
            if url.startswith("ftp://"):
                ftp_get(
                    url, temp_file, proxies=proxies, resume_size=resume_size, user_agent=user_agent, cookies=cookies
                )
            else:
                http_get(
                    url,
                    temp_file,
                    proxies=proxies,
                    resume_size=resume_size,
                    user_agent=user_agent,
                    cookies=cookies,
                    max_retries=max_retries,
                )

        logger.info("storing %s in cache at %s", url, cache_path)
        shutil.move(temp_file.name, cache_path)

        logger.info("creating metadata file for %s", cache_path)
        meta = {"url": url, "etag": etag}
        meta_path = cache_path + ".json"
        with open(meta_path, "w", encoding="utf-8") as meta_file:
            json.dump(meta, meta_file)

    return cache_path


def is_gzip(path: str) -> bool:
    """from https://stackoverflow.com/a/60634210"""
    with gzip.open(path, "r") as fh:
        try:
            fh.read(1)
            return True
        except OSError:
            return False


def is_xz(path: str) -> bool:
    """https://tukaani.org/xz/xz-file-format-1.0.4.txt"""
    with open(path, "rb") as f:
        try:
            header_magic_bytes = f.read(6)
        except OSError:
            return False
        if header_magic_bytes == b"\xfd7zXZ\x00":
            return True
        else:
            return False


def is_rarfile(path: str) -> bool:
    """https://github.com/markokr/rarfile/blob/master/rarfile.py"""
    RAR_ID = b"Rar!\x1a\x07\x00"
    RAR5_ID = b"Rar!\x1a\x07\x01\x00"

    with open(path, "rb", 1024) as fd:
        buf = fd.read(len(RAR5_ID))
    if buf.startswith(RAR_ID) or buf.startswith(RAR5_ID):
        return True
    else:
        return False


def add_start_docstrings(*docstr):
    def docstring_decorator(fn):
        fn.__doc__ = "".join(docstr) + (fn.__doc__ if fn.__doc__ is not None else "")
        return fn

    return docstring_decorator


def add_end_docstrings(*docstr):
    def docstring_decorator(fn):
        fn.__doc__ = (fn.__doc__ if fn.__doc__ is not None else "") + "".join(docstr)
        return fn

    return docstring_decorator<|MERGE_RESOLUTION|>--- conflicted
+++ resolved
@@ -20,12 +20,8 @@
 from dataclasses import dataclass
 from functools import partial
 from hashlib import sha256
-<<<<<<< HEAD
+from pathlib import Path
 from typing import Dict, List, Optional, Union
-=======
-from pathlib import Path
-from typing import Dict, Optional, Union
->>>>>>> 837288fe
 from urllib.parse import urlparse
 from zipfile import ZipFile, is_zipfile
 
@@ -42,112 +38,6 @@
 
 logger = get_logger(__name__)  # pylint: disable=invalid-name
 
-<<<<<<< HEAD
-_PY_VERSION: str = sys.version.split()[0]
-
-if int(_PY_VERSION.split(".")[0]) == 3 and int(_PY_VERSION.split(".")[1]) < 8:
-    import importlib_metadata
-else:
-    import importlib.metadata as importlib_metadata
-
-
-USE_TF = os.environ.get("USE_TF", "AUTO").upper()
-USE_TORCH = os.environ.get("USE_TORCH", "AUTO").upper()
-
-_torch_version = "N/A"
-_torch_available = False
-if USE_TORCH in ("1", "ON", "YES", "AUTO") and USE_TF not in ("1", "ON", "YES"):
-    try:
-        _torch_version = importlib_metadata.version("torch")
-        _torch_available = True
-        logger.info("PyTorch version {} available.".format(_torch_version))
-    except importlib_metadata.PackageNotFoundError:
-        pass
-else:
-    logger.info("Disabling PyTorch because USE_TF is set")
-
-_tf_version = "N/A"
-_tf_available = False
-if USE_TF in ("1", "ON", "YES", "AUTO") and USE_TORCH not in ("1", "ON", "YES"):
-    try:
-        _tf_version = importlib_metadata.version("tensorflow")
-        _tf_available = True
-        logger.info("TensorFlow version {} available.".format(_tf_version))
-    except importlib_metadata.PackageNotFoundError:
-        pass
-else:
-    logger.info("Disabling Tensorflow because USE_TORCH is set")
-
-USE_BEAM = os.environ.get("USE_BEAM", "AUTO").upper()
-_beam_version = "N/A"
-_beam_available = False
-if USE_BEAM in ("1", "ON", "YES", "AUTO"):
-    try:
-        _beam_version = importlib_metadata.version("apache_beam")
-        _beam_available = True
-        logger.info("Apache Beam version {} available.".format(_beam_version))
-    except importlib_metadata.PackageNotFoundError:
-        pass
-else:
-    logger.info("Disabling Apache Beam because USE_BEAM is set to False")
-
-
-USE_RAR = os.environ.get("USE_RAR", "AUTO").upper()
-_rarfile_version = "N/A"
-_rarfile_available = False
-if USE_RAR in ("1", "ON", "YES", "AUTO"):
-    try:
-        _rarfile_version = importlib_metadata.version("apache_beam")
-        _rarfile_available = True
-        logger.info("rarfile available.")
-    except importlib_metadata.PackageNotFoundError:
-        pass
-else:
-    logger.info("Disabling rarfile because USE_RAR is set to False")
-
-hf_cache_home = os.path.expanduser(
-    os.getenv("HF_HOME", os.path.join(os.getenv("XDG_CACHE_HOME", "~/.cache"), "huggingface"))
-)
-default_datasets_cache_path = os.path.join(hf_cache_home, "datasets")
-try:
-    from pathlib import Path
-
-    HF_DATASETS_CACHE = Path(os.getenv("HF_DATASETS_CACHE", default_datasets_cache_path))
-except (AttributeError, ImportError):
-    HF_DATASETS_CACHE = os.getenv(os.getenv("HF_DATASETS_CACHE", default_datasets_cache_path))
-
-S3_DATASETS_BUCKET_PREFIX = "https://s3.amazonaws.com/datasets.huggingface.co/datasets/datasets"
-CLOUDFRONT_DATASETS_DISTRIB_PREFIX = "https://cdn-datasets.huggingface.co/datasets/datasets"
-REPO_DATASETS_URL = "https://raw.githubusercontent.com/huggingface/datasets/{version}/datasets/{path}/{name}"
-
-HUB_DATASETS_URL = "https://huggingface.co/datasets/{path}/resolve/{version}/{name}"
-HUB_DEFAULT_VERSION = "main"
-
-
-default_metrics_cache_path = os.path.join(hf_cache_home, "metrics")
-try:
-    from pathlib import Path
-
-    HF_METRICS_CACHE = Path(os.getenv("HF_METRICS_CACHE", default_metrics_cache_path))
-except (AttributeError, ImportError):
-    HF_METRICS_CACHE = os.getenv(os.getenv("HF_METRICS_CACHE", default_metrics_cache_path))
-
-S3_METRICS_BUCKET_PREFIX = "https://s3.amazonaws.com/datasets.huggingface.co/datasets/metrics"
-CLOUDFRONT_METRICS_DISTRIB_PREFIX = "https://cdn-datasets.huggingface.co/datasets/metric"
-REPO_METRICS_URL = "https://raw.githubusercontent.com/huggingface/datasets/{version}/metrics/{path}/{name}"
-
-
-default_modules_cache_path = os.path.join(hf_cache_home, "modules")
-try:
-    from pathlib import Path
-
-    HF_MODULES_CACHE = Path(os.getenv("HF_MODULES_CACHE", default_modules_cache_path))
-except (AttributeError, ImportError):
-    HF_MODULES_CACHE = os.getenv(os.getenv("HF_MODULES_CACHE", default_modules_cache_path))
-
-
-=======
->>>>>>> 837288fe
 INCOMPLETE_SUFFIX = ".incomplete"
 
 
@@ -224,27 +114,7 @@
                 delattr(tf_context, "_rng")
 
 
-<<<<<<< HEAD
-def is_torch_available():
-    return _torch_available
-
-
-def is_tf_available():
-    return _tf_available
-
-
-def is_beam_available():
-    return _beam_available
-
-
-def is_rarfile_available():
-    return _rarfile_available
-
-
 def is_remote_url(url_or_filename: str) -> bool:
-=======
-def is_remote_url(url_or_filename):
->>>>>>> 837288fe
     parsed = urlparse(url_or_filename)
     return parsed.scheme in ("http", "https", "s3", "gs", "hdfs", "ftp")
 
@@ -291,8 +161,8 @@
 
 
 def hf_hub_url(path: str, name: str, version: Optional[str] = None) -> str:
-    version = version or HUB_DEFAULT_VERSION
-    return HUB_DATASETS_URL.format(path=path, name=name, version=version)
+    version = version or config.HUB_DEFAULT_VERSION
+    return config.HUB_DATASETS_URL.format(path=path, name=name, version=version)
 
 
 def url_or_path_join(base_name: str, *pathnames: List[str]) -> str:
