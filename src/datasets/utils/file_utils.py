"""
Utilities for working with the local dataset cache.
This file is adapted from the AllenNLP library at https://github.com/allenai/allennlp
Copyright by the AllenNLP authors.
"""

import copy
import io
import json
import os
import re
import shutil
import sys
import tempfile
import time
import urllib
from contextlib import closing, contextmanager
from dataclasses import dataclass
from functools import partial
from hashlib import sha256
from pathlib import Path
from typing import Dict, List, Optional, TypeVar, Union
from urllib.parse import urlparse

import numpy as np
import posixpath
import requests
from tqdm.contrib.concurrent import thread_map

from .. import __version__, config, utils
from . import logging
from .extract import ExtractManager
from .filelock import FileLock
from .tqdm_utils import tqdm


logger = logging.get_logger(__name__)  # pylint: disable=invalid-name

INCOMPLETE_SUFFIX = ".incomplete"

T = TypeVar("T", str, Path)


def init_hf_modules(hf_modules_cache: Optional[Union[Path, str]] = None) -> str:
    """
    Add hf_modules_cache to the python path.
    By default hf_modules_cache='~/.cache/huggingface/modules'.
    It can also be set with the environment variable HF_MODULES_CACHE.
    This is used to add modules such as `datasets_modules`
    """
    hf_modules_cache = hf_modules_cache if hf_modules_cache is not None else config.HF_MODULES_CACHE
    hf_modules_cache = str(hf_modules_cache)
    if hf_modules_cache not in sys.path:
        sys.path.append(hf_modules_cache)

        os.makedirs(hf_modules_cache, exist_ok=True)
        if not os.path.exists(os.path.join(hf_modules_cache, "__init__.py")):
            with open(os.path.join(hf_modules_cache, "__init__.py"), "w"):
                pass
    return hf_modules_cache


@contextmanager
def temp_seed(seed: int, set_pytorch=False, set_tensorflow=False):
    """Temporarily set the random seed. This works for python numpy, pytorch and tensorflow."""
    np_state = np.random.get_state()
    np.random.seed(seed)

    if set_pytorch and config.TORCH_AVAILABLE:
        import torch

        torch_state = torch.random.get_rng_state()
        torch.random.manual_seed(seed)

        if torch.cuda.is_available():
            torch_cuda_states = torch.cuda.get_rng_state_all()
            torch.cuda.manual_seed_all(seed)

    if set_tensorflow and config.TF_AVAILABLE:
        import tensorflow as tf
        from tensorflow.python import context as tfpycontext

        tf_state = tf.random.get_global_generator()
        temp_gen = tf.random.Generator.from_seed(seed)
        tf.random.set_global_generator(temp_gen)

        if not tf.executing_eagerly():
            raise ValueError("Setting random seed for TensorFlow is only available in eager mode")

        tf_context = tfpycontext.context()  # eager mode context
        tf_seed = tf_context._seed
        tf_rng_initialized = hasattr(tf_context, "_rng")
        if tf_rng_initialized:
            tf_rng = tf_context._rng
        tf_context._set_global_seed(seed)

    try:
        yield
    finally:
        np.random.set_state(np_state)

        if set_pytorch and config.TORCH_AVAILABLE:
            torch.random.set_rng_state(torch_state)
            if torch.cuda.is_available():
                torch.cuda.set_rng_state_all(torch_cuda_states)

        if set_tensorflow and config.TF_AVAILABLE:
            tf.random.set_global_generator(tf_state)

            tf_context._seed = tf_seed
            if tf_rng_initialized:
                tf_context._rng = tf_rng
            else:
                delattr(tf_context, "_rng")


def is_remote_url(url_or_filename: str) -> bool:
    parsed = urlparse(url_or_filename)
    return parsed.scheme in ("http", "https", "s3", "gs", "hdfs", "ftp")


def is_local_path(url_or_filename: str) -> bool:
    # On unix the scheme of a local path is empty (for both absolute and relative),
    # while on windows the scheme is the drive name (ex: "c") for absolute paths.
    # for details on the windows behavior, see https://bugs.python.org/issue42215
    return urlparse(url_or_filename).scheme == "" or os.path.ismount(urlparse(url_or_filename).scheme + ":/")


def is_relative_path(url_or_filename: str) -> bool:
    return urlparse(url_or_filename).scheme == "" and not os.path.isabs(url_or_filename)


def relative_to_absolute_path(path: T) -> T:
    """Convert relative path to absolute path."""
    abs_path_str = os.path.abspath(os.path.expanduser(os.path.expandvars(str(path))))
    return Path(abs_path_str) if isinstance(path, Path) else abs_path_str


def hf_bucket_url(identifier: str, filename: str, use_cdn=False, dataset=True) -> str:
    if dataset:
        endpoint = config.CLOUDFRONT_DATASETS_DISTRIB_PREFIX if use_cdn else config.S3_DATASETS_BUCKET_PREFIX
    else:
        endpoint = config.CLOUDFRONT_METRICS_DISTRIB_PREFIX if use_cdn else config.S3_METRICS_BUCKET_PREFIX
    return "/".join((endpoint, identifier, filename))


def head_hf_s3(
    identifier: str, filename: str, use_cdn=False, dataset=True, max_retries=0
) -> Union[requests.Response, Exception]:
    try:
        return http_head(
            hf_bucket_url(identifier=identifier, filename=filename, use_cdn=use_cdn, dataset=dataset),
            max_retries=max_retries,
        )
    except Exception as e:
        return e


def hf_github_url(path: str, name: str, dataset=True, version: Optional[str] = None) -> str:
    from .. import SCRIPTS_VERSION

    version = version or os.getenv("HF_SCRIPTS_VERSION", SCRIPTS_VERSION)
    if dataset:
        return config.REPO_DATASETS_URL.format(version=version, path=path, name=name)
    else:
        return config.REPO_METRICS_URL.format(version=version, path=path, name=name)


def hf_hub_url(path: str, name: str, version: Optional[str] = None) -> str:
    version = version or config.HUB_DEFAULT_VERSION
    return config.HUB_DATASETS_URL.format(path=path, name=name, version=version)


def url_or_path_join(base_name: str, *pathnames: str) -> str:
    if is_remote_url(base_name):
        return posixpath.join(base_name, *(str(pathname).lstrip("/") for pathname in pathnames))
    else:
        return Path(base_name, *pathnames).as_posix()


def url_or_path_parent(url_or_path: str) -> str:
    if is_remote_url(url_or_path):
        return url_or_path[: url_or_path.rindex("/")]
    else:
        return os.path.dirname(url_or_path)


def hash_url_to_filename(url, etag=None):
    """
    Convert `url` into a hashed filename in a repeatable way.
    If `etag` is specified, append its hash to the url's, delimited
    by a period.
    If the url ends with .h5 (Keras HDF5 weights) adds '.h5' to the name
    so that TF 2.0 can identify it as a HDF5 file
    (see https://github.com/tensorflow/tensorflow/blob/00fad90125b18b80fe054de1055770cfb8fe4ba3/tensorflow/python/keras/engine/network.py#L1380)
    """
    url_bytes = url.encode("utf-8")
    url_hash = sha256(url_bytes)
    filename = url_hash.hexdigest()

    if etag:
        etag_bytes = etag.encode("utf-8")
        etag_hash = sha256(etag_bytes)
        filename += "." + etag_hash.hexdigest()

    if url.endswith(".py"):
        filename += ".py"

    return filename


@dataclass
class DownloadConfig:
    """Configuration for our cached path manager.

    Attributes:
        cache_dir (:obj:`str` or :obj:`Path`, optional): Specify a cache directory to save the file to (overwrite the
            default cache dir).
        force_download (:obj:`bool`, default ``False``): If True, re-dowload the file even if it's already cached in
            the cache dir.
        resume_download (:obj:`bool`, default ``False``): If True, resume the download if incompletly recieved file is
            found.
        proxies (:obj:`dict`, optional):
        user_agent (:obj:`str`, optional): Optional string or dict that will be appended to the user-agent on remote
            requests.
        extract_compressed_file (:obj:`bool`, default ``False``): If True and the path point to a zip or tar file,
            extract the compressed file in a folder along the archive.
        force_extract (:obj:`bool`, default ``False``): If True when extract_compressed_file is True and the archive
            was already extracted, re-extract the archive and override the folder where it was extracted.
        delete_extracted (:obj:`bool`, default ``False``): Whether to delete (or keep) the extracted files.
        use_etag (:obj:`bool`, default ``True``):
        num_proc (:obj:`int`, optional):
        max_retries (:obj:`int`, default ``1``): The number of times to retry an HTTP request if it fails.
        use_auth_token (:obj:`str` or :obj:`bool`, optional): Optional string or boolean to use as Bearer token
            for remote files on the Datasets Hub. If True, will get token from ~/.huggingface.
    """

    cache_dir: Optional[Union[str, Path]] = None
    force_download: bool = False
    resume_download: bool = False
    local_files_only: bool = False
    proxies: Optional[Dict] = None
    user_agent: Optional[str] = None
    extract_compressed_file: bool = False
    force_extract: bool = False
    delete_extracted: bool = False
    use_etag: bool = True
    num_proc: Optional[int] = None
    max_retries: int = 1
    use_auth_token: Optional[Union[str, bool]] = None

    def copy(self) -> "DownloadConfig":
        return self.__class__(**{k: copy.deepcopy(v) for k, v in self.__dict__.items()})


def cached_path(
    url_or_filename,
    download_config=None,
    **download_kwargs,
) -> str:
    """
    Given something that might be a URL (or might be a local path),
    determine which. If it's a URL, download the file and cache it, and
    return the path to the cached file. If it's already a local path,
    make sure the file exists and then return the path.

    Return:
        Local path (string)

    Raises:
        FileNotFoundError: in case of non-recoverable file
            (non-existent or no cache on disk)
        ConnectionError: in case of unreachable url
            and no cache on disk
        ValueError: if it couldn't parse the url or filename correctly
        requests.exceptions.ConnectionError: in case of internet connection issue
    """
    if download_config is None:
        download_config = DownloadConfig(**download_kwargs)

    cache_dir = download_config.cache_dir or config.DOWNLOADED_DATASETS_PATH
    if isinstance(cache_dir, Path):
        cache_dir = str(cache_dir)
    if isinstance(url_or_filename, Path):
        url_or_filename = str(url_or_filename)

    if is_remote_url(url_or_filename):
        # URL, so get it from the cache (downloading if necessary)
        output_path = get_from_cache(
            url_or_filename,
            cache_dir=cache_dir,
            force_download=download_config.force_download,
            proxies=download_config.proxies,
            resume_download=download_config.resume_download,
            user_agent=download_config.user_agent,
            local_files_only=download_config.local_files_only,
            use_etag=download_config.use_etag,
            max_retries=download_config.max_retries,
            use_auth_token=download_config.use_auth_token,
        )
    elif os.path.exists(url_or_filename):
        # File, and it exists.
        output_path = url_or_filename
    elif is_local_path(url_or_filename):
        # File, but it doesn't exist.
        raise FileNotFoundError("Local file {} doesn't exist".format(url_or_filename))
    else:
        # Something unknown
        raise ValueError("unable to parse {} as a URL or as a local path".format(url_or_filename))

    if output_path is None:
        return output_path

    if download_config.extract_compressed_file:
        output_path = ExtractManager(cache_dir=download_config.cache_dir).extract(
            output_path, force_extract=download_config.force_extract
        )

    return output_path


def get_datasets_user_agent(user_agent: Optional[Union[str, dict]] = None) -> str:
    ua = "datasets/{}; python/{}".format(__version__, config.PY_VERSION)
    ua += "; pyarrow/{}".format(config.PYARROW_VERSION)
    if config.TORCH_AVAILABLE:
        ua += "; torch/{}".format(config.TORCH_VERSION)
    if config.TF_AVAILABLE:
        ua += "; tensorflow/{}".format(config.TF_VERSION)
    if config.JAX_AVAILABLE:
        ua += "; jax/{}".format(config.JAX_VERSION)
    if config.BEAM_AVAILABLE:
        ua += "; apache_beam/{}".format(config.BEAM_VERSION)
    if isinstance(user_agent, dict):
        ua += "; " + "; ".join("{}/{}".format(k, v) for k, v in user_agent.items())
    elif isinstance(user_agent, str):
        ua += "; " + user_agent
    return ua


def get_authentication_headers_for_url(url: str, use_auth_token: Optional[Union[str, bool]] = None) -> dict:
    """Handle the HF authentication"""
    headers = {}
    if url.startswith("https://huggingface.co/"):
        token = None
        if isinstance(use_auth_token, str):
            token = use_auth_token
        elif bool(use_auth_token):
            from huggingface_hub import hf_api

            token = hf_api.HfFolder.get_token()
        if token:
            headers["authorization"] = "Bearer {}".format(token)
    return headers


class OfflineModeIsEnabled(ConnectionError):
    pass


def _raise_if_offline_mode_is_enabled(msg: Optional[str] = None):
    """Raise a OfflineModeIsEnabled error (subclass of ConnectionError) if HF_DATASETS_OFFLINE is True."""
    if config.HF_DATASETS_OFFLINE:
        raise OfflineModeIsEnabled(
            "Offline mode is enabled." if msg is None else "Offline mode is enabled. " + str(msg)
        )


def _request_with_retry(
    method: str,
    url: str,
    max_retries: int = 0,
    base_wait_time: float = 0.5,
    max_wait_time: float = 2,
    timeout: float = 10.0,
    **params,
) -> requests.Response:
    """Wrapper around requests to retry in case it fails with a ConnectTimeout, with exponential backoff.

    Note that if the environment variable HF_DATASETS_OFFLINE is set to 1, then a OfflineModeIsEnabled error is raised.

    Args:
        method (str): HTTP method, such as 'GET' or 'HEAD'.
        url (str): The URL of the resource to fetch.
        max_retries (int): Maximum number of retries, defaults to 0 (no retries).
        base_wait_time (float): Duration (in seconds) to wait before retrying the first time. Wait time between
            retries then grows exponentially, capped by max_wait_time.
        max_wait_time (float): Maximum amount of time between two retries, in seconds.
        **params: Params to pass to :obj:`requests.request`.
    """
    _raise_if_offline_mode_is_enabled(f"Tried to reach {url}")
    tries, success = 0, False
    while not success:
        tries += 1
        try:
            response = requests.request(method=method.upper(), url=url, timeout=timeout, **params)
            success = True
        except (requests.exceptions.ConnectTimeout, requests.exceptions.ConnectionError) as err:
            if tries > max_retries:
                raise err
            else:
                logger.info(f"{method} request to {url} timed out, retrying... [{tries/max_retries}]")
                sleep_time = min(max_wait_time, base_wait_time * 2 ** (tries - 1))  # Exponential backoff
                time.sleep(sleep_time)
    return response


def ftp_head(url, timeout=10.0):
    _raise_if_offline_mode_is_enabled(f"Tried to reach {url}")
    try:
        with closing(urllib.request.urlopen(url, timeout=timeout)) as r:
            r.read(1)
    except Exception:
        return False
    return True


def ftp_get(url, temp_file, timeout=10.0):
    _raise_if_offline_mode_is_enabled(f"Tried to reach {url}")
    try:
        logger.info(f"Getting through FTP {url} into {temp_file.name}")
        with closing(urllib.request.urlopen(url, timeout=timeout)) as r:
            shutil.copyfileobj(r, temp_file)
    except urllib.error.URLError as e:
        raise ConnectionError(e)


<<<<<<< HEAD
def http_get(url, temp_file, proxies=None, resume_size=0, headers=None, cookies=None, timeout=1000.0, max_retries=0):
=======
def http_get(url, temp_file, proxies=None, resume_size=0, headers=None, cookies=None, timeout=100.0, max_retries=0):
>>>>>>> e8a1197b
    headers = copy.deepcopy(headers) or {}
    headers["user-agent"] = get_datasets_user_agent(user_agent=headers.get("user-agent"))
    if resume_size > 0:
        headers["Range"] = "bytes=%d-" % (resume_size,)
    response = _request_with_retry(
        method="GET",
        url=url,
        stream=True,
        proxies=proxies,
        headers=headers,
        cookies=cookies,
        max_retries=max_retries,
        timeout=timeout,
    )
    if response.status_code == 416:  # Range not satisfiable
        return
    content_length = response.headers.get("Content-Length")
    total = resume_size + int(content_length) if content_length is not None else None
    progress = utils.tqdm(
        unit="B",
        unit_scale=True,
        total=total,
        initial=resume_size,
        desc="Downloading",
        disable=bool(logging.get_verbosity() == logging.NOTSET),
    )
    for chunk in response.iter_content(chunk_size=1024):
        if chunk:  # filter out keep-alive new chunks
            progress.update(len(chunk))
            temp_file.write(chunk)
    progress.close()


def http_head(
    url, proxies=None, headers=None, cookies=None, allow_redirects=True, timeout=10.0, max_retries=0
) -> requests.Response:
    headers = copy.deepcopy(headers) or {}
    headers["user-agent"] = get_datasets_user_agent(user_agent=headers.get("user-agent"))
    response = _request_with_retry(
        method="HEAD",
        url=url,
        proxies=proxies,
        headers=headers,
        cookies=cookies,
        allow_redirects=allow_redirects,
        timeout=timeout,
        max_retries=max_retries,
    )
    return response


def request_etag(url: str, use_auth_token: Optional[Union[str, bool]] = None) -> Optional[str]:
    headers = get_authentication_headers_for_url(url, use_auth_token=use_auth_token)
    response = http_head(url, headers=headers, max_retries=3)
    response.raise_for_status()
    etag = response.headers.get("ETag") if response.ok else None
    return etag


def request_etags(
    urls: List[str],
    use_auth_token: Optional[Union[str, bool]] = None,
    max_workers=64,
    tqdm_kwargs: Optional[dict] = None,
) -> List[Optional[str]]:
    tqdm_kwargs = tqdm_kwargs if tqdm_kwargs is not None else {}
    tqdm_kwargs["desc"] = tqdm_kwargs.get("desc", "Get ETags")
    tqdm_kwargs["disable"] = tqdm_kwargs.get("disable", len(urls) <= 16 or logging.get_verbosity() == logging.NOTSET)
    return thread_map(
        partial(request_etag, use_auth_token=use_auth_token),
        urls,
        max_workers=max_workers,
        tqdm_class=tqdm,
        **tqdm_kwargs,
    )


def get_from_cache(
    url,
    cache_dir=None,
    force_download=False,
    proxies=None,
    etag_timeout=1000,
    resume_download=False,
    user_agent=None,
    local_files_only=False,
    use_etag=True,
    max_retries=0,
    use_auth_token=None,
) -> str:
    """
    Given a URL, look for the corresponding file in the local cache.
    If it's not there, download it. Then return the path to the cached file.

    Return:
        Local path (string)

    Raises:
        FileNotFoundError: in case of non-recoverable file
            (non-existent or no cache on disk)
        ConnectionError: in case of unreachable url
            and no cache on disk
    """
    if cache_dir is None:
        cache_dir = config.HF_DATASETS_CACHE
    if isinstance(cache_dir, Path):
        cache_dir = str(cache_dir)

    os.makedirs(cache_dir, exist_ok=True)

    original_url = url  # Some parameters may be added
    connected = False
    response = None
    cookies = None
    etag = None

    # Try a first time to file the file on the local file system without eTag (None)
    # if we don't ask for 'force_download' then we spare a request
    filename = hash_url_to_filename(original_url, etag=None)
    cache_path = os.path.join(cache_dir, filename)

    if os.path.exists(cache_path) and not force_download and not use_etag:
        return cache_path

    # Prepare headers for authentication
    headers = get_authentication_headers_for_url(url, use_auth_token=use_auth_token)
    if user_agent is not None:
        headers["user-agent"] = user_agent

    # We don't have the file locally or we need an eTag
    if not local_files_only:
        if url.startswith("ftp://"):
            connected = ftp_head(url)
        try:
            response = http_head(
                url,
                allow_redirects=True,
                proxies=proxies,
                timeout=etag_timeout,
                max_retries=max_retries,
                headers=headers,
            )
            if response.status_code == 200:  # ok
                etag = response.headers.get("ETag") if use_etag else None
                for k, v in response.cookies.items():
                    # In some edge cases, we need to get a confirmation token
                    if k.startswith("download_warning") and "drive.google.com" in url:
                        url += "&confirm=" + v
                        cookies = response.cookies
                connected = True
            # In some edge cases, head request returns 400 but the connection is actually ok
            elif (
                (response.status_code == 400 and "firebasestorage.googleapis.com" in url)
                or (response.status_code == 405 and "drive.google.com" in url)
                or (
                    response.status_code == 403
                    and re.match(r"^https?://github.com/.*?/.*?/releases/download/.*?/.*?$", url)
                )
            ):
                connected = True
                logger.info("Couldn't get ETag version for url {}".format(url))
        except (EnvironmentError, requests.exceptions.Timeout):
            # not connected
            pass

    # connected == False = we don't have a connection, or url doesn't exist, or is otherwise inaccessible.
    # try to get the last downloaded one
    if not connected:
        if os.path.exists(cache_path):
            return cache_path
        if local_files_only:
            raise FileNotFoundError(
                f"Cannot find the requested files in the cached path at {cache_path} and outgoing traffic has been"
                " disabled. To enable file online look-ups, set 'local_files_only' to False."
            )
        elif response is not None and response.status_code == 404:
            raise FileNotFoundError("Couldn't find file at {}".format(url))
        _raise_if_offline_mode_is_enabled(f"Tried to reach {url}")
        raise ConnectionError("Couldn't reach {}".format(url))

    # Try a second time
    filename = hash_url_to_filename(original_url, etag)
    cache_path = os.path.join(cache_dir, filename)

    if os.path.exists(cache_path) and not force_download:
        return cache_path

    # From now on, connected is True.
    # Prevent parallel downloads of the same file with a lock.
    lock_path = cache_path + ".lock"
    with FileLock(lock_path):

        if resume_download:
            incomplete_path = cache_path + ".incomplete"

            @contextmanager
            def _resumable_file_manager():
                with open(incomplete_path, "a+b") as f:
                    yield f

            temp_file_manager = _resumable_file_manager
            if os.path.exists(incomplete_path):
                resume_size = os.stat(incomplete_path).st_size
            else:
                resume_size = 0
        else:
            temp_file_manager = partial(tempfile.NamedTemporaryFile, dir=cache_dir, delete=False)
            resume_size = 0

        # Download to temporary file, then copy to cache dir once finished.
        # Otherwise you get corrupt cache entries if the download gets interrupted.
        with temp_file_manager() as temp_file:
            logger.info("%s not found in cache or force_download set to True, downloading to %s", url, temp_file.name)

            # GET file object
            if url.startswith("ftp://"):
                ftp_get(url, temp_file)
            else:
                http_get(
                    url,
                    temp_file,
                    proxies=proxies,
                    resume_size=resume_size,
                    headers=headers,
                    cookies=cookies,
                    max_retries=max_retries,
                )

        logger.info("storing %s in cache at %s", url, cache_path)
        shutil.move(temp_file.name, cache_path)

        logger.info("creating metadata file for %s", cache_path)
        meta = {"url": url, "etag": etag}
        meta_path = cache_path + ".json"
        with open(meta_path, "w", encoding="utf-8") as meta_file:
            json.dump(meta, meta_file)

    return cache_path


def add_start_docstrings(*docstr):
    def docstring_decorator(fn):
        fn.__doc__ = "".join(docstr) + (fn.__doc__ if fn.__doc__ is not None else "")
        return fn

    return docstring_decorator


def add_end_docstrings(*docstr):
    def docstring_decorator(fn):
        fn.__doc__ = (fn.__doc__ if fn.__doc__ is not None else "") + "".join(docstr)
        return fn

    return docstring_decorator


def estimate_dataset_size(paths):
    return sum(path.stat().st_size for path in paths)


def readline(f: io.RawIOBase):
    # From: https://github.com/python/cpython/blob/d27e2f4d118e7a9909b6a3e5da06c5ff95806a85/Lib/_pyio.py#L525
    res = bytearray()
    while True:
        b = f.read(1)
        if not b:
            break
        res += b
        if res.endswith(b"\n"):
            break
    return bytes(res)<|MERGE_RESOLUTION|>--- conflicted
+++ resolved
@@ -424,11 +424,7 @@
         raise ConnectionError(e)
 
 
-<<<<<<< HEAD
-def http_get(url, temp_file, proxies=None, resume_size=0, headers=None, cookies=None, timeout=1000.0, max_retries=0):
-=======
 def http_get(url, temp_file, proxies=None, resume_size=0, headers=None, cookies=None, timeout=100.0, max_retries=0):
->>>>>>> e8a1197b
     headers = copy.deepcopy(headers) or {}
     headers["user-agent"] = get_datasets_user_agent(user_agent=headers.get("user-agent"))
     if resume_size > 0:
@@ -511,7 +507,7 @@
     cache_dir=None,
     force_download=False,
     proxies=None,
-    etag_timeout=1000,
+    etag_timeout=100,
     resume_download=False,
     user_agent=None,
     local_files_only=False,
