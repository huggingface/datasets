"""
Utilities for working with the local dataset cache.
This file is adapted from the AllenNLP library at https://github.com/allenai/allennlp
Copyright by the AllenNLP authors.
"""

import asyncio
import copy
import glob
import io
import json
import multiprocessing
import os
import posixpath
import re
import shutil
import sys
import tarfile
import time
import urllib
import xml.dom.minidom
import zipfile
from contextlib import closing, contextmanager
from functools import partial
from io import BytesIO
from itertools import chain
from pathlib import Path, PurePosixPath
from typing import Any, Dict, Generator, List, Optional, Tuple, TypeVar, Union
from unittest.mock import patch
from urllib.parse import urljoin, urlparse
from xml.etree import ElementTree as ET

import aiohttp.client_exceptions
import fsspec
import huggingface_hub
import requests
from fsspec.core import strip_protocol, url_to_fs
from fsspec.utils import can_be_local
from huggingface_hub.utils import EntryNotFoundError, insecure_hashlib
from packaging import version

from .. import __version__, config
from ..download.download_config import DownloadConfig
from ..filesystems import COMPRESSION_FILESYSTEMS
from . import _tqdm, logging
from . import tqdm as hf_tqdm
from ._filelock import FileLock
from .extract import ExtractManager
from .track import TrackedIterableFromGenerator


logger = logging.get_logger(__name__)  # pylint: disable=invalid-name

INCOMPLETE_SUFFIX = ".incomplete"

T = TypeVar("T", str, Path)


def init_hf_modules(hf_modules_cache: Optional[Union[Path, str]] = None) -> str:
    """
    Add hf_modules_cache to the python path.
    By default hf_modules_cache='~/.cache/huggingface/modules'.
    It can also be set with the environment variable HF_MODULES_CACHE.
    This is used to add modules such as `datasets_modules`
    """
    hf_modules_cache = hf_modules_cache if hf_modules_cache is not None else config.HF_MODULES_CACHE
    hf_modules_cache = str(hf_modules_cache)
    if hf_modules_cache not in sys.path:
        sys.path.append(hf_modules_cache)

        os.makedirs(hf_modules_cache, exist_ok=True)
        if not os.path.exists(os.path.join(hf_modules_cache, "__init__.py")):
            with open(os.path.join(hf_modules_cache, "__init__.py"), "w"):
                pass
    return hf_modules_cache


def is_remote_url(url_or_filename: str) -> bool:
    return urlparse(url_or_filename).scheme != "" and not os.path.ismount(urlparse(url_or_filename).scheme + ":/")


def is_local_path(url_or_filename: str) -> bool:
    # On unix the scheme of a local path is empty (for both absolute and relative),
    # while on windows the scheme is the drive name (ex: "c") for absolute paths.
    # for details on the windows behavior, see https://bugs.python.org/issue42215
    return urlparse(url_or_filename).scheme == "" or os.path.ismount(urlparse(url_or_filename).scheme + ":/")


def is_relative_path(url_or_filename: str) -> bool:
    return urlparse(url_or_filename).scheme == "" and not os.path.isabs(url_or_filename)


def relative_to_absolute_path(path: T) -> T:
    """Convert relative path to absolute path."""
    abs_path_str = os.path.abspath(os.path.expanduser(os.path.expandvars(str(path))))
    return Path(abs_path_str) if isinstance(path, Path) else abs_path_str


def hf_bucket_url(identifier: str, filename: str, use_cdn=False) -> str:
    endpoint = config.CLOUDFRONT_DATASETS_DISTRIB_PREFIX if use_cdn else config.S3_DATASETS_BUCKET_PREFIX
    return "/".join((endpoint, identifier, filename))


def head_hf_s3(identifier: str, filename: str, use_cdn=False, max_retries=0) -> Union[requests.Response, Exception]:
    return http_head(
        hf_bucket_url(identifier=identifier, filename=filename, use_cdn=use_cdn),
        max_retries=max_retries,
    )


def hf_github_url(path: str, name: str, revision: Optional[str] = None) -> str:
    default_revision = "main" if version.parse(__version__).is_devrelease else __version__
    revision = revision or default_revision
    return config.REPO_DATASETS_URL.format(revision=revision, path=path, name=name)


def url_or_path_join(base_name: str, *pathnames: str) -> str:
    if is_remote_url(base_name):
        return posixpath.join(base_name, *(str(pathname).replace(os.sep, "/").lstrip("/") for pathname in pathnames))
    else:
        return Path(base_name, *pathnames).as_posix()


def url_or_path_parent(url_or_path: str) -> str:
    if is_remote_url(url_or_path):
        return url_or_path[: url_or_path.rindex("/")]
    else:
        return os.path.dirname(url_or_path)


def hash_url_to_filename(url, etag=None):
    """
    Convert `url` into a hashed filename in a repeatable way.
    If `etag` is specified, append its hash to the url's, delimited
    by a period.
    If the url ends with .h5 (Keras HDF5 weights) adds '.h5' to the name
    so that TF 2.0 can identify it as a HDF5 file
    (see https://github.com/tensorflow/tensorflow/blob/00fad90125b18b80fe054de1055770cfb8fe4ba3/tensorflow/python/keras/engine/network.py#L1380)
    """
    url_bytes = url.encode("utf-8")
    url_hash = insecure_hashlib.sha256(url_bytes)
    filename = url_hash.hexdigest()

    if etag:
        etag_bytes = etag.encode("utf-8")
        etag_hash = insecure_hashlib.sha256(etag_bytes)
        filename += "." + etag_hash.hexdigest()

    if url.endswith(".py"):
        filename += ".py"

    return filename


def cached_path(
    url_or_filename,
    download_config=None,
    **download_kwargs,
) -> str:
    """
    Given something that might be a URL (or might be a local path),
    determine which. If it's a URL, download the file and cache it, and
    return the path to the cached file. If it's already a local path,
    make sure the file exists and then return the path.

    Return:
        Local path (string)

    Raises:
        FileNotFoundError: in case of non-recoverable file
            (non-existent or no cache on disk)
        ConnectionError: in case of unreachable url
            and no cache on disk
        ValueError: if it couldn't parse the url or filename correctly
        requests.exceptions.ConnectionError: in case of internet connection issue
    """
    if download_config is None:
        download_config = DownloadConfig(**download_kwargs)

    cache_dir = download_config.cache_dir or config.DOWNLOADED_DATASETS_PATH
    if isinstance(cache_dir, Path):
        cache_dir = str(cache_dir)
    if isinstance(url_or_filename, Path):
        url_or_filename = str(url_or_filename)

    # Convert fsspec URL in the format "file://local/path" to "local/path"
    if can_be_local(url_or_filename):
        url_or_filename = strip_protocol(url_or_filename)

    if is_remote_url(url_or_filename):
        # URL, so get it from the cache (downloading if necessary)
        url_or_filename, storage_options = _prepare_path_and_storage_options(
            url_or_filename, download_config=download_config
        )
        # Pass HTTP storage_options to get_from_cache only if passed HTTP download_config.storage_options
        if (
            storage_options
            and storage_options.keys() < {"http", "https"}
            and not (download_config.storage_options and download_config.storage_options.keys() < {"http", "https"})
        ):
            storage_options = {}
        output_path = get_from_cache(
            url_or_filename,
            cache_dir=cache_dir,
            force_download=download_config.force_download,
            proxies=download_config.proxies,
            resume_download=download_config.resume_download,
            user_agent=download_config.user_agent,
            local_files_only=download_config.local_files_only,
            use_etag=download_config.use_etag,
            max_retries=download_config.max_retries,
            token=download_config.token,
            ignore_url_params=download_config.ignore_url_params,
            storage_options=storage_options,
            download_desc=download_config.download_desc,
            disable_tqdm=download_config.disable_tqdm,
        )
    elif os.path.exists(url_or_filename):
        # File, and it exists.
        output_path = url_or_filename
    elif is_local_path(url_or_filename):
        # File, but it doesn't exist.
        raise FileNotFoundError(f"Local file {url_or_filename} doesn't exist")
    else:
        # Something unknown
        raise ValueError(f"unable to parse {url_or_filename} as a URL or as a local path")

    if output_path is None:
        return output_path

    if download_config.extract_compressed_file:
        if download_config.extract_on_the_fly:
            # Add a compression prefix to the compressed file so that it can be extracted
            # as it's being read using xopen.
            protocol = _get_extraction_protocol(output_path, download_config=download_config)
            extension = _get_path_extension(url_or_filename.split("::")[0])
            if (
                protocol
                and extension not in ["tgz", "tar"]
                and not url_or_filename.split("::")[0].endswith((".tar.gz", ".tar.bz2", ".tar.xz"))
            ):
                output_path = relative_to_absolute_path(output_path)
                if protocol in SINGLE_FILE_COMPRESSION_PROTOCOLS:
                    # there is one single file which is the uncompressed file
                    inner_file = os.path.basename(output_path)
                    inner_file = inner_file[: inner_file.rindex(".")] if "." in inner_file else inner_file
                    output_path = f"{protocol}://{inner_file}::{output_path}"
                else:
                    output_path = f"{protocol}://::{output_path}"
                return output_path

        # Eager extraction
        output_path = ExtractManager(cache_dir=download_config.cache_dir).extract(
            output_path, force_extract=download_config.force_extract
        )
    return relative_to_absolute_path(output_path)


def get_datasets_user_agent(user_agent: Optional[Union[str, dict]] = None) -> str:
    ua = f"datasets/{__version__}"
    ua += f"; python/{config.PY_VERSION}"
    ua += f"; huggingface_hub/{huggingface_hub.__version__}"
    ua += f"; pyarrow/{config.PYARROW_VERSION}"
    if config.TORCH_AVAILABLE:
        ua += f"; torch/{config.TORCH_VERSION}"
    if config.TF_AVAILABLE:
        ua += f"; tensorflow/{config.TF_VERSION}"
    if config.JAX_AVAILABLE:
        ua += f"; jax/{config.JAX_VERSION}"
    if isinstance(user_agent, dict):
        ua += f"; {'; '.join(f'{k}/{v}' for k, v in user_agent.items())}"
    elif isinstance(user_agent, str):
        ua += "; " + user_agent
    return ua


def get_authentication_headers_for_url(url: str, token: Optional[Union[str, bool]] = None) -> dict:
    """Handle the HF authentication"""
    if url.startswith(config.HF_ENDPOINT):
        return huggingface_hub.utils.build_hf_headers(
            token=token, library_name="datasets", library_version=__version__
        )
    else:
        return {}


class OfflineModeIsEnabled(ConnectionError):
    pass


def _raise_if_offline_mode_is_enabled(msg: Optional[str] = None):
    """Raise an OfflineModeIsEnabled error (subclass of ConnectionError) if HF_HUB_OFFLINE is True."""
    if config.HF_HUB_OFFLINE:
        raise OfflineModeIsEnabled(
            "Offline mode is enabled." if msg is None else "Offline mode is enabled. " + str(msg)
        )


def _request_with_retry(
    method: str,
    url: str,
    max_retries: int = 0,
    base_wait_time: float = 0.5,
    max_wait_time: float = 2,
    timeout: float = 10.0,
    **params,
) -> requests.Response:
    """Wrapper around requests to retry in case it fails with a ConnectTimeout, with exponential backoff.

    Note that if the environment variable HF_HUB_OFFLINE is set to 1, then a OfflineModeIsEnabled error is raised.

    Args:
        method (str): HTTP method, such as 'GET' or 'HEAD'.
        url (str): The URL of the resource to fetch.
        max_retries (int): Maximum number of retries, defaults to 0 (no retries).
        base_wait_time (float): Duration (in seconds) to wait before retrying the first time. Wait time between
            retries then grows exponentially, capped by max_wait_time.
        max_wait_time (float): Maximum amount of time between two retries, in seconds.
        **params (additional keyword arguments): Params to pass to :obj:`requests.request`.
    """
    _raise_if_offline_mode_is_enabled(f"Tried to reach {url}")
    tries, success = 0, False
    while not success:
        tries += 1
        try:
            response = requests.request(method=method.upper(), url=url, timeout=timeout, **params)
            success = True
        except (requests.exceptions.ConnectTimeout, requests.exceptions.ConnectionError) as err:
            if tries > max_retries:
                raise err
            else:
                logger.info(f"{method} request to {url} timed out, retrying... [{tries/max_retries}]")
                sleep_time = min(max_wait_time, base_wait_time * 2 ** (tries - 1))  # Exponential backoff
                time.sleep(sleep_time)
    return response


def fsspec_head(url, storage_options=None):
    _raise_if_offline_mode_is_enabled(f"Tried to reach {url}")
    fs, path = url_to_fs(url, **(storage_options or {}))
    return fs.info(path)


def stack_multiprocessing_download_progress_bars():
    # Stack downloads progress bars automatically using HF_DATASETS_STACK_MULTIPROCESSING_DOWNLOAD_PROGRESS_BARS=1
    # We use environment variables since the download may happen in a subprocess
    return patch.dict(os.environ, {"HF_DATASETS_STACK_MULTIPROCESSING_DOWNLOAD_PROGRESS_BARS": "1"})


class TqdmCallback(fsspec.callbacks.TqdmCallback):
    def __init__(self, tqdm_kwargs=None, *args, **kwargs):
        if config.FSSPEC_VERSION < version.parse("2024.2.0"):
            super().__init__(tqdm_kwargs, *args, **kwargs)
            self._tqdm = _tqdm  # replace tqdm module by datasets.utils.tqdm module
        else:
            kwargs["tqdm_cls"] = _tqdm.tqdm
            super().__init__(tqdm_kwargs, *args, **kwargs)


def fsspec_get(url, temp_file, storage_options=None, desc=None, disable_tqdm=False):
    _raise_if_offline_mode_is_enabled(f"Tried to reach {url}")
    fs, path = url_to_fs(url, **(storage_options or {}))
    callback = TqdmCallback(
        tqdm_kwargs={
            "desc": desc or "Downloading",
            "unit": "B",
            "unit_scale": True,
            "position": multiprocessing.current_process()._identity[-1]  # contains the ranks of subprocesses
            if os.environ.get("HF_DATASETS_STACK_MULTIPROCESSING_DOWNLOAD_PROGRESS_BARS") == "1"
            and multiprocessing.current_process()._identity
            else None,
            "disable": disable_tqdm,
        }
    )
    fs.get_file(path, temp_file.name, callback=callback)


def ftp_head(url, timeout=10.0):
    _raise_if_offline_mode_is_enabled(f"Tried to reach {url}")
    try:
        with closing(urllib.request.urlopen(url, timeout=timeout)) as r:
            r.read(1)
    except Exception:
        return False
    return True


def ftp_get(url, temp_file, timeout=10.0):
    _raise_if_offline_mode_is_enabled(f"Tried to reach {url}")
    try:
        logger.info(f"Getting through FTP {url} into {temp_file.name}")
        with closing(urllib.request.urlopen(url, timeout=timeout)) as r:
            shutil.copyfileobj(r, temp_file)
    except urllib.error.URLError as e:
        raise ConnectionError(e) from None


def http_get(
    url,
    temp_file,
    proxies=None,
    resume_size=0,
    headers=None,
    cookies=None,
    timeout=100.0,
    max_retries=0,
    desc=None,
    disable_tqdm=False,
) -> Optional[requests.Response]:
    headers = dict(headers) if headers is not None else {}
    headers["user-agent"] = get_datasets_user_agent(user_agent=headers.get("user-agent"))
    if resume_size > 0:
        headers["Range"] = f"bytes={resume_size:d}-"
    response = _request_with_retry(
        method="GET",
        url=url,
        stream=True,
        proxies=proxies,
        headers=headers,
        cookies=cookies,
        max_retries=max_retries,
        timeout=timeout,
    )
    if temp_file is None:
        return response
    if response.status_code == 416:  # Range not satisfiable
        return
    content_length = response.headers.get("Content-Length")
    total = resume_size + int(content_length) if content_length is not None else None
    with hf_tqdm(
        unit="B",
        unit_scale=True,
        total=total,
        initial=resume_size,
        desc=desc or "Downloading",
        position=multiprocessing.current_process()._identity[-1]  # contains the ranks of subprocesses
        if os.environ.get("HF_DATASETS_STACK_MULTIPROCESSING_DOWNLOAD_PROGRESS_BARS") == "1"
        and multiprocessing.current_process()._identity
        else None,
        disable=disable_tqdm,
    ) as progress:
        for chunk in response.iter_content(chunk_size=1024):
            progress.update(len(chunk))
            temp_file.write(chunk)


def http_head(
    url, proxies=None, headers=None, cookies=None, allow_redirects=True, timeout=10.0, max_retries=0
) -> requests.Response:
    headers = copy.deepcopy(headers) or {}
    headers["user-agent"] = get_datasets_user_agent(user_agent=headers.get("user-agent"))
    response = _request_with_retry(
        method="HEAD",
        url=url,
        proxies=proxies,
        headers=headers,
        cookies=cookies,
        allow_redirects=allow_redirects,
        timeout=timeout,
        max_retries=max_retries,
    )
    return response


def request_etag(url: str, token: Optional[Union[str, bool]] = None) -> Optional[str]:
    if urlparse(url).scheme not in ("http", "https"):
        return None
    headers = get_authentication_headers_for_url(url, token=token)
    response = http_head(url, headers=headers, max_retries=3)
    response.raise_for_status()
    etag = response.headers.get("ETag") if response.ok else None
    return etag


def get_from_cache(
    url,
    cache_dir=None,
    force_download=False,
    proxies=None,
    etag_timeout=100,
    resume_download=False,
    user_agent=None,
    local_files_only=False,
    use_etag=True,
    max_retries=0,
    token=None,
    ignore_url_params=False,
    storage_options=None,
    download_desc=None,
    disable_tqdm=False,
) -> str:
    """
    Given a URL, look for the corresponding file in the local cache.
    If it's not there, download it. Then return the path to the cached file.

    Return:
        Local path (string)

    Raises:
        FileNotFoundError: in case of non-recoverable file
            (non-existent or no cache on disk)
        ConnectionError: in case of unreachable url
            and no cache on disk
    """
<<<<<<< HEAD
=======
    if storage_options is None:
        storage_options = {}
    if use_auth_token != "deprecated":
        warnings.warn(
            "'use_auth_token' was deprecated in favor of 'token' in version 2.14.0 and will be removed in 3.0.0.\n"
            f"You can remove this warning by passing 'token={use_auth_token}' instead.",
            FutureWarning,
        )
        token = use_auth_token
>>>>>>> 9ddea80a
    if cache_dir is None:
        cache_dir = config.HF_DATASETS_CACHE
    if isinstance(cache_dir, Path):
        cache_dir = str(cache_dir)

    os.makedirs(cache_dir, exist_ok=True)

    if ignore_url_params:
        # strip all query parameters and #fragments from the URL
        cached_url = urljoin(url, urlparse(url).path)
    else:
        cached_url = url  # additional parameters may be added to the given URL

    connected = False
    response = None
    cookies = None
    etag = None
    head_error = None
    scheme = None

    # Try a first time to file the file on the local file system without eTag (None)
    # if we don't ask for 'force_download' then we spare a request
    filename = hash_url_to_filename(cached_url, etag=None)
    cache_path = os.path.join(cache_dir, filename)

    if os.path.exists(cache_path) and not force_download and not use_etag:
        return cache_path

    # Prepare headers for authentication
    headers = get_authentication_headers_for_url(url, token=token)
    if user_agent is not None:
        headers["user-agent"] = user_agent

    # We don't have the file locally or we need an eTag
    if not local_files_only:
        scheme = urlparse(url).scheme
        if scheme == "ftp":
            connected = ftp_head(url)
        elif scheme not in {"http", "https"} or storage_options.get(scheme):
            response = fsspec_head(url, storage_options=storage_options)
            # s3fs uses "ETag", gcsfs uses "etag"
            etag = (response.get("ETag", None) or response.get("etag", None)) if use_etag else None
            connected = True
        else:
            try:
                response = http_head(
                    url,
                    allow_redirects=True,
                    proxies=proxies,
                    timeout=etag_timeout,
                    max_retries=max_retries,
                    headers=headers,
                )
                if response.status_code == 200:  # ok
                    etag = response.headers.get("ETag") if use_etag else None
                    for k, v in response.cookies.items():
                        # In some edge cases, we need to get a confirmation token
                        if k.startswith("download_warning") and "drive.google.com" in url:
                            url += "&confirm=" + v
                            cookies = response.cookies
                    connected = True
                    # Fix Google Drive URL to avoid Virus scan warning
                    if "drive.google.com" in url and "confirm=" not in url:
                        url += "&confirm=t"
                # In some edge cases, head request returns 400 but the connection is actually ok
                elif (
                    (response.status_code == 400 and "firebasestorage.googleapis.com" in url)
                    or (response.status_code == 405 and "drive.google.com" in url)
                    or (
                        response.status_code == 403
                        and (
                            re.match(r"^https?://github.com/.*?/.*?/releases/download/.*?/.*?$", url)
                            or re.match(r"^https://.*?s3.*?amazonaws.com/.*?$", response.url)
                        )
                    )
                    or (response.status_code == 403 and "ndownloader.figstatic.com" in url)
                ):
                    connected = True
                    logger.info(f"Couldn't get ETag version for url {url}")
                elif response.status_code == 401 and config.HF_ENDPOINT in url and token is None:
                    raise ConnectionError(
                        f"Unauthorized for URL {url}. Please use the parameter `token=True` after logging in with `huggingface-cli login`"
                    )
            except (OSError, requests.exceptions.Timeout) as e:
                # not connected
                head_error = e
                pass

    # connected == False = we don't have a connection, or url doesn't exist, or is otherwise inaccessible.
    # try to get the last downloaded one
    if not connected:
        if os.path.exists(cache_path) and not force_download:
            return cache_path
        if local_files_only:
            raise FileNotFoundError(
                f"Cannot find the requested files in the cached path at {cache_path} and outgoing traffic has been"
                " disabled. To enable file online look-ups, set 'local_files_only' to False."
            )
        elif response is not None and response.status_code == 404:
            raise FileNotFoundError(f"Couldn't find file at {url}")
        _raise_if_offline_mode_is_enabled(f"Tried to reach {url}")
        if head_error is not None:
            raise ConnectionError(f"Couldn't reach {url} ({repr(head_error)})")
        elif response is not None:
            raise ConnectionError(f"Couldn't reach {url} (error {response.status_code})")
        else:
            raise ConnectionError(f"Couldn't reach {url}")

    # Try a second time
    filename = hash_url_to_filename(cached_url, etag)
    cache_path = os.path.join(cache_dir, filename)

    if os.path.exists(cache_path) and not force_download:
        return cache_path

    # From now on, connected is True.
    # Prevent parallel downloads of the same file with a lock.
    lock_path = cache_path + ".lock"
    with FileLock(lock_path):
        # Retry in case previously locked processes just enter after the precedent process releases the lock
        if os.path.exists(cache_path) and not force_download:
            return cache_path

        incomplete_path = cache_path + ".incomplete"

        @contextmanager
        def temp_file_manager(mode="w+b"):
            with open(incomplete_path, mode) as f:
                yield f

        resume_size = 0
        if resume_download:
            temp_file_manager = partial(temp_file_manager, mode="a+b")
            if os.path.exists(incomplete_path):
                resume_size = os.stat(incomplete_path).st_size

        # Download to temporary file, then copy to cache path once finished.
        # Otherwise, you get corrupt cache entries if the download gets interrupted.
        with temp_file_manager() as temp_file:
            logger.info(f"{url} not found in cache or force_download set to True, downloading to {temp_file.name}")

            # GET file object
            if scheme == "ftp":
                ftp_get(url, temp_file)
            elif scheme not in {"http", "https"} or storage_options.get(scheme):
                fsspec_get(
                    url, temp_file, storage_options=storage_options, desc=download_desc, disable_tqdm=disable_tqdm
                )
            else:
                http_get(
                    url,
                    temp_file=temp_file,
                    proxies=proxies,
                    resume_size=resume_size,
                    headers=headers,
                    cookies=cookies,
                    max_retries=max_retries,
                    desc=download_desc,
                    disable_tqdm=disable_tqdm,
                )

        logger.info(f"storing {url} in cache at {cache_path}")
        shutil.move(temp_file.name, cache_path)
        umask = os.umask(0o666)
        os.umask(umask)
        os.chmod(cache_path, 0o666 & ~umask)

        logger.info(f"creating metadata file for {cache_path}")
        meta = {"url": url, "etag": etag}
        meta_path = cache_path + ".json"
        with open(meta_path, "w", encoding="utf-8") as meta_file:
            json.dump(meta, meta_file)

    return cache_path


def add_start_docstrings(*docstr):
    def docstring_decorator(fn):
        fn.__doc__ = "".join(docstr) + "\n\n" + (fn.__doc__ if fn.__doc__ is not None else "")
        return fn

    return docstring_decorator


def add_end_docstrings(*docstr):
    def docstring_decorator(fn):
        fn.__doc__ = (fn.__doc__ if fn.__doc__ is not None else "") + "\n\n" + "".join(docstr)
        return fn

    return docstring_decorator


def estimate_dataset_size(paths):
    return sum(path.stat().st_size for path in paths)


def readline(f: io.RawIOBase):
    # From: https://github.com/python/cpython/blob/d27e2f4d118e7a9909b6a3e5da06c5ff95806a85/Lib/_pyio.py#L525
    res = bytearray()
    while True:
        b = f.read(1)
        if not b:
            break
        res += b
        if res.endswith(b"\n"):
            break
    return bytes(res)


#######################
# Streaming utilities #
#######################

BASE_KNOWN_EXTENSIONS = [
    "txt",
    "csv",
    "json",
    "jsonl",
    "tsv",
    "conll",
    "conllu",
    "orig",
    "parquet",
    "pkl",
    "pickle",
    "rel",
    "xml",
]
COMPRESSION_EXTENSION_TO_PROTOCOL = {
    # single file compression
    **{fs_class.extension.lstrip("."): fs_class.protocol for fs_class in COMPRESSION_FILESYSTEMS},
    # archive compression
    "zip": "zip",
}
SINGLE_FILE_COMPRESSION_EXTENSION_TO_PROTOCOL = {
    fs_class.extension.lstrip("."): fs_class.protocol for fs_class in COMPRESSION_FILESYSTEMS
}
SINGLE_FILE_COMPRESSION_PROTOCOLS = {fs_class.protocol for fs_class in COMPRESSION_FILESYSTEMS}
SINGLE_SLASH_AFTER_PROTOCOL_PATTERN = re.compile(r"(?<!:):/")


MAGIC_NUMBER_TO_COMPRESSION_PROTOCOL = {
    bytes.fromhex("504B0304"): "zip",
    bytes.fromhex("504B0506"): "zip",  # empty archive
    bytes.fromhex("504B0708"): "zip",  # spanned archive
    bytes.fromhex("425A68"): "bz2",
    bytes.fromhex("1F8B"): "gzip",
    bytes.fromhex("FD377A585A00"): "xz",
    bytes.fromhex("04224D18"): "lz4",
    bytes.fromhex("28B52FFD"): "zstd",
}
MAGIC_NUMBER_TO_UNSUPPORTED_COMPRESSION_PROTOCOL = {
    b"Rar!": "rar",
}
MAGIC_NUMBER_MAX_LENGTH = max(
    len(magic_number)
    for magic_number in chain(MAGIC_NUMBER_TO_COMPRESSION_PROTOCOL, MAGIC_NUMBER_TO_UNSUPPORTED_COMPRESSION_PROTOCOL)
)


class NonStreamableDatasetError(Exception):
    pass


def _get_path_extension(path: str) -> str:
    # Get extension: https://foo.bar/train.json.gz -> gz
    extension = path.split(".")[-1]
    # Remove query params ("dl=1", "raw=true"): gz?dl=1 -> gz
    # Remove shards infos (".txt_1", ".txt-00000-of-00100"): txt_1 -> txt
    for symb in "?-_":
        extension = extension.split(symb)[0]
    return extension


def _get_extraction_protocol_with_magic_number(f) -> Optional[str]:
    """read the magic number from a file-like object and return the compression protocol"""
    # Check if the file object is seekable even before reading the magic number (to avoid https://bugs.python.org/issue26440)
    try:
        f.seek(0)
    except (AttributeError, io.UnsupportedOperation):
        return None
    magic_number = f.read(MAGIC_NUMBER_MAX_LENGTH)
    f.seek(0)
    for i in range(MAGIC_NUMBER_MAX_LENGTH):
        compression = MAGIC_NUMBER_TO_COMPRESSION_PROTOCOL.get(magic_number[: MAGIC_NUMBER_MAX_LENGTH - i])
        if compression is not None:
            return compression
        compression = MAGIC_NUMBER_TO_UNSUPPORTED_COMPRESSION_PROTOCOL.get(magic_number[: MAGIC_NUMBER_MAX_LENGTH - i])
        if compression is not None:
            raise NotImplementedError(f"Compression protocol '{compression}' not implemented.")


def _get_extraction_protocol(urlpath: str, download_config: Optional[DownloadConfig] = None) -> Optional[str]:
    # get inner file: zip://train-00000.json.gz::https://foo.bar/data.zip -> zip://train-00000.json.gz
    urlpath = str(urlpath)
    path = urlpath.split("::")[0]
    extension = _get_path_extension(path)
    if (
        extension in BASE_KNOWN_EXTENSIONS
        or extension in ["tgz", "tar"]
        or path.endswith((".tar.gz", ".tar.bz2", ".tar.xz"))
    ):
        return None
    elif extension in COMPRESSION_EXTENSION_TO_PROTOCOL:
        return COMPRESSION_EXTENSION_TO_PROTOCOL[extension]
    urlpath, storage_options = _prepare_path_and_storage_options(urlpath, download_config=download_config)
    try:
        with fsspec.open(urlpath, **(storage_options or {})) as f:
            return _get_extraction_protocol_with_magic_number(f)
    except FileNotFoundError:
        if urlpath.startswith(config.HF_ENDPOINT):
            raise FileNotFoundError(
                urlpath + "\nIf the repo is private or gated, make sure to log in with `huggingface-cli login`."
            ) from None
        else:
            raise


def xjoin(a, *p):
    """
    This function extends os.path.join to support the "::" hop separator. It supports both paths and urls.

    A shorthand, particularly useful where you have multiple hops, is to “chain” the URLs with the special separator "::".
    This is used to access files inside a zip file over http for example.

    Let's say you have a zip file at https://host.com/archive.zip, and you want to access the file inside the zip file at /folder1/file.txt.
    Then you can just chain the url this way:

        zip://folder1/file.txt::https://host.com/archive.zip

    The xjoin function allows you to apply the join on the first path of the chain.

    Example::

        >>> xjoin("zip://folder1::https://host.com/archive.zip", "file.txt")
        zip://folder1/file.txt::https://host.com/archive.zip
    """
    a, *b = str(a).split("::")
    if is_local_path(a):
        return os.path.join(a, *p)
    else:
        a = posixpath.join(a, *p)
        return "::".join([a] + b)


def xdirname(a):
    """
    This function extends os.path.dirname to support the "::" hop separator. It supports both paths and urls.

    A shorthand, particularly useful where you have multiple hops, is to “chain” the URLs with the special separator "::".
    This is used to access files inside a zip file over http for example.

    Let's say you have a zip file at https://host.com/archive.zip, and you want to access the file inside the zip file at /folder1/file.txt.
    Then you can just chain the url this way:

        zip://folder1/file.txt::https://host.com/archive.zip

    The xdirname function allows you to apply the dirname on the first path of the chain.

    Example::

        >>> xdirname("zip://folder1/file.txt::https://host.com/archive.zip")
        zip://folder1::https://host.com/archive.zip
    """
    a, *b = str(a).split("::")
    if is_local_path(a):
        a = os.path.dirname(Path(a).as_posix())
    else:
        a = posixpath.dirname(a)
    # if we end up at the root of the protocol, we get for example a = 'http:'
    # so we have to fix it by adding the '//' that was removed:
    if a.endswith(":"):
        a += "//"
    return "::".join([a] + b)


def xexists(urlpath: str, download_config: Optional[DownloadConfig] = None):
    """Extend `os.path.exists` function to support both local and remote files.

    Args:
        urlpath (`str`): URL path.
        download_config : mainly use token or storage_options to support different platforms and auth types.

    Returns:
        `bool`
    """

    main_hop, *rest_hops = _as_str(urlpath).split("::")
    if is_local_path(main_hop):
        return os.path.exists(main_hop)
    else:
        urlpath, storage_options = _prepare_path_and_storage_options(urlpath, download_config=download_config)
        main_hop, *rest_hops = urlpath.split("::")
        fs, *_ = url_to_fs(urlpath, **storage_options)
        return fs.exists(main_hop)


def xbasename(a):
    """
    This function extends os.path.basename to support the "::" hop separator. It supports both paths and urls.

    A shorthand, particularly useful where you have multiple hops, is to “chain” the URLs with the special separator "::".
    This is used to access files inside a zip file over http for example.

    Let's say you have a zip file at https://host.com/archive.zip, and you want to access the file inside the zip file at /folder1/file.txt.
    Then you can just chain the url this way:

        zip://folder1/file.txt::https://host.com/archive.zip

    The xbasename function allows you to apply the basename on the first path of the chain.

    Example::

        >>> xbasename("zip://folder1/file.txt::https://host.com/archive.zip")
        file.txt
    """
    a, *b = str(a).split("::")
    if is_local_path(a):
        return os.path.basename(Path(a).as_posix())
    else:
        return posixpath.basename(a)


def xsplit(a):
    """
    This function extends os.path.split to support the "::" hop separator. It supports both paths and urls.

    A shorthand, particularly useful where you have multiple hops, is to “chain” the URLs with the special separator "::".
    This is used to access files inside a zip file over http for example.

    Let's say you have a zip file at https://host.com/archive.zip, and you want to access the file inside the zip file at /folder1/file.txt.
    Then you can just chain the url this way:

        zip://folder1/file.txt::https://host.com/archive.zip

    The xsplit function allows you to apply the xsplit on the first path of the chain.

    Example::

        >>> xsplit("zip://folder1/file.txt::https://host.com/archive.zip")
        ('zip://folder1::https://host.com/archive.zip', 'file.txt')
    """
    a, *b = str(a).split("::")
    if is_local_path(a):
        return os.path.split(Path(a).as_posix())
    else:
        a, tail = posixpath.split(a)
        return "::".join([a + "//" if a.endswith(":") else a] + b), tail


def xsplitext(a):
    """
    This function extends os.path.splitext to support the "::" hop separator. It supports both paths and urls.

    A shorthand, particularly useful where you have multiple hops, is to “chain” the URLs with the special separator "::".
    This is used to access files inside a zip file over http for example.

    Let's say you have a zip file at https://host.com/archive.zip, and you want to access the file inside the zip file at /folder1/file.txt.
    Then you can just chain the url this way:

        zip://folder1/file.txt::https://host.com/archive.zip

    The xsplitext function allows you to apply the splitext on the first path of the chain.

    Example::

        >>> xsplitext("zip://folder1/file.txt::https://host.com/archive.zip")
        ('zip://folder1/file::https://host.com/archive.zip', '.txt')
    """
    a, *b = str(a).split("::")
    if is_local_path(a):
        return os.path.splitext(Path(a).as_posix())
    else:
        a, ext = posixpath.splitext(a)
        return "::".join([a] + b), ext


def xisfile(path, download_config: Optional[DownloadConfig] = None) -> bool:
    """Extend `os.path.isfile` function to support remote files.

    Args:
        path (`str`): URL path.
        download_config : mainly use token or storage_options to support different platforms and auth types.

    Returns:
        `bool`
    """
    main_hop, *rest_hops = str(path).split("::")
    if is_local_path(main_hop):
        return os.path.isfile(path)
    else:
        path, storage_options = _prepare_path_and_storage_options(path, download_config=download_config)
        main_hop, *rest_hops = path.split("::")
        fs, *_ = url_to_fs(path, **storage_options)
        return fs.isfile(main_hop)


def xgetsize(path, download_config: Optional[DownloadConfig] = None) -> int:
    """Extend `os.path.getsize` function to support remote files.

    Args:
        path (`str`): URL path.
        download_config : mainly use token or storage_options to support different platforms and auth types.

    Returns:
        `int`: optional
    """
    main_hop, *rest_hops = str(path).split("::")
    if is_local_path(main_hop):
        return os.path.getsize(path)
    else:
        path, storage_options = _prepare_path_and_storage_options(path, download_config=download_config)
        main_hop, *rest_hops = path.split("::")
        fs, *_ = fs, *_ = url_to_fs(path, **storage_options)
        try:
            size = fs.size(main_hop)
        except EntryNotFoundError:
            raise FileNotFoundError(f"No such file: {path}")
        if size is None:
            # use xopen instead of fs.open to make data fetching more robust
            with xopen(path, download_config=download_config) as f:
                size = len(f.read())
        return size


def xisdir(path, download_config: Optional[DownloadConfig] = None) -> bool:
    """Extend `os.path.isdir` function to support remote files.

    Args:
        path (`str`): URL path.
        download_config : mainly use token or storage_options to support different platforms and auth types.

    Returns:
        `bool`
    """
    main_hop, *rest_hops = str(path).split("::")
    if is_local_path(main_hop):
        return os.path.isdir(path)
    else:
        path, storage_options = _prepare_path_and_storage_options(path, download_config=download_config)
        main_hop, *rest_hops = path.split("::")
        fs, *_ = fs, *_ = url_to_fs(path, **storage_options)
        inner_path = main_hop.split("://")[-1]
        if not inner_path.strip("/"):
            return True
        return fs.isdir(inner_path)


def xrelpath(path, start=None):
    """Extend `os.path.relpath` function to support remote files.

    Args:
        path (`str`): URL path.
        start (`str`): Start URL directory path.

    Returns:
        `str`
    """
    main_hop, *rest_hops = str(path).split("::")
    if is_local_path(main_hop):
        return os.path.relpath(main_hop, start=start) if start else os.path.relpath(main_hop)
    else:
        return posixpath.relpath(main_hop, start=str(start).split("::")[0]) if start else os.path.relpath(main_hop)


def _add_retries_to_file_obj_read_method(file_obj):
    read = file_obj.read
    max_retries = config.STREAMING_READ_MAX_RETRIES

    def read_with_retries(*args, **kwargs):
        disconnect_err = None
        for retry in range(1, max_retries + 1):
            try:
                out = read(*args, **kwargs)
                break
            except (
                aiohttp.client_exceptions.ClientError,
                asyncio.TimeoutError,
                requests.exceptions.ConnectTimeout,
                requests.exceptions.ConnectionError,
            ) as err:
                disconnect_err = err
                logger.warning(
                    f"Got disconnected from remote data host. Retrying in {config.STREAMING_READ_RETRY_INTERVAL}sec [{retry}/{max_retries}]"
                )
                time.sleep(config.STREAMING_READ_RETRY_INTERVAL)
        else:
            raise ConnectionError("Server Disconnected") from disconnect_err
        return out

    try:
        file_obj.read = read_with_retries
    except AttributeError:  # read-only attribute
        orig_file_obj = file_obj
        file_obj = io.RawIOBase()
        file_obj.read = read_with_retries
        file_obj.__getattr__ = lambda _, attr: getattr(orig_file_obj, attr)
    return file_obj


def _prepare_path_and_storage_options(
    urlpath: str, download_config: Optional[DownloadConfig] = None
) -> Tuple[str, Dict[str, Dict[str, Any]]]:
    prepared_urlpath = []
    prepared_storage_options = {}
    for hop in urlpath.split("::"):
        hop, storage_options = _prepare_single_hop_path_and_storage_options(hop, download_config=download_config)
        prepared_urlpath.append(hop)
        prepared_storage_options.update(storage_options)
    return "::".join(prepared_urlpath), storage_options


def _prepare_single_hop_path_and_storage_options(
    urlpath: str, download_config: Optional[DownloadConfig] = None
) -> Tuple[str, Dict[str, Dict[str, Any]]]:
    """
    Prepare the URL and the kwargs that must be passed to the HttpFileSystem or to requests.get/head

    In particular it resolves google drive URLs
    It also adds the authentication headers for the Hugging Face Hub, for both https:// and hf:// paths.

    Storage options are formatted in the form {protocol: storage_options_for_protocol}
    """
    token = None if download_config is None else download_config.token
    if urlpath.startswith(config.HF_ENDPOINT) and "/resolve/" in urlpath:
        urlpath = "hf://" + urlpath[len(config.HF_ENDPOINT) + 1 :].replace("/resolve/", "@", 1)
    protocol = urlpath.split("://")[0] if "://" in urlpath else "file"
    if download_config is not None and protocol in download_config.storage_options:
        storage_options = download_config.storage_options[protocol].copy()
    elif download_config is not None and protocol not in download_config.storage_options:
        storage_options = {
            option_name: option_value
            for option_name, option_value in download_config.storage_options.items()
            if option_name not in fsspec.available_protocols()
        }
    else:
        storage_options = {}
    if protocol in {"http", "https"}:
        client_kwargs = storage_options.pop("client_kwargs", {})
        storage_options["client_kwargs"] = {"trust_env": True, **client_kwargs}  # Enable reading proxy env variables
        if "drive.google.com" in urlpath:
            response = http_head(urlpath)
            for k, v in response.cookies.items():
                if k.startswith("download_warning"):
                    urlpath += "&confirm=" + v
                    cookies = response.cookies
                    storage_options = {"cookies": cookies, **storage_options}
            # Fix Google Drive URL to avoid Virus scan warning
            if "confirm=" not in urlpath:
                urlpath += "&confirm=t"
        if urlpath.startswith("https://raw.githubusercontent.com/"):
            # Workaround for served data with gzip content-encoding: https://github.com/fsspec/filesystem_spec/issues/389
            headers = storage_options.pop("headers", {})
            storage_options["headers"] = {"Accept-Encoding": "identity", **headers}
    elif protocol == "hf":
        storage_options = {
            "token": token,
            "endpoint": config.HF_ENDPOINT,
            **storage_options,
        }
        # streaming with block_size=0 is only implemented in 0.21 (see https://github.com/huggingface/huggingface_hub/pull/1967)
        if config.HF_HUB_VERSION < version.parse("0.21.0"):
            storage_options["block_size"] = "default"
    if storage_options:
        storage_options = {protocol: storage_options}
    return urlpath, storage_options


def xopen(file: str, mode="r", *args, download_config: Optional[DownloadConfig] = None, **kwargs):
    """Extend `open` function to support remote files using `fsspec`.

    It also has a retry mechanism in case connection fails.
    The `args` and `kwargs` are passed to `fsspec.open`, except `token` which is used for queries to private repos on huggingface.co

    Args:
        file (`str`): Path name of the file to be opened.
        mode (`str`, *optional*, default "r"): Mode in which the file is opened.
        *args: Arguments to be passed to `fsspec.open`.
        download_config : mainly use token or storage_options to support different platforms and auth types.
        **kwargs: Keyword arguments to be passed to `fsspec.open`.

    Returns:
        file object
    """
    # This works as well for `xopen(str(Path(...)))`
    file_str = _as_str(file)
    main_hop, *rest_hops = file_str.split("::")
    if is_local_path(main_hop):
        # ignore fsspec-specific kwargs
        kwargs.pop("block_size", None)
        return open(main_hop, mode, *args, **kwargs)
    # add headers and cookies for authentication on the HF Hub and for Google Drive
    file, storage_options = _prepare_path_and_storage_options(file_str, download_config=download_config)
    kwargs = {**kwargs, **(storage_options or {})}
    try:
        file_obj = fsspec.open(file, mode=mode, *args, **kwargs).open()
    except ValueError as e:
        if str(e) == "Cannot seek streaming HTTP file":
            raise NonStreamableDatasetError(
                "Streaming is not possible for this dataset because data host server doesn't support HTTP range "
                "requests. You can still load this dataset in non-streaming mode by passing `streaming=False` (default)"
            ) from e
        else:
            raise
    except FileNotFoundError:
        if file.startswith(config.HF_ENDPOINT):
            raise FileNotFoundError(
                file + "\nIf the repo is private or gated, make sure to log in with `huggingface-cli login`."
            ) from None
        else:
            raise
    file_obj = _add_retries_to_file_obj_read_method(file_obj)
    return file_obj


def xlistdir(path: str, download_config: Optional[DownloadConfig] = None) -> List[str]:
    """Extend `os.listdir` function to support remote files.

    Args:
        path (`str`): URL path.
        download_config : mainly use token or storage_options to support different platforms and auth types.

    Returns:
        `list` of `str`
    """
    main_hop, *rest_hops = _as_str(path).split("::")
    if is_local_path(main_hop):
        return os.listdir(path)
    else:
        # globbing inside a zip in a private repo requires authentication
        path, storage_options = _prepare_path_and_storage_options(path, download_config=download_config)
        main_hop, *rest_hops = path.split("::")
        fs, *_ = url_to_fs(path, **storage_options)
        inner_path = main_hop.split("://")[-1]
        if inner_path.strip("/") and not fs.isdir(inner_path):
            raise FileNotFoundError(f"Directory doesn't exist: {path}")
        paths = fs.listdir(inner_path, detail=False)
        return [os.path.basename(path.rstrip("/")) for path in paths]


def xglob(urlpath, *, recursive=False, download_config: Optional[DownloadConfig] = None):
    """Extend `glob.glob` function to support remote files.

    Args:
        urlpath (`str`): URL path with shell-style wildcard patterns.
        recursive (`bool`, default `False`): Whether to match the "**" pattern recursively to zero or more
            directories or subdirectories.
        download_config : mainly use token or storage_options to support different platforms and auth types.

    Returns:
        `list` of `str`
    """
    main_hop, *rest_hops = _as_str(urlpath).split("::")
    if is_local_path(main_hop):
        return glob.glob(main_hop, recursive=recursive)
    else:
        # globbing inside a zip in a private repo requires authentication
        urlpath, storage_options = _prepare_path_and_storage_options(urlpath, download_config=download_config)
        main_hop, *rest_hops = urlpath.split("::")
        fs, *_ = url_to_fs(urlpath, **storage_options)
        inner_path = main_hop.split("://")[1]
        globbed_paths = fs.glob(inner_path)
        protocol = fs.protocol if isinstance(fs.protocol, str) else fs.protocol[-1]
        return ["::".join([f"{protocol}://{globbed_path}"] + rest_hops) for globbed_path in globbed_paths]


def xwalk(urlpath, download_config: Optional[DownloadConfig] = None, **kwargs):
    """Extend `os.walk` function to support remote files.

    Args:
        urlpath (`str`): URL root path.
        download_config : mainly use token or storage_options to support different platforms and auth types.
        **kwargs: Additional keyword arguments forwarded to the underlying filesystem.


    Yields:
        `tuple`: 3-tuple (dirpath, dirnames, filenames).
    """
    main_hop, *rest_hops = _as_str(urlpath).split("::")
    if is_local_path(main_hop):
        yield from os.walk(main_hop, **kwargs)
    else:
        # walking inside a zip in a private repo requires authentication
        urlpath, storage_options = _prepare_path_and_storage_options(urlpath, download_config=download_config)
        main_hop, *rest_hops = urlpath.split("::")
        fs, *_ = url_to_fs(urlpath, **storage_options)
        inner_path = main_hop.split("://")[-1]
        if inner_path.strip("/") and not fs.isdir(inner_path):
            return []
        protocol = fs.protocol if isinstance(fs.protocol, str) else fs.protocol[-1]
        for dirpath, dirnames, filenames in fs.walk(inner_path, **kwargs):
            yield "::".join([f"{protocol}://{dirpath}"] + rest_hops), dirnames, filenames


class xPath(type(Path())):
    """Extension of `pathlib.Path` to support both local paths and remote URLs."""

    def __str__(self):
        path_str = super().__str__()
        main_hop, *rest_hops = path_str.split("::")
        if is_local_path(main_hop):
            return main_hop
        path_as_posix = path_str.replace("\\", "/")
        path_as_posix = SINGLE_SLASH_AFTER_PROTOCOL_PATTERN.sub("://", path_as_posix)
        path_as_posix += "//" if path_as_posix.endswith(":") else ""  # Add slashes to root of the protocol
        return path_as_posix

    def exists(self, download_config: Optional[DownloadConfig] = None):
        """Extend `pathlib.Path.exists` method to support both local and remote files.

        Args:
            download_config : mainly use token or storage_options to support different platforms and auth types.

        Returns:
            `bool`
        """
        return xexists(str(self), download_config=download_config)

    def glob(self, pattern, download_config: Optional[DownloadConfig] = None):
        """Glob function for argument of type :obj:`~pathlib.Path` that supports both local paths end remote URLs.

        Args:
            pattern (`str`): Pattern that resulting paths must match.
            download_config : mainly use token or storage_options to support different platforms and auth types.

        Yields:
            [`xPath`]
        """
        posix_path = self.as_posix()
        main_hop, *rest_hops = posix_path.split("::")
        if is_local_path(main_hop):
            yield from Path(main_hop).glob(pattern)
        else:
            # globbing inside a zip in a private repo requires authentication
            if rest_hops:
                urlpath = rest_hops[0]
                urlpath, storage_options = _prepare_path_and_storage_options(urlpath, download_config=download_config)
                storage_options = {urlpath.split("://")[0]: storage_options}
                posix_path = "::".join([main_hop, urlpath, *rest_hops[1:]])
            else:
                storage_options = None
            fs, *_ = url_to_fs(xjoin(posix_path, pattern), **(storage_options or {}))
            globbed_paths = fs.glob(xjoin(main_hop, pattern))
            for globbed_path in globbed_paths:
                yield type(self)("::".join([f"{fs.protocol}://{globbed_path}"] + rest_hops))

    def rglob(self, pattern, **kwargs):
        """Rglob function for argument of type :obj:`~pathlib.Path` that supports both local paths end remote URLs.

        Args:
            pattern (`str`): Pattern that resulting paths must match.

        Yields:
            [`xPath`]
        """
        return self.glob("**/" + pattern, **kwargs)

    @property
    def parent(self) -> "xPath":
        """Name function for argument of type :obj:`~pathlib.Path` that supports both local paths end remote URLs.

        Returns:
            [`xPath`]
        """
        return type(self)(xdirname(self.as_posix()))

    @property
    def name(self) -> str:
        """Name function for argument of type :obj:`~pathlib.Path` that supports both local paths end remote URLs.

        Returns:
            `str`
        """
        return PurePosixPath(self.as_posix().split("::")[0]).name

    @property
    def stem(self) -> str:
        """Stem function for argument of type :obj:`~pathlib.Path` that supports both local paths end remote URLs.

        Returns:
            `str`
        """
        return PurePosixPath(self.as_posix().split("::")[0]).stem

    @property
    def suffix(self) -> str:
        """Suffix function for argument of type :obj:`~pathlib.Path` that supports both local paths end remote URLs.

        Returns:
            `str`
        """
        return PurePosixPath(self.as_posix().split("::")[0]).suffix

    def open(self, *args, **kwargs):
        """Extend :func:`xopen` to support argument of type :obj:`~pathlib.Path`.

        Args:
            **args: Arguments passed to :func:`fsspec.open`.
            **kwargs: Keyword arguments passed to :func:`fsspec.open`.

        Returns:
            `io.FileIO`: File-like object.
        """
        return xopen(str(self), *args, **kwargs)

    def joinpath(self, *p: Tuple[str, ...]) -> "xPath":
        """Extend :func:`xjoin` to support argument of type :obj:`~pathlib.Path`.

        Args:
            *p (`tuple` of `str`): Other path components.

        Returns:
            [`xPath`]
        """
        return type(self)(xjoin(self.as_posix(), *p))

    def __truediv__(self, p: str) -> "xPath":
        return self.joinpath(p)

    def with_suffix(self, suffix):
        main_hop, *rest_hops = str(self).split("::")
        if is_local_path(main_hop):
            return type(self)(str(super().with_suffix(suffix)))
        return type(self)("::".join([type(self)(PurePosixPath(main_hop).with_suffix(suffix)).as_posix()] + rest_hops))


def _as_str(path: Union[str, Path, xPath]):
    return str(path) if isinstance(path, xPath) else str(xPath(str(path)))


def xgzip_open(filepath_or_buffer, *args, download_config: Optional[DownloadConfig] = None, **kwargs):
    import gzip

    if hasattr(filepath_or_buffer, "read"):
        return gzip.open(filepath_or_buffer, *args, **kwargs)
    else:
        filepath_or_buffer = str(filepath_or_buffer)
        return gzip.open(xopen(filepath_or_buffer, "rb", download_config=download_config), *args, **kwargs)


def xnumpy_load(filepath_or_buffer, *args, download_config: Optional[DownloadConfig] = None, **kwargs):
    import numpy as np

    if hasattr(filepath_or_buffer, "read"):
        return np.load(filepath_or_buffer, *args, **kwargs)
    else:
        filepath_or_buffer = str(filepath_or_buffer)
        return np.load(xopen(filepath_or_buffer, "rb", download_config=download_config), *args, **kwargs)


def xpandas_read_csv(filepath_or_buffer, download_config: Optional[DownloadConfig] = None, **kwargs):
    import pandas as pd

    if hasattr(filepath_or_buffer, "read"):
        return pd.read_csv(filepath_or_buffer, **kwargs)
    else:
        filepath_or_buffer = str(filepath_or_buffer)
        if kwargs.get("compression", "infer") == "infer":
            kwargs["compression"] = _get_extraction_protocol(filepath_or_buffer, download_config=download_config)
        return pd.read_csv(xopen(filepath_or_buffer, "rb", download_config=download_config), **kwargs)


def xpandas_read_excel(filepath_or_buffer, download_config: Optional[DownloadConfig] = None, **kwargs):
    import pandas as pd

    if hasattr(filepath_or_buffer, "read"):
        try:
            return pd.read_excel(filepath_or_buffer, **kwargs)
        except ValueError:  # Cannot seek streaming HTTP file
            return pd.read_excel(BytesIO(filepath_or_buffer.read()), **kwargs)
    else:
        filepath_or_buffer = str(filepath_or_buffer)
        try:
            return pd.read_excel(xopen(filepath_or_buffer, "rb", download_config=download_config), **kwargs)
        except ValueError:  # Cannot seek streaming HTTP file
            return pd.read_excel(
                BytesIO(xopen(filepath_or_buffer, "rb", download_config=download_config).read()), **kwargs
            )


def xpyarrow_parquet_read_table(filepath_or_buffer, download_config: Optional[DownloadConfig] = None, **kwargs):
    import pyarrow.parquet as pq

    if hasattr(filepath_or_buffer, "read"):
        return pq.read_table(filepath_or_buffer, **kwargs)
    else:
        filepath_or_buffer = str(filepath_or_buffer)
        return pq.read_table(xopen(filepath_or_buffer, mode="rb", download_config=download_config), **kwargs)


def xsio_loadmat(filepath_or_buffer, download_config: Optional[DownloadConfig] = None, **kwargs):
    import scipy.io as sio

    if hasattr(filepath_or_buffer, "read"):
        return sio.loadmat(filepath_or_buffer, **kwargs)
    else:
        return sio.loadmat(xopen(filepath_or_buffer, "rb", download_config=download_config), **kwargs)


def xet_parse(source, parser=None, download_config: Optional[DownloadConfig] = None):
    """Extend `xml.etree.ElementTree.parse` function to support remote files.

    Args:
        source: File path or file object.
        parser (`XMLParser`, *optional*, default `XMLParser`): Parser instance.
        download_config : mainly use token or storage_options to support different platforms and auth types.

    Returns:
        `xml.etree.ElementTree.Element`: Root element of the given source document.
    """
    if hasattr(source, "read"):
        return ET.parse(source, parser=parser)
    else:
        with xopen(source, "rb", download_config=download_config) as f:
            return ET.parse(f, parser=parser)


def xxml_dom_minidom_parse(filename_or_file, download_config: Optional[DownloadConfig] = None, **kwargs):
    """Extend `xml.dom.minidom.parse` function to support remote files.

    Args:
        filename_or_file (`str` or file): File path or file object.
        download_config : mainly use token or storage_options to support different platforms and auth types.
        **kwargs (optional): Additional keyword arguments passed to `xml.dom.minidom.parse`.

    Returns:
        :obj:`xml.dom.minidom.Document`: Parsed document.
    """
    if hasattr(filename_or_file, "read"):
        return xml.dom.minidom.parse(filename_or_file, **kwargs)
    else:
        with xopen(filename_or_file, "rb", download_config=download_config) as f:
            return xml.dom.minidom.parse(f, **kwargs)


class ArchiveIterable(TrackedIterableFromGenerator):
    """An iterable of (path, fileobj) from a TAR archive, used by `iter_archive`"""

    @staticmethod
    def _iter_tar(f):
        stream = tarfile.open(fileobj=f, mode="r|*")
        for tarinfo in stream:
            file_path = tarinfo.name
            if not tarinfo.isreg():
                continue
            if file_path is None:
                continue
            if os.path.basename(file_path).startswith((".", "__")):
                # skipping hidden files
                continue
            file_obj = stream.extractfile(tarinfo)
            yield file_path, file_obj
            stream.members = []
        del stream

    @staticmethod
    def _iter_zip(f):
        zipf = zipfile.ZipFile(f)
        for member in zipf.infolist():
            file_path = member.filename
            if member.is_dir():
                continue
            if file_path is None:
                continue
            if os.path.basename(file_path).startswith((".", "__")):
                # skipping hidden files
                continue
            file_obj = zipf.open(member)
            yield file_path, file_obj

    @classmethod
    def _iter_from_fileobj(cls, f) -> Generator[Tuple, None, None]:
        compression = _get_extraction_protocol_with_magic_number(f)
        if compression == "zip":
            yield from cls._iter_zip(f)
        else:
            yield from cls._iter_tar(f)

    @classmethod
    def _iter_from_urlpath(
        cls, urlpath: str, download_config: Optional[DownloadConfig] = None
    ) -> Generator[Tuple, None, None]:
        compression = _get_extraction_protocol(urlpath, download_config=download_config)
        # Set block_size=0 to get faster streaming
        # (e.g. for hf:// and https:// it uses streaming Requests file-like instances)
        with xopen(urlpath, "rb", download_config=download_config, block_size=0) as f:
            if compression == "zip":
                yield from cls._iter_zip(f)
            else:
                yield from cls._iter_tar(f)

    @classmethod
    def from_buf(cls, fileobj) -> "ArchiveIterable":
        return cls(cls._iter_from_fileobj, fileobj)

    @classmethod
    def from_urlpath(cls, urlpath_or_buf, download_config: Optional[DownloadConfig] = None) -> "ArchiveIterable":
        return cls(cls._iter_from_urlpath, urlpath_or_buf, download_config)


class FilesIterable(TrackedIterableFromGenerator):
    """An iterable of paths from a list of directories or files"""

    @classmethod
    def _iter_from_urlpaths(
        cls, urlpaths: Union[str, List[str]], download_config: Optional[DownloadConfig] = None
    ) -> Generator[str, None, None]:
        if not isinstance(urlpaths, list):
            urlpaths = [urlpaths]
        for urlpath in urlpaths:
            if xisfile(urlpath, download_config=download_config):
                yield urlpath
            elif xisdir(urlpath, download_config=download_config):
                for dirpath, dirnames, filenames in xwalk(urlpath, download_config=download_config):
                    # in-place modification to prune the search
                    dirnames[:] = sorted([dirname for dirname in dirnames if not dirname.startswith((".", "__"))])
                    if xbasename(dirpath).startswith((".", "__")):
                        # skipping hidden directories
                        continue
                    for filename in sorted(filenames):
                        if filename.startswith((".", "__")):
                            # skipping hidden files
                            continue
                        yield xjoin(dirpath, filename)
            else:
                raise FileNotFoundError(urlpath)

    @classmethod
    def from_urlpaths(cls, urlpaths, download_config: Optional[DownloadConfig] = None) -> "FilesIterable":
        return cls(cls._iter_from_urlpaths, urlpaths, download_config)<|MERGE_RESOLUTION|>--- conflicted
+++ resolved
@@ -502,18 +502,8 @@
         ConnectionError: in case of unreachable url
             and no cache on disk
     """
-<<<<<<< HEAD
-=======
     if storage_options is None:
         storage_options = {}
-    if use_auth_token != "deprecated":
-        warnings.warn(
-            "'use_auth_token' was deprecated in favor of 'token' in version 2.14.0 and will be removed in 3.0.0.\n"
-            f"You can remove this warning by passing 'token={use_auth_token}' instead.",
-            FutureWarning,
-        )
-        token = use_auth_token
->>>>>>> 9ddea80a
     if cache_dir is None:
         cache_dir = config.HF_DATASETS_CACHE
     if isinstance(cache_dir, Path):
