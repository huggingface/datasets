--- conflicted
+++ resolved
@@ -579,16 +579,11 @@
     # Prevent parallel downloads of the same file with a lock.
     lock_path = cache_path + ".lock"
     with FileLock(lock_path):
-<<<<<<< HEAD
-        incomplete_path = cache_path + ".incomplete"
-=======
         # Retry in case previously locked processes just enter after the precedent process releases the lock
         if os.path.exists(cache_path) and not force_download:
             return cache_path
 
-        if resume_download:
-            incomplete_path = cache_path + ".incomplete"
->>>>>>> 7845d4c3
+        incomplete_path = cache_path + ".incomplete"
 
         @contextmanager
         def temp_file_manager(mode="w+b"):
