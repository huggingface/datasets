"""
Utilities for working with the local dataset cache.
This file is adapted from the AllenNLP library at https://github.com/allenai/allennlp
Copyright by the AllenNLP authors.
"""

import copy
import json
import os
import re
import shutil
import sys
import tempfile
import time
import urllib
from contextlib import closing, contextmanager
from dataclasses import dataclass
from functools import partial
from hashlib import sha256
from pathlib import Path
<<<<<<< HEAD
from typing import Dict, Optional, TypeVar, Union
=======
from typing import Dict, List, Optional, Union
>>>>>>> 8814b393
from urllib.parse import urlparse

import numpy as np
import posixpath
import requests
from tqdm.contrib.concurrent import thread_map

from .. import __version__, config, utils
from . import logging
from .extract import ExtractManager
from .filelock import FileLock
from .tqdm_utils import tqdm


logger = logging.get_logger(__name__)  # pylint: disable=invalid-name

INCOMPLETE_SUFFIX = ".incomplete"

T = TypeVar("T", str, Path)


def init_hf_modules(hf_modules_cache: Optional[Union[Path, str]] = None) -> str:
    """
    Add hf_modules_cache to the python path.
    By default hf_modules_cache='~/.cache/huggingface/modules'.
    It can also be set with the environment variable HF_MODULES_CACHE.
    This is used to add modules such as `datasets_modules`
    """
    hf_modules_cache = hf_modules_cache if hf_modules_cache is not None else config.HF_MODULES_CACHE
    hf_modules_cache = str(hf_modules_cache)
    if hf_modules_cache not in sys.path:
        sys.path.append(hf_modules_cache)

        os.makedirs(hf_modules_cache, exist_ok=True)
        if not os.path.exists(os.path.join(hf_modules_cache, "__init__.py")):
            with open(os.path.join(hf_modules_cache, "__init__.py"), "w"):
                pass
    return hf_modules_cache


@contextmanager
def temp_seed(seed: int, set_pytorch=False, set_tensorflow=False):
    """Temporarily set the random seed. This works for python numpy, pytorch and tensorflow."""
    np_state = np.random.get_state()
    np.random.seed(seed)

    if set_pytorch and config.TORCH_AVAILABLE:
        import torch

        torch_state = torch.random.get_rng_state()
        torch.random.manual_seed(seed)

        if torch.cuda.is_available():
            torch_cuda_states = torch.cuda.get_rng_state_all()
            torch.cuda.manual_seed_all(seed)

    if set_tensorflow and config.TF_AVAILABLE:
        import tensorflow as tf
        from tensorflow.python import context as tfpycontext

        tf_state = tf.random.get_global_generator()
        temp_gen = tf.random.Generator.from_seed(seed)
        tf.random.set_global_generator(temp_gen)

        if not tf.executing_eagerly():
            raise ValueError("Setting random seed for TensorFlow is only available in eager mode")

        tf_context = tfpycontext.context()  # eager mode context
        tf_seed = tf_context._seed
        tf_rng_initialized = hasattr(tf_context, "_rng")
        if tf_rng_initialized:
            tf_rng = tf_context._rng
        tf_context._set_global_seed(seed)

    try:
        yield
    finally:
        np.random.set_state(np_state)

        if set_pytorch and config.TORCH_AVAILABLE:
            torch.random.set_rng_state(torch_state)
            if torch.cuda.is_available():
                torch.cuda.set_rng_state_all(torch_cuda_states)

        if set_tensorflow and config.TF_AVAILABLE:
            tf.random.set_global_generator(tf_state)

            tf_context._seed = tf_seed
            if tf_rng_initialized:
                tf_context._rng = tf_rng
            else:
                delattr(tf_context, "_rng")


def is_remote_url(url_or_filename: str) -> bool:
    parsed = urlparse(url_or_filename)
    return parsed.scheme in ("http", "https", "s3", "gs", "hdfs", "ftp")


def is_local_path(url_or_filename: str) -> bool:
    # On unix the scheme of a local path is empty (for both absolute and relative),
    # while on windows the scheme is the drive name (ex: "c") for absolute paths.
    # for details on the windows behavior, see https://bugs.python.org/issue42215
    return urlparse(url_or_filename).scheme == "" or os.path.ismount(urlparse(url_or_filename).scheme + ":/")


def is_relative_path(url_or_filename: str) -> bool:
    return urlparse(url_or_filename).scheme == "" and not os.path.isabs(url_or_filename)


def relative_to_absolute_path(path: T) -> T:
    """Convert relative path to absolute path."""
    abs_path_str = os.path.abspath(os.path.expanduser(os.path.expandvars(str(path))))
    return Path(abs_path_str) if isinstance(path, Path) else abs_path_str


def hf_bucket_url(identifier: str, filename: str, use_cdn=False, dataset=True) -> str:
    if dataset:
        endpoint = config.CLOUDFRONT_DATASETS_DISTRIB_PREFIX if use_cdn else config.S3_DATASETS_BUCKET_PREFIX
    else:
        endpoint = config.CLOUDFRONT_METRICS_DISTRIB_PREFIX if use_cdn else config.S3_METRICS_BUCKET_PREFIX
    return "/".join((endpoint, identifier, filename))


def head_hf_s3(
    identifier: str, filename: str, use_cdn=False, dataset=True, max_retries=0
) -> Union[requests.Response, Exception]:
    try:
        return http_head(
            hf_bucket_url(identifier=identifier, filename=filename, use_cdn=use_cdn, dataset=dataset),
            max_retries=max_retries,
        )
    except Exception as e:
        return e


def hf_github_url(path: str, name: str, dataset=True, version: Optional[str] = None) -> str:
    from .. import SCRIPTS_VERSION

    version = version or os.getenv("HF_SCRIPTS_VERSION", SCRIPTS_VERSION)
    if dataset:
        return config.REPO_DATASETS_URL.format(version=version, path=path, name=name)
    else:
        return config.REPO_METRICS_URL.format(version=version, path=path, name=name)


def hf_hub_url(path: str, name: str, version: Optional[str] = None) -> str:
    version = version or config.HUB_DEFAULT_VERSION
    return config.HUB_DATASETS_URL.format(path=path, name=name, version=version)


def url_or_path_join(base_name: str, *pathnames: str) -> str:
    if is_remote_url(base_name):
        return posixpath.join(base_name, *pathnames)
    else:
        return Path(base_name, *pathnames).as_posix()


def url_or_path_parent(url_or_path: str) -> str:
    if is_remote_url(url_or_path):
        return url_or_path[: url_or_path.rindex("/")]
    else:
        return os.path.dirname(url_or_path)


def hash_url_to_filename(url, etag=None):
    """
    Convert `url` into a hashed filename in a repeatable way.
    If `etag` is specified, append its hash to the url's, delimited
    by a period.
    If the url ends with .h5 (Keras HDF5 weights) adds '.h5' to the name
    so that TF 2.0 can identify it as a HDF5 file
    (see https://github.com/tensorflow/tensorflow/blob/00fad90125b18b80fe054de1055770cfb8fe4ba3/tensorflow/python/keras/engine/network.py#L1380)
    """
    url_bytes = url.encode("utf-8")
    url_hash = sha256(url_bytes)
    filename = url_hash.hexdigest()

    if etag:
        etag_bytes = etag.encode("utf-8")
        etag_hash = sha256(etag_bytes)
        filename += "." + etag_hash.hexdigest()

    if url.endswith(".py"):
        filename += ".py"

    return filename


@dataclass
class DownloadConfig:
    """Configuration for our cached path manager.

    Attributes:
        cache_dir (:obj:`str` or :obj:`Path`, optional): Specify a cache directory to save the file to (overwrite the
            default cache dir).
        force_download (:obj:`bool`, default ``False``): If True, re-dowload the file even if it's already cached in
            the cache dir.
        resume_download (:obj:`bool`, default ``False``): If True, resume the download if incompletly recieved file is
            found.
        proxies (:obj:`dict`, optional):
        user_agent (:obj:`str`, optional): Optional string or dict that will be appended to the user-agent on remote
            requests.
        extract_compressed_file (:obj:`bool`, default ``False``): If True and the path point to a zip or tar file,
            extract the compressed file in a folder along the archive.
        force_extract (:obj:`bool`, default ``False``): If True when extract_compressed_file is True and the archive
            was already extracted, re-extract the archive and override the folder where it was extracted.
        delete_extracted (:obj:`bool`, default ``False``): Whether to delete (or keep) the extracted files.
        use_etag (:obj:`bool`, default ``True``):
        num_proc (:obj:`int`, optional):
        max_retries (:obj:`int`, default ``1``): The number of times to retry an HTTP request if it fails.
        use_auth_token (:obj:`str` or :obj:`bool`, optional): Optional string or boolean to use as Bearer token
            for remote files on the Datasets Hub. If True, will get token from ~/.huggingface.
    """

    cache_dir: Optional[Union[str, Path]] = None
    force_download: bool = False
    resume_download: bool = False
    local_files_only: bool = False
    proxies: Optional[Dict] = None
    user_agent: Optional[str] = None
    extract_compressed_file: bool = False
    force_extract: bool = False
    delete_extracted: bool = False
    use_etag: bool = True
    num_proc: Optional[int] = None
    max_retries: int = 1
    use_auth_token: Optional[Union[str, bool]] = None

    def copy(self) -> "DownloadConfig":
        return self.__class__(**{k: copy.deepcopy(v) for k, v in self.__dict__.items()})


def cached_path(
    url_or_filename,
    download_config=None,
    **download_kwargs,
) -> str:
    """
    Given something that might be a URL (or might be a local path),
    determine which. If it's a URL, download the file and cache it, and
    return the path to the cached file. If it's already a local path,
    make sure the file exists and then return the path.

    Return:
        Local path (string)

    Raises:
        FileNotFoundError: in case of non-recoverable file
            (non-existent or no cache on disk)
        ConnectionError: in case of unreachable url
            and no cache on disk
        ValueError: if it couldn't parse the url or filename correctly
        requests.exceptions.ConnectionError: in case of internet connection issue
    """
    if download_config is None:
        download_config = DownloadConfig(**download_kwargs)

    cache_dir = download_config.cache_dir or config.DOWNLOADED_DATASETS_PATH
    if isinstance(cache_dir, Path):
        cache_dir = str(cache_dir)
    if isinstance(url_or_filename, Path):
        url_or_filename = str(url_or_filename)

    if is_remote_url(url_or_filename):
        # URL, so get it from the cache (downloading if necessary)
        output_path = get_from_cache(
            url_or_filename,
            cache_dir=cache_dir,
            force_download=download_config.force_download,
            proxies=download_config.proxies,
            resume_download=download_config.resume_download,
            user_agent=download_config.user_agent,
            local_files_only=download_config.local_files_only,
            use_etag=download_config.use_etag,
            max_retries=download_config.max_retries,
            use_auth_token=download_config.use_auth_token,
        )
    elif os.path.exists(url_or_filename):
        # File, and it exists.
        output_path = url_or_filename
    elif is_local_path(url_or_filename):
        # File, but it doesn't exist.
        raise FileNotFoundError("Local file {} doesn't exist".format(url_or_filename))
    else:
        # Something unknown
        raise ValueError("unable to parse {} as a URL or as a local path".format(url_or_filename))

    if output_path is None:
        return output_path

    if download_config.extract_compressed_file:
        output_path = ExtractManager(cache_dir=download_config.cache_dir).extract(
            output_path, force_extract=download_config.force_extract
        )

    return output_path


def get_datasets_user_agent(user_agent: Optional[Union[str, dict]] = None) -> str:
    ua = "datasets/{}; python/{}".format(__version__, config.PY_VERSION)
    ua += "; pyarrow/{}".format(config.PYARROW_VERSION)
    if config.TORCH_AVAILABLE:
        ua += "; torch/{}".format(config.TORCH_VERSION)
    if config.TF_AVAILABLE:
        ua += "; tensorflow/{}".format(config.TF_VERSION)
    if config.JAX_AVAILABLE:
        ua += "; jax/{}".format(config.JAX_VERSION)
    if config.BEAM_AVAILABLE:
        ua += "; apache_beam/{}".format(config.BEAM_VERSION)
    if isinstance(user_agent, dict):
        ua += "; " + "; ".join("{}/{}".format(k, v) for k, v in user_agent.items())
    elif isinstance(user_agent, str):
        ua += "; " + user_agent
    return ua


def get_authentication_headers_for_url(url: str, use_auth_token: Optional[Union[str, bool]] = None) -> dict:
    """Handle the HF authentication"""
    headers = {}
    if url.startswith("https://huggingface.co/"):
        token = None
        if isinstance(use_auth_token, str):
            token = use_auth_token
        elif bool(use_auth_token):
            from huggingface_hub import hf_api

            token = hf_api.HfFolder.get_token()
        if token:
            headers["authorization"] = "Bearer {}".format(token)
    return headers


class OfflineModeIsEnabled(ConnectionError):
    pass


def _raise_if_offline_mode_is_enabled(msg: Optional[str] = None):
    """Raise a OfflineModeIsEnabled error (subclass of ConnectionError) if HF_DATASETS_OFFLINE is True."""
    if config.HF_DATASETS_OFFLINE:
        raise OfflineModeIsEnabled(
            "Offline mode is enabled." if msg is None else "Offline mode is enabled. " + str(msg)
        )


def _request_with_retry(
    method: str,
    url: str,
    max_retries: int = 0,
    base_wait_time: float = 0.5,
    max_wait_time: float = 2,
    timeout: float = 10.0,
    **params,
) -> requests.Response:
    """Wrapper around requests to retry in case it fails with a ConnectTimeout, with exponential backoff.

    Note that if the environment variable HF_DATASETS_OFFLINE is set to 1, then a OfflineModeIsEnabled error is raised.

    Args:
        method (str): HTTP method, such as 'GET' or 'HEAD'.
        url (str): The URL of the resource to fetch.
        max_retries (int): Maximum number of retries, defaults to 0 (no retries).
        base_wait_time (float): Duration (in seconds) to wait before retrying the first time. Wait time between
            retries then grows exponentially, capped by max_wait_time.
        max_wait_time (float): Maximum amount of time between two retries, in seconds.
        **params: Params to pass to :obj:`requests.request`.
    """
    _raise_if_offline_mode_is_enabled(f"Tried to reach {url}")
    tries, success = 0, False
    while not success:
        tries += 1
        try:
            response = requests.request(method=method.upper(), url=url, timeout=timeout, **params)
            success = True
        except (requests.exceptions.ConnectTimeout, requests.exceptions.ConnectionError) as err:
            if tries > max_retries:
                raise err
            else:
                logger.info(f"{method} request to {url} timed out, retrying... [{tries/max_retries}]")
                sleep_time = min(max_wait_time, base_wait_time * 2 ** (tries - 1))  # Exponential backoff
                time.sleep(sleep_time)
    return response


def ftp_head(url, timeout=10.0):
    _raise_if_offline_mode_is_enabled(f"Tried to reach {url}")
    try:
        with closing(urllib.request.urlopen(url, timeout=timeout)) as r:
            r.read(1)
    except Exception:
        return False
    return True


def ftp_get(url, temp_file, timeout=10.0):
    _raise_if_offline_mode_is_enabled(f"Tried to reach {url}")
    try:
        logger.info(f"Getting through FTP {url} into {temp_file.name}")
        with closing(urllib.request.urlopen(url, timeout=timeout)) as r:
            shutil.copyfileobj(r, temp_file)
    except urllib.error.URLError as e:
        raise ConnectionError(e)


def http_get(url, temp_file, proxies=None, resume_size=0, headers=None, cookies=None, timeout=10.0, max_retries=0):
    headers = copy.deepcopy(headers) or {}
    headers["user-agent"] = get_datasets_user_agent(user_agent=headers.get("user-agent"))
    if resume_size > 0:
        headers["Range"] = "bytes=%d-" % (resume_size,)
    response = _request_with_retry(
        method="GET",
        url=url,
        stream=True,
        proxies=proxies,
        headers=headers,
        cookies=cookies,
        max_retries=max_retries,
        timeout=timeout,
    )
    if response.status_code == 416:  # Range not satisfiable
        return
    content_length = response.headers.get("Content-Length")
    total = resume_size + int(content_length) if content_length is not None else None
    progress = utils.tqdm(
        unit="B",
        unit_scale=True,
        total=total,
        initial=resume_size,
        desc="Downloading",
        disable=bool(logging.get_verbosity() == logging.NOTSET),
    )
    for chunk in response.iter_content(chunk_size=1024):
        if chunk:  # filter out keep-alive new chunks
            progress.update(len(chunk))
            temp_file.write(chunk)
    progress.close()


def http_head(
    url, proxies=None, headers=None, cookies=None, allow_redirects=True, timeout=10.0, max_retries=0
) -> requests.Response:
    headers = copy.deepcopy(headers) or {}
    headers["user-agent"] = get_datasets_user_agent(user_agent=headers.get("user-agent"))
    response = _request_with_retry(
        method="HEAD",
        url=url,
        proxies=proxies,
        headers=headers,
        cookies=cookies,
        allow_redirects=allow_redirects,
        timeout=timeout,
        max_retries=max_retries,
    )
    return response


def request_etag(url: str, use_auth_token: Optional[Union[str, bool]] = None) -> Optional[str]:
    headers = get_authentication_headers_for_url(url, use_auth_token=use_auth_token)
    response = http_head(url, headers=headers, max_retries=3)
    response.raise_for_status()
    etag = response.headers.get("ETag") if response.ok else None
    return etag


def request_etags(
    urls: List[str],
    use_auth_token: Optional[Union[str, bool]] = None,
    max_workers=64,
    tqdm_kwargs: Optional[dict] = None,
) -> List[Optional[str]]:
    tqdm_kwargs = tqdm_kwargs if tqdm_kwargs is not None else {}
    tqdm_kwargs["desc"] = tqdm_kwargs.get("desc", "Get ETags")
    tqdm_kwargs["disable"] = tqdm_kwargs.get("disable", len(urls) <= 16 or logging.get_verbosity() == logging.NOTSET)
    return thread_map(
        partial(request_etag, use_auth_token=use_auth_token),
        urls,
        max_workers=max_workers,
        tqdm_class=tqdm,
        **tqdm_kwargs,
    )


def get_from_cache(
    url,
    cache_dir=None,
    force_download=False,
    proxies=None,
    etag_timeout=10,
    resume_download=False,
    user_agent=None,
    local_files_only=False,
    use_etag=True,
    max_retries=0,
    use_auth_token=None,
) -> str:
    """
    Given a URL, look for the corresponding file in the local cache.
    If it's not there, download it. Then return the path to the cached file.

    Return:
        Local path (string)

    Raises:
        FileNotFoundError: in case of non-recoverable file
            (non-existent or no cache on disk)
        ConnectionError: in case of unreachable url
            and no cache on disk
    """
    if cache_dir is None:
        cache_dir = config.HF_DATASETS_CACHE
    if isinstance(cache_dir, Path):
        cache_dir = str(cache_dir)

    os.makedirs(cache_dir, exist_ok=True)

    original_url = url  # Some parameters may be added
    connected = False
    response = None
    cookies = None
    etag = None

    # Try a first time to file the file on the local file system without eTag (None)
    # if we don't ask for 'force_download' then we spare a request
    filename = hash_url_to_filename(original_url, etag=None)
    cache_path = os.path.join(cache_dir, filename)

    if os.path.exists(cache_path) and not force_download and not use_etag:
        return cache_path

    # Prepare headers for authentication
    headers = get_authentication_headers_for_url(url, use_auth_token=use_auth_token)
    if user_agent is not None:
        headers["user-agent"] = user_agent

    # We don't have the file locally or we need an eTag
    if not local_files_only:
        if url.startswith("ftp://"):
            connected = ftp_head(url)
        try:
            response = http_head(
                url,
                allow_redirects=True,
                proxies=proxies,
                timeout=etag_timeout,
                max_retries=max_retries,
                headers=headers,
            )
            if response.status_code == 200:  # ok
                etag = response.headers.get("ETag") if use_etag else None
                for k, v in response.cookies.items():
                    # In some edge cases, we need to get a confirmation token
                    if k.startswith("download_warning") and "drive.google.com" in url:
                        url += "&confirm=" + v
                        cookies = response.cookies
                connected = True
            # In some edge cases, head request returns 400 but the connection is actually ok
            elif (
                (response.status_code == 400 and "firebasestorage.googleapis.com" in url)
                or (response.status_code == 405 and "drive.google.com" in url)
                or (
                    response.status_code == 403
                    and re.match(r"^https?://github.com/.*?/.*?/releases/download/.*?/.*?$", url)
                )
            ):
                connected = True
                logger.info("Couldn't get ETag version for url {}".format(url))
        except (EnvironmentError, requests.exceptions.Timeout):
            # not connected
            pass

    # connected == False = we don't have a connection, or url doesn't exist, or is otherwise inaccessible.
    # try to get the last downloaded one
    if not connected:
        if os.path.exists(cache_path):
            return cache_path
        if local_files_only:
            raise FileNotFoundError(
                f"Cannot find the requested files in the cached path at {cache_path} and outgoing traffic has been"
                " disabled. To enable file online look-ups, set 'local_files_only' to False."
            )
        elif response is not None and response.status_code == 404:
            raise FileNotFoundError("Couldn't find file at {}".format(url))
        _raise_if_offline_mode_is_enabled(f"Tried to reach {url}")
        raise ConnectionError("Couldn't reach {}".format(url))

    # Try a second time
    filename = hash_url_to_filename(original_url, etag)
    cache_path = os.path.join(cache_dir, filename)

    if os.path.exists(cache_path) and not force_download:
        return cache_path

    # From now on, connected is True.
    # Prevent parallel downloads of the same file with a lock.
    lock_path = cache_path + ".lock"
    with FileLock(lock_path):

        if resume_download:
            incomplete_path = cache_path + ".incomplete"

            @contextmanager
            def _resumable_file_manager():
                with open(incomplete_path, "a+b") as f:
                    yield f

            temp_file_manager = _resumable_file_manager
            if os.path.exists(incomplete_path):
                resume_size = os.stat(incomplete_path).st_size
            else:
                resume_size = 0
        else:
            temp_file_manager = partial(tempfile.NamedTemporaryFile, dir=cache_dir, delete=False)
            resume_size = 0

        # Download to temporary file, then copy to cache dir once finished.
        # Otherwise you get corrupt cache entries if the download gets interrupted.
        with temp_file_manager() as temp_file:
            logger.info("%s not found in cache or force_download set to True, downloading to %s", url, temp_file.name)

            # GET file object
            if url.startswith("ftp://"):
                ftp_get(url, temp_file)
            else:
                http_get(
                    url,
                    temp_file,
                    proxies=proxies,
                    resume_size=resume_size,
                    headers=headers,
                    cookies=cookies,
                    max_retries=max_retries,
                )

        logger.info("storing %s in cache at %s", url, cache_path)
        shutil.move(temp_file.name, cache_path)

        logger.info("creating metadata file for %s", cache_path)
        meta = {"url": url, "etag": etag}
        meta_path = cache_path + ".json"
        with open(meta_path, "w", encoding="utf-8") as meta_file:
            json.dump(meta, meta_file)

    return cache_path


def add_start_docstrings(*docstr):
    def docstring_decorator(fn):
        fn.__doc__ = "".join(docstr) + (fn.__doc__ if fn.__doc__ is not None else "")
        return fn

    return docstring_decorator


def add_end_docstrings(*docstr):
    def docstring_decorator(fn):
        fn.__doc__ = (fn.__doc__ if fn.__doc__ is not None else "") + "".join(docstr)
        return fn

    return docstring_decorator


def estimate_dataset_size(paths):
    return sum(path.stat().st_size for path in paths)<|MERGE_RESOLUTION|>--- conflicted
+++ resolved
@@ -18,11 +18,7 @@
 from functools import partial
 from hashlib import sha256
 from pathlib import Path
-<<<<<<< HEAD
-from typing import Dict, Optional, TypeVar, Union
-=======
-from typing import Dict, List, Optional, Union
->>>>>>> 8814b393
+from typing import Dict, List, Optional, TypeVar, Union
 from urllib.parse import urlparse
 
 import numpy as np
