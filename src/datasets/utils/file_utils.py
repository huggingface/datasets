--- conflicted
+++ resolved
@@ -24,10 +24,7 @@
 import numpy as np
 import posixpath
 import requests
-<<<<<<< HEAD
 from tqdm.contrib.concurrent import thread_map
-=======
->>>>>>> 575fe8ef
 
 from .. import __version__, config, utils
 from . import logging
