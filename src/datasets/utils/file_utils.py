"""
Utilities for working with the local dataset cache.
This file is adapted from the AllenNLP library at https://github.com/allenai/allennlp
Copyright by the AllenNLP authors.
"""

import copy
import gzip
import json
import lzma
import os
import re
import shutil
import sys
import tarfile
import tempfile
import time
import urllib
from contextlib import closing, contextmanager
from dataclasses import dataclass
from functools import partial
from hashlib import sha256
from pathlib import Path
from typing import Dict, Optional, Union
from urllib.parse import urlparse
from zipfile import ZipFile, is_zipfile

import numpy as np
import posixpath
import pyarrow as pa
import requests
from tqdm.auto import tqdm

from .. import __version__, config
from .filelock import FileLock
from .logging import WARNING, get_logger


logger = get_logger(__name__)  # pylint: disable=invalid-name

INCOMPLETE_SUFFIX = ".incomplete"


def init_hf_modules(hf_modules_cache: Optional[Union[Path, str]] = None) -> str:
    """
    Add hf_modules_cache to the python path.
    By default hf_modules_cache='~/.cache/huggingface/modules'.
    It can also be set with the environment variable HF_MODULES_CACHE.
    This is used to add modules such as `datasets_modules`
    """
    hf_modules_cache = hf_modules_cache if hf_modules_cache is not None else config.HF_MODULES_CACHE
    hf_modules_cache = str(hf_modules_cache)
    if hf_modules_cache not in sys.path:
        sys.path.append(hf_modules_cache)

        os.makedirs(hf_modules_cache, exist_ok=True)
        if not os.path.exists(os.path.join(hf_modules_cache, "__init__.py")):
            with open(os.path.join(hf_modules_cache, "__init__.py"), "w"):
                pass
    return hf_modules_cache


@contextmanager
def temp_seed(seed: int, set_pytorch=False, set_tensorflow=False):
    """Temporarily set the random seed. This works for python numpy, pytorch and tensorflow."""
    np_state = np.random.get_state()
    np.random.seed(seed)

    if set_pytorch and config.TORCH_AVAILABLE:
        import torch

        torch_state = torch.random.get_rng_state()
        torch.random.manual_seed(seed)

        if torch.cuda.is_available():
            torch_cuda_states = torch.cuda.get_rng_state_all()
            torch.cuda.manual_seed_all(seed)

    if set_tensorflow and config.TF_AVAILABLE:
        import tensorflow as tf
        from tensorflow.python import context as tfpycontext

        tf_state = tf.random.get_global_generator()
        temp_gen = tf.random.Generator.from_seed(seed)
        tf.random.set_global_generator(temp_gen)

        if not tf.executing_eagerly():
            raise ValueError("Setting random seed for TensorFlow is only available in eager mode")

        tf_context = tfpycontext.context()  # eager mode context
        tf_seed = tf_context._seed
        tf_rng_initialized = hasattr(tf_context, "_rng")
        if tf_rng_initialized:
            tf_rng = tf_context._rng
        tf_context._set_global_seed(seed)

    try:
        yield
    finally:
        np.random.set_state(np_state)

        if set_pytorch and config.TORCH_AVAILABLE:
            torch.random.set_rng_state(torch_state)
            if torch.cuda.is_available():
                torch.cuda.set_rng_state_all(torch_cuda_states)

        if set_tensorflow and config.TF_AVAILABLE:
            tf.random.set_global_generator(tf_state)

            tf_context._seed = tf_seed
            if tf_rng_initialized:
                tf_context._rng = tf_rng
            else:
                delattr(tf_context, "_rng")


def is_remote_url(url_or_filename: str) -> bool:
    parsed = urlparse(url_or_filename)
    return parsed.scheme in ("http", "https", "s3", "gs", "hdfs", "ftp")


def is_local_path(url_or_filename: str) -> bool:
    # On unix the scheme of a local path is empty (for both absolute and relative),
    # while on windows the scheme is the drive name (ex: "c") for absolute paths.
    # for details on the windows behavior, see https://bugs.python.org/issue42215
    return urlparse(url_or_filename).scheme == "" or os.path.ismount(urlparse(url_or_filename).scheme + ":/")


def is_relative_path(url_or_filename: str) -> bool:
    return urlparse(url_or_filename).scheme == "" and not os.path.isabs(url_or_filename)


def hf_bucket_url(identifier: str, filename: str, use_cdn=False, dataset=True) -> str:
    if dataset:
        endpoint = config.CLOUDFRONT_DATASETS_DISTRIB_PREFIX if use_cdn else config.S3_DATASETS_BUCKET_PREFIX
    else:
        endpoint = config.CLOUDFRONT_METRICS_DISTRIB_PREFIX if use_cdn else config.S3_METRICS_BUCKET_PREFIX
    return "/".join((endpoint, identifier, filename))


def head_hf_s3(
    identifier: str, filename: str, use_cdn=False, dataset=True, max_retries=0
) -> Union[requests.Response, Exception]:
    try:
        return http_head(
            hf_bucket_url(identifier=identifier, filename=filename, use_cdn=use_cdn, dataset=dataset),
            max_retries=max_retries,
        )
    except Exception as e:
        return e


def hf_github_url(path: str, name: str, dataset=True, version: Optional[str] = None) -> str:
    from .. import SCRIPTS_VERSION

    version = version or os.getenv("HF_SCRIPTS_VERSION", SCRIPTS_VERSION)
    if dataset:
        return config.REPO_DATASETS_URL.format(version=version, path=path, name=name)
    else:
        return config.REPO_METRICS_URL.format(version=version, path=path, name=name)


def hf_hub_url(path: str, name: str, version: Optional[str] = None) -> str:
    version = version or config.HUB_DEFAULT_VERSION
    return config.HUB_DATASETS_URL.format(path=path, name=name, version=version)


def url_or_path_join(base_name: str, *pathnames: str) -> str:
    if is_remote_url(base_name):
        return posixpath.join(base_name, *pathnames)
    else:
        return Path(base_name).joinpath(*pathnames).as_posix()


def url_or_path_parent(url_or_path: str) -> str:
    if is_remote_url(url_or_path):
        return url_or_path[: url_or_path.rindex("/")]
    else:
        return os.path.dirname(url_or_path)


def hash_url_to_filename(url, etag=None):
    """
    Convert `url` into a hashed filename in a repeatable way.
    If `etag` is specified, append its hash to the url's, delimited
    by a period.
    If the url ends with .h5 (Keras HDF5 weights) adds '.h5' to the name
    so that TF 2.0 can identify it as a HDF5 file
    (see https://github.com/tensorflow/tensorflow/blob/00fad90125b18b80fe054de1055770cfb8fe4ba3/tensorflow/python/keras/engine/network.py#L1380)
    """
    url_bytes = url.encode("utf-8")
    url_hash = sha256(url_bytes)
    filename = url_hash.hexdigest()

    if etag:
        etag_bytes = etag.encode("utf-8")
        etag_hash = sha256(etag_bytes)
        filename += "." + etag_hash.hexdigest()

    if url.endswith(".py"):
        filename += ".py"

    return filename


@dataclass
class DownloadConfig:
    """Configuration for our cached path manager
    Args:
        cache_dir: specify a cache directory to save the file to (overwrite the default cache dir).
        force_download: if True, re-dowload the file even if it's already cached in the cache dir.
        resume_download: if True, resume the download if incompletly recieved file is found.
        user_agent: Optional string or dict that will be appended to the user-agent on remote requests.
        extract_compressed_file: if True and the path point to a zip or tar file, extract the compressed
            file in a folder along the archive.
        force_extract: if True when extract_compressed_file is True and the archive was already extracted,
            re-extract the archive and overide the folder where it was extracted.
        max_retries: the number of times to retry an HTTP request if it fails. Defaults to 1.
        use_auth_token (Optional ``Union[str, bool]``): Optional string or boolean to use as Bearer token
            for remote files on the Datasets Hub. If True, will get token from ~/.huggingface.

    """

    cache_dir: Optional[Union[str, Path]] = None
    force_download: bool = False
    resume_download: bool = False
    local_files_only: bool = False
    proxies: Optional[Dict] = None
    user_agent: Optional[str] = None
    extract_compressed_file: bool = False
    force_extract: bool = False
    use_etag: bool = True
    num_proc: Optional[int] = None
    max_retries: int = 1
    use_auth_token: Optional[Union[str, bool]] = None

    def copy(self) -> "DownloadConfig":
        return self.__class__(**{k: copy.deepcopy(v) for k, v in self.__dict__.items()})


def cached_path(
    url_or_filename,
    download_config=None,
    **download_kwargs,
) -> str:
    """
    Given something that might be a URL (or might be a local path),
    determine which. If it's a URL, download the file and cache it, and
    return the path to the cached file. If it's already a local path,
    make sure the file exists and then return the path.

    Return:
        Local path (string)

    Raises:
        FileNotFoundError: in case of non-recoverable file
            (non-existent or no cache on disk)
        ConnectionError: in case of unreachable url
            and no cache on disk
        ValueError: if it couldn't parse the url or filename correctly
        requests.exceptions.ConnectionError: in case of internet connection issue
    """
    if download_config is None:
        download_config = DownloadConfig(**download_kwargs)

    cache_dir = download_config.cache_dir or os.path.join(config.HF_DATASETS_CACHE, "downloads")
    if isinstance(cache_dir, Path):
        cache_dir = str(cache_dir)
    if isinstance(url_or_filename, Path):
        url_or_filename = str(url_or_filename)

    if is_remote_url(url_or_filename):
        # URL, so get it from the cache (downloading if necessary)
        output_path = get_from_cache(
            url_or_filename,
            cache_dir=cache_dir,
            force_download=download_config.force_download,
            proxies=download_config.proxies,
            resume_download=download_config.resume_download,
            user_agent=download_config.user_agent,
            local_files_only=download_config.local_files_only,
            use_etag=download_config.use_etag,
            max_retries=download_config.max_retries,
            use_auth_token=download_config.use_auth_token,
        )
    elif os.path.exists(url_or_filename):
        # File, and it exists.
        output_path = url_or_filename
    elif is_local_path(url_or_filename):
        # File, but it doesn't exist.
        raise FileNotFoundError("Local file {} doesn't exist".format(url_or_filename))
    else:
        # Something unknown
        raise ValueError("unable to parse {} as a URL or as a local path".format(url_or_filename))

    if download_config.extract_compressed_file and output_path is not None:

        if (
            not is_zipfile(output_path)
            and not tarfile.is_tarfile(output_path)
            and not is_gzip(output_path)
            and not is_xz(output_path)
            and not is_rarfile(output_path)
        ):
            return output_path

        # Path where we extract compressed archives
        # We extract in the cache dir, and get the extracted path name by hashing the original path"
        abs_output_path = os.path.abspath(output_path)
        output_path_extracted = os.path.join(cache_dir, "extracted", hash_url_to_filename(abs_output_path))

        if (
            os.path.isdir(output_path_extracted)
            and os.listdir(output_path_extracted)
            and not download_config.force_extract
        ) or (os.path.isfile(output_path_extracted) and not download_config.force_extract):
            return output_path_extracted

        # Prevent parallel extractions
        lock_path = output_path + ".lock"
        with FileLock(lock_path):
            shutil.rmtree(output_path_extracted, ignore_errors=True)
            os.makedirs(output_path_extracted, exist_ok=True)
            if tarfile.is_tarfile(output_path):
                tar_file = tarfile.open(output_path)
                tar_file.extractall(output_path_extracted)
                tar_file.close()
            elif is_gzip(output_path):
                os.rmdir(output_path_extracted)
                with gzip.open(output_path, "rb") as gzip_file:
                    with open(output_path_extracted, "wb") as extracted_file:
                        shutil.copyfileobj(gzip_file, extracted_file)
            elif is_zipfile(output_path):  # put zip file to the last, b/c it is possible wrongly detected as zip
                with ZipFile(output_path, "r") as zip_file:
                    zip_file.extractall(output_path_extracted)
                    zip_file.close()
            elif is_xz(output_path):
                os.rmdir(output_path_extracted)
                with lzma.open(output_path) as compressed_file:
                    with open(output_path_extracted, "wb") as extracted_file:
                        shutil.copyfileobj(compressed_file, extracted_file)
            elif is_rarfile(output_path):
                if config.RARFILE_AVAILABLE:
                    import rarfile

                    rf = rarfile.RarFile(output_path)
                    rf.extractall(output_path_extracted)
                    rf.close()
                else:
                    raise EnvironmentError("Please pip install rarfile")
            else:
                raise EnvironmentError("Archive format of {} could not be identified".format(output_path))

        return output_path_extracted

    return output_path


def get_datasets_user_agent(user_agent: Optional[Union[str, dict]] = None) -> str:
    ua = "datasets/{}; python/{}".format(__version__, config.PY_VERSION)
    ua += "; pyarrow/{}".format(pa.__version__)
    if config.TORCH_AVAILABLE:
        ua += "; torch/{}".format(config.TORCH_VERSION)
    if config.TF_AVAILABLE:
        ua += "; tensorflow/{}".format(config.TF_VERSION)
    if config.BEAM_AVAILABLE:
        ua += "; apache_beam/{}".format(config.BEAM_VERSION)
    if isinstance(user_agent, dict):
        ua += "; " + "; ".join("{}/{}".format(k, v) for k, v in user_agent.items())
    elif isinstance(user_agent, str):
        ua += "; " + user_agent
    return ua


def get_authentication_headers_for_url(url: str, use_auth_token: Optional[Union[str, bool]] = None) -> dict:
    """Handle the HF authentication"""
    headers = {}
    if url.startswith("https://huggingface.co/"):
        token = None
        if isinstance(use_auth_token, str):
            token = use_auth_token
        elif bool(use_auth_token):
            from huggingface_hub import hf_api

            token = hf_api.HfFolder.get_token()
        if token:
            headers["authorization"] = "Bearer {}".format(token)
    return headers


class OfflineModeIsEnabled(ConnectionError):
    pass


def _raise_if_offline_mode_is_enabled(msg: Optional[str] = None):
    """Raise a OfflineModeIsEnabled error (subclass of ConnectionError) if HF_DATASETS_OFFLINE is True."""
    if config.HF_DATASETS_OFFLINE:
        raise OfflineModeIsEnabled(
            "Offline mode is enabled." if msg is None else "Offline mode is enabled. " + str(msg)
        )


def _request_with_retry(
    method: str,
    url: str,
    max_retries: int = 0,
    base_wait_time: float = 0.5,
    max_wait_time: float = 2,
    timeout: float = 10.0,
    **params,
) -> requests.Response:
    """Wrapper around requests to retry in case it fails with a ConnectTimeout, with exponential backoff.

    Note that if the environment variable HF_DATASETS_OFFLINE is set to 1, then a OfflineModeIsEnabled error is raised.

    Args:
        method (str): HTTP method, such as 'GET' or 'HEAD'
        url (str): The URL of the ressource to fetch
        max_retries (int): Maximum number of retries, defaults to 0 (no retries)
        base_wait_time (float): Duration (in seconds) to wait before retrying the first time. Wait time between
            retries then grows exponentially, capped by max_wait_time.
        max_wait_time (float): Maximum amount of time between two retries, in seconds
        **params: Params to pass to `requests.request`
    """
    _raise_if_offline_mode_is_enabled(f"Tried to reach {url}")
    tries, success = 0, False
    while not success:
        tries += 1
        try:
            response = requests.request(method=method.upper(), url=url, timeout=timeout, **params)
            success = True
        except requests.exceptions.ConnectTimeout as err:
            if tries > max_retries:
                raise err
            else:
                logger.info(f"{method} request to {url} timed out, retrying... [{tries/max_retries}]")
                sleep_time = max(max_wait_time, base_wait_time * 2 ** (tries - 1))  # Exponential backoff
                time.sleep(sleep_time)
    return response


def ftp_head(url, timeout=10.0):
    _raise_if_offline_mode_is_enabled(f"Tried to reach {url}")
    try:
        with closing(urllib.request.urlopen(url, timeout=timeout)) as r:
            r.read(1)
    except Exception:
        return False
    return True


<<<<<<< HEAD
def ftp_get(url, temp_file, timeout=10.0):
=======
def ftp_get(url, temp_file, proxies=None, resume_size=0, headers=None, cookies=None, timeout=10.0):
    _raise_if_offline_mode_is_enabled(f"Tried to reach {url}")
>>>>>>> 96acc042
    try:
        logger.info(f"Getting through FTP {url} into {temp_file.name}")
        with closing(urllib.request.urlopen(url, timeout=timeout)) as r:
            shutil.copyfileobj(r, temp_file)
    except urllib.error.URLError as e:
        raise ConnectionError(e)


def http_get(url, temp_file, proxies=None, resume_size=0, headers=None, cookies=None, timeout=10.0, max_retries=0):
    headers = copy.deepcopy(headers) or {}
    headers["user-agent"] = get_datasets_user_agent(user_agent=headers.get("user-agent"))
    if resume_size > 0:
        headers["Range"] = "bytes=%d-" % (resume_size,)
    response = _request_with_retry(
        method="GET",
        url=url,
        stream=True,
        proxies=proxies,
        headers=headers,
        cookies=cookies,
        max_retries=max_retries,
        timeout=timeout,
    )
    if response.status_code == 416:  # Range not satisfiable
        return
    content_length = response.headers.get("Content-Length")
    total = resume_size + int(content_length) if content_length is not None else None
    not_verbose = bool(logger.getEffectiveLevel() > WARNING)
    progress = tqdm(
        unit="B",
        unit_scale=True,
        total=total,
        initial=resume_size,
        desc="Downloading",
        disable=not_verbose,
    )
    for chunk in response.iter_content(chunk_size=1024):
        if chunk:  # filter out keep-alive new chunks
            progress.update(len(chunk))
            temp_file.write(chunk)
    progress.close()


def http_head(
    url, proxies=None, headers=None, cookies=None, allow_redirects=True, timeout=10.0, max_retries=0
) -> requests.Response:
    headers = copy.deepcopy(headers) or {}
    headers["user-agent"] = get_datasets_user_agent(user_agent=headers.get("user-agent"))
    response = _request_with_retry(
        method="HEAD",
        url=url,
        proxies=proxies,
        headers=headers,
        cookies=cookies,
        allow_redirects=allow_redirects,
        timeout=timeout,
        max_retries=max_retries,
    )
    return response


def get_from_cache(
    url,
    cache_dir=None,
    force_download=False,
    proxies=None,
    etag_timeout=10,
    resume_download=False,
    user_agent=None,
    local_files_only=False,
    use_etag=True,
    max_retries=0,
    use_auth_token=None,
) -> str:
    """
    Given a URL, look for the corresponding file in the local cache.
    If it's not there, download it. Then return the path to the cached file.

    Return:
        Local path (string)

    Raises:
        FileNotFoundError: in case of non-recoverable file
            (non-existent or no cache on disk)
        ConnectionError: in case of unreachable url
            and no cache on disk
    """
    if cache_dir is None:
        cache_dir = config.HF_DATASETS_CACHE
    if isinstance(cache_dir, Path):
        cache_dir = str(cache_dir)

    os.makedirs(cache_dir, exist_ok=True)

    original_url = url  # Some parameters may be added
    connected = False
    response = None
    cookies = None
    etag = None

    # Try a first time to file the file on the local file system without eTag (None)
    # if we don't ask for 'force_download' then we spare a request
    filename = hash_url_to_filename(original_url, etag=None)
    cache_path = os.path.join(cache_dir, filename)

    if os.path.exists(cache_path) and not force_download and not use_etag:
        return cache_path

    # Prepare headers for authentication
    headers = get_authentication_headers_for_url(url, use_auth_token=use_auth_token)
    if user_agent is not None:
        headers["user-agent"] = user_agent

    # We don't have the file locally or we need an eTag
    if not local_files_only:
        if url.startswith("ftp://"):
            connected = ftp_head(url)
        try:
            response = http_head(
                url,
                allow_redirects=True,
                proxies=proxies,
                timeout=etag_timeout,
                max_retries=max_retries,
                headers=headers,
            )
            if response.status_code == 200:  # ok
                etag = response.headers.get("ETag") if use_etag else None
                for k, v in response.cookies.items():
                    # In some edge cases, we need to get a confirmation token
                    if k.startswith("download_warning") and "drive.google.com" in url:
                        url += "&confirm=" + v
                        cookies = response.cookies
                connected = True
            # In some edge cases, head request returns 400 but the connection is actually ok
            elif (
                (response.status_code == 400 and "firebasestorage.googleapis.com" in url)
                or (response.status_code == 405 and "drive.google.com" in url)
                or (
                    response.status_code == 403
                    and re.match(r"^https?://github.com/.*?/.*?/releases/download/.*?/.*?$", url)
                )
            ):
                connected = True
                logger.info("Couldn't get ETag version for url {}".format(url))
        except (EnvironmentError, requests.exceptions.Timeout):
            # not connected
            pass

    # connected == False = we don't have a connection, or url doesn't exist, or is otherwise inaccessible.
    # try to get the last downloaded one
    if not connected:
        if os.path.exists(cache_path):
            return cache_path
        if local_files_only:
            raise FileNotFoundError(
                f"Cannot find the requested files in the cached path at {cache_path} and outgoing traffic has been"
                " disabled. To enable file online look-ups, set 'local_files_only' to False."
            )
        elif response is not None and response.status_code == 404:
            raise FileNotFoundError("Couldn't find file at {}".format(url))
        _raise_if_offline_mode_is_enabled(f"Tried to reach {url}")
        raise ConnectionError("Couldn't reach {}".format(url))

    # Try a second time
    filename = hash_url_to_filename(original_url, etag)
    cache_path = os.path.join(cache_dir, filename)

    if os.path.exists(cache_path) and not force_download:
        return cache_path

    # From now on, connected is True.
    # Prevent parallel downloads of the same file with a lock.
    lock_path = cache_path + ".lock"
    with FileLock(lock_path):

        if resume_download:
            incomplete_path = cache_path + ".incomplete"

            @contextmanager
            def _resumable_file_manager():
                with open(incomplete_path, "a+b") as f:
                    yield f

            temp_file_manager = _resumable_file_manager
            if os.path.exists(incomplete_path):
                resume_size = os.stat(incomplete_path).st_size
            else:
                resume_size = 0
        else:
            temp_file_manager = partial(tempfile.NamedTemporaryFile, dir=cache_dir, delete=False)
            resume_size = 0

        # Download to temporary file, then copy to cache dir once finished.
        # Otherwise you get corrupt cache entries if the download gets interrupted.
        with temp_file_manager() as temp_file:
            logger.info("%s not found in cache or force_download set to True, downloading to %s", url, temp_file.name)

            # GET file object
            if url.startswith("ftp://"):
                ftp_get(url, temp_file)
            else:
                http_get(
                    url,
                    temp_file,
                    proxies=proxies,
                    resume_size=resume_size,
                    headers=headers,
                    cookies=cookies,
                    max_retries=max_retries,
                )

        logger.info("storing %s in cache at %s", url, cache_path)
        shutil.move(temp_file.name, cache_path)

        logger.info("creating metadata file for %s", cache_path)
        meta = {"url": url, "etag": etag}
        meta_path = cache_path + ".json"
        with open(meta_path, "w", encoding="utf-8") as meta_file:
            json.dump(meta, meta_file)

    return cache_path


def is_gzip(path: str) -> bool:
    """from https://stackoverflow.com/a/60634210"""
    with gzip.open(path, "r") as fh:
        try:
            fh.read(1)
            return True
        except OSError:
            return False


def is_xz(path: str) -> bool:
    """https://tukaani.org/xz/xz-file-format-1.0.4.txt"""
    with open(path, "rb") as f:
        try:
            header_magic_bytes = f.read(6)
        except OSError:
            return False
        if header_magic_bytes == b"\xfd7zXZ\x00":
            return True
        else:
            return False


def is_rarfile(path: str) -> bool:
    """https://github.com/markokr/rarfile/blob/master/rarfile.py"""
    RAR_ID = b"Rar!\x1a\x07\x00"
    RAR5_ID = b"Rar!\x1a\x07\x01\x00"

    with open(path, "rb", 1024) as fd:
        buf = fd.read(len(RAR5_ID))
    if buf.startswith(RAR_ID) or buf.startswith(RAR5_ID):
        return True
    else:
        return False


def add_start_docstrings(*docstr):
    def docstring_decorator(fn):
        fn.__doc__ = "".join(docstr) + (fn.__doc__ if fn.__doc__ is not None else "")
        return fn

    return docstring_decorator


def add_end_docstrings(*docstr):
    def docstring_decorator(fn):
        fn.__doc__ = (fn.__doc__ if fn.__doc__ is not None else "") + "".join(docstr)
        return fn

    return docstring_decorator<|MERGE_RESOLUTION|>--- conflicted
+++ resolved
@@ -449,12 +449,8 @@
     return True
 
 
-<<<<<<< HEAD
 def ftp_get(url, temp_file, timeout=10.0):
-=======
-def ftp_get(url, temp_file, proxies=None, resume_size=0, headers=None, cookies=None, timeout=10.0):
     _raise_if_offline_mode_is_enabled(f"Tried to reach {url}")
->>>>>>> 96acc042
     try:
         logger.info(f"Getting through FTP {url} into {temp_file.name}")
         with closing(urllib.request.urlopen(url, timeout=timeout)) as r:
