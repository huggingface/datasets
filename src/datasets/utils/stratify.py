--- conflicted
+++ resolved
@@ -48,11 +48,7 @@
             need_to_add -= add_now
             if need_to_add == 0:
                 break
-<<<<<<< HEAD
-    return floored.astype(int)
-=======
     return floored.astype(np.int64)
->>>>>>> c91cb8c4
 
 
 def stratified_shuffle_split_generate_indices(y, n_train, n_test, rng, n_splits=10):
