import glob
import io
import os
import posixpath
import re
import tarfile
import time
from asyncio import TimeoutError
from io import BytesIO
from itertools import chain
from pathlib import Path, PurePosixPath
from typing import List, Optional, Tuple, Union

import fsspec
from aiohttp.client_exceptions import ClientError

from .. import config
from ..filesystems import COMPRESSION_FILESYSTEMS
from .download_manager import DownloadConfig, map_nested
from .file_utils import (
    get_authentication_headers_for_url,
    http_head,
    is_local_path,
    is_relative_path,
    is_remote_url,
    url_or_path_join,
)
from .logging import get_logger


logger = get_logger(__name__)

BASE_KNOWN_EXTENSIONS = [
    "txt",
    "csv",
    "json",
    "jsonl",
    "tsv",
    "conll",
    "conllu",
    "orig",
    "parquet",
    "pkl",
    "pickle",
    "rel",
    "xml",
]
COMPRESSION_EXTENSION_TO_PROTOCOL = {
    # single file compression
    **{fs_class.extension.lstrip("."): fs_class.protocol for fs_class in COMPRESSION_FILESYSTEMS},
    # archive compression
    "zip": "zip",
    "tar": "tar",
    "tgz": "tar",
}
SINGLE_FILE_COMPRESSION_PROTOCOLS = {fs_class.protocol for fs_class in COMPRESSION_FILESYSTEMS}
SINGLE_SLASH_AFTER_PROTOCOL_PATTERN = re.compile(r"(?<!:):/")


MAGIC_NUMBER_TO_COMPRESSION_PROTOCOL = {
    bytes.fromhex("504B0304"): "zip",
    bytes.fromhex("504B0506"): "zip",  # empty archive
    bytes.fromhex("504B0708"): "zip",  # spanned archive
    bytes.fromhex("425A68"): "bz2",
    bytes.fromhex("1F8B"): "gzip",
    bytes.fromhex("FD377A585A00"): "xz",
    bytes.fromhex("04224D18"): "lz4",
    bytes.fromhex("28B52FFD"): "zstd",
}
MAGIC_NUMBER_TO_UNSUPPORTED_COMPRESSION_PROTOCOL = {
    b"Rar!": "rar",
}
MAGIC_NUMBER_MAX_LENGTH = max(
    len(magic_number)
    for magic_number in chain(MAGIC_NUMBER_TO_COMPRESSION_PROTOCOL, MAGIC_NUMBER_TO_UNSUPPORTED_COMPRESSION_PROTOCOL)
)


def xjoin(a, *p):
    """
    This function extends os.path.join to support the "::" hop separator. It supports both paths and urls.

    A shorthand, particularly useful where you have multiple hops, is to “chain” the URLs with the special separator "::".
    This is used to access files inside a zip file over http for example.

    Let's say you have a zip file at https://host.com/archive.zip, and you want to access the file inside the zip file at /folder1/file.txt.
    Then you can just chain the url this way:

        zip://folder1/file.txt::https://host.com/archive.zip

    The xjoin function allows you to apply the join on the first path of the chain.

    Example::

        >>> xjoin("zip://folder1::https://host.com/archive.zip", "file.txt")
        zip://folder1/file.txt::https://host.com/archive.zip
    """
    a, *b = a.split("::")
    if is_local_path(a):
        a = Path(a, *p).as_posix()
    else:
        a = posixpath.join(a, *p)
    return "::".join([a] + b)


def xdirname(a):
    """
    This function extends os.path.dirname to support the "::" hop separator. It supports both paths and urls.

    A shorthand, particularly useful where you have multiple hops, is to “chain” the URLs with the special separator "::".
    This is used to access files inside a zip file over http for example.

    Let's say you have a zip file at https://host.com/archive.zip, and you want to access the file inside the zip file at /folder1/file.txt.
    Then you can just chain the url this way:

        zip://folder1/file.txt::https://host.com/archive.zip

    The xdirname function allows you to apply the dirname on the first path of the chain.

    Example::

        >>> xdirname("zip://folder1/file.txt::https://host.com/archive.zip")
        zip://folder1::https://host.com/archive.zip
    """
    a, *b = a.split("::")
    if is_local_path(a):
        a = os.path.dirname(Path(a).as_posix())
    else:
        a = posixpath.dirname(a)
    # if we end up at the root of the protocol, we get for example a = 'http:'
    # so we have to fix it by adding the '//' that was removed:
    if a.endswith(":"):
        a += "//"
    return "::".join([a] + b)


def xbasename(a):
    """
    This function extends os.path.basename to support the "::" hop separator. It supports both paths and urls.

    A shorthand, particularly useful where you have multiple hops, is to “chain” the URLs with the special separator "::".
    This is used to access files inside a zip file over http for example.

    Let's say you have a zip file at https://host.com/archive.zip, and you want to access the file inside the zip file at /folder1/file.txt.
    Then you can just chain the url this way:

        zip://folder1/file.txt::https://host.com/archive.zip

    The xbasename function allows you to apply the basename on the first path of the chain.

    Example::

        >>> xbasename("zip://folder1/file.txt::https://host.com/archive.zip")
        file.txt
    """
    a, *b = a.split("::")
    if is_local_path(a):
        return os.path.basename(Path(a).as_posix())
    else:
        return posixpath.basename(a)


def _as_posix(path: Path):
    """Extend :meth:`pathlib.PurePath.as_posix` to fix missing slashes after protocol.

    Args:
        path (:obj:`~pathlib.Path`): Calling Path instance.

    Returns:
        obj:`str`
    """
    path_as_posix = path.as_posix()
    path_as_posix = SINGLE_SLASH_AFTER_PROTOCOL_PATTERN.sub("://", path_as_posix)
    path_as_posix += "//" if path_as_posix.endswith(":") else ""  # Add slashes to root of the protocol
    return path_as_posix


def xpathjoin(a: Path, *p: Tuple[str, ...]):
    """Extend :func:`xjoin` to support argument of type :obj:`~pathlib.Path`.

    Args:
        a (:obj:`~pathlib.Path`): Calling Path instance.
        *p (:obj:`tuple` of :obj:`str`): Other path components.

    Returns:
        obj:`str`
    """
    return type(a)(xjoin(_as_posix(a), *p))


def _add_retries_to_file_obj_read_method(file_obj):
    read = file_obj.read
    max_retries = config.STREAMING_READ_MAX_RETRIES

    def read_with_retries(*args, **kwargs):
        for retry in range(1, max_retries + 1):
            try:
                out = read(*args, **kwargs)
                break
            except (ClientError, TimeoutError):
                logger.warning(
                    f"Got disconnected from remote data host. Retrying in {config.STREAMING_READ_RETRY_INTERVAL}sec [{retry}/{max_retries}]"
                )
                time.sleep(config.STREAMING_READ_RETRY_INTERVAL)
        else:
            raise ConnectionError("Server Disconnected")
        return out

    file_obj.read = read_with_retries


def _get_extraction_protocol_with_magic_number(f) -> Optional[str]:
    """read the magic number from a file-like object and return the compression protocol"""
    prev_loc = f.loc
    magic_number = f.read(MAGIC_NUMBER_MAX_LENGTH)
    f.seek(prev_loc)
    for i in range(MAGIC_NUMBER_MAX_LENGTH):
        compression = MAGIC_NUMBER_TO_COMPRESSION_PROTOCOL.get(magic_number[: MAGIC_NUMBER_MAX_LENGTH - i])
        if compression is not None:  # TODO(QL): raise an error for .tar.gz files as in _get_extraction_protocol
            return compression
        compression = MAGIC_NUMBER_TO_UNSUPPORTED_COMPRESSION_PROTOCOL.get(magic_number[: MAGIC_NUMBER_MAX_LENGTH - i])
        if compression is not None:
            raise NotImplementedError(f"Compression protocol '{compression}' not implemented.")


def _get_extraction_protocol(urlpath: str, use_auth_token: Optional[Union[str, bool]] = None) -> Optional[str]:
    # get inner file: zip://train-00000.json.gz::https://foo.bar/data.zip -> zip://train-00000.json.gz
    path = urlpath.split("::")[0]
    # Get extension: https://foo.bar/train.json.gz -> gz
    extension = path.split(".")[-1]
    # Remove query params ("dl=1", "raw=true"): gz?dl=1 -> gz
    # Remove shards infos (".txt_1", ".txt-00000-of-00100"): txt_1 -> txt
    for symb in "?-_":
        extension = extension.split(symb)[0]
    if extension in BASE_KNOWN_EXTENSIONS:
        return None
    elif path.endswith(".tar.gz") or path.endswith(".tgz"):
        raise NotImplementedError(
            f"Extraction protocol for TAR archives like '{urlpath}' is not implemented in streaming mode. Please use `dl_manager.iter_archive` instead."
        )
    elif extension in COMPRESSION_EXTENSION_TO_PROTOCOL:
        return COMPRESSION_EXTENSION_TO_PROTOCOL[extension]

    if is_remote_url(urlpath):
        # get headers and cookies for authentication on the HF Hub and for Google Drive
        urlpath, kwargs = _prepare_http_url_kwargs(urlpath, use_auth_token=use_auth_token)
    else:
        urlpath, kwargs = urlpath, {}
    with fsspec.open(urlpath, **kwargs) as f:
        return _get_extraction_protocol_with_magic_number(f)


def _prepare_http_url_kwargs(url: str, use_auth_token: Optional[Union[str, bool]] = None) -> Tuple[str, dict]:
    """
    Prepare the URL and the kwargs that must be passed to the HttpFileSystem or to requests.get/head

    In particular it resolves google drive URLs and it adds the authentication headers for the Hugging Face Hub.
    """
    kwargs = {"headers": get_authentication_headers_for_url(url, use_auth_token=use_auth_token)}
    if "drive.google.com" in url:
        response = http_head(url)
        cookies = None
        for k, v in response.cookies.items():
            if k.startswith("download_warning"):
                url += "&confirm=" + v
                cookies = response.cookies
                kwargs["cookies"] = cookies
    if url.startswith("https://raw.githubusercontent.com/"):
        # Workaround for served data with gzip content-encoding: https://github.com/fsspec/filesystem_spec/issues/389
        kwargs["block_size"] = 0
    return url, kwargs


def xopen(file: str, mode="r", *args, use_auth_token: Optional[Union[str, bool]] = None, **kwargs):
    """
    This function extends the builtin `open` function to support remote files using fsspec.

    It also has a retry mechanism in case connection fails.
    The args and kwargs are passed to fsspec.open, except `use_auth_token` which is used for queries to private repos on huggingface.co
    """
    # required for Windows compatibility
    if "\\" in file:
        file = _as_posix(Path(file))
    main_hop, *rest_hops = file.split("::")
    # add headers and cookies for authentication on the HF Hub and for Google Drive
    if not rest_hops and (main_hop.startswith("http://") or main_hop.startswith("https://")):
        file, new_kwargs = _prepare_http_url_kwargs(file, use_auth_token=use_auth_token)
    elif rest_hops and (rest_hops[0].startswith("http://") or rest_hops[0].startswith("https://")):
        url = rest_hops[0]
        url, http_kwargs = _prepare_http_url_kwargs(url, use_auth_token=use_auth_token)
        new_kwargs = {"https": http_kwargs}
        file = "::".join([main_hop, url, *rest_hops[1:]])
    else:
        new_kwargs = {}
    kwargs = {**kwargs, **new_kwargs}
    file_obj = fsspec.open(file, mode=mode, *args, **kwargs).open()
    _add_retries_to_file_obj_read_method(file_obj)
    return file_obj


def xlistdir(path: str, use_auth_token: Optional[Union[str, bool]] = None) -> List[str]:
    """Extend `os.listdir` function to support remote files.

    Args:
        path (:obj:`str`): URL path.

    Returns:
        :obj:`list` of :obj:`str`
    """
    main_hop, *rest_hops = path.split("::")
    if is_local_path(main_hop):
        return os.listdir(path)
    else:
        # globbing inside a zip in a private repo requires authentication
        if rest_hops and fsspec.get_fs_token_paths(rest_hops[0])[0].protocol == "https":
            storage_options = {
                "https": {"headers": get_authentication_headers_for_url(rest_hops[0], use_auth_token=use_auth_token)}
            }
        else:
            storage_options = None
        fs, *_ = fsspec.get_fs_token_paths(path, storage_options=storage_options)
        objects = fs.listdir(main_hop.split("://")[1])
        return [os.path.basename(obj["name"]) for obj in objects]


def xpathopen(path: Path, *args, **kwargs):
    """Extend :func:`xopen` to support argument of type :obj:`~pathlib.Path`.

    Args:
        path (:obj:`~pathlib.Path`): Calling Path instance.
        **kwargs: Keyword arguments passed to :func:`fsspec.open`.

    Returns:
        :obj:`io.FileIO`: File-like object.
    """
    return xopen(_as_posix(path), *args, **kwargs)


def xglob(urlpath, *, recursive=False, use_auth_token: Optional[Union[str, bool]] = None):
    """Extend `glob.glob` function to support remote files.

    Args:
        urlpath (:obj:`str`): URL path with shell-style wildcard patterns.
        recursive (:obj:`bool`, default `False`): Whether to match the "**" pattern recursively to zero or more
            directories or subdirectories.

    Returns:
        :obj:`list` of :obj:`str`
    """
    main_hop, *rest_hops = urlpath.split("::")
    if is_local_path(main_hop):
        return glob.glob(main_hop, recursive=recursive)
    else:
        # globbing inside a zip in a private repo requires authentication
        if rest_hops and (rest_hops[0].startswith("http://") or rest_hops[0].startswith("https://")):
            url = rest_hops[0]
            url, kwargs = _prepare_http_url_kwargs(url, use_auth_token=use_auth_token)
            storage_options = {"https": kwargs}
            urlpath = "::".join([main_hop, url, *rest_hops[1:]])
        else:
            storage_options = None
        fs, *_ = fsspec.get_fs_token_paths(urlpath, storage_options=storage_options)
        # - If there's no "*" in the pattern, get_fs_token_paths() doesn't do any pattern matching
        #   so to be able to glob patterns like "[0-9]", we have to call `fs.glob`.
        # - Also "*" in get_fs_token_paths() only matches files: we have to call `fs.glob` to match directories.
        # - If there is "**" in the pattern, `fs.glob` must be called anyway.
        globbed_paths = fs.glob(main_hop)
        return ["::".join([f"{fs.protocol}://{globbed_path}"] + rest_hops) for globbed_path in globbed_paths]


def xpathglob(path, pattern, use_auth_token: Optional[Union[str, bool]] = None):
    """Glob function for argument of type :obj:`~pathlib.Path` that supports both local paths end remote URLs.

    Args:
        path (:obj:`~pathlib.Path`): Calling Path instance.
        pattern (:obj:`str`): Pattern that resulting paths must match.

    Yields:
        :obj:`~pathlib.Path`
    """
    posix_path = _as_posix(path)
    main_hop, *rest_hops = posix_path.split("::")
    if is_local_path(main_hop):
        yield from Path(main_hop).glob(pattern)
    else:
        # globbing inside a zip in a private repo requires authentication
        if rest_hops and (rest_hops[0].startswith("http://") or rest_hops[0].startswith("https://")):
            url = rest_hops[0]
            url, kwargs = _prepare_http_url_kwargs(url, use_auth_token=use_auth_token)
            storage_options = {"https": kwargs}
            posix_path = "::".join([main_hop, url, *rest_hops[1:]])
        else:
            storage_options = None
        fs, *_ = fsspec.get_fs_token_paths(xjoin(posix_path, pattern), storage_options=storage_options)
        # - If there's no "*" in the pattern, get_fs_token_paths() doesn't do any pattern matching
        #   so to be able to glob patterns like "[0-9]", we have to call `fs.glob`.
        # - Also "*" in get_fs_token_paths() only matches files: we have to call `fs.glob` to match directories.
        # - If there is "**" in the pattern, `fs.glob` must be called anyway.
        globbed_paths = fs.glob(xjoin(main_hop, pattern))
        for globbed_path in globbed_paths:
            yield type(path)("::".join([f"{fs.protocol}://{globbed_path}"] + rest_hops))


def xpathrglob(path, pattern, **kwargs):
    """Rglob function for argument of type :obj:`~pathlib.Path` that supports both local paths end remote URLs.

    Args:
        path (:obj:`~pathlib.Path`): Calling Path instance.
        pattern (:obj:`str`): Pattern that resulting paths must match.

    Yields:
        :obj:`~pathlib.Path`
    """
    return xpathglob(path, "**/" + pattern, **kwargs)


def xpathparent(path: Path):
    """Name function for argument of type :obj:`~pathlib.Path` that supports both local paths end remote URLs.

    Args:
        path (:obj:`~pathlib.Path`): Calling Path instance.

    Returns:
        :obj:`~pathlib.Path`
    """
    return type(path)(xdirname(_as_posix(path)))


def xpathname(path: Path):
    """Name function for argument of type :obj:`~pathlib.Path` that supports both local paths end remote URLs.

    Args:
        path (:obj:`~pathlib.Path`): Calling Path instance.

    Returns:
        :obj:`str`
    """
    return PurePosixPath(_as_posix(path).split("::")[0]).name


def xpathstem(path: Path):
    """Stem function for argument of type :obj:`~pathlib.Path` that supports both local paths end remote URLs.

    Args:
        path (:obj:`~pathlib.Path`): Calling Path instance.

    Returns:
        :obj:`str`
    """
    return PurePosixPath(_as_posix(path).split("::")[0]).stem


def xpathsuffix(path: Path):
    """Suffix function for argument of type :obj:`~pathlib.Path` that supports both local paths end remote URLs.

    Args:
        path (:obj:`~pathlib.Path`): Calling Path instance.

    Returns:
        :obj:`str`
    """
    return PurePosixPath(_as_posix(path).split("::")[0]).suffix


def xwalk(urlpath, use_auth_token: Optional[Union[str, bool]] = None):
    """Extend `os.walk` function to support remote files.

    Args:
        urlpath: URL root path.

    Yields:
        tuple: 3-tuple (dirpath, dirnames, filenames).
    """
    main_hop, *rest_hops = urlpath.split("::")
    if is_local_path(main_hop):
        return os.walk(main_hop)
    else:
        # walking inside a zip in a private repo requires authentication
        if rest_hops and (rest_hops[0].startswith("http://") or rest_hops[0].startswith("https://")):
            url = rest_hops[0]
            url, kwargs = _prepare_http_url_kwargs(url, use_auth_token=use_auth_token)
            storage_options = {"https": kwargs}
            urlpath = "::".join([main_hop, url, *rest_hops[1:]])
        else:
            storage_options = None
        fs, *_ = fsspec.get_fs_token_paths(urlpath, storage_options=storage_options)
        for dirpath, dirnames, filenames in fs.walk(main_hop):
            yield "::".join([f"{fs.protocol}://{dirpath}"] + rest_hops), dirnames, filenames


def xpandas_read_csv(filepath_or_buffer, use_auth_token: Optional[Union[str, bool]] = None, **kwargs):
    import pandas as pd

    if hasattr(filepath_or_buffer, "read"):
        return pd.read_csv(filepath_or_buffer, **kwargs)
    else:
        return pd.read_csv(xopen(filepath_or_buffer, use_auth_token=use_auth_token), **kwargs)


def xpandas_read_excel(filepath_or_buffer, **kwargs):
    import pandas as pd

    return pd.read_excel(BytesIO(filepath_or_buffer.read()), **kwargs)


class StreamingDownloadManager(object):
    """
    Download manager that uses the "::" separator to navigate through (possibly remote) compressed archives.
    Contrary to the regular DownloadManager, the `download` and `extract` methods don't actually download nor extract
    data, but they rather return the path or url that could be opened using the `xopen` function which extends the
    builtin `open` function to stream data from remote files.
    """

    def __init__(
        self,
        dataset_name: Optional[str] = None,
        data_dir: Optional[str] = None,
        download_config: Optional[DownloadConfig] = None,
        base_path: Optional[str] = None,
    ):
        self._dataset_name = dataset_name
        self._data_dir = data_dir
        self._base_path = base_path or os.path.abspath(".")
        self.download_config = download_config or DownloadConfig()

    @property
    def manual_dir(self):
        return self._data_dir

    def download(self, url_or_urls):
        url_or_urls = map_nested(self._download, url_or_urls, map_tuple=True)
        return url_or_urls

    def _download(self, urlpath: str) -> str:
        urlpath = str(urlpath)
        if is_relative_path(urlpath):
            # append the relative path to the base_path
            urlpath = url_or_path_join(self._base_path, urlpath)
        return urlpath

    def extract(self, path_or_paths):
        urlpaths = map_nested(self._extract, path_or_paths, map_tuple=True)
        return urlpaths

    def _extract(self, urlpath: str) -> str:
        urlpath = str(urlpath)
        protocol = _get_extraction_protocol(urlpath, use_auth_token=self.download_config.use_auth_token)
        if protocol is None:
            # no extraction
            return urlpath
        elif protocol in SINGLE_FILE_COMPRESSION_PROTOCOLS:
            # there is one single file which is the uncompressed file
            inner_file = os.path.basename(urlpath.split("::")[0])
            inner_file = inner_file[: inner_file.rindex(".")] if "." in inner_file else inner_file
            # check for tar.gz, tar.bz2 etc.
            if inner_file.endswith(".tar"):
                return f"tar://::{protocol}://{inner_file}::{urlpath}"
            else:
                return f"{protocol}://{inner_file}::{urlpath}"
        else:
            return f"{protocol}://::{urlpath}"

    def download_and_extract(self, url_or_urls):
        return self.extract(self.download(url_or_urls))

    def iter_archive(self, urlpath_or_buf: Union[str, io.BufferedReader]):
        """Iterate over files within an archive.

        Args:
            urlpath_or_buf (:obj:`str` or :obj:`io.BufferedReader`): Archive path or archive binary file object.

        Yields:
            :obj:`tuple`[:obj:`str`, :obj:`io.BufferedReader`]: 2-tuple (path_within_archive, file_object).
                File object is opened in binary mode.
        """

        def _iter_archive(f):
            stream = tarfile.open(fileobj=f, mode="r|*")
            for tarinfo in stream:
                file_path = tarinfo.name
                if not tarinfo.isreg():
                    continue
                if file_path is None:
                    continue
                if os.path.basename(file_path).startswith(".") or os.path.basename(file_path).startswith("__"):
                    # skipping hidden files
                    continue
                file_obj = stream.extractfile(tarinfo)
                yield (file_path, file_obj)
                stream.members = []
            del stream

<<<<<<< HEAD
        if hasattr(urlpath_or_buf, "read"):
            return _iter_archive(urlpath_or_buf)
        else:
            with xopen(urlpath_or_buf, "rb", use_auth_token=self.download_config.use_auth_token) as f:
                return _iter_archive(f)
=======
    def iter_files(self, urlpaths):
        """Iterate over files.

        Args:
            urlpaths (list): Root URL paths.

        Yields:
            str: File URL path.
        """
        for urlpath in urlpaths:
            if "://::" not in urlpath:  # workaround for os.path.isfile(urlpath):
                yield urlpath
            else:
                for dirpath, _, filenames in xwalk(urlpath, use_auth_token=self.download_config.use_auth_token):
                    for filename in filenames:
                        yield xjoin(dirpath, filename)
>>>>>>> bb133736
<|MERGE_RESOLUTION|>--- conflicted
+++ resolved
@@ -590,13 +590,12 @@
                 stream.members = []
             del stream
 
-<<<<<<< HEAD
         if hasattr(urlpath_or_buf, "read"):
             return _iter_archive(urlpath_or_buf)
         else:
             with xopen(urlpath_or_buf, "rb", use_auth_token=self.download_config.use_auth_token) as f:
                 return _iter_archive(f)
-=======
+
     def iter_files(self, urlpaths):
         """Iterate over files.
 
@@ -612,5 +611,4 @@
             else:
                 for dirpath, _, filenames in xwalk(urlpath, use_auth_token=self.download_config.use_auth_token):
                     for filename in filenames:
-                        yield xjoin(dirpath, filename)
->>>>>>> bb133736
+                        yield xjoin(dirpath, filename)