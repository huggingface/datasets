import os
import re
import time
from pathlib import Path, PurePosixPath
from typing import Optional, Tuple

import fsspec
import posixpath
from aiohttp.client_exceptions import ClientError

from .. import config
from ..filesystems import COMPRESSION_FILESYSTEMS
from .download_manager import DownloadConfig, map_nested
from .file_utils import get_authentication_headers_for_url, is_local_path, is_relative_path, url_or_path_join
from .logging import get_logger


logger = get_logger(__name__)

BASE_KNOWN_EXTENSIONS = ["txt", "csv", "json", "jsonl", "tsv", "conll", "conllu", "parquet", "pkl", "pickle", "xml"]
COMPRESSION_EXTENSION_TO_PROTOCOL = {
    # single file compression
    **{fs_class.extension.lstrip("."): fs_class.protocol for fs_class in COMPRESSION_FILESYSTEMS},
    # archive compression
    "zip": "zip",
    "tar": "tar",
    "tgz": "tar",
}
SINGLE_FILE_COMPRESSION_PROTOCOLS = {fs_class.protocol for fs_class in COMPRESSION_FILESYSTEMS}
SINGLE_SLASH_AFTER_PROTOCOL_PATTERN = re.compile(r"(?<!:):/")


def xjoin(a, *p):
    """
    This function extends os.path.join to support the "::" hop separator. It supports both paths and urls.

    A shorthand, particularly useful where you have multiple hops, is to “chain” the URLs with the special separator "::".
    This is used to access files inside a zip file over http for example.

    Let's say you have a zip file at https://host.com/archive.zip, and you want to access the file inside the zip file at /folder1/file.txt.
    Then you can just chain the url this way:

        zip://folder1/file.txt::https://host.com/archive.zip

    The xjoin function allows you to apply the join on the first path of the chain.

    Example::

        >>> xjoin("zip://folder1::https://host.com/archive.zip", "file.txt")
        zip://folder1/file.txt::https://host.com/archive.zip
    """
    a, *b = a.split("::")
    if is_local_path(a):
        a = Path(a, *p).as_posix()
    else:
        a = posixpath.join(a, *p)
    return "::".join([a] + b)


def xdirname(a, *p):
    """
    This function extends os.path.dirname to support the "::" hop separator. It supports both paths and urls.

    A shorthand, particularly useful where you have multiple hops, is to “chain” the URLs with the special separator "::".
    This is used to access files inside a zip file over http for example.

    Let's say you have a zip file at https://host.com/archive.zip, and you want to access the file inside the zip file at /folder1/file.txt.
    Then you can just chain the url this way:

        zip://folder1/file.txt::https://host.com/archive.zip

    The xdirname function allows you to apply the dirname on the first path of the chain.

    Example::

        >>> xdirname("zip://folder1/file.txt::https://host.com/archive.zip")
        zip://folder1::https://host.com/archive.zip
    """
    a, *b = a.split("::")
    if is_local_path(a):
        a = os.path.dirname(Path(a).as_posix())
    else:
        a = posixpath.dirname(a)
    # if we end up at the root of the protocol, we get for example a = 'http:'
    # so we have to fix it by adding the '//' that was removed:
    if a.endswith(":"):
        a += "//"
    return "::".join([a] + b)


def _as_posix(path: Path):
    """Extend :meth:`pathlib.PurePath.as_posix` to fix missing slash after protocol.

    Args:
        path (:obj:`~pathlib.Path`): Calling Path instance.

    Returns:
        obj:`str`
    """
    return SINGLE_SLASH_AFTER_PROTOCOL_PATTERN.sub("://", path.as_posix())


def xpathjoin(a: Path, *p: Tuple[str, ...]):
    """Extend :func:`xjoin` to support argument of type :obj:`~pathlib.Path`.

    Args:
        a (:obj:`~pathlib.Path`): Calling Path instance.
        *p (:obj:`tuple` of :obj:`str`): Other path components.

    Returns:
        obj:`str`
    """
    return type(a)(xjoin(_as_posix(a), *p))


def _add_retries_to_file_obj_read_method(file_obj):
    read = file_obj.read
    max_retries = config.STREAMING_READ_MAX_RETRIES

    def read_with_retries(*args, **kwargs):
        for retry in range(1, max_retries + 1):
            try:
                out = read(*args, **kwargs)
                break
            except ClientError:
                logger.warning(
                    f"Got disconnected from remote data host. Retrying in {config.STREAMING_READ_RETRY_INTERVAL}sec [{retry}/{max_retries}]"
                )
                time.sleep(config.STREAMING_READ_RETRY_INTERVAL)
        else:
            raise ConnectionError("Server Disconnected")
        return out

    file_obj.read = read_with_retries


def _get_extraction_protocol(urlpath: str) -> Optional[str]:
    # get inner file: zip://train-00000.json.gz::https://foo.bar/data.zip -> zip://train-00000.json.gz
    path = urlpath.split("::")[0]
    # remove "dl=1" query param: https://foo.bar/train.json.gz?dl=1 -> https://foo.bar/train.json.gz
    suf = "?dl=1"
    if path.endswith(suf):
        path = path[: -len(suf)]

    # Get extension: https://foo.bar/train.json.gz -> gz
    extension = path.split(".")[-1]
    if extension in BASE_KNOWN_EXTENSIONS:
        return None
    elif path.endswith(".tar.gz") or path.endswith(".tgz"):
        pass
    elif extension in COMPRESSION_EXTENSION_TO_PROTOCOL:
        return COMPRESSION_EXTENSION_TO_PROTOCOL[extension]
    raise NotImplementedError(f"Extraction protocol for file at {urlpath} is not implemented yet")


def xopen(file, mode="r", *args, **kwargs):
    """
    This function extends the builtin `open` function to support remote files using fsspec.

    It also has a retry mechanism in case connection fails.
    The args and kwargs are passed to fsspec.open, except `use_auth_token` which is used for queries to private repos on huggingface.co
    """
    if fsspec.get_fs_token_paths(file)[0].protocol == "https":
        kwargs["headers"] = get_authentication_headers_for_url(file, use_auth_token=kwargs.pop("use_auth_token", None))
    file_obj = fsspec.open(file, mode=mode, *args, **kwargs).open()
    _add_retries_to_file_obj_read_method(file_obj)
    return file_obj


def xpathopen(path: Path, **kwargs):
    """Extend :func:`xopen` to support argument of type :obj:`~pathlib.Path`.

    Args:
        path (:obj:`~pathlib.Path`): Calling Path instance.
        **kwargs: Keyword arguments passed to :func:`fsspec.open`.

    Returns:
        :obj:`io.FileIO`: File-like object.
    """
    return xopen(_as_posix(path), **kwargs)


<<<<<<< HEAD
def xpathglob(path, pattern):
    """Glob function for argument of type :obj:`~pathlib.Path` that supports both local paths end remote URLs.

    Args:
        path (:obj:`~pathlib.Path`): Calling Path instance.
        pattern (:obj:`str`): Pattern that resulting paths must match.

    Yields:
        :obj:`~pathlib.Path`
    """
    posix_path = _as_posix(path)
    main_hop, *rest_hops = posix_path.split("::")
    if is_local_path(main_hop):
        yield from Path(main_hop).glob(pattern)
    else:
        fs, fs_token, globbed_paths = fsspec.get_fs_token_paths(xjoin(posix_path, pattern))
        if "*" not in pattern:
            globbed_paths = fs.glob(globbed_paths[0])
        for globbed_path in globbed_paths:
            yield type(path)("::".join([f"{fs.protocol}://{globbed_path}"] + rest_hops))
=======
def xpathstem(path: Path):
    """Stem function for argument of type :obj:`~pathlib.Path` that supports both local paths end remote URLs.

    Args:
        path (:obj:`~pathlib.Path`): Calling Path instance.

    Returns:
        :obj:`str`
    """
    return PurePosixPath(_as_posix(path).split("::")[0]).stem


def xpathsuffix(path: Path):
    """Suffix function for argument of type :obj:`~pathlib.Path` that supports both local paths end remote URLs.

    Args:
        path (:obj:`~pathlib.Path`): Calling Path instance.

    Returns:
        :obj:`str`
    """
    return PurePosixPath(_as_posix(path).split("::")[0]).suffix
>>>>>>> 227be912


class StreamingDownloadManager(object):
    """
    Download manager that uses the "::" separator to navigate through (possibly remote) compressed archives.
    Contrary to the regular DownloadManager, the `download` and `extract` methods don't actually download nor extract
    data, but they rather return the path or url that could be opened using the `xopen` function which extends the
    builtin `open` function to stream data from remote files.
    """

    def __init__(
        self,
        dataset_name: Optional[str] = None,
        data_dir: Optional[str] = None,
        download_config: Optional[DownloadConfig] = None,
        base_path: Optional[str] = None,
    ):
        self._dataset_name = dataset_name
        self._data_dir = data_dir
        self._download_config = download_config or DownloadConfig()
        self._base_path = base_path or os.path.abspath(".")

    @property
    def manual_dir(self):
        return self._data_dir

    def download(self, url_or_urls):
        url_or_urls = map_nested(self._download, url_or_urls, map_tuple=True)
        return url_or_urls

    def _download(self, urlpath: str) -> str:
        urlpath = str(urlpath)
        if is_relative_path(urlpath):
            # append the relative path to the base_path
            urlpath = url_or_path_join(self._base_path, urlpath)
        return urlpath

    def extract(self, path_or_paths):
        urlpaths = map_nested(self._extract, path_or_paths, map_tuple=True)
        return urlpaths

    def _extract(self, urlpath: str) -> str:
        urlpath = str(urlpath)
        protocol = _get_extraction_protocol(urlpath)
        if protocol is None:
            # no extraction
            return urlpath
        elif protocol in SINGLE_FILE_COMPRESSION_PROTOCOLS:
            # there is one single file which is the uncompressed file
            inner_file = os.path.basename(urlpath.split("::")[0])
            inner_file = inner_file[: inner_file.rindex(".")]
            # check for tar.gz, tar.bz2 etc.
            if inner_file.endswith(".tar"):
                return f"tar://::{urlpath}"
            else:
                return f"{protocol}://{inner_file}::{urlpath}"
        else:
            return f"{protocol}://::{urlpath}"

    def download_and_extract(self, url_or_urls):
        return self.extract(self.download(url_or_urls))<|MERGE_RESOLUTION|>--- conflicted
+++ resolved
@@ -180,7 +180,6 @@
     return xopen(_as_posix(path), **kwargs)
 
 
-<<<<<<< HEAD
 def xpathglob(path, pattern):
     """Glob function for argument of type :obj:`~pathlib.Path` that supports both local paths end remote URLs.
 
@@ -201,7 +200,8 @@
             globbed_paths = fs.glob(globbed_paths[0])
         for globbed_path in globbed_paths:
             yield type(path)("::".join([f"{fs.protocol}://{globbed_path}"] + rest_hops))
-=======
+
+
 def xpathstem(path: Path):
     """Stem function for argument of type :obj:`~pathlib.Path` that supports both local paths end remote URLs.
 
@@ -224,7 +224,6 @@
         :obj:`str`
     """
     return PurePosixPath(_as_posix(path).split("::")[0]).suffix
->>>>>>> 227be912
 
 
 class StreamingDownloadManager(object):
