--- conflicted
+++ resolved
@@ -606,8 +606,6 @@
             return ET.parse(f, parser=parser)
 
 
-<<<<<<< HEAD
-=======
 class _IterableFromGenerator(Iterable):
     """Utility class to create an iterable from a generator function, in order to reset the generator when needed."""
 
@@ -676,7 +674,6 @@
         return cls(cls._iter_from_urlpaths, urlpaths, use_auth_token)
 
 
->>>>>>> ffc35f41
 class StreamingDownloadManager:
     """
     Download manager that uses the "::" separator to navigate through (possibly remote) compressed archives.
