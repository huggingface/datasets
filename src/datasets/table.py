--- conflicted
+++ resolved
@@ -5,7 +5,6 @@
 from collections.abc import Iterator
 from functools import partial
 from itertools import groupby
-<<<<<<< HEAD
 from typing import (
     TYPE_CHECKING,
     Any,
@@ -23,9 +22,6 @@
     TypeVar,
     Union,
 )
-=======
-from typing import TYPE_CHECKING, Any, Callable, Optional, TypeVar, Union
->>>>>>> 5c8869f8
 
 import numpy as np
 import pyarrow as pa
@@ -103,11 +99,7 @@
     return result
 
 
-<<<<<<< HEAD
 def _interpolation_search(arr: Sequence[int], x: int) -> int:
-=======
-def _interpolation_search(arr: list[int], x: int) -> int:
->>>>>>> 5c8869f8
     """
     Return the position i of a sorted array so that arr[i] <= x < arr[i+1]
 
@@ -141,11 +133,7 @@
         ]
         self._offsets: np.ndarray = np.cumsum([0] + [len(b) for b in self._batches], dtype=np.int64)
 
-<<<<<<< HEAD
     def fast_gather(self, indices: Union[Sequence[int], np.ndarray]) -> pa.Table:
-=======
-    def fast_gather(self, indices: Union[list[int], np.ndarray]) -> pa.Table:
->>>>>>> 5c8869f8
         """
         Create a pa.Table by gathering the records at the records at the specified indices. Should be faster
         than pa.concat_tables(table.fast_slice(int(i) % table.num_rows, 1) for i in indices) since NumPy can compute
@@ -1025,11 +1013,8 @@
 
 # The MemoryMappedTable needs replays to properly reload tables from the disk
 Replay = tuple[str, tuple, dict]
-<<<<<<< HEAD
 
 T_MemoryMappedTable = TypeVar("T_MemoryMappedTable", bound="MemoryMappedTable")
-=======
->>>>>>> 5c8869f8
 
 
 class MemoryMappedTable(TableBlock):
@@ -1053,11 +1038,7 @@
     stay low.
     """
 
-<<<<<<< HEAD
     def __init__(self, table: pa.Table, path: str, replays: Optional[list[Replay]] = None) -> None:
-=======
-    def __init__(self, table: pa.Table, path: str, replays: Optional[list[Replay]] = None):
->>>>>>> 5c8869f8
         super().__init__(table)
         self.path = os.path.abspath(path)
         self.replays: list[Replay] = replays if replays is not None else []
@@ -1319,15 +1300,11 @@
 # The ``blocks`` attributes stores a list of list of blocks.
 # The first axis concatenates the tables along the axis 0 (it appends rows),
 # while the second axis concatenates tables along the axis 1 (it appends columns).
-<<<<<<< HEAD
 TableBlockContainer = TypeVar("TableBlockContainer", TableBlock, Iterable[TableBlock], Iterable[Iterable[TableBlock]])
 
 
 Blocks = list[list[TableBlock]]
 T_ConcatenationTable = TypeVar("T_ConcatenationTable", bound="ConcatenationTable")
-=======
-TableBlockContainer = TypeVar("TableBlockContainer", TableBlock, list[TableBlock], list[list[TableBlock]])
->>>>>>> 5c8869f8
 
 
 class ConcatenationTable(Table):
@@ -1356,11 +1333,7 @@
     and the blocks by accessing the `ConcatenationTable.blocks` attribute.
     """
 
-<<<<<<< HEAD
     def __init__(self, table: pa.Table, blocks: Iterable[Iterable[TableBlock]]) -> None:
-=======
-    def __init__(self, table: pa.Table, blocks: list[list[TableBlock]]):
->>>>>>> 5c8869f8
         super().__init__(table)
         self.blocks = blocks
         # Check that all the blocks have the right type.
@@ -1388,11 +1361,7 @@
         ConcatenationTable.__init__(self, table, blocks=blocks)
 
     @staticmethod
-<<<<<<< HEAD
     def _concat_blocks(blocks: Iterable[TableBlock], axis: int = 0) -> pa.Table:
-=======
-    def _concat_blocks(blocks: list[Union[TableBlock, pa.Table]], axis: int = 0) -> pa.Table:
->>>>>>> 5c8869f8
         pa_tables = [table.table if hasattr(table, "table") else table for table in blocks]
         if axis == 0:
             # We set promote_options="default" to fill missing columns with null values
@@ -1409,13 +1378,9 @@
             raise ValueError("'axis' must be either 0 or 1")
 
     @classmethod
-<<<<<<< HEAD
     def _concat_blocks_horizontally_and_vertically(
         cls: type[T_ConcatenationTable], blocks: Iterable[Iterable[TableBlock]]
     ) -> pa.Table:
-=======
-    def _concat_blocks_horizontally_and_vertically(cls, blocks: list[list[TableBlock]]) -> pa.Table:
->>>>>>> 5c8869f8
         pa_tables_to_concat_vertically = []
         for i, tables in enumerate(blocks):
             if not tables:
@@ -1484,11 +1449,7 @@
                 <Added version="1.6.0"/>
         """
 
-<<<<<<< HEAD
         def to_blocks(table: Union[pa.Table, Table]) -> Blocks:
-=======
-        def to_blocks(table: Union[pa.Table, Table]) -> list[list[TableBlock]]:
->>>>>>> 5c8869f8
             if isinstance(table, pa.Table):
                 return [[InMemoryTable(table)]]
             elif isinstance(table, ConcatenationTable):
@@ -1828,11 +1789,7 @@
         return ConcatenationTable(table, blocks)
 
 
-<<<<<<< HEAD
 def concat_tables(tables: list[Table], axis: int = 0) -> ConcatenationTable:
-=======
-def concat_tables(tables: list[Table], axis: int = 0) -> Table:
->>>>>>> 5c8869f8
     """
     Concatenate tables.
 
@@ -2276,11 +2233,7 @@
 class CastError(ValueError):
     """When it's not possible to cast an Arrow table to a specific schema or set of features"""
 
-<<<<<<< HEAD
     def __init__(self, *args: Any, table_column_names: list[str], requested_column_names: list[str]) -> None:
-=======
-    def __init__(self, *args, table_column_names: list[str], requested_column_names: list[str]) -> None:
->>>>>>> 5c8869f8
         super().__init__(*args)
         self.table_column_names = table_column_names
         self.requested_column_names = requested_column_names
