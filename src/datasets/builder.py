# Copyright 2020 The HuggingFace Datasets Authors and the TensorFlow Datasets Authors.
#
# Licensed under the Apache License, Version 2.0 (the "License");
# you may not use this file except in compliance with the License.
# You may obtain a copy of the License at
#
#     http://www.apache.org/licenses/LICENSE-2.0
#
# Unless required by applicable law or agreed to in writing, software
# distributed under the License is distributed on an "AS IS" BASIS,
# WITHOUT WARRANTIES OR CONDITIONS OF ANY KIND, either express or implied.
# See the License for the specific language governing permissions and
# limitations under the License.

# Lint as: python3
"""DatasetBuilder base class."""

import abc
import contextlib
import copy
import inspect
import os
import posixpath
import shutil
import textwrap
import time
import urllib
import warnings
from dataclasses import dataclass
from functools import partial
from pathlib import Path
from typing import Dict, Iterable, Mapping, Optional, Tuple, Union

import fsspec
import pyarrow as pa
from multiprocess import Pool
from tqdm.contrib.concurrent import thread_map

from . import config, utils
from .arrow_dataset import Dataset
from .arrow_reader import (
    HF_GCP_BASE_URL,
    ArrowReader,
    DatasetNotOnHfGcsError,
    MissingFilesOnHfGcsError,
    ReadInstruction,
)
from .arrow_writer import ArrowWriter, BeamWriter, ParquetWriter, SchemaInferenceError
from .data_files import DataFilesDict, sanitize_patterns
from .dataset_dict import DatasetDict, IterableDatasetDict
from .download.download_config import DownloadConfig
from .download.download_manager import DownloadManager, DownloadMode
from .download.mock_download_manager import MockDownloadManager
from .download.streaming_download_manager import StreamingDownloadManager, xopen
from .features import Features
from .filesystems import (
    is_remote_filesystem,
    rename,
)
from .fingerprint import Hasher
from .info import DatasetInfo, DatasetInfosDict, PostProcessedInfo
from .iterable_dataset import ArrowExamplesIterable, ExamplesIterable, IterableDataset
from .keyhash import DuplicatedKeysError
from .naming import INVALID_WINDOWS_CHARACTERS_IN_PATH, camelcase_to_snakecase
from .splits import Split, SplitDict, SplitGenerator, SplitInfo
from .streaming import extend_dataset_builder_for_streaming
from .utils import logging
from .utils.file_utils import cached_path, is_remote_url
from .utils.filelock import FileLock
from .utils.info_utils import VerificationMode, get_size_checksum_dict, verify_checksums, verify_splits
from .utils.py_utils import (
    classproperty,
    convert_file_size_to_int,
    has_sufficient_disk_space,
    iflatmap_unordered,
    map_nested,
    memoize,
    size_str,
    temporary_assignment,
)
from .utils.sharding import _number_of_shards_in_gen_kwargs, _split_gen_kwargs


logger = logging.get_logger(__name__)


class InvalidConfigName(ValueError):
    pass


class DatasetBuildError(Exception):
    pass


class ManualDownloadError(DatasetBuildError):
    pass


class DatasetGenerationError(DatasetBuildError):
    pass


class FileFormatError(DatasetBuildError):
    pass


@dataclass
class BuilderConfig:
    """Base class for `DatasetBuilder` data configuration.

    `DatasetBuilder` subclasses with data configuration options should subclass
    `BuilderConfig` and add their own properties.

    Attributes:
        name (`str`, defaults to `default`):
            The name of the configuration.
        version (`Version` or `str`, defaults to `0.0.0`):
            The version of the configuration.
        data_dir (`str`, *optional*):
            Path to the directory containing the source data.
        data_files (`str` or `Sequence` or `Mapping`, *optional*):
            Path(s) to source data file(s).
        description (`str`, *optional*):
            A human description of the configuration.
    """

    name: str = "default"
    version: Optional[Union[utils.Version, str]] = utils.Version("0.0.0")
    data_dir: Optional[str] = None
    data_files: Optional[DataFilesDict] = None
    description: Optional[str] = None

    def __post_init__(self):
        # The config name is used to name the cache directory.
        for invalid_char in INVALID_WINDOWS_CHARACTERS_IN_PATH:
            if invalid_char in self.name:
                raise InvalidConfigName(
                    f"Bad characters from black list '{INVALID_WINDOWS_CHARACTERS_IN_PATH}' found in '{self.name}'. "
                    f"They could create issues when creating a directory for this config on Windows filesystem."
                )
        if self.data_files is not None and not isinstance(self.data_files, DataFilesDict):
            raise ValueError(f"Expected a DataFilesDict in data_files but got {self.data_files}")

    def __eq__(self, o):
        # we need to override the default dataclass __eq__ since it doesn't check for
        # other attributes that the ones of the signature.
        if set(self.__dict__.keys()) != set(o.__dict__.keys()):
            return False
        return all((k, getattr(self, k)) == (k, getattr(o, k)) for k in self.__dict__.keys())

    def create_config_id(
        self,
        config_kwargs: dict,
        custom_features: Optional[Features] = None,
    ) -> str:
        """
        The config id is used to build the cache directory.
        By default it is equal to the config name.
        However the name of a config is not sufficient to have a unique identifier for the dataset being generated
        since it doesn't take into account:
        - the config kwargs that can be used to overwrite attributes
        - the custom features used to write the dataset
        - the data_files for json/text/csv/pandas datasets

        Therefore the config id is just the config name with an optional suffix based on these.
        """
        # Possibly add a suffix to the name to handle custom features/data_files/config_kwargs
        suffix: Optional[str] = None
        config_kwargs_to_add_to_suffix = config_kwargs.copy()
        # name and version are already used to build the cache directory
        config_kwargs_to_add_to_suffix.pop("name", None)
        config_kwargs_to_add_to_suffix.pop("version", None)
        # data dir handling (when specified it points to the manually downloaded data):
        # it was previously ignored before the introduction of config id because we didn't want
        # to change the config name. Now it's fine to take it into account for the config id.
        # config_kwargs_to_add_to_suffix.pop("data_dir", None)
        if "data_dir" in config_kwargs_to_add_to_suffix:
            if config_kwargs_to_add_to_suffix["data_dir"] is None:
                config_kwargs_to_add_to_suffix.pop("data_dir", None)
            else:
                # canonicalize the data dir to avoid two paths to the same location having different
                # hashes
                data_dir = config_kwargs_to_add_to_suffix["data_dir"]
                data_dir = os.path.normpath(data_dir)
                config_kwargs_to_add_to_suffix["data_dir"] = data_dir
        if config_kwargs_to_add_to_suffix:
            # we don't care about the order of the kwargs
            config_kwargs_to_add_to_suffix = {
                k: config_kwargs_to_add_to_suffix[k] for k in sorted(config_kwargs_to_add_to_suffix)
            }
            if all(isinstance(v, (str, bool, int, float)) for v in config_kwargs_to_add_to_suffix.values()):
                suffix = ",".join(
                    str(k) + "=" + urllib.parse.quote_plus(str(v)) for k, v in config_kwargs_to_add_to_suffix.items()
                )
                if len(suffix) > 32:  # hash if too long
                    suffix = Hasher.hash(config_kwargs_to_add_to_suffix)
            else:
                suffix = Hasher.hash(config_kwargs_to_add_to_suffix)

        if custom_features is not None:
            m = Hasher()
            if suffix:
                m.update(suffix)
            m.update(custom_features)
            suffix = m.hexdigest()

        if suffix:
            config_id = self.name + "-" + suffix
            if len(config_id) > config.MAX_DATASET_CONFIG_ID_READABLE_LENGTH:
                config_id = self.name + "-" + Hasher.hash(suffix)
            return config_id
        else:
            return self.name


class DatasetBuilder:
    """Abstract base class for all datasets.

    `DatasetBuilder` has 3 key methods:

        - [`DatasetBuilder.info`]: Documents the dataset, including feature
          names, types, shapes, version, splits, citation, etc.
        - [`DatasetBuilder.download_and_prepare`]: Downloads the source data
          and writes it to disk.
        - [`DatasetBuilder.as_dataset`]: Generates a [`Dataset`].

    Some `DatasetBuilder`s expose multiple variants of the
    dataset by defining a [`BuilderConfig`] subclass and accepting a
    config object (or name) on construction. Configurable datasets expose a
    pre-defined set of configurations in [`DatasetBuilder.builder_configs`].

    Args:
        cache_dir (`str`, *optional*):
            Directory to cache data. Defaults to `"~/.cache/huggingface/datasets"`.
        dataset_name (`str`, *optional*):
            Name of the dataset, if different from the builder name. Useful for packaged builders
            like csv, imagefolder, audiofolder, etc. to reflect the difference between datasets
            that use the same packaged builder.
        config_name (`str`, *optional*):
            Name of the dataset configuration.
            It affects the data generated on disk. Different configurations will have their own subdirectories and
            versions.
            If not provided, the default configuration is used (if it exists).

            <Added version="2.3.0">

            Parameter `name` was renamed to `config_name`.

            </Added>
        hash (`str`, *optional*):
            Hash specific to the dataset code. Used to update the caching directory when the
            dataset loading script code is updated (to avoid reusing old data).
            The typical caching directory (defined in `self._relative_data_dir`) is `name/version/hash/`.
        base_path (`str`, *optional*):
            Base path for relative paths that are used to download files.
            This can be a remote URL.
        features ([`Features`], *optional*):
            Features types to use with this dataset.
            It can be used to change the [`Features`] types of a dataset, for example.
        token (`str` or `bool`, *optional*):
            String or boolean to use as Bearer token for remote files on the
            Datasets Hub. If `True`, will get token from `"~/.huggingface"`.
        repo_id (`str`, *optional*):
            ID of the dataset repository.
            Used to distinguish builders with the same name but not coming from the same namespace, for example "squad"
            and "lhoestq/squad" repo IDs. In the latter, the builder name would be "lhoestq___squad".
        data_files (`str` or `Sequence` or `Mapping`, *optional*):
            Path(s) to source data file(s).
            For builders like "csv" or "json" that need the user to specify data files. They can be either
            local or remote files. For convenience, you can use a `DataFilesDict`.
        data_dir (`str`, *optional*):
            Path to directory containing source data file(s).
            Use only if `data_files` is not passed, in which case it is equivalent to passing
            `os.path.join(data_dir, "**")` as `data_files`.
            For builders that require manual download, it must be the path to the local directory containing the
            manually downloaded data.
        storage_options (`dict`, *optional*):
            Key/value pairs to be passed on to the dataset file-system backend, if any.
        writer_batch_size (`int`, *optional*):
            Batch size used by the ArrowWriter.
            It defines the number of samples that are kept in memory before writing them
            and also the length of the arrow chunks.
            None means that the ArrowWriter will use its default value.
        name (`str`): Configuration name for the dataset.

            <Deprecated version="2.3.0">

            Use `config_name` instead.

            </Deprecated>

        **config_kwargs (additional keyword arguments): Keyword arguments to be passed to the corresponding builder
            configuration class, set on the class attribute [`DatasetBuilder.BUILDER_CONFIG_CLASS`]. The builder
            configuration class is [`BuilderConfig`] or a subclass of it.
    """

    # Default version
    VERSION = None  # Default version set in BuilderConfig

    # Class for the builder config.
    BUILDER_CONFIG_CLASS = BuilderConfig

    # Named configurations that modify the data generated by download_and_prepare.
    BUILDER_CONFIGS = []

    # Optional default config name to be used when name is None
    DEFAULT_CONFIG_NAME = None

    # Default batch size used by the ArrowWriter
    # It defines the number of samples that are kept in memory before writing them
    # and also the length of the arrow chunks
    # None means that the ArrowWriter will use its default value
    DEFAULT_WRITER_BATCH_SIZE = None

    def __init__(
        self,
        cache_dir: Optional[str] = None,
        dataset_name: Optional[str] = None,
        config_name: Optional[str] = None,
        hash: Optional[str] = None,
        base_path: Optional[str] = None,
        info: Optional[DatasetInfo] = None,
        features: Optional[Features] = None,
        token: Optional[Union[bool, str]] = None,
        use_auth_token="deprecated",
        repo_id: Optional[str] = None,
        data_files: Optional[Union[str, list, dict, DataFilesDict]] = None,
        data_dir: Optional[str] = None,
        storage_options: Optional[dict] = None,
        writer_batch_size: Optional[int] = None,
        name="deprecated",
        **config_kwargs,
    ):
        if use_auth_token != "deprecated":
            warnings.warn(
                "'use_auth_token' was deprecated in favor of 'token' in version 2.14.0 and will be removed in 3.0.0.\n"
                f"You can remove this warning by passing 'token={use_auth_token}' instead.",
                FutureWarning,
            )
            token = use_auth_token
        if name != "deprecated":
            warnings.warn(
                "Parameter 'name' was renamed to 'config_name' in version 2.3.0 and will be removed in 3.0.0.",
                category=FutureWarning,
            )
            config_name = name
        # DatasetBuilder name
        self.name: str = camelcase_to_snakecase(self.__module__.split(".")[-1])
        self.hash: Optional[str] = hash
        self.base_path = base_path
        self.token = token
        # For backwards compatibility (e.g. if accessed in a dataset script)
        self.use_auth_token = token
        self.repo_id = repo_id
        self.storage_options = storage_options
        self.dataset_name = camelcase_to_snakecase(dataset_name) if dataset_name else self.name
        self._writer_batch_size = writer_batch_size or self.DEFAULT_WRITER_BATCH_SIZE

        if data_files is not None and not isinstance(data_files, DataFilesDict):
            data_files = DataFilesDict.from_local_or_remote(
                sanitize_patterns(data_files), base_path=base_path, token=token
            )

        # Prepare config: DatasetConfig contains name, version and description but can be extended by each dataset
        if "features" in inspect.signature(self.BUILDER_CONFIG_CLASS.__init__).parameters and features is not None:
            config_kwargs["features"] = features
        if data_files is not None:
            config_kwargs["data_files"] = data_files
        if data_dir is not None:
            config_kwargs["data_dir"] = data_dir
        self.config, self.config_id = self._create_builder_config(
            config_name=config_name,
            custom_features=features,
            **config_kwargs,
        )

        # prepare info: DatasetInfo are a standardized dataclass across all datasets
        # Prefill datasetinfo
        if info is None:
            # TODO FOR PACKAGED MODULES IT IMPORTS DATA FROM src/packaged_modules which doesn't make sense
            info = self.get_exported_dataset_info()
            info.update(self._info())
        info.builder_name = self.name
        info.dataset_name = self.dataset_name
        info.config_name = self.config.name
        info.version = self.config.version
        self.info = info
        # update info with user specified infos
        if features is not None:
            self.info.features = features

        # Prepare data dirs:
        # cache_dir can be a remote bucket on GCS or S3 (when using BeamBasedBuilder for distributed data processing)
        self._cache_dir_root = str(cache_dir or config.HF_DATASETS_CACHE)
        self._cache_dir_root = (
            self._cache_dir_root if is_remote_url(self._cache_dir_root) else os.path.expanduser(self._cache_dir_root)
        )
        path_join = posixpath.join if is_remote_url(self._cache_dir_root) else os.path.join
        self._cache_downloaded_dir = (
            path_join(self._cache_dir_root, config.DOWNLOADED_DATASETS_DIR)
            if cache_dir
            else str(config.DOWNLOADED_DATASETS_PATH)
        )
        self._cache_downloaded_dir = (
            self._cache_downloaded_dir
            if is_remote_url(self._cache_downloaded_dir)
            else os.path.expanduser(self._cache_downloaded_dir)
        )
        self._cache_dir = self._build_cache_dir()
        if not is_remote_url(self._cache_dir_root):
            os.makedirs(self._cache_dir_root, exist_ok=True)
            lock_path = os.path.join(self._cache_dir_root, self._cache_dir.replace(os.sep, "_") + ".lock")
            with FileLock(lock_path):
                if os.path.exists(self._cache_dir):  # check if data exist
                    if len(os.listdir(self._cache_dir)) > 0:
                        if os.path.exists(path_join(self._cache_dir, config.DATASET_INFO_FILENAME)):
                            logger.info("Overwrite dataset info from restored data version if exists.")
                            self.info = DatasetInfo.from_directory(self._cache_dir)
                    else:  # dir exists but no data, remove the empty dir as data aren't available anymore
                        logger.warning(
                            f"Old caching folder {self._cache_dir} for dataset {self.dataset_name} exists but no data were found. Removing it. "
                        )
                        os.rmdir(self._cache_dir)

        # Store in the cache by default unless the user specifies a custom output_dir to download_and_prepare
        self._output_dir = self._cache_dir
        self._fs: fsspec.AbstractFileSystem = fsspec.filesystem("file")

        # Set download manager
        self.dl_manager = None

        # Set to True by "datasets-cli test" to generate file checksums for (deprecated) dataset_infos.json independently of verification_mode value.
        self._record_infos = False

        # Set in `.download_and_prepare` once the format of the generated dataset is known
        self._file_format = None

        # Enable streaming (e.g. it patches "open" to work with remote files)
        extend_dataset_builder_for_streaming(self)

    def __getstate__(self):
        return self.__dict__

    def __setstate__(self, d):
        self.__dict__ = d
        # Re-enable streaming, since patched functions are not kept when pickling
        extend_dataset_builder_for_streaming(self)

    # Must be set for datasets that use 'data_dir' functionality - the ones
    # that require users to do additional steps to download the data
    # (this is usually due to some external regulations / rules).
    # This field should contain a string with user instructions, including
    # the list of files that should be present. It will be
    # displayed in the dataset documentation.
    @property
    def manual_download_instructions(self) -> Optional[str]:
        return None

    def _has_legacy_cache(self) -> bool:
        """Check for the old cache directory template {cache_dir}/{namespace}___{builder_name}"""
        if (
            self.__module__.startswith("datasets.")
            and not is_remote_url(self._cache_dir_root)
            and self.config.name == "default"
        ):
            namespace = self.repo_id.split("/")[0] if self.repo_id and self.repo_id.count("/") > 0 else None
            legacy_config_name = self.repo_id.replace("/", "--") if self.repo_id is not None else self.dataset_name
            legacy_config_id = legacy_config_name + self.config_id[len(self.config.name) :]
            legacy_cache_dir = os.path.join(
                self._cache_dir_root,
                self.name if namespace is None else f"{namespace}___{self.name}",
                legacy_config_id,
            )
            return os.path.isdir(legacy_cache_dir)
        return False

    @classmethod
    def get_all_exported_dataset_infos(cls) -> DatasetInfosDict:
        """Empty dict if doesn't exist

        Example:

        ```py
        >>> from datasets import load_dataset_builder
        >>> ds_builder = load_dataset_builder('rotten_tomatoes')
        >>> ds_builder.get_all_exported_dataset_infos()
        {'default': DatasetInfo(description="Movie Review Dataset.\nThis is a dataset of containing 5,331 positive and 5,331 negative processed\nsentences from Rotten Tomatoes movie reviews. This data was first used in Bo\nPang and Lillian Lee, ``Seeing stars: Exploiting class relationships for\nsentiment categorization with respect to rating scales.'', Proceedings of the\nACL, 2005.\n", citation='@InProceedings{Pang+Lee:05a,\n  author =       {Bo Pang and Lillian Lee},\n  title =        {Seeing stars: Exploiting class relationships for sentiment\n                  categorization with respect to rating scales},\n  booktitle =    {Proceedings of the ACL},\n  year =         2005\n}\n', homepage='http://www.cs.cornell.edu/people/pabo/movie-review-data/', license='', features={'text': Value(dtype='string', id=None), 'label': ClassLabel(num_classes=2, names=['neg', 'pos'], id=None)}, post_processed=None, supervised_keys=SupervisedKeysData(input='', output=''), task_templates=[TextClassification(task='text-classification', text_column='text', label_column='label')], builder_name='rotten_tomatoes_movie_review', config_name='default', version=1.0.0, splits={'train': SplitInfo(name='train', num_bytes=1074810, num_examples=8530, dataset_name='rotten_tomatoes_movie_review'), 'validation': SplitInfo(name='validation', num_bytes=134679, num_examples=1066, dataset_name='rotten_tomatoes_movie_review'), 'test': SplitInfo(name='test', num_bytes=135972, num_examples=1066, dataset_name='rotten_tomatoes_movie_review')}, download_checksums={'https://storage.googleapis.com/seldon-datasets/sentence_polarity_v1/rt-polaritydata.tar.gz': {'num_bytes': 487770, 'checksum': 'a05befe52aafda71d458d188a1c54506a998b1308613ba76bbda2e5029409ce9'}}, download_size=487770, post_processing_size=None, dataset_size=1345461, size_in_bytes=1833231)}
        ```
        """
        return DatasetInfosDict.from_directory(cls.get_imported_module_dir())

    def get_exported_dataset_info(self) -> DatasetInfo:
        """Empty `DatasetInfo` if doesn't exist

        Example:

        ```py
        >>> from datasets import load_dataset_builder
        >>> ds_builder = load_dataset_builder('rotten_tomatoes')
        >>> ds_builder.get_exported_dataset_info()
        DatasetInfo(description="Movie Review Dataset.\nThis is a dataset of containing 5,331 positive and 5,331 negative processed\nsentences from Rotten Tomatoes movie reviews. This data was first used in Bo\nPang and Lillian Lee, ``Seeing stars: Exploiting class relationships for\nsentiment categorization with respect to rating scales.'', Proceedings of the\nACL, 2005.\n", citation='@InProceedings{Pang+Lee:05a,\n  author =       {Bo Pang and Lillian Lee},\n  title =        {Seeing stars: Exploiting class relationships for sentiment\n                  categorization with respect to rating scales},\n  booktitle =    {Proceedings of the ACL},\n  year =         2005\n}\n', homepage='http://www.cs.cornell.edu/people/pabo/movie-review-data/', license='', features={'text': Value(dtype='string', id=None), 'label': ClassLabel(num_classes=2, names=['neg', 'pos'], id=None)}, post_processed=None, supervised_keys=SupervisedKeysData(input='', output=''), task_templates=[TextClassification(task='text-classification', text_column='text', label_column='label')], builder_name='rotten_tomatoes_movie_review', config_name='default', version=1.0.0, splits={'train': SplitInfo(name='train', num_bytes=1074810, num_examples=8530, dataset_name='rotten_tomatoes_movie_review'), 'validation': SplitInfo(name='validation', num_bytes=134679, num_examples=1066, dataset_name='rotten_tomatoes_movie_review'), 'test': SplitInfo(name='test', num_bytes=135972, num_examples=1066, dataset_name='rotten_tomatoes_movie_review')}, download_checksums={'https://storage.googleapis.com/seldon-datasets/sentence_polarity_v1/rt-polaritydata.tar.gz': {'num_bytes': 487770, 'checksum': 'a05befe52aafda71d458d188a1c54506a998b1308613ba76bbda2e5029409ce9'}}, download_size=487770, post_processing_size=None, dataset_size=1345461, size_in_bytes=1833231)
        ```
        """
        return self.get_all_exported_dataset_infos().get(self.config.name, DatasetInfo())

    def _create_builder_config(
        self, config_name=None, custom_features=None, **config_kwargs
    ) -> Tuple[BuilderConfig, str]:
        """Create and validate BuilderConfig object as well as a unique config id for this config.
        Raises ValueError if there are multiple builder configs and config_name and DEFAULT_CONFIG_NAME are None.
        config_kwargs override the defaults kwargs in config
        """
        builder_config = None

        # try default config
        if config_name is None and self.BUILDER_CONFIGS and not config_kwargs:
            if self.DEFAULT_CONFIG_NAME is not None:
                builder_config = self.builder_configs.get(self.DEFAULT_CONFIG_NAME)
                logger.warning(f"No config specified, defaulting to: {self.dataset_name}/{builder_config.name}")
            else:
                if len(self.BUILDER_CONFIGS) > 1:
                    example_of_usage = f"load_dataset('{self.dataset_name}', '{self.BUILDER_CONFIGS[0].name}')"
                    raise ValueError(
                        "Config name is missing."
                        f"\nPlease pick one among the available configs: {list(self.builder_configs.keys())}"
                        + f"\nExample of usage:\n\t`{example_of_usage}`"
                    )
                builder_config = self.BUILDER_CONFIGS[0]
                logger.info(
                    f"No config specified, defaulting to the single config: {self.dataset_name}/{builder_config.name}"
                )

        # try to get config by name
        if isinstance(config_name, str):
            builder_config = self.builder_configs.get(config_name)
            if builder_config is None and self.BUILDER_CONFIGS:
                raise ValueError(
                    f"BuilderConfig '{config_name}' not found. Available: {list(self.builder_configs.keys())}"
                )

        # if not using an existing config, then create a new config on the fly
        if not builder_config:
            if config_name is not None:
                config_kwargs["name"] = config_name
            elif self.DEFAULT_CONFIG_NAME and not config_kwargs:
                # Use DEFAULT_CONFIG_NAME only if no config_kwargs are passed
                config_kwargs["name"] = self.DEFAULT_CONFIG_NAME
            if "version" not in config_kwargs and hasattr(self, "VERSION") and self.VERSION:
                config_kwargs["version"] = self.VERSION
            builder_config = self.BUILDER_CONFIG_CLASS(**config_kwargs)

        # otherwise use the config_kwargs to overwrite the attributes
        else:
            builder_config = copy.deepcopy(builder_config)
            for key, value in config_kwargs.items():
                if value is not None:
                    if not hasattr(builder_config, key):
                        raise ValueError(f"BuilderConfig {builder_config} doesn't have a '{key}' key.")
                    setattr(builder_config, key, value)

        if not builder_config.name:
            raise ValueError(f"BuilderConfig must have a name, got {builder_config.name}")

        # compute the config id that is going to be used for caching
        config_id = builder_config.create_config_id(
            config_kwargs,
            custom_features=custom_features,
        )
        is_custom = (config_id not in self.builder_configs) and config_id != "default"
        if is_custom:
            logger.info(f"Using custom data configuration {config_id}")
        else:
            if (
                builder_config.name in self.builder_configs
                and builder_config != self.builder_configs[builder_config.name]
            ):
                raise ValueError(
                    "Cannot name a custom BuilderConfig the same as an available "
                    f"BuilderConfig. Change the name. Available BuilderConfigs: {list(self.builder_configs.keys())}"
                )
            if not builder_config.version:
                raise ValueError(f"BuilderConfig {builder_config.name} must have a version")

        return builder_config, config_id

    @classproperty
    @classmethod
    @memoize()
    def builder_configs(cls):
        """Dictionary of pre-defined configurations for this builder class."""
        configs = {config.name: config for config in cls.BUILDER_CONFIGS}
        if len(configs) != len(cls.BUILDER_CONFIGS):
            names = [config.name for config in cls.BUILDER_CONFIGS]
            raise ValueError(f"Names in BUILDER_CONFIGS must not be duplicated. Got {names}")
        return configs

    @property
    def cache_dir(self):
        return self._cache_dir

    def _relative_data_dir(self, with_version=True, with_hash=True, is_local=True) -> str:
        """Relative path of this dataset in cache_dir:
        Will be:
            self.dataset_name/self.config.version/self.hash/
        or if a repo_id with a namespace has been specified:
            self.namespace___self.dataset_name/self.config.version/self.hash/
        If any of these element is missing or if ``with_version=False`` the corresponding subfolders are dropped.
        """

        # Check for the legacy cache directory template (datasets<3.0.0)
        if self._has_legacy_cache():
            # use legacy names
            dataset_name = self.name
            config_name = self.repo_id.replace("/", "--") if self.repo_id is not None else self.dataset_name
            config_id = config_name + self.config_id[len(self.config.name) :]
        else:
            dataset_name = self.dataset_name
            config_name = self.config.name
            config_id = self.config_id

        path_join = os.path.join if is_local else posixpath.join
        namespace = self.repo_id.split("/")[0] if self.repo_id and self.repo_id.count("/") > 0 else None
        builder_data_dir = dataset_name if namespace is None else f"{namespace}___{dataset_name}"
        builder_data_dir = path_join(builder_data_dir, config_id)
        if with_version:
            builder_data_dir = path_join(builder_data_dir, str(self.config.version))
        if with_hash and self.hash and isinstance(self.hash, str):
            builder_data_dir = path_join(builder_data_dir, self.hash)
        return builder_data_dir

    def _build_cache_dir(self):
        """Return the data directory for the current version."""
        is_local = not is_remote_url(self._cache_dir_root)
        path_join = os.path.join if is_local else posixpath.join
        builder_data_dir = path_join(
            self._cache_dir_root, self._relative_data_dir(with_version=False, is_local=is_local)
        )
        version_data_dir = path_join(
            self._cache_dir_root, self._relative_data_dir(with_version=True, is_local=is_local)
        )

        def _other_versions_on_disk():
            """Returns previous versions on disk."""
            if not os.path.exists(builder_data_dir):
                return []

            version_dirnames = []
            for dir_name in os.listdir(builder_data_dir):
                try:
                    version_dirnames.append((utils.Version(dir_name), dir_name))
                except ValueError:  # Invalid version (ex: incomplete data dir)
                    pass
            version_dirnames.sort(reverse=True)
            return version_dirnames

        # Check and warn if other versions exist
        if not is_remote_url(builder_data_dir):
            version_dirs = _other_versions_on_disk()
            if version_dirs:
                other_version = version_dirs[0][0]
                if other_version != self.config.version:
                    warn_msg = (
                        f"Found a different version {str(other_version)} of dataset {self.dataset_name} in "
                        f"cache_dir {self._cache_dir_root}. Using currently defined version "
                        f"{str(self.config.version)}."
                    )
                    logger.warning(warn_msg)

        return version_data_dir

    @abc.abstractmethod
    def _info(self) -> DatasetInfo:
        """Construct the DatasetInfo object. See `DatasetInfo` for details.

        Warning: This function is only called once and the result is cached for all
        following .info() calls.

        Returns:
            info: (DatasetInfo) The dataset information
        """
        raise NotImplementedError

    @classmethod
    def get_imported_module_dir(cls):
        """Return the path of the module of this class or subclass."""
        return os.path.dirname(inspect.getfile(inspect.getmodule(cls)))

    def _rename(self, src: str, dst: str):
        rename(self._fs, src, dst)

    def download_and_prepare(
        self,
        output_dir: Optional[str] = None,
        download_config: Optional[DownloadConfig] = None,
        download_mode: Optional[Union[DownloadMode, str]] = None,
        verification_mode: Optional[Union[VerificationMode, str]] = None,
        ignore_verifications="deprecated",
        try_from_hf_gcs: bool = True,
        dl_manager: Optional[DownloadManager] = None,
        base_path: Optional[str] = None,
        use_auth_token="deprecated",
        file_format: str = "arrow",
        max_shard_size: Optional[Union[int, str]] = None,
        num_proc: Optional[int] = None,
        storage_options: Optional[dict] = None,
        **download_and_prepare_kwargs,
    ):
        """Downloads and prepares dataset for reading.

        Args:
            output_dir (`str`, *optional*):
                Output directory for the dataset.
                Default to this builder's `cache_dir`, which is inside `~/.cache/huggingface/datasets` by default.

                <Added version="2.5.0"/>
            download_config (`DownloadConfig`, *optional*):
                Specific download configuration parameters.
            download_mode ([`DownloadMode`] or `str`, *optional*):
                Select the download/generate mode, default to `REUSE_DATASET_IF_EXISTS`.
            verification_mode ([`VerificationMode`] or `str`, defaults to `BASIC_CHECKS`):
                Verification mode determining the checks to run on the downloaded/processed dataset information (checksums/size/splits/...).

                <Added version="2.9.1"/>
            ignore_verifications (`bool`, defaults to `False`):
                Ignore the verifications of the downloaded/processed dataset information (checksums/size/splits/...).

                <Deprecated version="2.9.1">

                `ignore_verifications` was deprecated in version 2.9.1 and will be removed in 3.0.0.
                Please use `verification_mode` instead.

                </Deprecated>
            try_from_hf_gcs (`bool`):
                If `True`, it will try to download the already prepared dataset from the HF Google cloud storage.
            dl_manager (`DownloadManager`, *optional*):
                Specific `DownloadManger` to use.
            base_path (`str`, *optional*):
                Base path for relative paths that are used to download files. This can be a remote url.
                If not specified, the value of the `base_path` attribute (`self.base_path`) will be used instead.
            use_auth_token (`Union[str, bool]`, *optional*):
                Optional string or boolean to use as Bearer token for remote files on the Datasets Hub.
                If True, or not specified, will get token from ~/.huggingface.

                <Deprecated version="2.7.1">

                Pass `use_auth_token` to `load_dataset_builder` instead.

                </Deprecated>
            file_format (`str`, *optional*):
                Format of the data files in which the dataset will be written.
                Supported formats: "arrow", "parquet". Default to "arrow" format.
                If the format is "parquet", then image and audio data are embedded into the Parquet files instead of pointing to local files.

                <Added version="2.5.0"/>
            max_shard_size (`Union[str, int]`, *optional*):
                Maximum number of bytes written per shard, default is "500MB".
                The size is based on uncompressed data size, so in practice your shard files may be smaller than
                `max_shard_size` thanks to Parquet compression for example.

                <Added version="2.5.0"/>
            num_proc (`int`, *optional*, defaults to `None`):
                Number of processes when downloading and generating the dataset locally.
                Multiprocessing is disabled by default.

                <Added version="2.7.0"/>
            storage_options (`dict`, *optional*):
                Key/value pairs to be passed on to the caching file-system backend, if any.

                <Added version="2.5.0"/>
            **download_and_prepare_kwargs (additional keyword arguments): Keyword arguments.

        Example:

        Download and prepare the dataset as Arrow files that can be loaded as a Dataset using `builder.as_dataset()`:

        ```py
        >>> from datasets import load_dataset_builder
        >>> builder = load_dataset_builder("rotten_tomatoes")
        >>> builder.download_and_prepare()
        ```

        Download and prepare the dataset as sharded Parquet files locally:

        ```py
        >>> from datasets import load_dataset_builder
        >>> builder = load_dataset_builder("rotten_tomatoes")
        >>> builder.download_and_prepare("./output_dir", file_format="parquet")
        ```

        Download and prepare the dataset as sharded Parquet files in a cloud storage:

        ```py
        >>> from datasets import load_dataset_builder
        >>> storage_options = {"key": aws_access_key_id, "secret": aws_secret_access_key}
        >>> builder = load_dataset_builder("rotten_tomatoes")
        >>> builder.download_and_prepare("s3://my-bucket/my_rotten_tomatoes", storage_options=storage_options, file_format="parquet")
        ```
        """
        if ignore_verifications != "deprecated":
            verification_mode = VerificationMode.NO_CHECKS if ignore_verifications else VerificationMode.ALL_CHECKS
            warnings.warn(
                "'ignore_verifications' was deprecated in favor of 'verification_mode' in version 2.9.1 and will be removed in 3.0.0.\n"
                f"You can remove this warning by passing 'verification_mode={verification_mode.value}' instead.",
                FutureWarning,
            )
        if use_auth_token != "deprecated":
            warnings.warn(
                "'use_auth_token' was deprecated in version 2.7.1 and will be removed in 3.0.0. Pass `token` to `load_dataset_builder` instead.",
                FutureWarning,
            )
            token = use_auth_token
        else:
            token = self.token

        output_dir = output_dir if output_dir is not None else self._cache_dir
        # output_dir can be a remote bucket on GCS or S3 (when using BeamBasedBuilder for distributed data processing)
        fs_token_paths = fsspec.get_fs_token_paths(output_dir, storage_options=storage_options)
        self._fs: fsspec.AbstractFileSystem = fs_token_paths[0]
        is_local = not is_remote_filesystem(self._fs)
        self._output_dir = fs_token_paths[2][0] if is_local else self._fs.unstrip_protocol(fs_token_paths[2][0])

        download_mode = DownloadMode(download_mode or DownloadMode.REUSE_DATASET_IF_EXISTS)
        verification_mode = VerificationMode(verification_mode or VerificationMode.BASIC_CHECKS)
        base_path = base_path if base_path is not None else self.base_path

        if file_format is not None and file_format not in ["arrow", "parquet"]:
            raise ValueError(f"Unsupported file_format: {file_format}. Expected 'arrow' or 'parquet'")
        self._file_format = file_format

        if self._fs._strip_protocol(self._output_dir) == "":
            # We don't support the root directory, because it has no dirname,
            # and we need a dirname to use a <dirname>.incomplete directory
            # when the dataset is being written
            raise RuntimeError(
                f"Unable to download and prepare the dataset at the root {self._output_dir}. "
                f"Please specify a subdirectory, e.g. '{self._output_dir + self.dataset_name}'"
            )

        if dl_manager is None:
            if download_config is None:
                download_config = DownloadConfig(
                    cache_dir=self._cache_downloaded_dir,
                    force_download=download_mode == DownloadMode.FORCE_REDOWNLOAD,
                    force_extract=download_mode == DownloadMode.FORCE_REDOWNLOAD,
                    use_etag=False,
                    num_proc=num_proc,
                    token=token,
                    storage_options=self.storage_options,
                )  # We don't use etag for data files to speed up the process

            dl_manager = DownloadManager(
                dataset_name=self.dataset_name,
                download_config=download_config,
                data_dir=self.config.data_dir,
                base_path=base_path,
                record_checksums=(self._record_infos or verification_mode == VerificationMode.ALL_CHECKS),
            )

        if (
            isinstance(dl_manager, MockDownloadManager)
            or not is_local
            or file_format != "arrow"
            or max_shard_size is not None
        ):
            try_from_hf_gcs = False
        self.dl_manager = dl_manager

        # Prevent parallel local disk operations
        if is_local:
            # Create parent directory of the output_dir to put the lock file in there
            Path(self._output_dir).parent.mkdir(parents=True, exist_ok=True)
            lock_path = self._output_dir + "_builder.lock"

        # File locking only with local paths; no file locking on GCS or S3
        with FileLock(lock_path) if is_local else contextlib.nullcontext():
            # Check if the data already exists
            path_join = os.path.join if is_local else posixpath.join
            data_exists = self._fs.exists(path_join(self._output_dir, config.DATASET_INFO_FILENAME))
            if data_exists and download_mode == DownloadMode.REUSE_DATASET_IF_EXISTS:
                logger.warning(f"Found cached dataset {self.dataset_name} ({self._output_dir})")
                # We need to update the info in case some splits were added in the meantime
                # for example when calling load_dataset from multiple workers.
                self.info = self._load_info()
                self.download_post_processing_resources(dl_manager)
                return

            logger.info(f"Generating dataset {self.dataset_name} ({self._output_dir})")
            if is_local:  # if cache dir is local, check for available space
                if not has_sufficient_disk_space(
                    self.info.size_in_bytes or 0, directory=Path(self._output_dir).parent
                ):
                    raise OSError(
                        f"Not enough disk space. Needed: {size_str(self.info.size_in_bytes or 0)} (download: {size_str(self.info.download_size or 0)}, generated: {size_str(self.info.dataset_size or 0)}, post-processed: {size_str(self.info.post_processing_size or 0)})"
                    )

            @contextlib.contextmanager
            def incomplete_dir(dirname):
                """Create temporary dir for dirname and rename on exit."""
                if not is_local:
                    self._fs.makedirs(dirname, exist_ok=True)
                    yield dirname
                else:
                    tmp_dir = dirname + ".incomplete"
                    os.makedirs(tmp_dir, exist_ok=True)
                    try:
                        yield tmp_dir
                        if os.path.isdir(dirname):
                            shutil.rmtree(dirname)
                        # LocalFileSystem.mv does copy + rm, it is more efficient to simply rename a local directory
                        shutil.move(tmp_dir, dirname)
                    finally:
                        if os.path.exists(tmp_dir):
                            shutil.rmtree(tmp_dir)

            # Print is intentional: we want this to always go to stdout so user has
            # information needed to cancel download/preparation if needed.
            # This comes right before the progress bar.
            if self.info.size_in_bytes:
                print(
                    f"Downloading and preparing dataset {self.dataset_name}/{self.config.name} "
                    f"(download: {size_str(self.info.download_size)}, generated: {size_str(self.info.dataset_size)}, "
                    f"post-processed: {size_str(self.info.post_processing_size)}, "
                    f"total: {size_str(self.info.size_in_bytes)}) to {self._output_dir}..."
                )
            else:
                _dest = self._fs._strip_protocol(self._output_dir) if is_local else self._output_dir
                print(f"Downloading and preparing dataset {self.dataset_name}/{self.config.name} to {_dest}...")

            self._check_manual_download(dl_manager)

            # Create a tmp dir and rename to self._output_dir on successful exit.
            with incomplete_dir(self._output_dir) as tmp_output_dir:
                # Temporarily assign _output_dir to tmp_data_dir to avoid having to forward
                # it to every sub function.
                with temporary_assignment(self, "_output_dir", tmp_output_dir):
                    # Try to download the already prepared dataset files
                    downloaded_from_gcs = False
                    if try_from_hf_gcs:
                        try:
                            self._download_prepared_from_hf_gcs(dl_manager.download_config)
                            downloaded_from_gcs = True
                        except (DatasetNotOnHfGcsError, MissingFilesOnHfGcsError):
                            logger.info("Dataset not on Hf google storage. Downloading and preparing it from source")
                        except ConnectionError:
                            logger.warning("HF google storage unreachable. Downloading and preparing it from source")
                    if not downloaded_from_gcs:
                        prepare_split_kwargs = {"file_format": file_format}
                        if max_shard_size is not None:
                            prepare_split_kwargs["max_shard_size"] = max_shard_size
                        if num_proc is not None:
                            prepare_split_kwargs["num_proc"] = num_proc
                        self._download_and_prepare(
                            dl_manager=dl_manager,
                            verification_mode=verification_mode,
                            **prepare_split_kwargs,
                            **download_and_prepare_kwargs,
                        )
                    # Sync info
                    self.info.dataset_size = sum(split.num_bytes for split in self.info.splits.values())
                    self.info.download_checksums = dl_manager.get_recorded_sizes_checksums()
                    self.info.size_in_bytes = self.info.dataset_size + self.info.download_size
                    # Save info
                    self._save_info()

            # Download post processing resources
            self.download_post_processing_resources(dl_manager)

            print(
                f"Dataset {self.dataset_name} downloaded and prepared to {self._output_dir}. "
                f"Subsequent calls will reuse this data."
            )

    def _check_manual_download(self, dl_manager):
        if self.manual_download_instructions is not None and dl_manager.manual_dir is None:
            raise ManualDownloadError(
                textwrap.dedent(
                    f"""\
                    The dataset {self.dataset_name} with config {self.config.name} requires manual data.
                    Please follow the manual download instructions:
                     {self.manual_download_instructions}
                    Manual data can be loaded with:
                     datasets.load_dataset("{self.dataset_name}", data_dir="<path/to/manual/data>")"""
                )
            )

    def _download_prepared_from_hf_gcs(self, download_config: DownloadConfig):
        relative_data_dir = self._relative_data_dir(with_version=True, with_hash=False)
        reader = ArrowReader(self._output_dir, self.info)
        # use reader instructions to download the right files
        reader.download_from_hf_gcs(download_config, relative_data_dir)
        downloaded_info = DatasetInfo.from_directory(self._output_dir)
        self.info.update(downloaded_info)
        # download post processing resources
        remote_cache_dir = HF_GCP_BASE_URL + "/" + relative_data_dir.replace(os.sep, "/")
        for split in self.info.splits:
            for resource_file_name in self._post_processing_resources(split).values():
                if os.sep in resource_file_name:
                    raise ValueError(f"Resources shouldn't be in a sub-directory: {resource_file_name}")
                try:
                    resource_path = cached_path(remote_cache_dir + "/" + resource_file_name)
                    shutil.move(resource_path, os.path.join(self._output_dir, resource_file_name))
                except ConnectionError:
                    logger.info(f"Couldn't download resourse file {resource_file_name} from Hf google storage.")
        logger.info("Dataset downloaded from Hf google storage.")

    def _download_and_prepare(self, dl_manager, verification_mode, **prepare_split_kwargs):
        """Downloads and prepares dataset for reading.

        This is the internal implementation to overwrite called when user calls
        `download_and_prepare`. It should download all required data and generate
        the pre-processed datasets files.

        Args:
            dl_manager ([`DownloadManager`]):
                `DownloadManager` used to download and cache data.
            verification_mode ([`VerificationMode`]):
                if `ALL_CHECKS`, perform all the verifications including checksums.
                if `BASIC_CHECKS`, do not perform checksums, only perform split tests.
                if `NO_CHECKS`, do not perform any verification.
            prepare_split_kwargs: Additional options, such as `file_format`, `max_shard_size`
        """
        # Generating data for all splits
        split_dict = SplitDict(dataset_name=self.dataset_name)
        split_generators_kwargs = self._make_split_generators_kwargs(prepare_split_kwargs)
        split_generators = self._split_generators(dl_manager, **split_generators_kwargs)

        # Checksums verification
        if verification_mode == VerificationMode.ALL_CHECKS and dl_manager.record_checksums:
            verify_checksums(
                self.info.download_checksums, dl_manager.get_recorded_sizes_checksums(), "dataset source files"
            )

        # Build splits
        for split_generator in split_generators:
            if str(split_generator.split_info.name).lower() == "all":
                raise ValueError(
                    "`all` is a special split keyword corresponding to the "
                    "union of all splits, so cannot be used as key in "
                    "._split_generator()."
                )

            logger.info(f"Generating {split_generator.split_info.name} split")
            split_dict.add(split_generator.split_info)

            try:
                # Prepare split will record examples associated to the split
                self._prepare_split(split_generator, **prepare_split_kwargs)
            except OSError as e:
                raise OSError(
                    "Cannot find data file. "
                    + (self.manual_download_instructions or "")
                    + "\nOriginal error:\n"
                    + str(e)
                ) from None
            # If check_duplicates is set to True , then except DuplicatedKeysError
            except DuplicatedKeysError as e:
                raise DuplicatedKeysError(
                    e.key,
                    e.duplicate_key_indices,
                    fix_msg=f"To avoid duplicate keys, please fix the dataset script {self.name}.py",
                ) from None
            dl_manager.manage_extracted_files()

        if verification_mode == VerificationMode.BASIC_CHECKS or verification_mode == VerificationMode.ALL_CHECKS:
            verify_splits(self.info.splits, split_dict)

        # Update the info object with the splits.
        self.info.splits = split_dict
        self.info.download_size = dl_manager.downloaded_size

    def download_post_processing_resources(self, dl_manager):
        for split in self.info.splits or []:
            for resource_name, resource_file_name in self._post_processing_resources(split).items():
                if not not is_remote_filesystem(self._fs):
                    raise NotImplementedError(f"Post processing is not supported on filesystem {self._fs}")
                if os.sep in resource_file_name:
                    raise ValueError(f"Resources shouldn't be in a sub-directory: {resource_file_name}")
                resource_path = os.path.join(self._output_dir, resource_file_name)
                if not os.path.exists(resource_path):
                    downloaded_resource_path = self._download_post_processing_resources(
                        split, resource_name, dl_manager
                    )
                    if downloaded_resource_path:
                        logger.info(f"Downloaded post-processing resource {resource_name} as {resource_file_name}")
                        shutil.move(downloaded_resource_path, resource_path)

    def _load_info(self) -> DatasetInfo:
        return DatasetInfo.from_directory(self._output_dir, storage_options=self._fs.storage_options)

    def _save_info(self):
        is_local = not is_remote_filesystem(self._fs)
        if is_local:
            lock_path = self._output_dir + "_info.lock"
        with FileLock(lock_path) if is_local else contextlib.nullcontext():
            self.info.write_to_directory(self._output_dir, storage_options=self._fs.storage_options)

    def _save_infos(self):
        is_local = not is_remote_filesystem(self._fs)
        if is_local:
            lock_path = self._output_dir + "_infos.lock"
        with FileLock(lock_path) if is_local else contextlib.nullcontext():
            DatasetInfosDict(**{self.config.name: self.info}).write_to_directory(self.get_imported_module_dir())

    def _make_split_generators_kwargs(self, prepare_split_kwargs):
        """Get kwargs for `self._split_generators()` from `prepare_split_kwargs`."""
        del prepare_split_kwargs
        return {}

    def as_dataset(
        self,
        split: Optional[Split] = None,
        run_post_process=True,
        verification_mode: Optional[Union[VerificationMode, str]] = None,
        ignore_verifications="deprecated",
        in_memory=False,
    ) -> Union[Dataset, DatasetDict]:
        """Return a Dataset for the specified split.

        Args:
            split (`datasets.Split`):
                Which subset of the data to return.
            run_post_process (`bool`, defaults to `True`):
                Whether to run post-processing dataset transforms and/or add
                indexes.
            verification_mode ([`VerificationMode`] or `str`, defaults to `BASIC_CHECKS`):
                Verification mode determining the checks to run on the
                downloaded/processed dataset information (checksums/size/splits/...).

                <Added version="2.9.1"/>
            ignore_verifications (`bool`, defaults to `False`):
                Whether to ignore the verifications of the
                downloaded/processed dataset information (checksums/size/splits/...).

                <Deprecated version="2.9.1">

                `ignore_verifications` was deprecated in version 2.9.1 and will be removed in 3.0.0.
                Please use `verification_mode` instead.

                </Deprecated>
            in_memory (`bool`, defaults to `False`):
                Whether to copy the data in-memory.

        Returns:
            datasets.Dataset

        Example:

        ```py
        >>> from datasets import load_dataset_builder
        >>> builder = load_dataset_builder('rotten_tomatoes')
        >>> builder.download_and_prepare()
        >>> ds = builder.as_dataset(split='train')
        >>> ds
        Dataset({
            features: ['text', 'label'],
            num_rows: 8530
        })
        ```
        """
        if ignore_verifications != "deprecated":
            verification_mode = verification_mode.NO_CHECKS if ignore_verifications else VerificationMode.ALL_CHECKS
            warnings.warn(
                "'ignore_verifications' was deprecated in favor of 'verification' in version 2.9.1 and will be removed in 3.0.0.\n"
                f"You can remove this warning by passing 'verification_mode={verification_mode.value}' instead.",
                FutureWarning,
            )
        if self._file_format is not None and self._file_format != "arrow":
            raise FileFormatError('Loading a dataset not written in the "arrow" format is not supported.')
        is_local = not is_remote_filesystem(self._fs)
        if not is_local:
            raise NotImplementedError(f"Loading a dataset cached in a {type(self._fs).__name__} is not supported.")
        if not os.path.exists(self._output_dir):
            raise FileNotFoundError(
                f"Dataset {self.dataset_name}: could not find data in {self._output_dir}. Please make sure to call "
                "builder.download_and_prepare(), or use "
                "datasets.load_dataset() before trying to access the Dataset object."
            )

        logger.debug(f'Constructing Dataset for split {split or ", ".join(self.info.splits)}, from {self._output_dir}')

        # By default, return all splits
        if split is None:
            split = {s: s for s in self.info.splits}

        verification_mode = VerificationMode(verification_mode or VerificationMode.BASIC_CHECKS)

        # Create a dataset for each of the given splits
        datasets = map_nested(
            partial(
                self._build_single_dataset,
                run_post_process=run_post_process,
                verification_mode=verification_mode,
                in_memory=in_memory,
            ),
            split,
            map_tuple=True,
            disable_tqdm=not logging.is_progress_bar_enabled(),
        )
        if isinstance(datasets, dict):
            datasets = DatasetDict(datasets)
        return datasets

    def _build_single_dataset(
        self,
        split: Union[str, ReadInstruction, Split],
        run_post_process: bool,
        verification_mode: VerificationMode,
        in_memory: bool = False,
    ):
        """as_dataset for a single split."""
        if not isinstance(split, ReadInstruction):
            split = str(split)
            if split == "all":
                split = "+".join(self.info.splits.keys())
            split = Split(split)

        # Build base dataset
        ds = self._as_dataset(
            split=split,
            in_memory=in_memory,
        )
        if run_post_process:
            for resource_file_name in self._post_processing_resources(split).values():
                if os.sep in resource_file_name:
                    raise ValueError(f"Resources shouldn't be in a sub-directory: {resource_file_name}")
            resources_paths = {
                resource_name: os.path.join(self._output_dir, resource_file_name)
                for resource_name, resource_file_name in self._post_processing_resources(split).items()
            }
            post_processed = self._post_process(ds, resources_paths)
            if post_processed is not None:
                ds = post_processed
                recorded_checksums = {}
                record_checksums = False
                for resource_name, resource_path in resources_paths.items():
                    size_checksum = get_size_checksum_dict(resource_path)
                    recorded_checksums[resource_name] = size_checksum
                if verification_mode == VerificationMode.ALL_CHECKS and record_checksums:
                    if self.info.post_processed is None or self.info.post_processed.resources_checksums is None:
                        expected_checksums = None
                    else:
                        expected_checksums = self.info.post_processed.resources_checksums.get(split)
                    verify_checksums(expected_checksums, recorded_checksums, "post processing resources")
                if self.info.post_processed is None:
                    self.info.post_processed = PostProcessedInfo()
                if self.info.post_processed.resources_checksums is None:
                    self.info.post_processed.resources_checksums = {}
                self.info.post_processed.resources_checksums[str(split)] = recorded_checksums
                self.info.post_processing_size = sum(
                    checksums_dict["num_bytes"]
                    for split_checksums_dicts in self.info.post_processed.resources_checksums.values()
                    for checksums_dict in split_checksums_dicts.values()
                )
                if self.info.dataset_size is not None and self.info.download_size is not None:
                    self.info.size_in_bytes = (
                        self.info.dataset_size + self.info.download_size + self.info.post_processing_size
                    )
                self._save_info()
                ds._info.post_processed = self.info.post_processed
                ds._info.post_processing_size = self.info.post_processing_size
                ds._info.size_in_bytes = self.info.size_in_bytes
                if self.info.post_processed.features is not None:
                    if self.info.post_processed.features.type != ds.features.type:
                        raise ValueError(
                            f"Post-processed features info don't match the dataset:\nGot\n{self.info.post_processed.features}\nbut expected something like\n{ds.features}"
                        )
                    else:
                        ds.info.features = self.info.post_processed.features

        return ds

    def _as_dataset(self, split: Union[ReadInstruction, Split] = Split.TRAIN, in_memory: bool = False) -> Dataset:
        """Constructs a `Dataset`.

        This is the internal implementation to overwrite called when user calls
        `as_dataset`. It should read the pre-processed datasets files and generate
        the `Dataset` object.

        Args:
            split (`datasets.Split`):
                which subset of the data to read.
            in_memory (`bool`, defaults to `False`):
                Whether to copy the data in-memory.

        Returns:
            `Dataset`
        """
        cache_dir = self._fs._strip_protocol(self._output_dir)
        dataset_name = self.dataset_name
        if self._has_legacy_cache():
            dataset_name = self.name
        dataset_kwargs = ArrowReader(cache_dir, self.info).read(
            name=dataset_name,
            instructions=split,
            split_infos=self.info.splits.values(),
            in_memory=in_memory,
        )
        fingerprint = self._get_dataset_fingerprint(split)
        return Dataset(fingerprint=fingerprint, **dataset_kwargs)

    def _get_dataset_fingerprint(self, split: Union[ReadInstruction, Split]) -> str:
        """The dataset fingerprint is the hash of the relative directory dataset_name/config_name/version/hash, as well as the split specs."""
        hasher = Hasher()
        hasher.update(self._relative_data_dir().replace(os.sep, "/"))
        hasher.update(str(split))  # for example: train, train+test, train[:10%], test[:33%](pct1_dropremainder)
        fingerprint = hasher.hexdigest()
        return fingerprint

    def as_streaming_dataset(
        self,
        split: Optional[str] = None,
        base_path: Optional[str] = None,
    ) -> Union[Dict[str, IterableDataset], IterableDataset]:
        is_local = not is_remote_filesystem(self._fs)
        if not is_local:
            raise NotImplementedError(
                f"Loading a streaming dataset cached in a {type(self._fs).__name__} is not supported yet."
            )

        dl_manager = StreamingDownloadManager(
            base_path=base_path or self.base_path,
<<<<<<< HEAD
            download_config=DownloadConfig(use_auth_token=self.use_auth_token, storage_options=self.storage_options),
            dataset_name=self.dataset_name,
=======
            download_config=DownloadConfig(token=self.token, storage_options=self.storage_options),
            dataset_name=self.name,
>>>>>>> 396cf941
            data_dir=self.config.data_dir,
        )
        self._check_manual_download(dl_manager)
        splits_generators = {sg.name: sg for sg in self._split_generators(dl_manager)}
        # By default, return all splits
        if split is None:
            splits_generator = splits_generators
        elif split in splits_generators:
            splits_generator = splits_generators[split]
        else:
            raise ValueError(f"Bad split: {split}. Available splits: {list(splits_generators)}")

        # Create a dataset for each of the given splits
        datasets = map_nested(
            self._as_streaming_dataset_single,
            splits_generator,
            map_tuple=True,
        )
        if isinstance(datasets, dict):
            datasets = IterableDatasetDict(datasets)
        return datasets

    def _as_streaming_dataset_single(
        self,
        splits_generator,
    ) -> IterableDataset:
        ex_iterable = self._get_examples_iterable_for_split(splits_generator)
        # add auth to be able to access and decode audio/image files from private repositories.
        token_per_repo_id = {self.repo_id: self.token} if self.repo_id else {}
        return IterableDataset(
            ex_iterable, info=self.info, split=splits_generator.name, token_per_repo_id=token_per_repo_id
        )

    def _post_process(self, dataset: Dataset, resources_paths: Mapping[str, str]) -> Optional[Dataset]:
        """Run dataset transforms or add indexes"""
        return None

    def _post_processing_resources(self, split: str) -> Dict[str, str]:
        """Mapping resource_name -> resource_file_name"""
        return {}

    def _download_post_processing_resources(
        self, split: str, resource_name: str, dl_manager: DownloadManager
    ) -> Optional[str]:
        """Download the resource using the download manager and return the downloaded path."""
        return None

    @abc.abstractmethod
    def _split_generators(self, dl_manager: DownloadManager):
        """Specify feature dictionary generators and dataset splits.

        This function returns a list of `SplitGenerator`s defining how to generate
        data and what splits to use.

        Example:

            return [
                    datasets.SplitGenerator(
                            name=datasets.Split.TRAIN,
                            gen_kwargs={'file': 'train_data.zip'},
                    ),
                    datasets.SplitGenerator(
                            name=datasets.Split.TEST,
                            gen_kwargs={'file': 'test_data.zip'},
                    ),
            ]

        The above code will first call `_generate_examples(file='train_data.zip')`
        to write the train data, then `_generate_examples(file='test_data.zip')` to
        write the test data.

        Datasets are typically split into different subsets to be used at various
        stages of training and evaluation.

        Note that for datasets without a `VALIDATION` split, you can use a
        fraction of the `TRAIN` data for evaluation as you iterate on your model
        so as not to overfit to the `TEST` data.

        For downloads and extractions, use the given `download_manager`.
        Note that the `DownloadManager` caches downloads, so it is fine to have each
        generator attempt to download the source data.

        A good practice is to download all data in this function, and then
        distribute the relevant parts to each split with the `gen_kwargs` argument

        Args:
            dl_manager (`DownloadManager`):
                Download manager to download the data

        Returns:
            `list<SplitGenerator>`.
        """
        raise NotImplementedError()

    @abc.abstractmethod
    def _prepare_split(
        self,
        split_generator: SplitGenerator,
        file_format: str = "arrow",
        max_shard_size: Optional[Union[str, int]] = None,
        num_proc: Optional[int] = None,
        **kwargs,
    ):
        """Generate the examples and record them on disk.

        Args:
            split_generator (`SplitGenerator`):
                Split generator to process
            file_format (`str`, *optional*):
                format of the data files in which the dataset will be written.
                Supported formats: "arrow", "parquet". Default to "arrow" format.
            max_shard_size (`Union[str, int]`, *optional*):
                Maximum number of bytes written per shard, default is "500MB".
                The size is based on uncompressed data size, so in practice your shard files may be smaller than
                `max_shard_size` thanks to Parquet compression for example.
            num_proc (`int`, *optional*, defaults to `None`):
                Number of processes when downloading and generating the dataset locally.
                Multiprocessing is disabled by default.

                <Added version="2.7.0"/>
            **kwargs: Additional kwargs forwarded from _download_and_prepare (ex:
                beam pipeline)
        """
        raise NotImplementedError()

    def _get_examples_iterable_for_split(self, split_generator: SplitGenerator) -> ExamplesIterable:
        """Generate the examples on the fly.

        Args:
            split_generator (`SplitGenerator`):
                Split generator to process
        """
        raise NotImplementedError()


class GeneratorBasedBuilder(DatasetBuilder):
    """Base class for datasets with data generation based on dict generators.

    `GeneratorBasedBuilder` is a convenience class that abstracts away much
    of the data writing and reading of `DatasetBuilder`. It expects subclasses to
    implement generators of feature dictionaries across the dataset splits
    (`_split_generators`). See the method docstrings for details.
    """

    @abc.abstractmethod
    def _generate_examples(self, **kwargs):
        """Default function generating examples for each `SplitGenerator`.

        This function preprocess the examples from the raw data to the preprocessed
        dataset files.
        This function is called once for each `SplitGenerator` defined in
        `_split_generators`. The examples yielded here will be written on
        disk.

        Args:
            **kwargs (additional keyword arguments):
                Arguments forwarded from the SplitGenerator.gen_kwargs

        Yields:
            key: `str` or `int`, a unique deterministic example identification key.
                * Unique: An error will be raised if two examples are yield with the
                    same key.
                * Deterministic: When generating the dataset twice, the same example
                    should have the same key.
                Good keys can be the image id, or line number if examples are extracted
                from a text file.
                The key will be hashed and sorted to shuffle examples deterministically,
                such as generating the dataset multiple times keep examples in the
                same order.
            example: `dict<str feature_name, feature_value>`, a feature dictionary
                ready to be encoded and written to disk. The example will be
                encoded with `self.info.features.encode_example({...})`.
        """
        raise NotImplementedError()

    def _prepare_split(
        self,
        split_generator: SplitGenerator,
        check_duplicate_keys: bool,
        file_format="arrow",
        num_proc: Optional[int] = None,
        max_shard_size: Optional[Union[int, str]] = None,
    ):
        max_shard_size = convert_file_size_to_int(max_shard_size or config.MAX_SHARD_SIZE)
        is_local = not is_remote_filesystem(self._fs)
        path_join = os.path.join if is_local else posixpath.join

        if self.info.splits is not None:
            split_info = self.info.splits[split_generator.name]
        else:
            split_info = split_generator.split_info

        SUFFIX = "-JJJJJ-SSSSS-of-NNNNN"
        fname = f"{self.dataset_name}-{split_generator.name}{SUFFIX}.{file_format}"
        fpath = path_join(self._output_dir, fname)

        if num_proc and num_proc > 1:
            num_input_shards = _number_of_shards_in_gen_kwargs(split_generator.gen_kwargs)
            if num_input_shards <= 1 and num_proc is not None:
                logger.warning(
                    f"Setting num_proc from {num_proc} back to 1 for the {split_info.name} split to disable multiprocessing as it only contains one shard."
                )
                num_proc = 1
            elif num_proc is not None and num_input_shards < num_proc:
                logger.info(
                    f"Setting num_proc from {num_proc} to {num_input_shards} for the {split_info.name} split as it only contains {num_input_shards} shards."
                )
                num_proc = num_input_shards

        pbar = logging.tqdm(
            disable=not logging.is_progress_bar_enabled(),
            unit=" examples",
            total=split_info.num_examples,
            leave=False,
            desc=f"Generating {split_info.name} split",
        )

        _prepare_split_args = {
            "fpath": fpath,
            "file_format": file_format,
            "max_shard_size": max_shard_size,
            "split_info": split_info,
            "check_duplicate_keys": check_duplicate_keys,
        }

        if num_proc is None or num_proc == 1:
            result = None
            gen_kwargs = split_generator.gen_kwargs
            job_id = 0
            with pbar:
                for job_id, done, content in self._prepare_split_single(
                    gen_kwargs=gen_kwargs, job_id=job_id, **_prepare_split_args
                ):
                    if done:
                        result = content
                    else:
                        pbar.update(content)
            # wrapping everything into lists for consistency with the multiprocessed code path
            assert result is not None, "Failed to retrieve results from prepare_split"
            examples_per_job, bytes_per_job, features_per_job, shards_per_job, shard_lengths_per_job = [
                [item] for item in result
            ]
        else:
            kwargs_per_job = [
                {"gen_kwargs": gen_kwargs, "job_id": job_id, **_prepare_split_args}
                for job_id, gen_kwargs in enumerate(
                    _split_gen_kwargs(split_generator.gen_kwargs, max_num_jobs=num_proc)
                )
            ]
            num_jobs = len(kwargs_per_job)

            examples_per_job = [None] * num_jobs
            bytes_per_job = [None] * num_jobs
            features_per_job = [None] * num_jobs
            shards_per_job = [None] * num_jobs
            shard_lengths_per_job = [None] * num_jobs

            with Pool(num_proc) as pool:
                with pbar:
                    for job_id, done, content in iflatmap_unordered(
                        pool, self._prepare_split_single, kwargs_iterable=kwargs_per_job
                    ):
                        if done:
                            # the content is the result of the job
                            (
                                examples_per_job[job_id],
                                bytes_per_job[job_id],
                                features_per_job[job_id],
                                shards_per_job[job_id],
                                shard_lengths_per_job[job_id],
                            ) = content
                        else:
                            # the content is the number of examples progress update
                            pbar.update(content)

            assert (
                None not in examples_per_job
            ), f"Failed to retrieve results from prepare_split: result list {examples_per_job} still contains None - at least one worker failed to return its results"

        total_shards = sum(shards_per_job)
        total_num_examples = sum(examples_per_job)
        total_num_bytes = sum(bytes_per_job)
        features = features_per_job[0]

        split_generator.split_info.num_examples = total_num_examples
        split_generator.split_info.num_bytes = total_num_bytes

        # should rename everything at the end
        logger.debug(f"Renaming {total_shards} shards.")
        if total_shards > 1:
            # use the -SSSSS-of-NNNNN pattern

            def _rename_shard(shard_and_job: Tuple[int]):
                shard_id, job_id = shard_and_job
                global_shard_id = sum(shards_per_job[:job_id]) + shard_id
                self._rename(
                    fpath.replace("SSSSS", f"{shard_id:05d}").replace("JJJJJ", f"{job_id:05d}"),
                    fpath.replace("JJJJJ-SSSSS", f"{global_shard_id:05d}").replace("NNNNN", f"{total_shards:05d}"),
                )

            shards_and_jobs = [
                (shard_id, job_id)
                for job_id, num_shards in enumerate(shards_per_job)
                for shard_id in range(num_shards)
            ]
            thread_map(_rename_shard, shards_and_jobs, disable=True, max_workers=64)

            split_generator.split_info.shard_lengths = [
                shard_length for shard_lengths in shard_lengths_per_job for shard_length in shard_lengths
            ]
        else:
            # don't use any pattern
            shard_id, job_id = 0, 0
            self._rename(
                fpath.replace("SSSSS", f"{shard_id:05d}").replace("JJJJJ", f"{job_id:05d}"),
                fpath.replace(SUFFIX, ""),
            )

        if self.info.features is None:
            self.info.features = features

    def _prepare_split_single(
        self,
        gen_kwargs: dict,
        fpath: str,
        file_format: str,
        max_shard_size: int,
        split_info: SplitInfo,
        check_duplicate_keys: bool,
        job_id: int,
    ) -> Iterable[Tuple[int, bool, Union[int, tuple]]]:
        generator = self._generate_examples(**gen_kwargs)
        writer_class = ParquetWriter if file_format == "parquet" else ArrowWriter
        embed_local_files = file_format == "parquet"
        shard_lengths = []
        total_num_examples, total_num_bytes = 0, 0

        shard_id = 0
        num_examples_progress_update = 0
        try:
            writer = writer_class(
                features=self.info.features,
                path=fpath.replace("SSSSS", f"{shard_id:05d}").replace("JJJJJ", f"{job_id:05d}"),
                writer_batch_size=self._writer_batch_size,
                hash_salt=split_info.name,
                check_duplicates=check_duplicate_keys,
                storage_options=self._fs.storage_options,
                embed_local_files=embed_local_files,
            )
            try:
                _time = time.time()
                for key, record in generator:
                    if max_shard_size is not None and writer._num_bytes > max_shard_size:
                        num_examples, num_bytes = writer.finalize()
                        writer.close()
                        shard_lengths.append(num_examples)
                        total_num_examples += num_examples
                        total_num_bytes += num_bytes
                        shard_id += 1
                        writer = writer_class(
                            features=writer._features,
                            path=fpath.replace("SSSSS", f"{shard_id:05d}").replace("JJJJJ", f"{job_id:05d}"),
                            writer_batch_size=self._writer_batch_size,
                            hash_salt=split_info.name,
                            check_duplicates=check_duplicate_keys,
                            storage_options=self._fs.storage_options,
                            embed_local_files=embed_local_files,
                        )
                    example = self.info.features.encode_example(record) if self.info.features is not None else record
                    writer.write(example, key)
                    num_examples_progress_update += 1
                    if time.time() > _time + config.PBAR_REFRESH_TIME_INTERVAL:
                        _time = time.time()
                        yield job_id, False, num_examples_progress_update
                        num_examples_progress_update = 0
            finally:
                yield job_id, False, num_examples_progress_update
                num_shards = shard_id + 1
                num_examples, num_bytes = writer.finalize()
                writer.close()
                shard_lengths.append(num_examples)
                total_num_examples += num_examples
                total_num_bytes += num_bytes
        except Exception as e:
            # Ignore the writer's error for no examples written to the file if this error was caused by the error in _generate_examples before the first example was yielded
            if isinstance(e, SchemaInferenceError) and e.__context__ is not None:
                e = e.__context__
            raise DatasetGenerationError("An error occurred while generating the dataset") from e

        yield job_id, True, (total_num_examples, total_num_bytes, writer._features, num_shards, shard_lengths)

    def _download_and_prepare(self, dl_manager, verification_mode, **prepare_splits_kwargs):
        super()._download_and_prepare(
            dl_manager,
            verification_mode,
            check_duplicate_keys=verification_mode == VerificationMode.BASIC_CHECKS
            or verification_mode == VerificationMode.ALL_CHECKS,
            **prepare_splits_kwargs,
        )

    def _get_examples_iterable_for_split(self, split_generator: SplitGenerator) -> ExamplesIterable:
        return ExamplesIterable(self._generate_examples, split_generator.gen_kwargs)


class ArrowBasedBuilder(DatasetBuilder):
    """Base class for datasets with data generation based on Arrow loading functions (CSV/JSON/Parquet)."""

    @abc.abstractmethod
    def _generate_tables(self, **kwargs):
        """Default function generating examples for each `SplitGenerator`.

        This function preprocess the examples from the raw data to the preprocessed
        dataset files.
        This function is called once for each `SplitGenerator` defined in
        `_split_generators`. The examples yielded here will be written on
        disk.

        Args:
            **kwargs (additional keyword arguments):
                Arguments forwarded from the SplitGenerator.gen_kwargs

        Yields:
            key: `str` or `int`, a unique deterministic example identification key.
                * Unique: An error will be raised if two examples are yield with the
                    same key.
                * Deterministic: When generating the dataset twice, the same example
                    should have the same key.
                Good keys can be the image id, or line number if examples are extracted
                from a text file.
                The key will be hashed and sorted to shuffle examples deterministically,
                such as generating the dataset multiple times keep examples in the
                same order.
            example: `pyarrow.Table`, a feature table
                ready to be encoded and written to disk.
        """
        raise NotImplementedError()

    def _prepare_split(
        self,
        split_generator: SplitGenerator,
        file_format: str = "arrow",
        num_proc: Optional[int] = None,
        max_shard_size: Optional[Union[str, int]] = None,
    ):
        max_shard_size = convert_file_size_to_int(max_shard_size or config.MAX_SHARD_SIZE)
        is_local = not is_remote_filesystem(self._fs)
        path_join = os.path.join if is_local else posixpath.join

        try:
            split_info = self.info.splits[split_generator.name]
        except Exception:
            split_info = split_generator.split_info

        SUFFIX = "-JJJJJ-SSSSS-of-NNNNN"
        fname = f"{self.dataset_name}-{split_generator.name}{SUFFIX}.{file_format}"
        fpath = path_join(self._output_dir, fname)

        if num_proc and num_proc > 1:
            num_input_shards = _number_of_shards_in_gen_kwargs(split_generator.gen_kwargs)
            if num_input_shards <= 1 and num_proc is not None:
                logger.warning(
                    f"Setting num_proc from {num_proc} back to 1 for the {split_info.name} split to disable multiprocessing as it only contains one shard."
                )
                num_proc = 1
            elif num_proc is not None and num_input_shards < num_proc:
                logger.info(
                    f"Setting num_proc from {num_proc} to {num_input_shards} for the {split_info.name} split as it only contains {num_input_shards} shards."
                )
                num_proc = num_input_shards

        pbar = logging.tqdm(
            disable=not logging.is_progress_bar_enabled(),
            unit=" examples",
            total=split_info.num_examples,
            leave=False,
            desc=f"Generating {split_info.name} split",
        )

        _prepare_split_args = {
            "fpath": fpath,
            "file_format": file_format,
            "max_shard_size": max_shard_size,
        }

        if num_proc is None or num_proc == 1:
            result = None
            gen_kwargs = split_generator.gen_kwargs
            job_id = 0
            with pbar:
                for job_id, done, content in self._prepare_split_single(
                    gen_kwargs=gen_kwargs, job_id=job_id, **_prepare_split_args
                ):
                    if done:
                        result = content
                    else:
                        pbar.update(content)
            # wrapping everything into lists for consistency with the multiprocessed code path
            assert result is not None, "Failed to retrieve results from prepare_split"
            examples_per_job, bytes_per_job, features_per_job, shards_per_job, shard_lengths_per_job = [
                [item] for item in result
            ]
        else:
            kwargs_per_job = [
                {"gen_kwargs": gen_kwargs, "job_id": job_id, **_prepare_split_args}
                for job_id, gen_kwargs in enumerate(
                    _split_gen_kwargs(split_generator.gen_kwargs, max_num_jobs=num_proc)
                )
            ]
            num_jobs = len(kwargs_per_job)

            examples_per_job = [None] * num_jobs
            bytes_per_job = [None] * num_jobs
            features_per_job = [None] * num_jobs
            shards_per_job = [None] * num_jobs
            shard_lengths_per_job = [None] * num_jobs

            with Pool(num_proc) as pool:
                with pbar:
                    for job_id, done, content in iflatmap_unordered(
                        pool, self._prepare_split_single, kwargs_iterable=kwargs_per_job
                    ):
                        if done:
                            # the content is the result of the job
                            (
                                examples_per_job[job_id],
                                bytes_per_job[job_id],
                                features_per_job[job_id],
                                shards_per_job[job_id],
                                shard_lengths_per_job[job_id],
                            ) = content
                        else:
                            # the content is the number of examples progress update
                            pbar.update(content)

            assert (
                None not in examples_per_job
            ), f"Failed to retrieve results from prepare_split: result list {examples_per_job} still contains None - at least one worker failed to return its results"

        total_shards = sum(shards_per_job)
        total_num_examples = sum(examples_per_job)
        total_num_bytes = sum(bytes_per_job)
        features = features_per_job[0]

        split_generator.split_info.num_examples = total_num_examples
        split_generator.split_info.num_bytes = total_num_bytes

        # should rename everything at the end
        logger.debug(f"Renaming {total_shards} shards.")
        if total_shards > 1:
            # use the -SSSSS-of-NNNNN pattern

            def _rename_shard(shard_id_and_job: Tuple[int]):
                shard_id, job_id = shard_id_and_job
                global_shard_id = sum(shards_per_job[:job_id]) + shard_id
                self._rename(
                    fpath.replace("SSSSS", f"{shard_id:05d}").replace("JJJJJ", f"{job_id:05d}"),
                    fpath.replace("JJJJJ-SSSSS", f"{global_shard_id:05d}").replace("NNNNN", f"{total_shards:05d}"),
                )

            shard_ids_and_jobs = [
                (shard_id, job_id)
                for job_id, num_shards in enumerate(shards_per_job)
                for shard_id in range(num_shards)
            ]
            thread_map(_rename_shard, shard_ids_and_jobs, disable=True, max_workers=64)

            split_generator.split_info.shard_lengths = [
                shard_length for shard_lengths in shard_lengths_per_job for shard_length in shard_lengths
            ]
        else:
            # don't use any pattern
            shard_id, job_id = 0, 0
            self._rename(
                fpath.replace("SSSSS", f"{shard_id:05d}").replace("JJJJJ", f"{job_id:05d}"),
                fpath.replace(SUFFIX, ""),
            )

        if self.info.features is None:
            self.info.features = features

    def _prepare_split_single(
        self, gen_kwargs: dict, fpath: str, file_format: str, max_shard_size: int, job_id: int
    ) -> Iterable[Tuple[int, bool, Union[int, tuple]]]:
        generator = self._generate_tables(**gen_kwargs)
        writer_class = ParquetWriter if file_format == "parquet" else ArrowWriter
        embed_local_files = file_format == "parquet"
        shard_lengths = []
        total_num_examples, total_num_bytes = 0, 0

        shard_id = 0
        num_examples_progress_update = 0
        try:
            writer = writer_class(
                features=self.info.features,
                path=fpath.replace("SSSSS", f"{shard_id:05d}").replace("JJJJJ", f"{job_id:05d}"),
                writer_batch_size=self._writer_batch_size,
                storage_options=self._fs.storage_options,
                embed_local_files=embed_local_files,
            )
            try:
                _time = time.time()
                for _, table in generator:
                    if max_shard_size is not None and writer._num_bytes > max_shard_size:
                        num_examples, num_bytes = writer.finalize()
                        writer.close()
                        shard_lengths.append(num_examples)
                        total_num_examples += num_examples
                        total_num_bytes += num_bytes
                        shard_id += 1
                        writer = writer_class(
                            features=writer._features,
                            path=fpath.replace("SSSSS", f"{shard_id:05d}").replace("JJJJJ", f"{job_id:05d}"),
                            writer_batch_size=self._writer_batch_size,
                            storage_options=self._fs.storage_options,
                            embed_local_files=embed_local_files,
                        )
                    writer.write_table(table)
                    num_examples_progress_update += len(table)
                    if time.time() > _time + config.PBAR_REFRESH_TIME_INTERVAL:
                        _time = time.time()
                        yield job_id, False, num_examples_progress_update
                        num_examples_progress_update = 0
            finally:
                yield job_id, False, num_examples_progress_update
                num_shards = shard_id + 1
                num_examples, num_bytes = writer.finalize()
                writer.close()
                shard_lengths.append(num_examples)
                total_num_examples += num_examples
                total_num_bytes += num_bytes
        except Exception as e:
            # Ignore the writer's error for no examples written to the file if this error was caused by the error in _generate_examples before the first example was yielded
            if isinstance(e, SchemaInferenceError) and e.__context__ is not None:
                e = e.__context__
            raise DatasetGenerationError("An error occurred while generating the dataset") from e

        yield job_id, True, (total_num_examples, total_num_bytes, writer._features, num_shards, shard_lengths)

    def _get_examples_iterable_for_split(self, split_generator: SplitGenerator) -> ExamplesIterable:
        return ArrowExamplesIterable(self._generate_tables, kwargs=split_generator.gen_kwargs)


class MissingBeamOptions(ValueError):
    pass


class BeamBasedBuilder(DatasetBuilder):
    """Beam-based Builder."""

    def __init__(self, *args, beam_runner=None, beam_options=None, **kwargs):
        self._beam_runner = beam_runner
        self._beam_options = beam_options
        self._beam_writers = {}  # {split: beam_writer} mapping.
        super().__init__(*args, **kwargs)

    def _make_split_generators_kwargs(self, prepare_split_kwargs):
        # Pass `pipeline` into `_split_generators()` from `prepare_split_kwargs` if
        # it's in the call signature of `_split_generators()`.
        # This allows for global preprocessing in beam.
        split_generators_kwargs = {}
        split_generators_arg_names = inspect.signature(self._split_generators).parameters.keys()
        if "pipeline" in split_generators_arg_names:
            split_generators_kwargs["pipeline"] = prepare_split_kwargs["pipeline"]
        return split_generators_kwargs

    @abc.abstractmethod
    def _build_pcollection(self, pipeline, **kwargs):
        """Build the beam pipeline examples for each `SplitGenerator`.

        This function extracts examples from the raw data with parallel transforms
        in a Beam pipeline. It is called once for each `SplitGenerator` defined in
        `_split_generators`. The examples from the PCollection will be
        encoded and written to disk.

        <Tip warning={true}>
        Warning: When running in a distributed setup, make sure that the data
        which will be read (download_dir, manual_dir,...) and written (cache_dir)
        can be accessed by the workers jobs. The data should be located in a
        shared filesystem, like GCS.
        </Tip>

        Args:
            pipeline ([`utils.beam_utils.BeamPipeline`]):
                Apache Beam pipeline.
            **kwargs (additional keyword arguments):
                Arguments forwarded from the SplitGenerator.gen_kwargs.

        Returns:
            `beam.PCollection`: Apache Beam PCollection containing the
                example to send to `self.info.features.encode_example(...)`.

        Example:

        ```
        def _build_pcollection(pipeline, extracted_dir=None):
            return (
                    pipeline
                    | beam.Create(gfile.io.listdir(extracted_dir))
                    | beam.Map(_process_file)
            )
        ```
        """
        raise NotImplementedError()

    def _download_and_prepare(self, dl_manager, verification_mode, **prepare_splits_kwargs):
        # Create the Beam pipeline and forward it to `_prepare_split`
        import apache_beam as beam

        import datasets.utils.beam_utils as beam_utils

        beam_runner = self._beam_runner
        beam_options = self._beam_options

        if not beam_runner and not beam_options:
            usage_example = f"load_dataset('{self.name}', '{self.config.name}', beam_runner='DirectRunner')"
            raise MissingBeamOptions(
                "Trying to generate a dataset using Apache Beam, yet no Beam Runner "
                "or PipelineOptions() has been provided in `load_dataset` or in the "
                "builder arguments. For big datasets it has to run on large-scale data "
                "processing tools like Dataflow, Spark, etc. More information about "
                "Apache Beam runners at "
                "https://beam.apache.org/documentation/runners/capability-matrix/"
                "\nIf you really want to run it locally because you feel like the "
                "Dataset is small enough, you can use the local beam runner called "
                "`DirectRunner` (you may run out of memory). \nExample of usage: "
                f"\n\t`{usage_example}`"
            )
        if self._writer_batch_size is not None:
            logger.warning(
                "`writer_batch_size` is not supported for beam pipelines yet. Using the default chunk size for writing."
            )

        # Beam type checking assumes transforms multiple outputs are of same type,
        # which is not our case. Plus it doesn't handle correctly all types, so we
        # are better without it.
        pipeline_options = {"pipeline_type_check": False}
        if "num_proc" in prepare_splits_kwargs:
            num_workers = prepare_splits_kwargs.pop("num_proc")
            pipeline_options["direct_num_workers"] = num_workers
            pipeline_options["num_workers"] = num_workers
            pipeline_options["direct_running_mode"] = "multi_processing"
            # TODO: Fix ModuleNotFoundError: No module named 'datasets_modules' when running multiprocessed DirectRunner
            raise NotImplementedError("Using a DirectRunner with `num_proc` for multiprocessing it not supported yet.")
        beam_options = beam_options or beam.options.pipeline_options.PipelineOptions.from_dictionary(pipeline_options)
        # Use a single pipeline for all splits
        pipeline = beam_utils.BeamPipeline(
            runner=beam_runner,
            options=beam_options,
        )
        super()._download_and_prepare(
            dl_manager, verification_mode=VerificationMode.NO_CHECKS, pipeline=pipeline, **prepare_splits_kwargs
        )  # TODO handle verification_mode in beam datasets
        # Run pipeline
        pipeline_results = pipeline.run()
        pipeline_results.wait_until_finish()
        metrics = pipeline_results.metrics()
        # Update `info.splits`.
        split_dict = self.info.splits
        for split_name, beam_writer in self._beam_writers.items():
            m_filter = beam.metrics.MetricsFilter().with_namespace(namespace=split_name)
            num_examples, num_bytes = beam_writer.finalize(metrics.query(m_filter))
            split_info = split_dict[split_name]
            split_info.num_examples = num_examples
            split_info.num_bytes = num_bytes
            if hasattr(beam_writer, "_shard_lengths") and len(beam_writer._shard_lengths) > 1:
                # keep the -SSSSS-of-NNNNN pattern
                split_info.shard_lengths = beam_writer._shard_lengths
            else:
                # don't use any pattern
                file_format = prepare_splits_kwargs.get("file_format", "arrow")
                src_fname = f"{self.dataset_name}-{split_name}-00000-of-00001.{file_format}"
                dst_fname = f"{self.dataset_name}-{split_name}.{file_format}"
                path_join = os.path.join if not is_remote_filesystem(self._fs) else posixpath.join
                src_fpath = path_join(self._output_dir, src_fname)
                dst_fpath = path_join(self._output_dir, dst_fname)
                self._rename(src_fpath, dst_fpath)

    def _save_info(self):
        import apache_beam as beam

        fs = beam.io.filesystems.FileSystems
        path_join = os.path.join if not is_remote_filesystem(self._fs) else posixpath.join
        with fs.create(path_join(self._output_dir, config.DATASET_INFO_FILENAME)) as f:
            self.info._dump_info(f)
        if self.info.license:
            with fs.create(path_join(self._output_dir, config.LICENSE_FILENAME)) as f:
                self.info._dump_license(f)

    def _prepare_split(
        self, split_generator, pipeline, file_format="arrow", max_shard_size: Optional[Union[str, int]] = None
    ):
        import apache_beam as beam

        if max_shard_size is not None:
            raise NotImplementedError(
                "max_shard_size is not supported for Beam datasets."
                "Please set it to None to use the default Apache Beam sharding and get the best performance."
            )

        # To write examples in filesystem:
        split_name = split_generator.split_info.name
        fname = f"{self.dataset_name}-{split_name}.{file_format}"
        path_join = os.path.join if not is_remote_filesystem(self._fs) else posixpath.join
        fpath = path_join(self._output_dir, fname)
        beam_writer = BeamWriter(
            features=self.info.features, path=fpath, namespace=split_name, cache_dir=self._output_dir
        )
        self._beam_writers[split_name] = beam_writer

        encode_example = self.info.features.encode_example

        # Note: We need to wrap the pipeline in a PTransform to avoid re-using the
        # same label names for each split
        @beam.ptransform_fn
        def _build_pcollection(pipeline):
            """PTransformation which build a single split."""
            # Encode the PCollection
            pcoll_examples = self._build_pcollection(pipeline, **split_generator.gen_kwargs)
            pcoll_examples |= "Encode" >> beam.Map(lambda key_ex: (key_ex[0], encode_example(key_ex[1])))
            return beam_writer.write_from_pcollection(pcoll_examples)

        # Add the PCollection to the pipeline
        _ = pipeline | split_name >> _build_pcollection()  # pylint: disable=no-value-for-parameter max_bytes_per_shard

    def as_streaming_dataset(
        self,
        split: Optional[str] = None,
    ) -> Union[Dict[str, IterableDataset], IterableDataset]:
        self._request_info_from_hf_gcs()
        datasets = {
            split.name: IterableDataset(self._get_examples_iterable_for_split(split), info=self.info, split=split.name)
            for split in self.info.splits.values()
        }
        if split:
            try:
                datasets = datasets[split]
            except KeyError:
                raise ValueError(f"Bad split: {split}. Available splits: {list(datasets)}")
        if isinstance(datasets, dict):
            datasets = IterableDatasetDict(datasets)
        return datasets

    def _get_examples_iterable_for_split(self, split: SplitInfo) -> ExamplesIterable:
        return ExamplesIterable(self._generate_examples_from_hf_gcs, {"split": split})

    def _generate_examples_from_hf_gcs(self, split: SplitInfo):
        if split.shard_lengths:
            num_shards = len(split.shard_lengths)
            remote_prepared_urls = [
                f"{self._remote_cache_dir_from_hf_gcs}/{self.name}-{split.name}-{shard_id:05d}-of-{num_shards:05d}.arrow"
                for shard_id in range(num_shards)
            ]
        else:
            remote_prepared_urls = [f"{self._remote_cache_dir_from_hf_gcs}/{self.name}-{split.name}.arrow"]
        key = 0
        for remote_prepared_url in remote_prepared_urls:
            with xopen(remote_prepared_url, "rb") as f:
                with pa.ipc.open_stream(f) as reader:
                    for record_batch in reader:
                        for record in record_batch.to_pylist():
                            yield key, record
                            key += 1

    def _request_info_from_hf_gcs(self):
        from .download.streaming_download_manager import xopen

        remote_dataset_info = f"{self._remote_cache_dir_from_hf_gcs}/{config.DATASET_INFO_FILENAME}"
        try:
            with xopen(remote_dataset_info) as f:
                import json

                _info = json.load(f)
        except FileNotFoundError as err:
            raise DatasetNotOnHfGcsError(err) from None
        self.info.update(DatasetInfo.from_dict(_info))

    @property
    def _remote_cache_dir_from_hf_gcs(self):
        relative_data_dir = self._relative_data_dir(with_hash=False)
        return HF_GCP_BASE_URL + "/" + relative_data_dir.replace(os.sep, "/")<|MERGE_RESOLUTION|>--- conflicted
+++ resolved
@@ -1319,13 +1319,8 @@
 
         dl_manager = StreamingDownloadManager(
             base_path=base_path or self.base_path,
-<<<<<<< HEAD
-            download_config=DownloadConfig(use_auth_token=self.use_auth_token, storage_options=self.storage_options),
+            download_config=DownloadConfig(token=self.token, storage_options=self.storage_options),
             dataset_name=self.dataset_name,
-=======
-            download_config=DownloadConfig(token=self.token, storage_options=self.storage_options),
-            dataset_name=self.name,
->>>>>>> 396cf941
             data_dir=self.config.data_dir,
         )
         self._check_manual_download(dl_manager)
