--- conflicted
+++ resolved
@@ -180,10 +180,6 @@
 class DatasetBuilder:
     """Abstract base class for all datasets.
 
-<<<<<<< HEAD
-    Args:
-        cache_dir (`str`): Directory to read/write data. Defaults to "~/datasets".
-=======
     `DatasetBuilder` has 3 key methods:
 
         - [`DatasetBuilder.info`]: Documents the dataset, including feature
@@ -227,7 +223,6 @@
         **config_kwargs (additional keyword arguments): Keyword arguments to be passed to the corresponding builder
             configuration class, set on the class attribute [`DatasetBuilder.BUILDER_CONFIG_CLASS`]. The builder
             configuration class is [`BuilderConfig`] or a subclass of it.
->>>>>>> ea1d9ec8
     """
 
     # Default version
