--- conflicted
+++ resolved
@@ -633,18 +633,6 @@
                 Default to this builder's `cache_dir`, which is inside `~/.cache/huggingface/datasets` by default.
 
                 <Added version="2.5.0"/>
-<<<<<<< HEAD
-            download_config (:class:`DownloadConfig`, optional): specific download configuration parameters.
-            download_mode (:class:`DownloadMode`, optional): select the download/generate mode - Default to ``REUSE_DATASET_IF_EXISTS``
-            ignore_verifications (:obj:`bool`, default ``True``): Ignore the verifications of the downloaded/processed dataset information (checksums/size/splits/...)
-            try_from_hf_gcs (:obj:`bool`): If True, it will try to download the already prepared dataset from the Hf google cloud storage
-            dl_manager (:class:`DownloadManager`, optional): specific Download Manger to use
-            base_path (:obj:`str`, optional): base path for relative paths that are used to download files. This can be a remote url.
-                If not specified, the value of the `base_path` attribute (`self.base_path`) will be used instead.
-            use_auth_token (:obj:`Union[str, bool]`, optional): Optional string or boolean to use as Bearer token for remote files on the Datasets Hub.
-                If True, will get token from ~/.huggingface.
-            file_format (:obj:`str`, default ``"arrow"``): format of the data files in which the dataset will be written.
-=======
             download_config (`DownloadConfig`, *optional*):
                 Specific download configuration parameters.
             download_mode (`DownloadMode`, *optional*):
@@ -669,7 +657,6 @@
                 </Deprecated>
             file_format (`str`, *optional*):
                 Format of the data files in which the dataset will be written.
->>>>>>> 2a3b2f04
                 Supported formats: "arrow", "parquet". Default to "arrow" format.
                 If the format is "parquet", then image and audio data are embedded into the Parquet files instead of pointing to local files.
 
