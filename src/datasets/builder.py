--- conflicted
+++ resolved
@@ -352,12 +352,8 @@
         # For backwards compatibility (e.g. if accessed in a dataset script)
         self.use_auth_token = token
         self.repo_id = repo_id
-<<<<<<< HEAD
         self.storage_options = storage_options or {}
-=======
-        self.storage_options = storage_options
         self.dataset_name = camelcase_to_snakecase(dataset_name) if dataset_name else self.name
->>>>>>> f49a1634
         self._writer_batch_size = writer_batch_size or self.DEFAULT_WRITER_BATCH_SIZE
 
         if data_files is not None and not isinstance(data_files, DataFilesDict):
