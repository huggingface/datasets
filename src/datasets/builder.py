--- conflicted
+++ resolved
@@ -418,11 +418,7 @@
                             self.info = DatasetInfo.from_directory(self._cache_dir)
                     else:  # dir exists but no data, remove the empty dir as data aren't available anymore
                         logger.warning(
-<<<<<<< HEAD
                             f"Old caching folder {self._cache_dir} for dataset {self.dataset_name} exists but no data were found. Removing it. "
-=======
-                            f"Old caching folder {self._cache_dir} for dataset {self.name} exists but no data were found. Removing it."
->>>>>>> 2de7a2a4
                         )
                         os.rmdir(self._cache_dir)
 
@@ -520,11 +516,7 @@
         if config_name is None and self.BUILDER_CONFIGS and not config_kwargs:
             if self.DEFAULT_CONFIG_NAME is not None:
                 builder_config = self.builder_configs.get(self.DEFAULT_CONFIG_NAME)
-<<<<<<< HEAD
-                logger.warning(f"No config specified, defaulting to: {self.dataset_name}/{builder_config.name}")
-=======
-                logger.info(f"No config specified, defaulting to: {self.name}/{builder_config.name}")
->>>>>>> 2de7a2a4
+                logger.info(f"No config specified, defaulting to: {self.dataset_name}/{builder_config.name}")
             else:
                 if len(self.BUILDER_CONFIGS) > 1:
                     example_of_usage = f"load_dataset('{self.dataset_name}', '{self.BUILDER_CONFIGS[0].name}')"
@@ -885,11 +877,7 @@
             path_join = os.path.join if is_local else posixpath.join
             data_exists = self._fs.exists(path_join(self._output_dir, config.DATASET_INFO_FILENAME))
             if data_exists and download_mode == DownloadMode.REUSE_DATASET_IF_EXISTS:
-<<<<<<< HEAD
-                logger.warning(f"Found cached dataset {self.dataset_name} ({self._output_dir})")
-=======
-                logger.info(f"Found cached dataset {self.name} ({self._output_dir})")
->>>>>>> 2de7a2a4
+                logger.info(f"Found cached dataset {self.dataset_name} ({self._output_dir})")
                 # We need to update the info in case some splits were added in the meantime
                 # for example when calling load_dataset from multiple workers.
                 self.info = self._load_info()
@@ -928,26 +916,15 @@
             # information needed to cancel download/preparation if needed.
             # This comes right before the progress bar.
             if self.info.size_in_bytes:
-<<<<<<< HEAD
-                print(
+                logger.info(
                     f"Downloading and preparing dataset {self.dataset_name}/{self.config.name} "
-=======
-                logger.info(
-                    f"Downloading and preparing dataset {self.info.builder_name}/{self.info.config_name} "
->>>>>>> 2de7a2a4
                     f"(download: {size_str(self.info.download_size)}, generated: {size_str(self.info.dataset_size)}, "
                     f"post-processed: {size_str(self.info.post_processing_size)}, "
                     f"total: {size_str(self.info.size_in_bytes)}) to {self._output_dir}..."
                 )
             else:
                 _dest = self._fs._strip_protocol(self._output_dir) if is_local else self._output_dir
-<<<<<<< HEAD
-                print(f"Downloading and preparing dataset {self.dataset_name}/{self.config.name} to {_dest}...")
-=======
-                logger.info(
-                    f"Downloading and preparing dataset {self.info.builder_name}/{self.info.config_name} to {_dest}..."
-                )
->>>>>>> 2de7a2a4
+                logger.info(f"Downloading and preparing dataset {self.dataset_name}/{self.config.name} to {_dest}...")
 
             self._check_manual_download(dl_manager)
 
@@ -988,13 +965,8 @@
             # Download post processing resources
             self.download_post_processing_resources(dl_manager)
 
-<<<<<<< HEAD
-            print(
+            logger.info(
                 f"Dataset {self.dataset_name} downloaded and prepared to {self._output_dir}. "
-=======
-            logger.info(
-                f"Dataset {self.name} downloaded and prepared to {self._output_dir}. "
->>>>>>> 2de7a2a4
                 f"Subsequent calls will reuse this data."
             )
 
