--- conflicted
+++ resolved
@@ -1301,13 +1301,9 @@
 
         writer_class = ParquetWriter if file_format == "parquet" else ArrowWriter
 
-<<<<<<< HEAD
         shard_id = 0
+        # TODO: embed the images/audio files inside parquet files.
         writer = writer_class(
-=======
-        # TODO: embed the images/audio files inside parquet files.
-        with writer_class(
->>>>>>> a0f84f4b
             features=self.info.features,
             path=fpath.replace("SSSSS", f"{shard_id:05d}"),
             writer_batch_size=self._writer_batch_size,
@@ -1426,9 +1422,9 @@
         generator = self._generate_tables(**split_generator.gen_kwargs)
 
         writer_class = ParquetWriter if file_format == "parquet" else ArrowWriter
-<<<<<<< HEAD
 
         shard_id = 0
+        # TODO: embed the images/audio files inside parquet files.
         writer = writer_class(
             features=self.info.features,
             path=fpath.replace("SSSSS", f"{shard_id:05d}"),
@@ -1436,10 +1432,6 @@
         )
         total_num_examples, total_num_bytes = 0, 0
         try:
-=======
-        # TODO: embed the images/audio files inside parquet files.
-        with writer_class(features=self.info.features, path=fpath, storage_options=self._fs.storage_options) as writer:
->>>>>>> a0f84f4b
             for key, table in logging.tqdm(
                 generator,
                 unit=" tables",
