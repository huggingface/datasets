--- conflicted
+++ resolved
@@ -1,17 +1,4 @@
-<<<<<<< HEAD
-import collections
-import itertools
-import os
-from dataclasses import dataclass
-from typing import List, Optional, Tuple
-
-import pandas as pd
-import pyarrow as pa
-import pyarrow.compute as pc
-import pyarrow.json as paj
-=======
 from typing import List
->>>>>>> 2e7142a3
 
 import datasets
 
@@ -32,342 +19,7 @@
     BASE_FEATURE = datasets.Image()
     BASE_COLUMN_NAME = "image"
     BUILDER_CONFIG_CLASS = ImageFolderConfig
-<<<<<<< HEAD
-
-    IMAGE_EXTENSIONS: List[str] = []  # definition at the bottom of the script
-    SKIP_CHECKSUM_COMPUTATION_BY_DEFAULT = True
-    METADATA_FILENAMES: List[str] = ["metadata.jsonl", "metadata.csv"]
-
-    def _info(self):
-        return datasets.DatasetInfo(features=self.config.features)
-
-    def _split_generators(self, dl_manager):
-        if not self.config.data_files:
-            raise ValueError(f"At least one data file must be specified, but got data_files={self.config.data_files}")
-
-        # Do an early pass if:
-        # * `drop_labels` is None (default) or False, to infer the class labels
-        # * `drop_metadata` is None (default) or False, to find the metadata files
-        do_analyze = not self.config.drop_labels or not self.config.drop_metadata
-        labels = set()
-        metadata_files = collections.defaultdict(set)
-
-        def analyze(files_or_archives, downloaded_files_or_dirs, split):
-            if len(downloaded_files_or_dirs) == 0:
-                return
-            # The files are separated from the archives at this point, so check the first sample
-            # to see if it's a file or a directory and iterate accordingly
-            if os.path.isfile(downloaded_files_or_dirs[0]):
-                original_files, downloaded_files = files_or_archives, downloaded_files_or_dirs
-                for original_file, downloaded_file in zip(original_files, downloaded_files):
-                    original_file, downloaded_file = str(original_file), str(downloaded_file)
-                    _, original_file_ext = os.path.splitext(original_file)
-                    if original_file_ext.lower() in self.IMAGE_EXTENSIONS:
-                        if not self.config.drop_labels:
-                            labels.add(os.path.basename(os.path.dirname(original_file)))
-                    elif os.path.basename(original_file) in self.METADATA_FILENAMES:
-                        metadata_files[split].add((original_file, downloaded_file))
-                    else:
-                        original_file_name = os.path.basename(original_file)
-                        logger.debug(
-                            f"The file '{original_file_name}' was ignored: it is not an image, and is not {self.METADATA_FILENAMES} either."
-                        )
-            else:
-                archives, downloaded_dirs = files_or_archives, downloaded_files_or_dirs
-                for archive, downloaded_dir in zip(archives, downloaded_dirs):
-                    archive, downloaded_dir = str(archive), str(downloaded_dir)
-                    for downloaded_dir_file in dl_manager.iter_files(downloaded_dir):
-                        _, downloaded_dir_file_ext = os.path.splitext(downloaded_dir_file)
-                        if downloaded_dir_file_ext in self.IMAGE_EXTENSIONS:
-                            if not self.config.drop_labels:
-                                labels.add(os.path.basename(os.path.dirname(downloaded_dir_file)))
-                        elif os.path.basename(downloaded_dir_file) in self.METADATA_FILENAMES:
-                            metadata_files[split].add((None, downloaded_dir_file))
-                        else:
-                            archive_file_name = os.path.basename(archive)
-                            original_file_name = os.path.basename(downloaded_dir_file)
-                            logger.debug(
-                                f"The file '{original_file_name}' from the archive '{archive_file_name}' was ignored: it is not an image, and is not {self.METADATA_FILENAMES} either."
-                            )
-
-        data_files = self.config.data_files
-        splits = []
-        for split_name, files in data_files.items():
-            if isinstance(files, str):
-                files = [files]
-            files, archives = self._split_files_and_archives(files)
-            downloaded_files = dl_manager.download(files)
-            downloaded_dirs = dl_manager.download_and_extract(archives)
-            if do_analyze:  # drop_metadata is None or False, drop_labels is None or False
-                logger.info(f"Searching for labels and/or metadata files in {split_name} data files...")
-                analyze(files, downloaded_files, split_name)
-                analyze(archives, downloaded_dirs, split_name)
-
-                if metadata_files:
-                    # add metadata if `metadata_files` are found and `drop_metadata` is None (default) or False
-                    add_metadata = not (self.config.drop_metadata is True)
-                    # if `metadata_files` are found, add labels only if
-                    # `drop_labels` is set up to False explicitly (not-default behavior)
-                    add_labels = self.config.drop_labels is False
-                else:
-                    # if `metadata_files` are not found, don't add metadata
-                    add_metadata = False
-                    # if `metadata_files` are not found but `drop_labels` is None (default) or False, add them
-                    add_labels = not (self.config.drop_labels is True)
-
-                if add_labels:
-                    logger.info("Adding the labels inferred from data directories to the dataset's features...")
-                if add_metadata:
-                    logger.info("Adding metadata to the dataset...")
-            else:
-                add_labels, add_metadata, metadata_files = False, False, {}
-
-            splits.append(
-                datasets.SplitGenerator(
-                    name=split_name,
-                    gen_kwargs={
-                        "files": [(file, downloaded_file) for file, downloaded_file in zip(files, downloaded_files)]
-                        + [(None, dl_manager.iter_files(downloaded_dir)) for downloaded_dir in downloaded_dirs],
-                        "metadata_files": metadata_files,
-                        "split_name": split_name,
-                        "add_labels": add_labels,
-                        "add_metadata": add_metadata,
-                    },
-                )
-            )
-
-        if add_metadata:
-            # Verify that:
-            # * all metadata files have the same set of features
-            # * the `file_name` key is one of the metadata keys and is of type string
-            features_per_metadata_file: List[Tuple[str, datasets.Features]] = []
-
-            # Check that all metadata files are in the same format
-            metadata_ext = set(
-                os.path.splitext(downloaded_metadata_file)[1][1:]
-                for _, downloaded_metadata_file in itertools.chain.from_iterable(metadata_files.values())
-            )
-            if len(metadata_ext) > 1:
-                raise ValueError(f"Found metadata files with different extensions: {list(metadata_ext)}")
-            metadata_ext = metadata_ext.pop()
-
-            for _, downloaded_metadata_file in itertools.chain.from_iterable(metadata_files.values()):
-                pa_metadata_table = self._read_metadata(downloaded_metadata_file)
-                features_per_metadata_file.append(
-                    (downloaded_metadata_file, datasets.Features.from_arrow_schema(pa_metadata_table.schema))
-                )
-            for downloaded_metadata_file, metadata_features in features_per_metadata_file:
-                if metadata_features != features_per_metadata_file[0][1]:
-                    raise ValueError(
-                        f"Metadata files {downloaded_metadata_file} and {features_per_metadata_file[0][0]} have different features: {features_per_metadata_file[0]} != {metadata_features}"
-                    )
-            metadata_features = features_per_metadata_file[0][1]
-            if "file_name" not in metadata_features:
-                raise ValueError("`file_name` must be present as dictionary key in metadata files")
-            if metadata_features["file_name"] != datasets.Value("string"):
-                raise ValueError("`file_name` key must be a string")
-            del metadata_features["file_name"]
-        else:
-            metadata_features = None
-
-        # Normally, we would do this in _info, but we need to know the labels and/or metadata
-        # before building the features
-        if self.config.features is None:
-            if add_labels:
-                self.info.features = datasets.Features(
-                    {"image": datasets.Image(), "label": datasets.ClassLabel(names=sorted(labels))}
-                )
-                task_template = ImageClassification(image_column="image", label_column="label")
-                task_template = task_template.align_with_features(self.info.features)
-                self.info.task_templates = [task_template]
-            else:
-                self.info.features = datasets.Features({"image": datasets.Image()})
-
-            if add_metadata:
-                # Warn if there are duplicated keys in metadata compared to the existing features ("image", optionally "label")
-                duplicated_keys = set(self.info.features) & set(metadata_features)
-                if duplicated_keys:
-                    logger.warning(
-                        f"Ignoring metadata columns {list(duplicated_keys)} as they are already present in "
-                        f"the features dictionary."
-                    )
-                # skip metadata duplicated keys
-                self.info.features.update(
-                    {
-                        feature: metadata_features[feature]
-                        for feature in metadata_features
-                        if feature not in duplicated_keys
-                    }
-                )
-
-        return splits
-
-    def _split_files_and_archives(self, data_files):
-        files, archives = [], []
-        for data_file in data_files:
-            _, data_file_ext = os.path.splitext(data_file)
-            if data_file_ext.lower() in self.IMAGE_EXTENSIONS:
-                files.append(data_file)
-            elif os.path.basename(data_file) in self.METADATA_FILENAMES:
-                files.append(data_file)
-            else:
-                archives.append(data_file)
-        return files, archives
-
-    def _read_metadata(self, metadata_file):
-        metadata_file_ext = os.path.splitext(metadata_file)[1][1:]
-        if metadata_file_ext == "jsonl":
-            with open(metadata_file, "rb") as f:
-                return paj.read_json(f)
-        else:
-            # Use `pd.read_csv` (although slower) instead of `pyarrow.csv.read_csv` for reading CSV files for consistency with the CSV packaged module
-            return pa.Table.from_pandas(pd.read_csv(metadata_file))
-
-    def _generate_examples(self, files, metadata_files, split_name, add_metadata, add_labels):
-        split_metadata_files = metadata_files.get(split_name, [])
-        image_empty = {k: None for k in self.info.features if k != "image"} if self.info.features else {}
-        last_checked_dir = None
-        metadata_dir = None
-        metadata_dict = None
-        downloaded_metadata_file = None
-
-        file_idx = 0
-        for original_file, downloaded_file_or_dir in files:
-            if original_file is not None:
-                _, original_file_ext = os.path.splitext(original_file)
-                if original_file_ext.lower() in self.IMAGE_EXTENSIONS:
-                    if add_metadata:
-                        # If the file is an image, and we've just entered a new directory,
-                        # find the nereast metadata file (by counting path segments) for the directory
-                        current_dir = os.path.dirname(original_file)
-                        if last_checked_dir is None or last_checked_dir != current_dir:
-                            last_checked_dir = current_dir
-                            metadata_file_candidates = [
-                                (
-                                    os.path.relpath(original_file, os.path.dirname(metadata_file_candidate)),
-                                    metadata_file_candidate,
-                                    downloaded_metadata_file,
-                                )
-                                for metadata_file_candidate, downloaded_metadata_file in split_metadata_files
-                                if metadata_file_candidate
-                                is not None  # ignore metadata_files that are inside archives
-                                and not os.path.relpath(
-                                    original_file, os.path.dirname(metadata_file_candidate)
-                                ).startswith("..")
-                            ]
-                            if metadata_file_candidates:
-                                _, metadata_file, downloaded_metadata_file = min(
-                                    metadata_file_candidates, key=lambda x: count_path_segments(x[0])
-                                )
-                                pa_metadata_table = self._read_metadata(downloaded_metadata_file)
-                                pa_file_name_array = pa_metadata_table["file_name"]
-                                pa_file_name_array = pc.replace_substring(
-                                    pa_file_name_array, pattern="\\", replacement="/"
-                                )
-                                pa_metadata_table = pa_metadata_table.drop(["file_name"])
-                                metadata_dir = os.path.dirname(metadata_file)
-                                metadata_dict = {
-                                    file_name: image_metadata
-                                    for file_name, image_metadata in zip(
-                                        pa_file_name_array.to_pylist(), pa_table_to_pylist(pa_metadata_table)
-                                    )
-                                }
-                            else:
-                                raise ValueError(
-                                    f"One or several metadata.jsonl were found, but not in the same directory or in a parent directory of {downloaded_file_or_dir}."
-                                )
-                        if metadata_dir is not None and downloaded_metadata_file is not None:
-                            file_relpath = os.path.relpath(original_file, metadata_dir)
-                            file_relpath = file_relpath.replace("\\", "/")
-                            if file_relpath not in metadata_dict:
-                                raise ValueError(
-                                    f"Image at {file_relpath} doesn't have metadata in {downloaded_metadata_file}."
-                                )
-                            image_metadata = metadata_dict[file_relpath]
-                        else:
-                            raise ValueError(
-                                f"One or several metadata.jsonl were found, but not in the same directory or in a parent directory of {downloaded_file_or_dir}."
-                            )
-                    else:
-                        image_metadata = {}
-                    if add_labels:
-                        image_label = {"label": os.path.basename(os.path.dirname(original_file))}
-                    else:
-                        image_label = {}
-                    yield file_idx, {**image_empty, "image": downloaded_file_or_dir, **image_metadata, **image_label}
-                    file_idx += 1
-            else:
-                for downloaded_dir_file in downloaded_file_or_dir:
-                    _, downloaded_dir_file_ext = os.path.splitext(downloaded_dir_file)
-                    if downloaded_dir_file_ext.lower() in self.IMAGE_EXTENSIONS:
-                        if add_metadata:
-                            current_dir = os.path.dirname(downloaded_dir_file)
-                            if last_checked_dir is None or last_checked_dir != current_dir:
-                                last_checked_dir = current_dir
-                                metadata_file_candidates = [
-                                    (
-                                        os.path.relpath(
-                                            downloaded_dir_file, os.path.dirname(downloaded_metadata_file)
-                                        ),
-                                        metadata_file_candidate,
-                                        downloaded_metadata_file,
-                                    )
-                                    for metadata_file_candidate, downloaded_metadata_file in split_metadata_files
-                                    if metadata_file_candidate
-                                    is None  # ignore metadata_files that are not inside archives
-                                    and not os.path.relpath(
-                                        downloaded_dir_file, os.path.dirname(downloaded_metadata_file)
-                                    ).startswith("..")
-                                ]
-                                if metadata_file_candidates:
-                                    _, metadata_file, downloaded_metadata_file = min(
-                                        metadata_file_candidates, key=lambda x: count_path_segments(x[0])
-                                    )
-                                    pa_metadata_table = self._read_metadata(downloaded_metadata_file)
-                                    pa_file_name_array = pa_metadata_table["file_name"]
-                                    pa_file_name_array = pc.replace_substring(
-                                        pa_file_name_array, pattern="\\", replacement="/"
-                                    )
-                                    pa_metadata_table = pa_metadata_table.drop(["file_name"])
-                                    metadata_dir = os.path.dirname(downloaded_metadata_file)
-                                    metadata_dict = {
-                                        file_name: image_metadata
-                                        for file_name, image_metadata in zip(
-                                            pa_file_name_array.to_pylist(), pa_table_to_pylist(pa_metadata_table)
-                                        )
-                                    }
-                                else:
-                                    raise ValueError(
-                                        f"One or several metadata.jsonl were found, but not in the same directory or in a parent directory of {downloaded_dir_file}."
-                                    )
-                            if metadata_dir is not None and downloaded_metadata_file is not None:
-                                downloaded_dir_file_relpath = os.path.relpath(downloaded_dir_file, metadata_dir)
-                                downloaded_dir_file_relpath = downloaded_dir_file_relpath.replace("\\", "/")
-                                if downloaded_dir_file_relpath not in metadata_dict:
-                                    raise ValueError(
-                                        f"Image at {downloaded_dir_file_relpath} doesn't have metadata in {downloaded_metadata_file}."
-                                    )
-                                image_metadata = metadata_dict[downloaded_dir_file_relpath]
-                            else:
-                                raise ValueError(
-                                    f"One or several metadata.jsonl were found, but not in the same directory or in a parent directory of {downloaded_dir_file}."
-                                )
-                        else:
-                            image_metadata = {}
-                        if add_labels:
-                            image_label = {"label": os.path.basename(os.path.dirname(downloaded_dir_file))}
-                        else:
-                            image_label = {}
-                        yield file_idx, {
-                            **image_empty,
-                            "image": downloaded_dir_file,
-                            **image_metadata,
-                            **image_label,
-                        }
-                        file_idx += 1
-=======
     EXTENSIONS: List[str]  # definition at the bottom of the script
->>>>>>> 2e7142a3
 
 
 # Obtained with:
