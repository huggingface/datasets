import collections
import itertools
import os
from dataclasses import dataclass
from typing import List, Optional, Tuple

import pyarrow.compute as pc
import pyarrow.json as paj

import datasets
from datasets.tasks import ImageClassification


logger = datasets.utils.logging.get_logger(__name__)


if datasets.config.PYARROW_VERSION.major >= 7:

    def pa_table_to_pylist(table):
        return table.to_pylist()

else:

    def pa_table_to_pylist(table):
        keys = table.column_names
        values = table.to_pydict().values()
        return [{k: v for k, v in zip(keys, row_values)} for row_values in zip(*values)]


def count_path_segments(path):
    cnt = 0
    while True:
        parts = os.path.split(path)
        if parts[0] == path:
            break
        elif parts[1] == path:
            break
        else:
            path = parts[0]
            cnt += 1
    return cnt


@dataclass
class ImageFolderConfig(datasets.BuilderConfig):
    """BuilderConfig for ImageFolder."""

    features: Optional[datasets.Features] = None
    drop_labels: bool = False
    drop_metadata: bool = False


class ImageFolder(datasets.GeneratorBasedBuilder):
    BUILDER_CONFIG_CLASS = ImageFolderConfig

    IMAGE_EXTENSIONS: List[str] = []  # definition at the bottom of the script
<<<<<<< HEAD
    SKIP_CHECKSUM_COMPUTATION_BY_DEFAULT = True
=======
    METADATA_FILENAME: str = "metadata.jsonl"
>>>>>>> 530879d1

    def _info(self):
        return datasets.DatasetInfo(features=self.config.features)

    def _split_generators(self, dl_manager):
        if not self.config.data_files:
            raise ValueError(f"At least one data file must be specified, but got data_files={self.config.data_files}")

        # Do an early pass if:
        # * `features` are not specified, to infer the class labels
        # * `drop_metadata` is False, to find the metadata files
        do_analyze = (self.config.features is None and not self.config.drop_labels) or not self.config.drop_metadata
        if do_analyze:
            labels = set()
            metadata_files = collections.defaultdict(list)

            def analyze(files_or_archives, downloaded_files_or_dirs, split):
                if len(downloaded_files_or_dirs) == 0:
                    return
                # The files are separated from the archives at this point, so check the first sample
                # to see if it's a file or a directory and iterate accordingly
                if os.path.isfile(downloaded_files_or_dirs[0]):
                    original_files, downloaded_files = files_or_archives, downloaded_files_or_dirs
                    for original_file, downloaded_file in zip(original_files, downloaded_files):
                        original_file, downloaded_file = str(original_file), str(downloaded_file)
                        _, original_file_ext = os.path.splitext(original_file)
                        if original_file_ext.lower() in self.IMAGE_EXTENSIONS:
                            labels.add(os.path.basename(os.path.dirname(original_file)))
                        elif os.path.basename(original_file) == self.METADATA_FILENAME:
                            metadata_files[split].append((original_file, downloaded_file))
                        else:
                            original_file_name = os.path.basename(original_file)
                            logger.debug(
                                f"The file '{original_file_name}' was ignored: it is not an image, and is not {self.METADATA_FILENAME} either."
                            )
                else:
                    archives, downloaded_dirs = files_or_archives, downloaded_files_or_dirs
                    for archive, downloaded_dir in zip(archives, downloaded_dirs):
                        archive, downloaded_dir = str(archive), str(downloaded_dir)
                        for downloaded_dir_file in dl_manager.iter_files(downloaded_dir):
                            _, downloaded_dir_file_ext = os.path.splitext(downloaded_dir_file)
                            if downloaded_dir_file_ext in self.IMAGE_EXTENSIONS:
                                labels.add(os.path.basename(os.path.dirname(downloaded_dir_file)))
                            elif os.path.basename(downloaded_dir_file) == self.METADATA_FILENAME:
                                metadata_files[split].append((None, downloaded_dir_file))
                            else:
                                archive_file_name = os.path.basename(archive)
                                original_file_name = os.path.basename(original_file)
                                logger.debug(
                                    f"The file '{original_file_name}' from the archive '{archive_file_name}' was ignored: it is not an image, and is not {self.METADATA_FILENAME} either."
                                )

            if not self.config.drop_labels:
                logger.info("Inferring labels from data files...")
            if not self.config.drop_metadata:
                logger.info("Analyzing metadata files...")

        data_files = self.config.data_files
        splits = []
        for split_name, files in data_files.items():
            if isinstance(files, str):
                files = [files]
            files, archives = self._split_files_and_archives(files)
            downloaded_files = dl_manager.download(files)
            downloaded_dirs = dl_manager.download_and_extract(archives)
            if do_analyze:
                analyze(files, downloaded_files, split_name)
                analyze(archives, downloaded_dirs, split_name)
            splits.append(
                datasets.SplitGenerator(
                    name=split_name,
                    gen_kwargs={
                        "files": [(file, downloaded_file) for file, downloaded_file in zip(files, downloaded_files)]
                        + [(None, dl_manager.iter_files(downloaded_dir)) for downloaded_dir in downloaded_dirs],
                        "metadata_files": metadata_files if not self.config.drop_metadata else None,
                        "split_name": split_name,
                    },
                )
            )

        if not self.config.drop_metadata and metadata_files:
            # Verify that:
            # * all metadata files have the same set of features
            # * the `file_name` key is one of the metadata keys and is of type string
            features_per_metadata_file: List[Tuple[str, datasets.Features]] = []
            for _, downloaded_metadata_file in itertools.chain.from_iterable(metadata_files.values()):
                with open(downloaded_metadata_file, "rb") as f:
                    pa_metadata_table = paj.read_json(f)
                features_per_metadata_file.append(
                    (downloaded_metadata_file, datasets.Features.from_arrow_schema(pa_metadata_table.schema))
                )
            for downloaded_metadata_file, metadata_features in features_per_metadata_file:
                if metadata_features != features_per_metadata_file[0][1]:
                    raise ValueError(
                        f"Metadata files {downloaded_metadata_file} and {features_per_metadata_file[0][0]} have different features: {features_per_metadata_file[0]} != {metadata_features}"
                    )
            metadata_features = features_per_metadata_file[0][1]
            if "file_name" not in metadata_features:
                raise ValueError("`file_name` must be present as dictionary key in metadata files")
            if metadata_features["file_name"] != datasets.Value("string"):
                raise ValueError("`file_name` key must be a string")
            del metadata_features["file_name"]
        else:
            metadata_features = None

        # Normally, we would do this in _info, but we need to know the labels and/or metadata
        # before building the features
        if self.config.features is None:
            if not self.config.drop_labels:
                self.info.features = datasets.Features(
                    {"image": datasets.Image(), "label": datasets.ClassLabel(names=sorted(labels))}
                )
                task_template = ImageClassification(image_column="image", label_column="label")
                task_template = task_template.align_with_features(self.info.features)
                self.info.task_templates = [task_template]
            else:
                self.info.features = datasets.Features({"image": datasets.Image()})

            if not self.config.drop_metadata and metadata_files:
                # Verify that there are no duplicated keys when compared to the existing features ("image", optionally "label")
                duplicated_keys = set(self.info.features) & set(metadata_features)
                if duplicated_keys:
                    raise ValueError(
                        f"Metadata feature keys {list(duplicated_keys)} are already present as the image features"
                    )
                self.info.features.update(metadata_features)

        return splits

    def _split_files_and_archives(self, data_files):
        files, archives = [], []
        for data_file in data_files:
            _, data_file_ext = os.path.splitext(data_file)
            if data_file_ext.lower() in self.IMAGE_EXTENSIONS:
                files.append(data_file)
            elif os.path.basename(data_file) == self.METADATA_FILENAME:
                files.append(data_file)
            else:
                archives.append(data_file)
        return files, archives

    def _generate_examples(self, files, metadata_files, split_name):
        if not self.config.drop_metadata and metadata_files:
            split_metadata_files = metadata_files.get(split_name, [])
            non_metadata_keys = ["image", "label"] if not self.config.drop_labels else ["image"]
            image_empty_metadata = {k: None for k in self.info.features if k not in non_metadata_keys}

            last_checked_dir = None
            metadata_dir = None
            metadata_dict = None

            file_idx = 0
            for original_file, downloaded_file_or_dir in files:
                if original_file is not None:
                    _, original_file_ext = os.path.splitext(original_file)
                    if original_file_ext.lower() in self.IMAGE_EXTENSIONS:
                        # If the file is an image, and we've just entered a new directory,
                        # find the nereast metadata file (by counting path segments) for the directory
                        current_dir = os.path.dirname(original_file)
                        if last_checked_dir is None or last_checked_dir != current_dir:
                            last_checked_dir = current_dir
                            metadata_dir = None
                            metadata_dict = None
                            metadata_file_candidates = [
                                (
                                    os.path.relpath(original_file, os.path.dirname(metadata_file)),
                                    metadata_file,
                                    downloaded_metadata_file,
                                )
                                for metadata_file, downloaded_metadata_file in split_metadata_files
                                if metadata_file is not None  # ignore metadata_files that are inside archives
                                and not os.path.relpath(original_file, os.path.dirname(metadata_file)).startswith("..")
                            ]
                            if metadata_file_candidates:
                                _, metadata_file, downloaded_metadata_file = min(
                                    metadata_file_candidates, key=lambda x: count_path_segments(x[0])
                                )
                                with open(downloaded_metadata_file, "rb") as f:
                                    pa_metadata_table = paj.read_json(f)
                                pa_file_name_array = pa_metadata_table["file_name"]
                                pa_file_name_array = pc.replace_substring(
                                    pa_file_name_array, pattern="\\", replacement="/"
                                )
                                pa_metadata_table = pa_metadata_table.drop(["file_name"])
                                metadata_dir = os.path.dirname(metadata_file)
                                metadata_dict = {
                                    file_name: image_metadata
                                    for file_name, image_metadata in zip(
                                        pa_file_name_array.to_pylist(), pa_table_to_pylist(pa_metadata_table)
                                    )
                                }
                        if metadata_dir is not None:
                            file_relpath = os.path.relpath(original_file, metadata_dir)
                            file_relpath = file_relpath.replace("\\", "/")
                            image_metadata = metadata_dict.get(file_relpath, image_empty_metadata)
                        else:
                            image_metadata = image_empty_metadata
                        if self.config.drop_labels:
                            yield file_idx, {
                                "image": downloaded_file_or_dir,
                                **image_metadata,
                            }
                        else:
                            yield file_idx, {
                                "image": downloaded_file_or_dir,
                                "label": os.path.basename(os.path.dirname(original_file)),
                                **image_metadata,
                            }
                        file_idx += 1
                else:
                    for downloaded_dir_file in downloaded_file_or_dir:
                        _, downloaded_dir_file_ext = os.path.splitext(downloaded_dir_file)
                        if downloaded_dir_file_ext.lower() in self.IMAGE_EXTENSIONS:
                            current_dir = os.path.dirname(downloaded_dir_file)
                            if last_checked_dir is None or last_checked_dir != current_dir:
                                last_checked_dir = current_dir
                                metadata_dir = None
                                metadata_dict = None
                                metadata_file_candidates = [
                                    (
                                        os.path.relpath(
                                            downloaded_dir_file, os.path.dirname(downloaded_metadata_file)
                                        ),
                                        metadata_file,
                                        downloaded_metadata_file,
                                    )
                                    for metadata_file, downloaded_metadata_file in split_metadata_files
                                    if metadata_file is None  # ignore metadata_files that are not inside archives
                                    and not os.path.relpath(
                                        downloaded_dir_file, os.path.dirname(downloaded_metadata_file)
                                    ).startswith("..")
                                ]
                                if metadata_file_candidates:
                                    _, metadata_file, downloaded_metadata_file = min(
                                        metadata_file_candidates, key=lambda x: count_path_segments(x[0])
                                    )
                                    with open(downloaded_metadata_file, "rb") as f:
                                        pa_metadata_table = paj.read_json(f)
                                    pa_file_name_array = pa_metadata_table["file_name"]
                                    pa_file_name_array = pc.replace_substring(
                                        pa_file_name_array, pattern="\\", replacement="/"
                                    )
                                    pa_metadata_table = pa_metadata_table.drop(["file_name"])
                                    metadata_dir = os.path.dirname(downloaded_metadata_file)
                                    metadata_dict = {
                                        file_name: image_metadata
                                        for file_name, image_metadata in zip(
                                            pa_file_name_array.to_pylist(), pa_table_to_pylist(pa_metadata_table)
                                        )
                                    }
                            if metadata_dir is not None:
                                downloaded_dir_file_relpath = os.path.relpath(downloaded_dir_file, metadata_dir)
                                downloaded_dir_file_relpath = downloaded_dir_file_relpath.replace("\\", "/")
                                image_metadata = metadata_dict.get(downloaded_dir_file_relpath, image_empty_metadata)
                            else:
                                image_metadata = image_empty_metadata
                            if self.config.drop_labels:
                                yield file_idx, {
                                    "image": downloaded_dir_file,
                                    **image_metadata,
                                }
                            else:
                                yield file_idx, {
                                    "image": downloaded_dir_file,
                                    "label": os.path.basename(os.path.dirname(downloaded_dir_file)),
                                    **image_metadata,
                                }
                            file_idx += 1
        else:
            file_idx = 0
            for original_file, downloaded_file_or_dir in files:
                if original_file is not None:
                    _, original_file_ext = os.path.splitext(original_file)
                    if original_file_ext.lower() in self.IMAGE_EXTENSIONS:
                        if self.config.drop_labels:
                            yield file_idx, {
                                "image": downloaded_file_or_dir,
                            }
                        else:
                            yield file_idx, {
                                "image": downloaded_file_or_dir,
                                "label": os.path.basename(os.path.dirname(original_file)),
                            }
                        file_idx += 1
                else:
                    for downloaded_dir_file in downloaded_file_or_dir:
                        _, downloaded_dir_file_ext = os.path.splitext(downloaded_dir_file)
                        if downloaded_dir_file_ext.lower() in self.IMAGE_EXTENSIONS:
                            if self.config.drop_labels:
                                yield file_idx, {
                                    "image": downloaded_dir_file,
                                }
                            else:
                                yield file_idx, {
                                    "image": downloaded_dir_file,
                                    "label": os.path.basename(os.path.dirname(downloaded_dir_file)),
                                }
                            file_idx += 1


# Obtained with:
# ```
# import PIL.Image
# IMAGE_EXTENSIONS = []
# PIL.Image.init()
# for ext, format in PIL.Image.EXTENSION.items():
#     if format in PIL.Image.OPEN:
#         IMAGE_EXTENSIONS.append(ext[1:])
# ```
# We intentionally do not run this code on launch because:
# (1) Pillow is an optional dependency, so importing Pillow in global namespace is not allowed
# (2) To ensure the list of supported extensions is deterministic
ImageFolder.IMAGE_EXTENSIONS = [
    ".blp",
    ".bmp",
    ".dib",
    ".bufr",
    ".cur",
    ".pcx",
    ".dcx",
    ".dds",
    ".ps",
    ".eps",
    ".fit",
    ".fits",
    ".fli",
    ".flc",
    ".ftc",
    ".ftu",
    ".gbr",
    ".gif",
    ".grib",
    ".h5",
    ".hdf",
    ".png",
    ".apng",
    ".jp2",
    ".j2k",
    ".jpc",
    ".jpf",
    ".jpx",
    ".j2c",
    ".icns",
    ".ico",
    ".im",
    ".iim",
    ".tif",
    ".tiff",
    ".jfif",
    ".jpe",
    ".jpg",
    ".jpeg",
    ".mpg",
    ".mpeg",
    ".msp",
    ".pcd",
    ".pxr",
    ".pbm",
    ".pgm",
    ".ppm",
    ".pnm",
    ".psd",
    ".bw",
    ".rgb",
    ".rgba",
    ".sgi",
    ".ras",
    ".tga",
    ".icb",
    ".vda",
    ".vst",
    ".webp",
    ".wmf",
    ".emf",
    ".xbm",
    ".xpm",
]<|MERGE_RESOLUTION|>--- conflicted
+++ resolved
@@ -54,11 +54,8 @@
     BUILDER_CONFIG_CLASS = ImageFolderConfig
 
     IMAGE_EXTENSIONS: List[str] = []  # definition at the bottom of the script
-<<<<<<< HEAD
     SKIP_CHECKSUM_COMPUTATION_BY_DEFAULT = True
-=======
     METADATA_FILENAME: str = "metadata.jsonl"
->>>>>>> 530879d1
 
     def _info(self):
         return datasets.DatasetInfo(features=self.config.features)
