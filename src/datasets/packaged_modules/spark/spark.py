--- conflicted
+++ resolved
@@ -7,7 +7,6 @@
 from collections.abc import Iterable
 from dataclasses import dataclass
 from itertools import islice
-<<<<<<< HEAD
 from typing import (
     TYPE_CHECKING,
     Any,
@@ -20,9 +19,6 @@
     Sequence,
     Union,
 )
-=======
-from typing import TYPE_CHECKING, Optional, Union
->>>>>>> 5c8869f8
 
 import numpy as np
 import pyarrow as pa
@@ -56,13 +52,9 @@
         super().__post_init__()
 
 
-<<<<<<< HEAD
 def _reorder_dataframe_by_partition(
     df: pyspark.sql.DataFrame, new_partition_order: Sequence[int]
 ) -> pyspark.sql.DataFrame:
-=======
-def _reorder_dataframe_by_partition(df: "pyspark.sql.DataFrame", new_partition_order: list[int]):
->>>>>>> 5c8869f8
     df_combined = df.select("*").where(f"part_id = {new_partition_order[0]}")
     for partition_id in new_partition_order[1:]:
         partition_df = df.select("*").where(f"part_id = {partition_id}")
@@ -71,17 +63,10 @@
 
 
 def _generate_iterable_examples(
-<<<<<<< HEAD
     df: pyspark.sql.DataFrame,
     partition_order: Sequence[int],
     state_dict: Optional[MutableMapping] = None,
 ) -> Generator[tuple[str, dict]]:
-=======
-    df: "pyspark.sql.DataFrame",
-    partition_order: list[int],
-    state_dict: Optional[dict] = None,
-):
->>>>>>> 5c8869f8
     import pyspark
 
     df_with_partition_id = df.select("*", pyspark.sql.functions.spark_partition_id().alias("part_id"))
@@ -234,11 +219,7 @@
         fpath: str,
         file_format: str,
         max_shard_size: int,
-<<<<<<< HEAD
     ) -> Generator[tuple[int, tuple[int, int, int, int]]]:
-=======
-    ) -> Iterable[tuple[int, bool, Union[int, tuple]]]:
->>>>>>> 5c8869f8
         import pyspark
 
         writer_class = ParquetWriter if file_format == "parquet" else ArrowWriter
