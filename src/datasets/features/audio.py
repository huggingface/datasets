import os
from dataclasses import dataclass, field
from io import BytesIO
from typing import TYPE_CHECKING, Any, ClassVar, Dict, Optional, Union

import numpy as np
import pyarrow as pa

from .. import config
from ..download.download_config import DownloadConfig
from ..download.streaming_download_manager import xopen, xsplitext
from ..table import array_cast
from ..utils.py_utils import no_op_if_value_is_null, string_to_dict


if TYPE_CHECKING:
    from .features import FeatureType


_ffmpeg_warned, _librosa_warned, _audioread_warned = False, False, False


@dataclass
class Audio:
    """Audio [`Feature`] to extract audio data from an audio file.

    Input: The Audio feature accepts as input:
    - A `str`: Absolute path to the audio file (i.e. random access is allowed).
    - A `dict` with the keys:

        - `path`: String with relative path of the audio file to the archive file.
        - `bytes`: Bytes content of the audio file.

      This is useful for archived files with sequential access.

    - A `dict` with the keys:

        - `path`: String with relative path of the audio file to the archive file.
        - `array`: Array containing the audio sample
        - `sampling_rate`: Integer corresponding to the sampling rate of the audio sample.

      This is useful for archived files with sequential access.

    Args:
        sampling_rate (`int`, *optional*):
            Target sampling rate. If `None`, the native sampling rate is used.
        mono (`bool`, defaults to `True`):
            Whether to convert the audio signal to mono by averaging samples across
            channels.
        decode (`bool`, defaults to `True`):
            Whether to decode the audio data. If `False`,
            returns the underlying dictionary in the format `{"path": audio_path, "bytes": audio_bytes}`.

    Example:

    ```py
    >>> from datasets import load_dataset, Audio
    >>> ds = load_dataset("PolyAI/minds14", name="en-US", split="train")
    >>> ds = ds.cast_column("audio", Audio(sampling_rate=16000))
    >>> ds[0]["audio"]
    {'array': array([ 2.3443763e-05,  2.1729663e-04,  2.2145823e-04, ...,
         3.8356509e-05, -7.3497440e-06, -2.1754686e-05], dtype=float32),
     'path': '/root/.cache/huggingface/datasets/downloads/extracted/f14948e0e84be638dd7943ac36518a4cf3324e8b7aa331c5ab11541518e9368c/en-US~JOINT_ACCOUNT/602ba55abb1e6d0fbce92065.wav',
     'sampling_rate': 16000}
    ```
    """

    sampling_rate: Optional[int] = None
    mono: bool = True
    decode: bool = True
    id: Optional[str] = None
    # Automatically constructed
    dtype: ClassVar[str] = "dict"
    pa_type: ClassVar[Any] = pa.struct({"bytes": pa.binary(), "path": pa.string()})
    _type: str = field(default="Audio", init=False, repr=False)

    def __call__(self):
        return self.pa_type

    def encode_example(self, value: Union[str, bytes, dict]) -> dict:
        """Encode example into a format for Arrow.

        Args:
            value (`str` or `dict`):
                Data passed as input to Audio feature.

        Returns:
            `dict`
        """
        try:
            import soundfile as sf  # soundfile is a dependency of librosa, needed to decode audio files.
        except ImportError as err:
            raise ImportError("To support encoding audio data, please install 'soundfile'.") from err
        if isinstance(value, str):
            return {"bytes": None, "path": value}
        elif isinstance(value, bytes):
            return {"bytes": value, "path": None}
        elif "array" in value:
            # convert the audio array to wav bytes
            buffer = BytesIO()
            sf.write(buffer, value["array"], value["sampling_rate"], format="wav")
            return {"bytes": buffer.getvalue(), "path": None}
        elif value.get("path") is not None and os.path.isfile(value["path"]):
            # we set "bytes": None to not duplicate the data if they're already available locally
            if value["path"].endswith("pcm"):
                # "PCM" only has raw audio bytes
                if value.get("sampling_rate") is None:
                    # At least, If you want to convert "PCM-byte" to "WAV-byte", you have to know sampling rate
                    raise KeyError("To use PCM files, please specify a 'sampling_rate' in Audio object")
                if value.get("bytes"):
                    # If we already had PCM-byte, we don`t have to make "read file, make bytes" (just use it!)
                    bytes_value = np.frombuffer(value["bytes"], dtype=np.int16).astype(np.float32) / 32767
                else:
                    bytes_value = np.memmap(value["path"], dtype="h", mode="r").astype(np.float32) / 32767

                buffer = BytesIO(bytes())
                sf.write(buffer, bytes_value, value["sampling_rate"], format="wav")
                return {"bytes": buffer.getvalue(), "path": None}
            else:
                return {"bytes": None, "path": value.get("path")}
        elif value.get("bytes") is not None or value.get("path") is not None:
            # store the audio bytes, and path is used to infer the audio format using the file extension
            return {"bytes": value.get("bytes"), "path": value.get("path")}
        else:
            raise ValueError(
                f"An audio sample should have one of 'path' or 'bytes' but they are missing or None in {value}."
            )

    def decode_example(
        self, value: dict, token_per_repo_id: Optional[Dict[str, Union[str, bool, None]]] = None
    ) -> dict:
        """Decode example audio file into audio data.

        Args:
            value (`dict`):
                A dictionary with keys:

                - `path`: String with relative audio file path.
                - `bytes`: Bytes of the audio file.
            token_per_repo_id (`dict`, *optional*):
                To access and decode
                audio files from private repositories on the Hub, you can pass
                a dictionary repo_id (`str`) -> token (`bool` or `str`)

        Returns:
            `dict`
        """
        if not self.decode:
            raise RuntimeError("Decoding is disabled for this feature. Please use Audio(decode=True) instead.")

        path, file = (value["path"], BytesIO(value["bytes"])) if value["bytes"] is not None else (value["path"], None)
        if path is None and file is None:
            raise ValueError(f"An audio sample should have one of 'path' or 'bytes' but both are None in {value}.")

        try:
            import librosa
            import soundfile as sf
        except ImportError as err:
            raise ImportError("To support decoding audio files, please install 'librosa' and 'soundfile'.") from err

        audio_format = xsplitext(path)[1][1:].lower() if path is not None else None
        if not config.IS_OPUS_SUPPORTED and audio_format == "opus":
            raise RuntimeError(
                "Decoding 'opus' files requires system library 'libsndfile'>=1.0.31, "
                'You can try to update `soundfile` python library: `pip install "soundfile>=0.12.1"`. '
            )
        elif not config.IS_MP3_SUPPORTED and audio_format == "mp3":
            raise RuntimeError(
                "Decoding 'mp3' files requires system library 'libsndfile'>=1.1.0, "
                'You can try to update `soundfile` python library: `pip install "soundfile>=0.12.1"`. '
            )

        if file is None:
            token_per_repo_id = token_per_repo_id or {}
            source_url = path.split("::")[-1]
            try:
                repo_id = string_to_dict(source_url, config.HUB_DATASETS_URL)["repo_id"]
                token = token_per_repo_id[repo_id]
            except (ValueError, KeyError):
                token = None

<<<<<<< HEAD
            download_config = DownloadConfig(use_auth_token=use_auth_token)
            with xopen(path, "rb", download_config=download_config) as f:
=======
            with xopen(path, "rb", token=token) as f:
>>>>>>> 819bb434
                array, sampling_rate = sf.read(f)

        else:
            array, sampling_rate = sf.read(file)

        array = array.T
        if self.mono:
            array = librosa.to_mono(array)
        if self.sampling_rate and self.sampling_rate != sampling_rate:
            array = librosa.resample(array, orig_sr=sampling_rate, target_sr=self.sampling_rate)
            sampling_rate = self.sampling_rate

        return {"path": path, "array": array, "sampling_rate": sampling_rate}

    def flatten(self) -> Union["FeatureType", Dict[str, "FeatureType"]]:
        """If in the decodable state, raise an error, otherwise flatten the feature into a dictionary."""
        from .features import Value

        if self.decode:
            raise ValueError("Cannot flatten a decoded Audio feature.")
        return {
            "bytes": Value("binary"),
            "path": Value("string"),
        }

    def cast_storage(self, storage: Union[pa.StringArray, pa.StructArray]) -> pa.StructArray:
        """Cast an Arrow array to the Audio arrow storage type.
        The Arrow types that can be converted to the Audio pyarrow storage type are:

        - `pa.string()` - it must contain the "path" data
        - `pa.binary()` - it must contain the audio bytes
        - `pa.struct({"bytes": pa.binary()})`
        - `pa.struct({"path": pa.string()})`
        - `pa.struct({"bytes": pa.binary(), "path": pa.string()})`  - order doesn't matter

        Args:
            storage (`Union[pa.StringArray, pa.StructArray]`):
                PyArrow array to cast.

        Returns:
            `pa.StructArray`: Array in the Audio arrow storage type, that is
                `pa.struct({"bytes": pa.binary(), "path": pa.string()})`
        """
        if pa.types.is_string(storage.type):
            bytes_array = pa.array([None] * len(storage), type=pa.binary())
            storage = pa.StructArray.from_arrays([bytes_array, storage], ["bytes", "path"], mask=storage.is_null())
        elif pa.types.is_binary(storage.type):
            path_array = pa.array([None] * len(storage), type=pa.string())
            storage = pa.StructArray.from_arrays([storage, path_array], ["bytes", "path"], mask=storage.is_null())
        elif pa.types.is_struct(storage.type) and storage.type.get_all_field_indices("array"):
            storage = pa.array([Audio().encode_example(x) if x is not None else None for x in storage.to_pylist()])
        elif pa.types.is_struct(storage.type):
            if storage.type.get_field_index("bytes") >= 0:
                bytes_array = storage.field("bytes")
            else:
                bytes_array = pa.array([None] * len(storage), type=pa.binary())
            if storage.type.get_field_index("path") >= 0:
                path_array = storage.field("path")
            else:
                path_array = pa.array([None] * len(storage), type=pa.string())
            storage = pa.StructArray.from_arrays([bytes_array, path_array], ["bytes", "path"], mask=storage.is_null())
        return array_cast(storage, self.pa_type)

    def embed_storage(self, storage: pa.StructArray) -> pa.StructArray:
        """Embed audio files into the Arrow array.

        Args:
            storage (`pa.StructArray`):
                PyArrow array to embed.

        Returns:
            `pa.StructArray`: Array in the Audio arrow storage type, that is
                `pa.struct({"bytes": pa.binary(), "path": pa.string()})`.
        """

        @no_op_if_value_is_null
        def path_to_bytes(path):
            with xopen(path, "rb") as f:
                bytes_ = f.read()
            return bytes_

        bytes_array = pa.array(
            [
                (path_to_bytes(x["path"]) if x["bytes"] is None else x["bytes"]) if x is not None else None
                for x in storage.to_pylist()
            ],
            type=pa.binary(),
        )
        path_array = pa.array(
            [os.path.basename(path) if path is not None else None for path in storage.field("path").to_pylist()],
            type=pa.string(),
        )
        storage = pa.StructArray.from_arrays([bytes_array, path_array], ["bytes", "path"], mask=bytes_array.is_null())
        return array_cast(storage, self.pa_type)<|MERGE_RESOLUTION|>--- conflicted
+++ resolved
@@ -179,12 +179,8 @@
             except (ValueError, KeyError):
                 token = None
 
-<<<<<<< HEAD
             download_config = DownloadConfig(use_auth_token=use_auth_token)
             with xopen(path, "rb", download_config=download_config) as f:
-=======
-            with xopen(path, "rb", token=token) as f:
->>>>>>> 819bb434
                 array, sampling_rate = sf.read(f)
 
         else:
