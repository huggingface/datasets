--- conflicted
+++ resolved
@@ -19,143 +19,6 @@
 _IMAGE_COMPRESSION_FORMATS: Optional[List[str]] = None
 
 
-<<<<<<< HEAD
-class ImageExtensionType(pa.PyExtensionType):
-    def __init__(self):
-        pa.PyExtensionType.__init__(self, pa.struct({"bytes": pa.binary(), "path": pa.string()}))
-
-    def __arrow_ext_class__(self):
-        return ImageExtensionArray
-
-    def __reduce__(self):
-        return self.__class__, ()
-
-    def to_pandas_dtype(self):
-        return PandasImageExtensionDtype()
-
-
-class ImageExtensionArray(pa.ExtensionArray):
-    def __array__(self):
-        return self.to_numpy(zero_copy_only=False)
-
-    def __getitem__(self, i):
-        return self.storage[i]
-
-    def to_pylist(self):
-        return self.to_numpy(zero_copy_only=False).tolist()
-
-
-class PandasImageExtensionDtype(PandasExtensionDtype):
-    def __from_arrow__(self, array: Union[pa.Array, pa.ChunkedArray]):
-        if isinstance(array, pa.ChunkedArray):
-            numpy_arr = np.hstack([chunk.to_numpy(zero_copy_only=False) for chunk in array.chunks])
-        else:
-            numpy_arr = array.to_numpy(zero_copy_only=False)
-        return PandasImageExtensionArray(numpy_arr)
-
-    @classmethod
-    def construct_array_type(cls):
-        return PandasImageExtensionArray
-
-    @property
-    def type(self) -> type:
-        # Expensive calls under the propery decorator are not a good practice, but it is what it is.
-        if config.PIL_AVAILABLE:
-            import PIL.Image
-        else:
-            raise ImportError("'Pillow' is not available.")
-        return PIL.Image.Image
-
-    @property
-    def kind(self) -> str:
-        return "O"
-
-    @property
-    def name(self) -> str:
-        return "image"
-
-
-class PandasImageExtensionArray(PandasExtensionArray):
-    na_value = None
-
-    def __init__(self, data: np.ndarray, copy: bool = False):
-        self._data = data if not copy else np.array(data)
-        self._dtype = PandasImageExtensionDtype()
-
-    def __array__(self):
-        return self._data
-
-    def copy(self, deep: bool = False) -> "PandasImageExtensionArray":
-        return PandasImageExtensionArray(self._data, copy=True)
-
-    @classmethod
-    def _from_sequence(
-        cls, scalars, dtype: Optional[PandasImageExtensionDtype] = None, copy: bool = False
-    ) -> "PandasImageExtensionArray":
-        data = np.array(scalars, dtype=np.object, copy=copy)
-        return cls(data, copy=copy)
-
-    @classmethod
-    def _concat_same_type(cls, to_concat: Sequence["PandasImageExtensionArray"]) -> "PandasImageExtensionArray":
-        data = np.hstack([va._data for va in to_concat])
-        return cls(data, copy=False)
-
-    @property
-    def dtype(self) -> PandasImageExtensionDtype:
-        return self._dtype
-
-    @property
-    def nbytes(self) -> int:
-        return self._data.nbytes
-
-    def isna(self) -> np.ndarray:
-        return np.array([pd.isna(arr).any() for arr in self._data])
-
-    def __setitem__(self, key: Union[int, slice, np.ndarray], value: Any) -> None:
-        raise NotImplementedError
-
-    def __getitem__(self, item: Union[int, slice, np.ndarray]) -> Union[np.ndarray, "PandasImageExtensionArray"]:
-        if isinstance(item, int):
-            return self._data[item]
-        return PandasImageExtensionArray(self._data[item], copy=False)
-
-    def take(
-        self, indices: Sequence[int], allow_fill: bool = False, fill_value: bool = None
-    ) -> "PandasImageExtensionArray":
-        indices: np.ndarray = np.asarray(indices, dtype=np.int)
-        if allow_fill:
-            fill_value = self.dtype.na_value if fill_value is None else np.asarray(fill_value, dtype=np.object)
-            mask = indices == -1
-            if (indices < -1).any():
-                raise ValueError("Invalid value in `indices`, must be all >= -1 for `allow_fill` is True")
-            elif len(self) > 0:
-                pass
-            elif not np.all(mask):
-                raise IndexError("Invalid take for empty PandasImageExtensionArray, must be all -1.")
-            else:
-                data = np.array([fill_value] * len(indices), dtype=np.object)
-                return PandasImageExtensionArray(data, copy=False)
-        took = self._data.take(indices)
-        if allow_fill and mask.any():
-            took[mask] = [fill_value] * np.sum(mask)
-        return PandasImageExtensionArray(took, copy=False)
-
-    def map(self, mapper):
-        # More info about this (undocumented) function can be found here:
-        # https://github.com/pandas-dev/pandas/issues/23179
-        return PandasImageExtensionArray(pd.Series(self._data).map(mapper).to_numpy())
-
-    def __len__(self) -> int:
-        return len(self._data)
-
-    def __eq__(self, other) -> np.ndarray:
-        if not isinstance(other, PandasImageExtensionArray):
-            raise NotImplementedError(f"Invalid type to compare to: {type(other)}")
-        return (self._data == other._data).all()
-
-
-=======
->>>>>>> c0aea8d1
 @dataclass(unsafe_hash=True)
 class Image:
     """Image feature to read image data from an image file.
