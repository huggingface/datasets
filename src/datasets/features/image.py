import os
import sys
import warnings
from dataclasses import dataclass, field
from io import BytesIO
from typing import TYPE_CHECKING, Any, ClassVar, Dict, List, Optional, Union

import numpy as np
import pyarrow as pa

from .. import config
from ..download.download_config import DownloadConfig
from ..download.streaming_download_manager import xopen
from ..table import array_cast
from ..utils.file_utils import is_local_path
from ..utils.py_utils import first_non_null_value, no_op_if_value_is_null, string_to_dict


if TYPE_CHECKING:
    import PIL.Image

    from .features import FeatureType


_IMAGE_COMPRESSION_FORMATS: Optional[List[str]] = None
_NATIVE_BYTEORDER = "<" if sys.byteorder == "little" else ">"
# Origin: https://github.com/python-pillow/Pillow/blob/698951e19e19972aeed56df686868f1329981c12/src/PIL/Image.py#L3126 minus "|i1" which values are not preserved correctly when saving and loading an image
_VALID_IMAGE_ARRAY_DTPYES = [
    np.dtype("|b1"),
    np.dtype("|u1"),
    np.dtype("<u2"),
    np.dtype(">u2"),
    np.dtype("<i2"),
    np.dtype(">i2"),
    np.dtype("<u4"),
    np.dtype(">u4"),
    np.dtype("<i4"),
    np.dtype(">i4"),
    np.dtype("<f4"),
    np.dtype(">f4"),
    np.dtype("<f8"),
    np.dtype(">f8"),
]


@dataclass
class Image:
    """Image [`Feature`] to read image data from an image file.

    Input: The Image feature accepts as input:
    - A `str`: Absolute path to the image file (i.e. random access is allowed).
    - A `dict` with the keys:

        - `path`: String with relative path of the image file to the archive file.
        - `bytes`: Bytes of the image file.

      This is useful for archived files with sequential access.

    - An `np.ndarray`: NumPy array representing an image.
    - A `PIL.Image.Image`: PIL image object.

    Args:
        decode (`bool`, defaults to `True`):
            Whether to decode the image data. If `False`,
            returns the underlying dictionary in the format `{"path": image_path, "bytes": image_bytes}`.

    Examples:

    ```py
    >>> from datasets import load_dataset, Image
    >>> ds = load_dataset("beans", split="train")
    >>> ds.features["image"]
    Image(decode=True, id=None)
    >>> ds[0]["image"]
    <PIL.JpegImagePlugin.JpegImageFile image mode=RGB size=500x500 at 0x15E52E7F0>
    >>> ds = ds.cast_column('image', Image(decode=False))
    {'bytes': None,
     'path': '/root/.cache/huggingface/datasets/downloads/extracted/b0a21163f78769a2cf11f58dfc767fb458fc7cea5c05dccc0144a2c0f0bc1292/train/healthy/healthy_train.85.jpg'}
    ```
    """

    decode: bool = True
    id: Optional[str] = None
    # Automatically constructed
    dtype: ClassVar[str] = "PIL.Image.Image"
    pa_type: ClassVar[Any] = pa.struct({"bytes": pa.binary(), "path": pa.string()})
    _type: str = field(default="Image", init=False, repr=False)

    def __call__(self):
        return self.pa_type

    def encode_example(self, value: Union[str, bytes, dict, np.ndarray, "PIL.Image.Image"]) -> dict:
        """Encode example into a format for Arrow.

        Args:
            value (`str`, `np.ndarray`, `PIL.Image.Image` or `dict`):
                Data passed as input to Image feature.

        Returns:
            `dict` with "path" and "bytes" fields
        """
        if config.PIL_AVAILABLE:
            import PIL.Image
        else:
            raise ImportError("To support encoding images, please install 'Pillow'.")

        if isinstance(value, list):
            value = np.array(value)

        if isinstance(value, str):
            return {"path": value, "bytes": None}
        elif isinstance(value, bytes):
            return {"path": None, "bytes": value}
        elif isinstance(value, np.ndarray):
            # convert the image array to PNG/TIFF bytes
            return encode_np_array(value)
        elif isinstance(value, PIL.Image.Image):
            # convert the PIL image to bytes (default format is PNG/TIFF)
            return encode_pil_image(value)
        elif value.get("path") is not None and os.path.isfile(value["path"]):
            # we set "bytes": None to not duplicate the data if they're already available locally
            return {"bytes": None, "path": value.get("path")}
        elif value.get("bytes") is not None or value.get("path") is not None:
            # store the image bytes, and path is used to infer the image format using the file extension
            return {"bytes": value.get("bytes"), "path": value.get("path")}
        else:
            raise ValueError(
                f"An image sample should have one of 'path' or 'bytes' but they are missing or None in {value}."
            )

    def decode_example(self, value: dict, token_per_repo_id=None) -> "PIL.Image.Image":
        """Decode example image file into image data.

        Args:
            value (`str` or `dict`):
                A string with the absolute image file path, a dictionary with
                keys:

                - `path`: String with absolute or relative image file path.
                - `bytes`: The bytes of the image file.
            token_per_repo_id (`dict`, *optional*):
                To access and decode
                image files from private repositories on the Hub, you can pass
                a dictionary repo_id (`str`) -> token (`bool` or `str`).

        Returns:
            `PIL.Image.Image`
        """
        if not self.decode:
            raise RuntimeError("Decoding is disabled for this feature. Please use Image(decode=True) instead.")

        if config.PIL_AVAILABLE:
            import PIL.Image
        else:
            raise ImportError("To support decoding images, please install 'Pillow'.")

        if token_per_repo_id is None:
            token_per_repo_id = {}

        path, bytes_ = value["path"], value["bytes"]
        if bytes_ is None:
            if path is None:
                raise ValueError(f"An image should have one of 'path' or 'bytes' but both are None in {value}.")
            else:
                if is_local_path(path):
                    image = PIL.Image.open(path)
                else:
                    source_url = path.split("::")[-1]
                    try:
                        repo_id = string_to_dict(source_url, config.HUB_DATASETS_URL)["repo_id"]
                        token = token_per_repo_id.get(repo_id)
                    except ValueError:
<<<<<<< HEAD
                        use_auth_token = None
                    download_config = DownloadConfig(use_auth_token=use_auth_token)
                    with xopen(path, "rb", download_config=download_config) as f:
=======
                        token = None
                    with xopen(path, "rb", token=token) as f:
>>>>>>> 819bb434
                        bytes_ = BytesIO(f.read())
                    image = PIL.Image.open(bytes_)
        else:
            image = PIL.Image.open(BytesIO(bytes_))
        image.load()  # to avoid "Too many open files" errors
        return image

    def flatten(self) -> Union["FeatureType", Dict[str, "FeatureType"]]:
        """If in the decodable state, return the feature itself, otherwise flatten the feature into a dictionary."""
        from .features import Value

        return (
            self
            if self.decode
            else {
                "bytes": Value("binary"),
                "path": Value("string"),
            }
        )

    def cast_storage(self, storage: Union[pa.StringArray, pa.StructArray, pa.ListArray]) -> pa.StructArray:
        """Cast an Arrow array to the Image arrow storage type.
        The Arrow types that can be converted to the Image pyarrow storage type are:

        - `pa.string()` - it must contain the "path" data
        - `pa.binary()` - it must contain the image bytes
        - `pa.struct({"bytes": pa.binary()})`
        - `pa.struct({"path": pa.string()})`
        - `pa.struct({"bytes": pa.binary(), "path": pa.string()})`  - order doesn't matter
        - `pa.list(*)` - it must contain the image array data

        Args:
            storage (`Union[pa.StringArray, pa.StructArray, pa.ListArray]`):
                PyArrow array to cast.

        Returns:
            `pa.StructArray`: Array in the Image arrow storage type, that is
                `pa.struct({"bytes": pa.binary(), "path": pa.string()})`.
        """
        if pa.types.is_string(storage.type):
            bytes_array = pa.array([None] * len(storage), type=pa.binary())
            storage = pa.StructArray.from_arrays([bytes_array, storage], ["bytes", "path"], mask=storage.is_null())
        elif pa.types.is_binary(storage.type):
            path_array = pa.array([None] * len(storage), type=pa.string())
            storage = pa.StructArray.from_arrays([storage, path_array], ["bytes", "path"], mask=storage.is_null())
        elif pa.types.is_struct(storage.type):
            if storage.type.get_field_index("bytes") >= 0:
                bytes_array = storage.field("bytes")
            else:
                bytes_array = pa.array([None] * len(storage), type=pa.binary())
            if storage.type.get_field_index("path") >= 0:
                path_array = storage.field("path")
            else:
                path_array = pa.array([None] * len(storage), type=pa.string())
            storage = pa.StructArray.from_arrays([bytes_array, path_array], ["bytes", "path"], mask=storage.is_null())
        elif pa.types.is_list(storage.type):
            bytes_array = pa.array(
                [encode_np_array(np.array(arr))["bytes"] if arr is not None else None for arr in storage.to_pylist()],
                type=pa.binary(),
            )
            path_array = pa.array([None] * len(storage), type=pa.string())
            storage = pa.StructArray.from_arrays(
                [bytes_array, path_array], ["bytes", "path"], mask=bytes_array.is_null()
            )
        return array_cast(storage, self.pa_type)

    def embed_storage(self, storage: pa.StructArray) -> pa.StructArray:
        """Embed image files into the Arrow array.

        Args:
            storage (`pa.StructArray`):
                PyArrow array to embed.

        Returns:
            `pa.StructArray`: Array in the Image arrow storage type, that is
                `pa.struct({"bytes": pa.binary(), "path": pa.string()})`.
        """

        @no_op_if_value_is_null
        def path_to_bytes(path):
            with xopen(path, "rb") as f:
                bytes_ = f.read()
            return bytes_

        bytes_array = pa.array(
            [
                (path_to_bytes(x["path"]) if x["bytes"] is None else x["bytes"]) if x is not None else None
                for x in storage.to_pylist()
            ],
            type=pa.binary(),
        )
        path_array = pa.array(
            [os.path.basename(path) if path is not None else None for path in storage.field("path").to_pylist()],
            type=pa.string(),
        )
        storage = pa.StructArray.from_arrays([bytes_array, path_array], ["bytes", "path"], mask=bytes_array.is_null())
        return array_cast(storage, self.pa_type)


def list_image_compression_formats() -> List[str]:
    if config.PIL_AVAILABLE:
        import PIL.Image
    else:
        raise ImportError("To support encoding images, please install 'Pillow'.")

    global _IMAGE_COMPRESSION_FORMATS
    if _IMAGE_COMPRESSION_FORMATS is None:
        PIL.Image.init()
        _IMAGE_COMPRESSION_FORMATS = list(set(PIL.Image.OPEN.keys()) & set(PIL.Image.SAVE.keys()))
    return _IMAGE_COMPRESSION_FORMATS


def image_to_bytes(image: "PIL.Image.Image") -> bytes:
    """Convert a PIL Image object to bytes using native compression if possible, otherwise use PNG/TIFF compression."""
    buffer = BytesIO()
    if image.format in list_image_compression_formats():
        format = image.format
    else:
        format = "PNG" if image.mode in ["1", "L", "LA", "RGB", "RGBA"] else "TIFF"
    image.save(buffer, format=format)
    return buffer.getvalue()


def encode_pil_image(image: "PIL.Image.Image") -> dict:
    if hasattr(image, "filename") and image.filename != "":
        return {"path": image.filename, "bytes": None}
    else:
        return {"path": None, "bytes": image_to_bytes(image)}


def encode_np_array(array: np.ndarray) -> dict:
    if config.PIL_AVAILABLE:
        import PIL.Image
    else:
        raise ImportError("To support encoding images, please install 'Pillow'.")

    dtype = array.dtype
    dtype_byteorder = dtype.byteorder if dtype.byteorder != "=" else _NATIVE_BYTEORDER
    dtype_kind = dtype.kind
    dtype_itemsize = dtype.itemsize

    dest_dtype = None

    # Multi-channel array case (only np.dtype("|u1") is allowed)
    if array.shape[2:]:
        dest_dtype = np.dtype("|u1")
        if dtype_kind not in ["u", "i"]:
            raise TypeError(
                f"Unsupported array dtype {dtype} for image encoding. Only {dest_dtype} is supported for multi-channel arrays."
            )
        if dtype is not dest_dtype:
            warnings.warn(f"Downcasting array dtype {dtype} to {dest_dtype} to be compatible with 'Pillow'")
    # Exact match
    elif dtype in _VALID_IMAGE_ARRAY_DTPYES:
        dest_dtype = dtype
    else:  # Downcast the type within the kind (np.can_cast(from_type, to_type, casting="same_kind") doesn't behave as expected, so do it manually)
        while dtype_itemsize >= 1:
            dest_dtype_str = dtype_byteorder + dtype_kind + str(dtype_itemsize)
            dest_dtype = np.dtype(dest_dtype_str)
            if dest_dtype in _VALID_IMAGE_ARRAY_DTPYES:
                warnings.warn(f"Downcasting array dtype {dtype} to {dest_dtype} to be compatible with 'Pillow'")
                break
            else:
                dtype_itemsize //= 2

    if dest_dtype is None:
        raise TypeError(
            f"Cannot convert dtype {dtype} to a valid image dtype. Valid image dtypes: {_VALID_IMAGE_ARRAY_DTPYES}"
        )
    image = PIL.Image.fromarray(array.astype(dest_dtype))
    return {"path": None, "bytes": image_to_bytes(image)}


def objects_to_list_of_image_dicts(
    objs: Union[List[str], List[dict], List[np.ndarray], List["PIL.Image.Image"]]
) -> List[dict]:
    """Encode a list of objects into a format suitable for creating an extension array of type `ImageExtensionType`."""
    if config.PIL_AVAILABLE:
        import PIL.Image
    else:
        raise ImportError("To support encoding images, please install 'Pillow'.")

    if objs:
        _, obj = first_non_null_value(objs)
        if isinstance(obj, str):
            return [{"path": obj, "bytes": None} if obj is not None else None for obj in objs]
        if isinstance(obj, np.ndarray):
            obj_to_image_dict_func = no_op_if_value_is_null(encode_np_array)
            return [obj_to_image_dict_func(obj) for obj in objs]
        elif isinstance(obj, PIL.Image.Image):
            obj_to_image_dict_func = no_op_if_value_is_null(encode_pil_image)
            return [obj_to_image_dict_func(obj) for obj in objs]
        else:
            return objs
    else:
        return objs<|MERGE_RESOLUTION|>--- conflicted
+++ resolved
@@ -170,14 +170,9 @@
                         repo_id = string_to_dict(source_url, config.HUB_DATASETS_URL)["repo_id"]
                         token = token_per_repo_id.get(repo_id)
                     except ValueError:
-<<<<<<< HEAD
                         use_auth_token = None
                     download_config = DownloadConfig(use_auth_token=use_auth_token)
                     with xopen(path, "rb", download_config=download_config) as f:
-=======
-                        token = None
-                    with xopen(path, "rb", token=token) as f:
->>>>>>> 819bb434
                         bytes_ = BytesIO(f.read())
                     image = PIL.Image.open(bytes_)
         else:
