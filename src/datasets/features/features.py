--- conflicted
+++ resolved
@@ -841,11 +841,7 @@
 
         return numpy_arr
 
-<<<<<<< HEAD
-    def to_pylist(self) -> list:
-=======
-    def to_pylist(self, maps_as_pydicts: Optional[Literal["lossy", "strict"]] = None):
->>>>>>> b9efdc64
+    def to_pylist(self, maps_as_pydicts: Optional[Literal["lossy", "strict"]] = None) -> list:
         zero_copy_only = _is_zero_copy_only(self.storage.type, unnest=True)
         numpy_arr = self.to_numpy(zero_copy_only=zero_copy_only)
         if self.type.shape[0] is None and numpy_arr.dtype == object:
