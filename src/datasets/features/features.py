--- conflicted
+++ resolved
@@ -1296,7 +1296,6 @@
         return hasattr(feature, "decode_example") and (feature.decode if not ignore_decode_attribute else True)
 
 
-<<<<<<< HEAD
 def require_cast_storage(feature: FeatureType) -> bool:
     """Check if a (possibly nested) feature requires storage casting.
 
@@ -1313,7 +1312,8 @@
         return require_decoding(feature.feature)
     else:
         return hasattr(feature, "cast_storage")
-=======
+
+
 def keep_features_dicts_synced(func):
     """
     Wrapper to keep the secondary dictionary, which tracks whether keys are decodable, of the :class:`datasets.Features` object
@@ -1334,7 +1334,6 @@
 
     wrapper._decorator_name_ = "_keep_dicts_synced"
     return wrapper
->>>>>>> 4110fb60
 
 
 class Features(dict):
