--- conflicted
+++ resolved
@@ -1404,11 +1404,7 @@
         else:
             return decode_nested_example([schema.feature], obj)
     # Object with special decoding:
-<<<<<<< HEAD
-    elif isinstance(schema, (Audio, Image, Exr, Video)):
-=======
     elif hasattr(schema, "decode_example") and getattr(schema, "decode", True):
->>>>>>> 0f6e35f5
         # we pass the token to read and decode files from private repositories in streaming mode
         return schema.decode_example(obj, token_per_repo_id=token_per_repo_id) if obj is not None else None
     return obj
