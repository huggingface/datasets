# coding=utf-8
# Copyright 2020 The HuggingFace Datasets Authors and the TensorFlow Datasets Authors.
#
# Licensed under the Apache License, Version 2.0 (the "License");
# you may not use this file except in compliance with the License.
# You may obtain a copy of the License at
#
#     http://www.apache.org/licenses/LICENSE-2.0
#
# Unless required by applicable law or agreed to in writing, software
# distributed under the License is distributed on an "AS IS" BASIS,
# WITHOUT WARRANTIES OR CONDITIONS OF ANY KIND, either express or implied.
# See the License for the specific language governing permissions and
# limitations under the License.

# Lint as: python3
""" This class handle features definition in datasets and some utilities to display table type."""
import copy
import re
import sys
from collections.abc import Iterable
from dataclasses import dataclass, field, fields
from functools import reduce
from operator import mul
from typing import Any, ClassVar, Dict, List, Optional
from typing import Sequence as Sequence_
from typing import Tuple, Union

import numpy as np
import pandas as pd
import pyarrow as pa
import pyarrow.types
from pandas.api.extensions import ExtensionArray as PandasExtensionArray
from pandas.api.extensions import ExtensionDtype as PandasExtensionDtype
from pyarrow.lib import TimestampType

from datasets import config, utils
from datasets.features.audio import Audio
from datasets.features.image import Image, ImageExtensionType, PandasImageExtensionDtype
from datasets.features.translation import Translation, TranslationVariableLanguages
from datasets.utils.logging import get_logger


logger = get_logger(__name__)


def _arrow_to_datasets_dtype(arrow_type: pa.DataType) -> str:
    """
    _arrow_to_datasets_dtype takes a pyarrow.DataType and converts it to a datasets string dtype.
    In effect, `dt == string_to_arrow(_arrow_to_datasets_dtype(dt))`
    """

    if pyarrow.types.is_null(arrow_type):
        return "null"
    elif pyarrow.types.is_boolean(arrow_type):
        return "bool"
    elif pyarrow.types.is_int8(arrow_type):
        return "int8"
    elif pyarrow.types.is_int16(arrow_type):
        return "int16"
    elif pyarrow.types.is_int32(arrow_type):
        return "int32"
    elif pyarrow.types.is_int64(arrow_type):
        return "int64"
    elif pyarrow.types.is_uint8(arrow_type):
        return "uint8"
    elif pyarrow.types.is_uint16(arrow_type):
        return "uint16"
    elif pyarrow.types.is_uint32(arrow_type):
        return "uint32"
    elif pyarrow.types.is_uint64(arrow_type):
        return "uint64"
    elif pyarrow.types.is_float16(arrow_type):
        return "float16"  # pyarrow dtype is "halffloat"
    elif pyarrow.types.is_float32(arrow_type):
        return "float32"  # pyarrow dtype is "float"
    elif pyarrow.types.is_float64(arrow_type):
        return "float64"  # pyarrow dtype is "double"
    elif pyarrow.types.is_timestamp(arrow_type):
        assert isinstance(arrow_type, TimestampType)
        if arrow_type.tz is None:
            return f"timestamp[{arrow_type.unit}]"
        elif arrow_type.tz:
            return f"timestamp[{arrow_type.unit}, tz={arrow_type.tz}]"
        else:
            raise ValueError(f"Unexpected timestamp object {arrow_type}.")
    elif pyarrow.types.is_binary(arrow_type):
        return "binary"
    elif pyarrow.types.is_large_binary(arrow_type):
        return "large_binary"
    elif pyarrow.types.is_string(arrow_type):
        return "string"
    elif pyarrow.types.is_large_string(arrow_type):
        return "large_string"
    else:
        raise ValueError(f"Arrow type {arrow_type} does not have a datasets dtype equivalent.")


def string_to_arrow(datasets_dtype: str) -> pa.DataType:
    """
    string_to_arrow takes a datasets string dtype and converts it to a pyarrow.DataType.

    In effect, `dt == string_to_arrow(_arrow_to_datasets_dtype(dt))`

    This is necessary because the datasets.Value() primitive type is constructed using a string dtype

    Value(dtype=str)

    But Features.type (via `get_nested_type()` expects to resolve Features into a pyarrow Schema,
        which means that each Value() must be able to resolve into a corresponding pyarrow.DataType, which is the
        purpose of this function.
    """
    timestamp_regex = re.compile(r"^timestamp\[(.*)\]$")
    timestamp_matches = timestamp_regex.search(datasets_dtype)
    if timestamp_matches:
        """
        Example timestamp dtypes:

        timestamp[us]
        timestamp[us, tz=America/New_York]
        """
        timestamp_internals = timestamp_matches.group(1)
        internals_regex = re.compile(r"^(s|ms|us|ns),\s*tz=([a-zA-Z0-9/_+\-:]*)$")
        internals_matches = internals_regex.search(timestamp_internals)
        if timestamp_internals in ["s", "ms", "us", "ns"]:
            return pa.timestamp(timestamp_internals)
        elif internals_matches:
            return pa.timestamp(internals_matches.group(1), internals_matches.group(2))
        else:
            raise ValueError(
                f"{datasets_dtype} is not a validly formatted string representation of a pyarrow timestamp."
                f"Examples include timestamp[us] or timestamp[us, tz=America/New_York]"
                f"See: https://arrow.apache.org/docs/python/generated/pyarrow.timestamp.html#pyarrow.timestamp"
            )
    elif datasets_dtype not in pa.__dict__:
        if str(datasets_dtype + "_") not in pa.__dict__:
            raise ValueError(
                f"Neither {datasets_dtype} nor {datasets_dtype + '_'} seems to be a pyarrow data type. "
                f"Please make sure to use a correct data type, see: "
                f"https://arrow.apache.org/docs/python/api/datatypes.html#factory-functions"
            )
        arrow_data_factory_function_name = str(datasets_dtype + "_")
    else:
        arrow_data_factory_function_name = datasets_dtype

    return pa.__dict__[arrow_data_factory_function_name]()


def _cast_to_python_objects(obj: Any, only_1d_for_numpy: bool) -> Tuple[Any, bool]:
    """
    Cast pytorch/tensorflow/pandas objects to python numpy array/lists.
    It works recursively.

    To avoid iterating over possibly long lists, it first checks (recursively) if the first element that is not None or empty (if it is a sequence) has to be casted.
    If the first element needs to be casted, then all the elements of the list will be casted, otherwise they'll stay the same.
    This trick allows to cast objects that contain tokenizers outputs without iterating over every single token for example.

    Args:
        obj: the object (nested struct) to cast
        only_1d_for_numpy (bool): whether to keep the full multi-dim tensors as multi-dim numpy arrays, or convert them to
            nested lists of 1-dimensional numpy arrays. This can be useful to keep only 1-d arrays to instantiate Arrow arrays.
            Indeed Arrow only support converting 1-dimensional array values.

    Returns:
        casted_obj: the casted object
        has_changed (bool): True if the object has been changed, False if it is identical
    """

    if config.TF_AVAILABLE and "tensorflow" in sys.modules:
        import tensorflow as tf

    if config.TORCH_AVAILABLE and "torch" in sys.modules:
        import torch

    if config.JAX_AVAILABLE and "jax" in sys.modules:
        import jax.numpy as jnp

    if config.PIL_AVAILABLE and "PIL" in sys.modules:
        import PIL.Image

    if isinstance(obj, np.ndarray):
        if not only_1d_for_numpy or obj.ndim == 1:
            return obj, False
        else:
            return [_cast_to_python_objects(x, only_1d_for_numpy=only_1d_for_numpy)[0] for x in obj], True
    elif config.TORCH_AVAILABLE and "torch" in sys.modules and isinstance(obj, torch.Tensor):
        if not only_1d_for_numpy or obj.ndim == 1:
            return obj.detach().cpu().numpy(), True
        else:
            return [
                _cast_to_python_objects(x, only_1d_for_numpy=only_1d_for_numpy)[0] for x in obj.detach().cpu().numpy()
            ], True
    elif config.TF_AVAILABLE and "tensorflow" in sys.modules and isinstance(obj, tf.Tensor):
        if not only_1d_for_numpy or obj.ndim == 1:
            return obj.numpy(), True
        else:
            return [_cast_to_python_objects(x, only_1d_for_numpy=only_1d_for_numpy)[0] for x in obj.numpy()], True
    elif config.JAX_AVAILABLE and "jax" in sys.modules and isinstance(obj, jnp.ndarray):
        if not only_1d_for_numpy or obj.ndim == 1:
            return np.asarray(obj), True
        else:
            return [_cast_to_python_objects(x, only_1d_for_numpy=only_1d_for_numpy)[0] for x in np.asarray(obj)], True
    elif config.PIL_AVAILABLE and "PIL" in sys.modules and isinstance(obj, PIL.Image.Image):
        if not only_1d_for_numpy:
            return obj, False
        else:
            return [_cast_to_python_objects(x, only_1d_for_numpy=only_1d_for_numpy)[0] for x in np.array(obj)], True
    elif isinstance(obj, pd.Series):
        return obj.values.tolist(), True
    elif isinstance(obj, pd.DataFrame):
        return obj.to_dict("list"), True
    elif isinstance(obj, dict):
        output = {}
        has_changed = False
        for k, v in obj.items():
            casted_v, has_changed_v = _cast_to_python_objects(v, only_1d_for_numpy=only_1d_for_numpy)
            has_changed |= has_changed_v
            output[k] = casted_v
        return output if has_changed else obj, has_changed
    elif isinstance(obj, (list, tuple)):
        if len(obj) > 0:
            for first_elmt in obj:
                if _check_non_null_non_empty_recursive(first_elmt):
                    break
            casted_first_elmt, has_changed_first_elmt = _cast_to_python_objects(
                first_elmt, only_1d_for_numpy=only_1d_for_numpy
            )
            if has_changed_first_elmt:
                return [_cast_to_python_objects(elmt, only_1d_for_numpy=only_1d_for_numpy)[0] for elmt in obj], True
            else:
                if isinstance(obj, list):
                    return obj, False
                else:
                    return list(obj), True
        else:
            return obj if isinstance(obj, list) else [], isinstance(obj, tuple)
    else:
        return obj, False


def cast_to_python_objects(obj: Any, only_1d_for_numpy=False) -> Any:
    """
    Cast numpy/pytorch/tensorflow/pandas objects to python lists.
    It works recursively.

    To avoid iterating over possibly long lists, it first checks (recursively) if the first element that is not None or empty (if it is a sequence) has to be casted.
    If the first element needs to be casted, then all the elements of the list will be casted, otherwise they'll stay the same.
    This trick allows to cast objects that contain tokenizers outputs without iterating over every single token for example.

    Args:
        obj: the object (nested struct) to cast

    Returns:
        casted_obj: the casted object
    """
    return _cast_to_python_objects(obj, only_1d_for_numpy=only_1d_for_numpy)[0]


@dataclass
class Value:
    """
    The Value dtypes are as follows:

    null
    bool
    int8
    int16
    int32
    int64
    uint8
    uint16
    uint32
    uint64
    float16
    float32 (alias float)
    float64 (alias double)
    timestamp[(s|ms|us|ns)]
    timestamp[(s|ms|us|ns), tz=(tzstring)]
    binary
    large_binary
    string
    large_string
    """

    dtype: str
    id: Optional[str] = None
    # Automatically constructed
    pa_type: ClassVar[Any] = None
    _type: str = field(default="Value", init=False, repr=False)

    def __post_init__(self):
        if self.dtype == "double":  # fix inferred type
            self.dtype = "float64"
        if self.dtype == "float":  # fix inferred type
            self.dtype = "float32"
        self.pa_type = string_to_arrow(self.dtype)

    def __call__(self):
        return self.pa_type

    def encode_example(self, value):
        if pa.types.is_boolean(self.pa_type):
            return bool(value)
        elif pa.types.is_integer(self.pa_type):
            return int(value)
        elif pa.types.is_floating(self.pa_type):
            return float(value)
        elif pa.types.is_string(self.pa_type):
            return str(value)
        else:
            return value


class _ArrayXD:
    def __post_init__(self):
        self.shape = tuple(self.shape)

    def __call__(self):
        pa_type = globals()[self.__class__.__name__ + "ExtensionType"](self.shape, self.dtype)
        return pa_type

    def encode_example(self, value):
        if isinstance(value, np.ndarray):
            value = value.tolist()
        return value


@dataclass
class Array2D(_ArrayXD):
    shape: tuple
    dtype: str
    id: Optional[str] = None
    # Automatically constructed
    _type: str = field(default="Array2D", init=False, repr=False)


@dataclass
class Array3D(_ArrayXD):
    shape: tuple
    dtype: str
    id: Optional[str] = None
    # Automatically constructed
    _type: str = field(default="Array3D", init=False, repr=False)


@dataclass
class Array4D(_ArrayXD):
    shape: tuple
    dtype: str
    id: Optional[str] = None
    # Automatically constructed
    _type: str = field(default="Array4D", init=False, repr=False)


@dataclass
class Array5D(_ArrayXD):
    shape: tuple
    dtype: str
    id: Optional[str] = None
    # Automatically constructed
    _type: str = field(default="Array5D", init=False, repr=False)


class _ArrayXDExtensionType(pa.PyExtensionType):
    ndims: Optional[int] = None

    def __init__(self, shape: tuple, dtype: str):
<<<<<<< HEAD
        if self.ndims is None or self.ndims <= 1:
            raise ValueError("You must instantiate an array type with a value for dim that is > 1")
        if len(shape) != self.ndims:
            raise ValueError(f"shape={shape} and ndims={self.ndims} don't match")
=======
        assert (
            self.ndims is not None and self.ndims > 1
        ), "You must instantiate an array type with a value for dim that is > 1"
        assert len(shape) == self.ndims, f"shape={shape} and ndims={self.ndims} don't match"
>>>>>>> ad69b3ea
        self.shape = tuple(shape)
        self.value_type = dtype
        self.storage_dtype = self._generate_dtype(self.value_type)
        pa.PyExtensionType.__init__(self, self.storage_dtype)

    def __reduce__(self):
        return self.__class__, (
            self.shape,
            self.value_type,
        )

    def __arrow_ext_class__(self):
        return ArrayExtensionArray

    def _generate_dtype(self, dtype):
        dtype = string_to_arrow(dtype)
        for d in reversed(self.shape):
            dtype = pa.list_(dtype)
            # Don't specify the size of the list, since fixed length list arrays have issues
            # being validated after slicing in pyarrow 0.17.1
        return dtype

    def to_pandas_dtype(self):
        return PandasArrayExtensionDtype(self.value_type)


class Array2DExtensionType(_ArrayXDExtensionType):
    ndims = 2


class Array3DExtensionType(_ArrayXDExtensionType):
    ndims = 3


class Array4DExtensionType(_ArrayXDExtensionType):
    ndims = 4


class Array5DExtensionType(_ArrayXDExtensionType):
    ndims = 5


def _is_zero_copy_only(pa_type: pa.DataType, unnest: bool = False) -> bool:
    """
    When converting a pyarrow array to a numpy array, we must know whether this could be done in zero-copy or not.
    This function returns the value of the ``zero_copy_only`` parameter to pass to ``.to_numpy()``, given the type of the pyarrow array.

    # zero copy is available for all primitive types except booleans
    # primitive types are types for which the physical representation in arrow and in numpy
    # https://github.com/wesm/arrow/blob/c07b9b48cf3e0bbbab493992a492ae47e5b04cad/python/pyarrow/types.pxi#L821
    # see https://arrow.apache.org/docs/python/generated/pyarrow.Array.html#pyarrow.Array.to_numpy
    # and https://issues.apache.org/jira/browse/ARROW-2871?jql=text%20~%20%22boolean%20to_numpy%22
    """

    def _unnest_pa_type(pa_type: pa.DataType) -> pa.DataType:
        if pa.types.is_list(pa_type):
            return _unnest_pa_type(pa_type.value_type)
        return pa_type

    if unnest:
        pa_type = _unnest_pa_type(pa_type)
    return pa.types.is_primitive(pa_type) and not pa.types.is_boolean(pa_type)


class ArrayExtensionArray(pa.ExtensionArray):
    def __array__(self):
        zero_copy_only = _is_zero_copy_only(self.storage.type, unnest=True)
        return self.to_numpy(zero_copy_only=zero_copy_only)

    def __getitem__(self, i):
        return self.storage[i]

    def to_numpy(self, zero_copy_only=True):
        storage: pa.ListArray = self.storage
        size = 1

        null_indices = np.arange(len(storage))[storage.is_null().to_numpy(zero_copy_only=False)]

        for i in range(self.type.ndims):
            size *= self.type.shape[i]
            storage = storage.flatten()
        numpy_arr = storage.to_numpy(zero_copy_only=zero_copy_only)
        numpy_arr = numpy_arr.reshape(len(self) - len(null_indices), *self.type.shape)

        if len(null_indices):
            numpy_arr = np.insert(numpy_arr.astype(np.float64), null_indices, np.nan, axis=0)

        return numpy_arr

    def to_list_of_numpy(self, zero_copy_only=True):
        storage: pa.ListArray = self.storage
        shape = self.type.shape
        ndims = self.type.ndims

        for dim in range(1, ndims):
            if shape[dim] is None:
                raise ValueError(f"Support only dynamic size on first dimension. Got: {shape}")

        arrays = []
        first_dim_offsets = np.array([off.as_py() for off in storage.offsets])
        for i, is_null in enumerate(storage.is_null().to_numpy(zero_copy_only=False)):
            if is_null:
                arrays.append(np.nan)
            else:
                storage_el = storage[i : i + 1]
                first_dim = first_dim_offsets[i + 1] - first_dim_offsets[i]
                # flatten storage
                for _ in range(ndims):
                    storage_el = storage_el.flatten()

                numpy_arr = storage_el.to_numpy(zero_copy_only=zero_copy_only)
                arrays.append(numpy_arr.reshape(first_dim, *shape[1:]))

        return arrays

    def to_pylist(self):
        zero_copy_only = _is_zero_copy_only(self.storage.type, unnest=True)
        if self.type.shape[0] is None:
            return self.to_list_of_numpy(zero_copy_only=zero_copy_only)
        else:
            return self.to_numpy(zero_copy_only=zero_copy_only).tolist()


class PandasArrayExtensionDtype(PandasExtensionDtype):
    _metadata = "value_type"

    def __init__(self, value_type: Union["PandasArrayExtensionDtype", np.dtype]):
        self._value_type = value_type

    def __from_arrow__(self, array: Union[pa.Array, pa.ChunkedArray]):
        if array.type.shape[0] is None:
            raise NotImplementedError(
                "Dynamic first dimension is not supported for "
                f"PandasArrayExtensionDtype, dimension: {array.type.shape}"
            )
        zero_copy_only = _is_zero_copy_only(array.type, unnest=True)
        if isinstance(array, pa.ChunkedArray):
            numpy_arr = np.vstack([chunk.to_numpy(zero_copy_only=zero_copy_only) for chunk in array.chunks])
        else:
            numpy_arr = array.to_numpy(zero_copy_only=zero_copy_only)
        return PandasArrayExtensionArray(numpy_arr)

    @classmethod
    def construct_array_type(cls):
        return PandasArrayExtensionArray

    @property
    def type(self) -> type:
        return np.ndarray

    @property
    def kind(self) -> str:
        return "O"

    @property
    def name(self) -> str:
        return f"array[{self.value_type}]"

    @property
    def value_type(self) -> np.dtype:
        return self._value_type


class PandasArrayExtensionArray(PandasExtensionArray):
    def __init__(self, data: np.ndarray, copy: bool = False):
        self._data = data if not copy else np.array(data)
        self._dtype = PandasArrayExtensionDtype(data.dtype)

    def __array__(self, dtype=None):
        """
        Convert to NumPy Array.
        Note that Pandas expects a 1D array when dtype is set to object.
        But for other dtypes, the returned shape is the same as the one of ``data``.

        More info about pandas 1D requirement for PandasExtensionArray here:
        https://pandas.pydata.org/pandas-docs/stable/reference/api/pandas.api.extensions.ExtensionArray.html#pandas.api.extensions.ExtensionArray

        """
        if dtype == object:
            out = np.empty(len(self._data), dtype=object)
            for i in range(len(self._data)):
                out[i] = self._data[i]
            return out
        if dtype is None:
            return self._data
        else:
            return self._data.astype(dtype)

    def copy(self, deep: bool = False) -> "PandasArrayExtensionArray":
        return PandasArrayExtensionArray(self._data, copy=True)

    @classmethod
    def _from_sequence(
        cls, scalars, dtype: Optional[PandasArrayExtensionDtype] = None, copy: bool = False
    ) -> "PandasArrayExtensionArray":
        data = np.array(scalars, dtype=dtype if dtype is None else dtype.value_type, copy=copy)
        return cls(data, copy=copy)

    @classmethod
    def _concat_same_type(cls, to_concat: Sequence_["PandasArrayExtensionArray"]) -> "PandasArrayExtensionArray":
        data = np.vstack([va._data for va in to_concat])
        return cls(data, copy=False)

    @property
    def dtype(self) -> PandasArrayExtensionDtype:
        return self._dtype

    @property
    def nbytes(self) -> int:
        return self._data.nbytes

    def isna(self) -> np.ndarray:
        return np.array([pd.isna(arr).any() for arr in self._data])

    def __setitem__(self, key: Union[int, slice, np.ndarray], value: Any) -> None:
        raise NotImplementedError()

    def __getitem__(self, item: Union[int, slice, np.ndarray]) -> Union[np.ndarray, "PandasArrayExtensionArray"]:
        if isinstance(item, int):
            return self._data[item]
        return PandasArrayExtensionArray(self._data[item], copy=False)

    def take(
        self, indices: Sequence_[int], allow_fill: bool = False, fill_value: bool = None
    ) -> "PandasArrayExtensionArray":
        indices: np.ndarray = np.asarray(indices, dtype=np.int)
        if allow_fill:
            fill_value = (
                self.dtype.na_value if fill_value is None else np.asarray(fill_value, dtype=self.dtype.value_type)
            )
            mask = indices == -1
            if (indices < -1).any():
                raise ValueError("Invalid value in `indices`, must be all >= -1 for `allow_fill` is True")
            elif len(self) > 0:
                pass
            elif not np.all(mask):
                raise IndexError("Invalid take for empty PandasArrayExtensionArray, must be all -1.")
            else:
                data = np.array([fill_value] * len(indices), dtype=self.dtype.value_type)
                return PandasArrayExtensionArray(data, copy=False)
        took = self._data.take(indices, axis=0)
        if allow_fill and mask.any():
            took[mask] = [fill_value] * np.sum(mask)
        return PandasArrayExtensionArray(took, copy=False)

    def __len__(self) -> int:
        return len(self._data)

    def __eq__(self, other) -> np.ndarray:
        if not isinstance(other, PandasArrayExtensionArray):
            raise NotImplementedError(f"Invalid type to compare to: {type(other)}")
        return (self._data == other._data).all()


def pandas_types_mapper(dtype):
    if isinstance(dtype, _ArrayXDExtensionType):
        return PandasArrayExtensionDtype(dtype.value_type)
    elif isinstance(dtype, ImageExtensionType):
        return PandasImageExtensionDtype()


@dataclass
class ClassLabel:
    """Handle integer class labels. Here for compatiblity with tfds.

    There are 3 ways to define a ClassLabel, which correspond to the 3
    arguments:

     * `num_classes`: create 0 to (num_classes-1) labels
     * `names`: a list of label strings
     * `names_file`: a file containing the list of labels.

    Args:
        num_classes: `int`, number of classes. All labels must be < num_classes.
        names: `list<str>`, string names for the integer classes. The
            order in which the names are provided is kept.
        names_file: `str`, path to a file with names for the integer
            classes, one per line.
    """

    num_classes: int = None
    names: List[str] = None
    names_file: Optional[str] = None
    id: Optional[str] = None
    # Automatically constructed
    dtype: ClassVar[str] = "int64"
    pa_type: ClassVar[Any] = pa.int64()
    _str2int: ClassVar[Dict[str, int]] = None
    _int2str: ClassVar[Dict[int, int]] = None
    _type: str = field(default="ClassLabel", init=False, repr=False)

    def __post_init__(self):
        if self.names_file is not None and self.names is not None:
            raise ValueError("Please provide either names or names_file but not both.")
        # Set self.names
        if self.names is None:
            if self.names_file is not None:
                self.names = self._load_names_from_file(self.names_file)
            elif self.num_classes is not None:
                self.names = [str(i) for i in range(self.num_classes)]
            else:
                raise ValueError("Please provide either num_classes, names or names_file.")
        # Set self.num_classes
        if self.num_classes is None:
            self.num_classes = len(self.names)
        elif self.num_classes != len(self.names):
            raise ValueError(
                "ClassLabel number of names do not match the defined num_classes. "
                f"Got {len(self.names)} names VS {self.num_classes} num_classes"
            )
        # Prepare mappings
        self._int2str = [str(name) for name in self.names]
        self._str2int = {name: i for i, name in enumerate(self._int2str)}
        if len(self._int2str) != len(self._str2int):
            raise ValueError("Some label names are duplicated. Each label name should be unique.")

    def __call__(self):
        return self.pa_type

    def str2int(self, values: Union[str, Iterable]):
        """Conversion class name string => integer."""
        if not isinstance(values, str) and not isinstance(values, Iterable):
            raise ValueError(
                f"Values {values} should be a string or an Iterable (list, numpy array, pytorch, tensorflow tensors)"
            )
        return_list = True
        if isinstance(values, str):
            values = [values]
            return_list = False

        output = []
        for value in values:
            if self._str2int:
                # strip key if not in dict
                if value not in self._str2int:
                    value = str(value).strip()
                output.append(self._str2int[str(value)])
            else:
                # No names provided, try to integerize
                failed_parse = False
                try:
                    output.append(int(value))
                except ValueError:
                    failed_parse = True
                if failed_parse or not 0 <= value < self.num_classes:
                    raise ValueError(f"Invalid string class label {value}")
        return output if return_list else output[0]

    def int2str(self, values: Union[int, Iterable]):
        """Conversion integer => class name string."""
        if not isinstance(values, int) and not isinstance(values, Iterable):
            raise ValueError(
                "Values {values} should be an integer or an Iterable (list, numpy array, pytorch, tensorflow tensors)"
            )
        return_list = True
        if isinstance(values, int):
            values = [values]
            return_list = False

        for v in values:
            if not 0 <= v < self.num_classes:
                raise ValueError(f"Invalid integer class label {v:d}")

        if self._int2str:
            output = [self._int2str[int(v)] for v in values]
        else:
            # No names provided, return str(values)
            output = [str(v) for v in values]
        return output if return_list else output[0]

    def encode_example(self, example_data):
        if self.num_classes is None:
            raise ValueError(
                "Trying to use ClassLabel feature with undefined number of class. "
                "Please set ClassLabel.names or num_classes."
            )

        # If a string is given, convert to associated integer
        if isinstance(example_data, str):
            example_data = self.str2int(example_data)

        # Allowing -1 to mean no label.
        if not -1 <= example_data < self.num_classes:
            raise ValueError(f"Class label {example_data:d} greater than configured num_classes {self.num_classes}")
        return example_data

    @staticmethod
    def _load_names_from_file(names_filepath):
        with open(names_filepath, "r", encoding="utf-8") as f:
            return [name.strip() for name in f.read().split("\n") if name.strip()]  # Filter empty names


@dataclass
class Sequence:
    """Construct a list of feature from a single type or a dict of types.
    Mostly here for compatiblity with tfds.
    """

    feature: Any
    length: int = -1
    id: Optional[str] = None
    # Automatically constructed
    dtype: ClassVar[str] = "list"
    pa_type: ClassVar[Any] = None
    _type: str = field(default="Sequence", init=False, repr=False)


FeatureType = Union[
    dict,
    list,
    tuple,
    Value,
    ClassLabel,
    Translation,
    TranslationVariableLanguages,
    Sequence,
    Array2D,
    Array3D,
    Array4D,
    Array5D,
    Audio,
    Image,
]


def _check_non_null_non_empty_recursive(obj, schema: Optional[FeatureType] = None) -> bool:
    """
    Check if the object is not None.
    If the object is a list or a tuple, recursively check the first element of the sequence and stop if at any point the first element is not a sequence or is an empty sequence.
    """
    if obj is None:
        return False
    elif isinstance(obj, (list, tuple)) and (schema is None or isinstance(schema, (list, tuple, Sequence))):
        if len(obj) > 0:
            if schema is None:
                pass
            elif isinstance(schema, (list, tuple)):
                schema = schema[0]
            else:
                schema = schema.feature
            return _check_non_null_non_empty_recursive(obj[0], schema)
        else:
            return False
    else:
        return True


def get_nested_type(schema: FeatureType) -> pa.DataType:
    """
    get_nested_type() converts a datasets.FeatureType into a pyarrow.DataType, and acts as the inverse of
        generate_from_arrow_type().

    It performs double-duty as the implementation of Features.type and handles the conversion of
        datasets.Feature->pa.struct
    """
    # Nested structures: we allow dict, list/tuples, sequences
    if isinstance(schema, Features):
        return pa.struct(
            {key: get_nested_type(schema[key]) for key in schema}
        )  # Features is subclass of dict, and dict order is deterministic since Python 3.6
    elif isinstance(schema, dict):
        return pa.struct(
            {key: get_nested_type(schema[key]) for key in schema}
        )  # however don't sort on struct types since the order matters
    elif isinstance(schema, (list, tuple)):
        if len(schema) != 1:
            raise ValueError("We defining list feature, you should just provide one example of the inner type")
        value_type = get_nested_type(schema[0])
        return pa.list_(value_type)
    elif isinstance(schema, Sequence):
        value_type = get_nested_type(schema.feature)
        # We allow to reverse list of dict => dict of list for compatibility with tfds
        if isinstance(value_type, pa.StructType):
            return pa.struct({f.name: pa.list_(f.type, schema.length) for f in value_type})
        return pa.list_(value_type, schema.length)

    # Other objects are callable which returns their data type (ClassLabel, Array2D, Translation, Arrow datatype creation methods)
    return schema()


def encode_nested_example(schema, obj):
    """Encode a nested example.
    This is used since some features (in particular ClassLabel) have some logic during encoding.

    To avoid iterating over possibly long lists, it first checks (recursively) if the first element that is not None or empty (if it is a sequence) has to be encoded.
    If the first element needs to be encoded, then all the elements of the list will be encoded, otherwise they'll stay the same.
    """
    # Nested structures: we allow dict, list/tuples, sequences
    if isinstance(schema, dict):
        return {
            k: encode_nested_example(sub_schema, sub_obj) for k, (sub_schema, sub_obj) in utils.zip_dict(schema, obj)
        }
    elif isinstance(schema, (list, tuple)):
        sub_schema = schema[0]
        if obj is None:
            return None
        else:
            if len(obj) > 0:
                for first_elmt in obj:
                    if _check_non_null_non_empty_recursive(first_elmt, sub_schema):
                        break
                if encode_nested_example(sub_schema, first_elmt) != first_elmt:
                    return [encode_nested_example(sub_schema, o) for o in obj]
            return list(obj)
    elif isinstance(schema, Sequence):
        # We allow to reverse list of dict => dict of list for compatiblity with tfds
        if isinstance(schema.feature, dict):
            # dict of list to fill
            list_dict = {}
            if isinstance(obj, (list, tuple)):
                # obj is a list of dict
                for k, dict_tuples in utils.zip_dict(schema.feature, *obj):
                    list_dict[k] = [encode_nested_example(dict_tuples[0], o) for o in dict_tuples[1:]]
                return list_dict
            else:
                # obj is a single dict
                for k, (sub_schema, sub_objs) in utils.zip_dict(schema.feature, obj):
                    list_dict[k] = [encode_nested_example(sub_schema, o) for o in sub_objs]
                return list_dict
        # schema.feature is not a dict
        if isinstance(obj, str):  # don't interpret a string as a list
            raise ValueError(f"Got a string but expected a list instead: '{obj}'")
        if obj is None:
            return None
        else:
            if len(obj) > 0:
                for first_elmt in obj:
                    if _check_non_null_non_empty_recursive(first_elmt, schema.feature):
                        break
                # be careful when comparing tensors here
                if not isinstance(first_elmt, list) or encode_nested_example(schema.feature, first_elmt) != first_elmt:
                    return [encode_nested_example(schema.feature, o) for o in obj]
            return list(obj)
    # Object with special encoding:
    # ClassLabel will convert from string to int, TranslationVariableLanguages does some checks
    elif isinstance(schema, (Audio, Image, ClassLabel, TranslationVariableLanguages, Value, _ArrayXD)):
        return schema.encode_example(obj) if obj is not None else None
    # Other object should be directly convertible to a native Arrow type (like Translation and Translation)
    return obj


def generate_from_dict(obj: Any):
    """Regenerate the nested feature object from a deserialized dict.
    We use the '_type' fields to get the dataclass name to load.

    generate_from_dict is the recursive helper for Features.from_dict, and allows for a convenient constructor syntax
    to define features from deserialized JSON dictionaries. This function is used in particular when deserializing
    a :class:`DatasetInfo` that was dumped to a JSON object. This acts as an analogue to
    :meth:`Features.from_arrow_schema` and handles the recursive field-by-field instantiation, but doesn't require any
    mapping to/from pyarrow, except for the fact that it takes advantage of the mapping of pyarrow primitive dtypes
    that :class:`Value` automatically performs.
    """
    # Nested structures: we allow dict, list/tuples, sequences
    if isinstance(obj, list):
        return [generate_from_dict(value) for value in obj]
    # Otherwise we have a dict or a dataclass
    if "_type" not in obj or isinstance(obj["_type"], dict):
        return {key: generate_from_dict(value) for key, value in obj.items()}
    class_type = globals()[obj.pop("_type")]

    if class_type == Sequence:
        return Sequence(feature=generate_from_dict(obj["feature"]), length=obj["length"])

    field_names = set(f.name for f in fields(class_type))
    return class_type(**{k: v for k, v in obj.items() if k in field_names})


def generate_from_arrow_type(pa_type: pa.DataType) -> FeatureType:
    """
    generate_from_arrow_type accepts an arrow DataType and returns a datasets FeatureType to be used as the type for
        a single field.

    This is the high-level arrow->datasets type conversion and is inverted by get_nested_type().

    This operates at the individual *field* level, whereas Features.from_arrow_schema() operates at the
        full schema level and holds the methods that represent the bijection from Features<->pyarrow.Schema
    """
    if isinstance(pa_type, pa.StructType):
        return {field.name: generate_from_arrow_type(field.type) for field in pa_type}
    elif isinstance(pa_type, pa.FixedSizeListType):
        return Sequence(feature=generate_from_arrow_type(pa_type.value_type), length=pa_type.list_size)
    elif isinstance(pa_type, pa.ListType):
        feature = generate_from_arrow_type(pa_type.value_type)
        if isinstance(feature, (dict, tuple, list)):
            return [feature]
        return Sequence(feature=feature)
    elif isinstance(pa_type, _ArrayXDExtensionType):
        array_feature = [None, None, Array2D, Array3D, Array4D, Array5D][pa_type.ndims]
        return array_feature(shape=pa_type.shape, dtype=pa_type.value_type)
    elif isinstance(pa_type, ImageExtensionType):
        return Image()
    elif isinstance(pa_type, pa.DictionaryType):
        raise NotImplementedError  # TODO(thom) this will need access to the dictionary as well (for labels). I.e. to the py_table
    elif isinstance(pa_type, pa.DataType):
        return Value(dtype=_arrow_to_datasets_dtype(pa_type))
    else:
        raise ValueError(f"Cannot convert {pa_type} to a Feature type.")


def numpy_to_pyarrow_listarray(arr: np.ndarray, type: pa.DataType = None) -> pa.ListArray:
    """Build a PyArrow ListArray from a multidimensional NumPy array"""
    arr = np.array(arr)
    values = pa.array(arr.flatten(), type=type)
    for i in range(arr.ndim - 1):
        n_offsets = reduce(mul, arr.shape[: arr.ndim - i - 1], 1)
        step_offsets = arr.shape[arr.ndim - i - 1]
        offsets = pa.array(np.arange(n_offsets + 1) * step_offsets, type=pa.int32())
        values = pa.ListArray.from_arrays(offsets, values)
    return values


def list_of_pa_arrays_to_pyarrow_listarray(l_arr: List[Optional[pa.Array]]) -> pa.ListArray:
    null_indices = [i for i, arr in enumerate(l_arr) if arr is None]
    l_arr = [arr for arr in l_arr if arr is not None]
    offsets = np.cumsum(
        [0] + [len(arr) for arr in l_arr], dtype=np.object
    )  # convert to dtype object to allow None insertion
    offsets = np.insert(offsets, null_indices, None)
    offsets = pa.array(offsets, type=pa.int32())
    values = pa.concat_arrays(l_arr)
    return pa.ListArray.from_arrays(offsets, values)


def list_of_np_array_to_pyarrow_listarray(l_arr: List[np.ndarray], type: pa.DataType = None) -> pa.ListArray:
    """Build a PyArrow ListArray from a possibly nested list of NumPy arrays"""
    if len(l_arr) > 0:
        return list_of_pa_arrays_to_pyarrow_listarray(
            [numpy_to_pyarrow_listarray(arr, type=type) if arr is not None else None for arr in l_arr]
        )
    else:
        return pa.array([], type=type)


class Features(dict):
    """A special dictionary that defines the internal structure of a dataset.

    Instantiated with a dictionary of type ``dict[str, FieldType]``, where keys are the desired column names,
    and values are the type of that column.

    ``FieldType`` can be one of the following:
        - a :class:`datasets.Value` feature specifies a single typed value, e.g. ``int64`` or ``string``
        - a :class:`datasets.ClassLabel` feature specifies a field with a predefined set of classes which can have labels
          associated to them and will be stored as integers in the dataset
        - a python :obj:`dict` which specifies that the field is a nested field containing a mapping of sub-fields to sub-fields
          features. It's possible to have nested fields of nested fields in an arbitrary manner
        - a python :obj:`list` or a :class:`datasets.Sequence` specifies that the field contains a list of objects. The python
          :obj:`list` or :class:`datasets.Sequence` should be provided with a single sub-feature as an example of the feature
          type hosted in this list

          .. note::

           A :class:`datasets.Sequence` with a internal dictionary feature will be automatically converted into a dictionary of
           lists. This behavior is implemented to have a compatilbity layer with the TensorFlow Datasets library but may be
           un-wanted in some cases. If you don't want this behavior, you can use a python :obj:`list` instead of the
           :class:`datasets.Sequence`.

        - a :class:`Array2D`, :class:`Array3D`, :class:`Array4D` or :class:`Array5D` feature for multidimensional arrays
        - an :class:`Audio` feature to store the absolute path to an audio file or a dictionary with the relative path
          to an audio file ("path" key) and its bytes content ("bytes" key). This feature extracts the audio data.
        - an :class:`Image` feature to store the absolute path to an image file, an :obj:`np.ndarray` object, a :obj:`PIL.Image.Image` object
          or a dictionary with the relative path to an image file ("path" key) and its bytes content ("bytes" key). This feature extracts the image data.
        - :class:`datasets.Translation` and :class:`datasets.TranslationVariableLanguages`, the two features specific to Machine Translation
    """

    @property
    def type(self):
        """
        Features field types.

        Returns:
            :obj:`pyarrow.DataType`
        """
        return get_nested_type(self)

    @classmethod
    def from_arrow_schema(cls, pa_schema: pa.Schema) -> "Features":
        """
        Construct Features from Arrow Schema.

        Args:
            pa_schema (:obj:`pyarrow.Schema`): Arrow Schema.

        Returns:
            :class:`Features`
        """
        obj = {field.name: generate_from_arrow_type(field.type) for field in pa_schema}
        return cls(**obj)

    @classmethod
    def from_dict(cls, dic) -> "Features":
        """
        Construct Features from dict.

        Regenerate the nested feature object from a deserialized dict.
        We use the '_type' key to infer the dataclass name of the feature FieldType.

        It allows for a convenient constructor syntax
        to define features from deserialized JSON dictionaries. This function is used in particular when deserializing
        a :class:`DatasetInfo` that was dumped to a JSON object. This acts as an analogue to
        :meth:`Features.from_arrow_schema` and handles the recursive field-by-field instantiation, but doesn't require
        any mapping to/from pyarrow, except for the fact that it takes advantage of the mapping of pyarrow primitive
        dtypes that :class:`Value` automatically performs.

        Args:
            dic (:obj:`dict[str, Any]`): Python dictionary.

        Returns:
            :class:`Features`

        Examples:
            >>> Features.from_dict({'_type': {'dtype': 'string', 'id': None, '_type': 'Value'}})
            {'_type': Value(dtype='string', id=None)}
        """
        obj = generate_from_dict(dic)
        return cls(**obj)

    def encode_example(self, example):
        """
        Encode example into a format for Arrow.

        Args:
            example (:obj:`dict[str, Any]`): Data in a Dataset row.

        Returns:
            :obj:`dict[str, Any]`
        """
        example = cast_to_python_objects(example)
        return encode_nested_example(self, example)

    def encode_batch(self, batch):
        """
        Encode batch into a format for Arrow.

        Args:
            batch (:obj:`dict[str, list[Any]]`): Data in a Dataset batch.

        Returns:
            :obj:`dict[str, list[Any]]`
        """
        encoded_batch = {}
        if set(batch) != set(self):
            raise ValueError(f"Column mismatch between batch {set(batch)} and features {set(self)}")
        for key, column in batch.items():
            column = cast_to_python_objects(column)
            encoded_batch[key] = [encode_nested_example(self[key], obj) for obj in column]
        return encoded_batch

    def decode_example(self, example: dict):
        """Decode example with custom feature decoding.

        Args:
            example (:obj:`dict[str, Any]`): Dataset row data.

        Returns:
            :obj:`dict[str, Any]`
        """
        return {
            column: feature.decode_example(value)
            if hasattr(feature, "decode_example") and value is not None
            else value
            for column, (feature, value) in utils.zip_dict(
                {key: value for key, value in self.items() if key in example}, example
            )
        }

    def decode_column(self, column: list, column_name: str):
        """Decode column with custom feature decoding.

        Args:
            column (:obj:`list[Any]`): Dataset column data.
            column_name (:obj:`str`): Dataset column name.

        Returns:
            :obj:`list[Any]`
        """
        return (
            [self[column_name].decode_example(value) if value is not None else None for value in column]
            if hasattr(self[column_name], "decode_example")
            else column
        )

    def decode_batch(self, batch: dict):
        """Decode batch with custom feature decoding.

        Args:
            batch (:obj:`dict[str, list[Any]]`): Dataset batch data.

        Returns:
            :obj:`dict[str, list[Any]]`
        """
        decoded_batch = {}
        for column_name, column in batch.items():
            decoded_batch[column_name] = (
                [self[column_name].decode_example(value) if value is not None else None for value in column]
                if hasattr(self[column_name], "decode_example")
                else column
            )
        return decoded_batch

    def copy(self) -> "Features":
        """
        Make a deep copy of Features.

        Returns:
            :class:`Features`
        """
        return copy.deepcopy(self)

    def reorder_fields_as(self, other: "Features") -> "Features":
        """
        Reorder Features fields to match the field order of other Features.

        The order of the fields is important since it matters for the underlying arrow data.
        Re-ordering the fields allows to make the underlying arrow data type match.

        Args:
            other (:class:`Features`): The other Features to align with.

        Returns:
            :class:`Features`

        Examples:

            >>> from datasets import Features, Sequence, Value
            >>> # let's say we have to features with a different order of nested fields (for a and b for example)
            >>> f1 = Features({"root": Sequence({"a": Value("string"), "b": Value("string")})})
            >>> f2 = Features({"root": {"b": Sequence(Value("string")), "a": Sequence(Value("string"))}})
            >>> assert f1.type != f2.type
            >>> # re-ordering keeps the base structure (here Sequence is defined at the root level), but make the fields order match
            >>> f1.reorder_fields_as(f2)
            {'root': Sequence(feature={'b': Value(dtype='string', id=None), 'a': Value(dtype='string', id=None)}, length=-1, id=None)}
            >>> assert f1.reorder_fields_as(f2).type == f2.type
        """

        def recursive_reorder(source, target, stack=""):
            stack_position = " at " + stack[1:] if stack else ""
            if isinstance(target, Sequence):
                target = target.feature
                if isinstance(target, dict):
                    target = {k: [v] for k, v in target.items()}
                else:
                    target = [target]
            if isinstance(source, Sequence):
                source, id_, length = source.feature, source.id, source.length
                if isinstance(source, dict):
                    source = {k: [v] for k, v in source.items()}
                    reordered = recursive_reorder(source, target, stack)
                    return Sequence({k: v[0] for k, v in reordered.items()}, id=id_, length=length)
                else:
                    source = [source]
                    reordered = recursive_reorder(source, target, stack)
                    return Sequence(reordered[0], id=id_, length=length)
            elif isinstance(source, dict):
                if not isinstance(target, dict):
                    raise ValueError(f"Type mismatch: between {source} and {target}" + stack_position)
                if sorted(source) != sorted(target):
                    raise ValueError(f"Keys mismatch: between {source} and {target}" + stack_position)
                return {key: recursive_reorder(source[key], target[key], stack + f".{key}") for key in target}
            elif isinstance(source, list):
                if not isinstance(target, list):
                    raise ValueError(f"Type mismatch: between {source} and {target}" + stack_position)
                if len(source) != len(target):
                    raise ValueError(f"Length mismatch: between {source} and {target}" + stack_position)
                return [recursive_reorder(source[i], target[i], stack + ".<list>") for i in range(len(target))]
            else:
                return source

        return Features(recursive_reorder(self, other))<|MERGE_RESOLUTION|>--- conflicted
+++ resolved
@@ -365,17 +365,10 @@
     ndims: Optional[int] = None
 
     def __init__(self, shape: tuple, dtype: str):
-<<<<<<< HEAD
         if self.ndims is None or self.ndims <= 1:
             raise ValueError("You must instantiate an array type with a value for dim that is > 1")
         if len(shape) != self.ndims:
             raise ValueError(f"shape={shape} and ndims={self.ndims} don't match")
-=======
-        assert (
-            self.ndims is not None and self.ndims > 1
-        ), "You must instantiate an array type with a value for dim that is > 1"
-        assert len(shape) == self.ndims, f"shape={shape} and ndims={self.ndims} don't match"
->>>>>>> ad69b3ea
         self.shape = tuple(shape)
         self.value_type = dtype
         self.storage_dtype = self._generate_dtype(self.value_type)
