# coding=utf-8
# Copyright 2020 The HuggingFace Datasets Authors and the TensorFlow Datasets Authors.
#
# Licensed under the Apache License, Version 2.0 (the "License");
# you may not use this file except in compliance with the License.
# You may obtain a copy of the License at
#
#     http://www.apache.org/licenses/LICENSE-2.0
#
# Unless required by applicable law or agreed to in writing, software
# distributed under the License is distributed on an "AS IS" BASIS,
# WITHOUT WARRANTIES OR CONDITIONS OF ANY KIND, either express or implied.
# See the License for the specific language governing permissions and
# limitations under the License.

# Lint as: python3
""" This class handle features definition in datasets and some utilities to display table type."""
import copy
import json
import re
import sys
from collections.abc import Iterable
from dataclasses import _asdict_inner, dataclass, field, fields
from functools import reduce
from operator import mul
from typing import Any, ClassVar, Dict, List, Optional
from typing import Sequence as Sequence_
from typing import Tuple, Union

import numpy as np
import pandas as pd
import pyarrow as pa
import pyarrow.types
from pandas.api.extensions import ExtensionArray as PandasExtensionArray
from pandas.api.extensions import ExtensionDtype as PandasExtensionDtype

from datasets import config, utils
from datasets.features.audio import Audio
from datasets.features.image import Image, encode_pil_image
from datasets.features.translation import Translation, TranslationVariableLanguages
from datasets.utils.logging import get_logger


logger = get_logger(__name__)


def _arrow_to_datasets_dtype(arrow_type: pa.DataType) -> str:
    """
    _arrow_to_datasets_dtype takes a pyarrow.DataType and converts it to a datasets string dtype.
    In effect, `dt == string_to_arrow(_arrow_to_datasets_dtype(dt))`
    """
    if pyarrow.types.is_null(arrow_type):
        return "null"
    elif pyarrow.types.is_boolean(arrow_type):
        return "bool"
    elif pyarrow.types.is_int8(arrow_type):
        return "int8"
    elif pyarrow.types.is_int16(arrow_type):
        return "int16"
    elif pyarrow.types.is_int32(arrow_type):
        return "int32"
    elif pyarrow.types.is_int64(arrow_type):
        return "int64"
    elif pyarrow.types.is_uint8(arrow_type):
        return "uint8"
    elif pyarrow.types.is_uint16(arrow_type):
        return "uint16"
    elif pyarrow.types.is_uint32(arrow_type):
        return "uint32"
    elif pyarrow.types.is_uint64(arrow_type):
        return "uint64"
    elif pyarrow.types.is_float16(arrow_type):
        return "float16"  # pyarrow dtype is "halffloat"
    elif pyarrow.types.is_float32(arrow_type):
        return "float32"  # pyarrow dtype is "float"
    elif pyarrow.types.is_float64(arrow_type):
        return "float64"  # pyarrow dtype is "double"
    elif pyarrow.types.is_time32(arrow_type):
        return f"time32[{arrow_type.unit}]"
    elif pyarrow.types.is_time64(arrow_type):
        return f"time64[{arrow_type.unit}]"
    elif pyarrow.types.is_timestamp(arrow_type):
        if arrow_type.tz is None:
            return f"timestamp[{arrow_type.unit}]"
        elif arrow_type.tz:
            return f"timestamp[{arrow_type.unit}, tz={arrow_type.tz}]"
        else:
            raise ValueError(f"Unexpected timestamp object {arrow_type}.")
    elif pyarrow.types.is_date32(arrow_type):
        return "date32"  # pyarrow dtype is "date32[day]"
    elif pyarrow.types.is_date64(arrow_type):
        return "date64"  # pyarrow dtype is "date64[ms]"
    elif pyarrow.types.is_duration(arrow_type):
        return f"duration[{arrow_type.unit}]"
    elif pyarrow.types.is_decimal128(arrow_type):
        return f"decimal128({arrow_type.precision}, {arrow_type.scale})"
    elif pyarrow.types.is_decimal256(arrow_type):
        return f"decimal256({arrow_type.precision}, {arrow_type.scale})"
    elif pyarrow.types.is_binary(arrow_type):
        return "binary"
    elif pyarrow.types.is_large_binary(arrow_type):
        return "large_binary"
    elif pyarrow.types.is_string(arrow_type):
        return "string"
    elif pyarrow.types.is_large_string(arrow_type):
        return "large_string"
    else:
        raise ValueError(f"Arrow type {arrow_type} does not have a datasets dtype equivalent.")


def string_to_arrow(datasets_dtype: str) -> pa.DataType:
    """
    string_to_arrow takes a datasets string dtype and converts it to a pyarrow.DataType.

    In effect, `dt == string_to_arrow(_arrow_to_datasets_dtype(dt))`

    This is necessary because the datasets.Value() primitive type is constructed using a string dtype

    Value(dtype=str)

    But Features.type (via `get_nested_type()` expects to resolve Features into a pyarrow Schema,
        which means that each Value() must be able to resolve into a corresponding pyarrow.DataType, which is the
        purpose of this function.
    """

    def _dtype_error_msg(dtype, pa_dtype, examples=None, urls=None):
        msg = f"{dtype} is not a validly formatted string representation of the pyarrow {pa_dtype} type."
        if examples:
            examples = ", ".join(examples[:-1]) + " or " + examples[-1] if len(examples) > 1 else examples[0]
            msg += f"\nValid examples include: {examples}."
        if urls:
            urls = ", ".join(urls[:-1]) + " and " + urls[-1] if len(urls) > 1 else urls[0]
            msg += f"\nFor more insformation, see: {urls}."
        return msg

    if datasets_dtype in pa.__dict__:
        return pa.__dict__[datasets_dtype]()

    if (datasets_dtype + "_") in pa.__dict__:
        return pa.__dict__[datasets_dtype + "_"]()

    timestamp_matches = re.search(r"^timestamp\[(.*)\]$", datasets_dtype)
    if timestamp_matches:
        timestamp_internals = timestamp_matches.group(1)
        internals_matches = re.search(r"^(s|ms|us|ns),\s*tz=([a-zA-Z0-9/_+\-:]*)$", timestamp_internals)
        if timestamp_internals in ["s", "ms", "us", "ns"]:
            return pa.timestamp(timestamp_internals)
        elif internals_matches:
            return pa.timestamp(internals_matches.group(1), internals_matches.group(2))
        else:
            raise ValueError(
                _dtype_error_msg(
                    datasets_dtype,
                    "timestamp",
                    examples=["timestamp[us]", "timestamp[us, tz=America/New_York"],
                    urls=["https://arrow.apache.org/docs/python/generated/pyarrow.timestamp.html"],
                )
            )

    duration_matches = re.search(r"^duration\[(.*)\]$", datasets_dtype)
    if duration_matches:
        duration_internals = duration_matches.group(1)
        if duration_internals in ["s", "ms", "us", "ns"]:
            return pa.duration(duration_internals)
        else:
            raise ValueError(
                _dtype_error_msg(
                    datasets_dtype,
                    "duration",
                    examples=["duration[s]", "duration[us]"],
                    urls=["https://arrow.apache.org/docs/python/generated/pyarrow.duration.html"],
                )
            )

    time_matches = re.search(r"^time(.*)\[(.*)\]$", datasets_dtype)
    if time_matches:
        time_internals_bits = time_matches.group(1)
        if time_internals_bits == "32":
            time_internals_unit = time_matches.group(2)
            if time_internals_unit in ["s", "ms"]:
                return pa.time32(time_internals_unit)
            else:
                raise ValueError(
                    f"{time_internals_unit} is not a valid unit for the pyarrow time32 type. Supported units: s (second) and ms (millisecond)."
                )
        elif time_internals_bits == "64":
            time_internals_unit = time_matches.group(2)
            if time_internals_unit in ["us", "ns"]:
                return pa.time64(time_internals_unit)
            else:
                raise ValueError(
                    f"{time_internals_unit} is not a valid unit for the pyarrow time64 type. Supported units: us (microsecond) and ns (nanosecond)."
                )
        else:
            raise ValueError(
                _dtype_error_msg(
                    datasets_dtype,
                    "time",
                    examples=["time32[s]", "time64[us]"],
                    urls=[
                        "https://arrow.apache.org/docs/python/generated/pyarrow.time32.html",
                        "https://arrow.apache.org/docs/python/generated/pyarrow.time64.html",
                    ],
                )
            )

    decimal_matches = re.search(r"^decimal(.*)\((.*)\)$", datasets_dtype)
    if decimal_matches:
        decimal_internals_bits = decimal_matches.group(1)
        if decimal_internals_bits == "128":
            decimal_internals_precision_and_scale = re.search(r"^(\d+),\s*(-?\d+)$", decimal_matches.group(2))
            if decimal_internals_precision_and_scale:
                precision = decimal_internals_precision_and_scale.group(1)
                scale = decimal_internals_precision_and_scale.group(2)
                return pa.decimal128(int(precision), int(scale))
            else:
                raise ValueError(
                    _dtype_error_msg(
                        datasets_dtype,
                        "decimal128",
                        examples=["decimal128(10, 2)", "decimal128(4, -2)"],
                        urls=["https://arrow.apache.org/docs/python/generated/pyarrow.decimal128.html"],
                    )
                )
        elif decimal_internals_bits == "256":
            decimal_internals_precision_and_scale = re.search(r"^(\d+),\s*(-?\d+)$", decimal_matches.group(2))
            if decimal_internals_precision_and_scale:
                precision = decimal_internals_precision_and_scale.group(1)
                scale = decimal_internals_precision_and_scale.group(2)
                return pa.decimal256(int(precision), int(scale))
            else:
                raise ValueError(
                    _dtype_error_msg(
                        datasets_dtype,
                        "decimal256",
                        examples=["decimal256(30, 2)", "decimal256(38, -4)"],
                        urls=["https://arrow.apache.org/docs/python/generated/pyarrow.decimal256.html"],
                    )
                )
        else:
            raise ValueError(
                _dtype_error_msg(
                    datasets_dtype,
                    "decimal",
                    examples=["decimal128(12, 3)", "decimal256(40, 6)"],
                    urls=[
                        "https://arrow.apache.org/docs/python/generated/pyarrow.decimal128.html",
                        "https://arrow.apache.org/docs/python/generated/pyarrow.decimal256.html",
                    ],
                )
            )

    raise ValueError(
        f"Neither {datasets_dtype} nor {datasets_dtype + '_'} seems to be a pyarrow data type. "
        f"Please make sure to use a correct data type, see: "
        f"https://arrow.apache.org/docs/python/api/datatypes.html#factory-functions"
    )


def _cast_to_python_objects(obj: Any, only_1d_for_numpy: bool) -> Tuple[Any, bool]:
    """
    Cast pytorch/tensorflow/pandas objects to python numpy array/lists.
    It works recursively.

    To avoid iterating over possibly long lists, it first checks (recursively) if the first element that is not None or empty (if it is a sequence) has to be casted.
    If the first element needs to be casted, then all the elements of the list will be casted, otherwise they'll stay the same.
    This trick allows to cast objects that contain tokenizers outputs without iterating over every single token for example.

    Args:
        obj: the object (nested struct) to cast
        only_1d_for_numpy (bool): whether to keep the full multi-dim tensors as multi-dim numpy arrays, or convert them to
            nested lists of 1-dimensional numpy arrays. This can be useful to keep only 1-d arrays to instantiate Arrow arrays.
            Indeed Arrow only support converting 1-dimensional array values.

    Returns:
        casted_obj: the casted object
        has_changed (bool): True if the object has been changed, False if it is identical
    """

    if config.TF_AVAILABLE and "tensorflow" in sys.modules:
        import tensorflow as tf

    if config.TORCH_AVAILABLE and "torch" in sys.modules:
        import torch

    if config.JAX_AVAILABLE and "jax" in sys.modules:
        import jax.numpy as jnp

    if config.PIL_AVAILABLE and "PIL" in sys.modules:
        import PIL.Image

    if isinstance(obj, np.ndarray):
        if not only_1d_for_numpy or obj.ndim == 1:
            return obj, False
        else:
            return [_cast_to_python_objects(x, only_1d_for_numpy=only_1d_for_numpy)[0] for x in obj], True
    elif config.TORCH_AVAILABLE and "torch" in sys.modules and isinstance(obj, torch.Tensor):
        if not only_1d_for_numpy or obj.ndim == 1:
            return obj.detach().cpu().numpy(), True
        else:
            return [
                _cast_to_python_objects(x, only_1d_for_numpy=only_1d_for_numpy)[0] for x in obj.detach().cpu().numpy()
            ], True
    elif config.TF_AVAILABLE and "tensorflow" in sys.modules and isinstance(obj, tf.Tensor):
        if not only_1d_for_numpy or obj.ndim == 1:
            return obj.numpy(), True
        else:
            return [_cast_to_python_objects(x, only_1d_for_numpy=only_1d_for_numpy)[0] for x in obj.numpy()], True
    elif config.JAX_AVAILABLE and "jax" in sys.modules and isinstance(obj, jnp.ndarray):
        if not only_1d_for_numpy or obj.ndim == 1:
            return np.asarray(obj), True
        else:
            return [_cast_to_python_objects(x, only_1d_for_numpy=only_1d_for_numpy)[0] for x in np.asarray(obj)], True
    elif config.PIL_AVAILABLE and "PIL" in sys.modules and isinstance(obj, PIL.Image.Image):
        return encode_pil_image(obj), True
    elif isinstance(obj, pd.Series):
        return obj.values.tolist(), True
    elif isinstance(obj, pd.DataFrame):
        return obj.to_dict("list"), True
    elif isinstance(obj, dict):
        output = {}
        has_changed = False
        for k, v in obj.items():
            casted_v, has_changed_v = _cast_to_python_objects(v, only_1d_for_numpy=only_1d_for_numpy)
            has_changed |= has_changed_v
            output[k] = casted_v
        return output if has_changed else obj, has_changed
    elif isinstance(obj, (list, tuple)):
        if len(obj) > 0:
            for first_elmt in obj:
                if _check_non_null_non_empty_recursive(first_elmt):
                    break
            casted_first_elmt, has_changed_first_elmt = _cast_to_python_objects(
                first_elmt, only_1d_for_numpy=only_1d_for_numpy
            )
            if has_changed_first_elmt:
                return [_cast_to_python_objects(elmt, only_1d_for_numpy=only_1d_for_numpy)[0] for elmt in obj], True
            else:
                if isinstance(obj, list):
                    return obj, False
                else:
                    return list(obj), True
        else:
            return obj if isinstance(obj, list) else [], isinstance(obj, tuple)
    else:
        return obj, False


def cast_to_python_objects(obj: Any, only_1d_for_numpy=False) -> Any:
    """
    Cast numpy/pytorch/tensorflow/pandas objects to python lists.
    It works recursively.

    To avoid iterating over possibly long lists, it first checks (recursively) if the first element that is not None or empty (if it is a sequence) has to be casted.
    If the first element needs to be casted, then all the elements of the list will be casted, otherwise they'll stay the same.
    This trick allows to cast objects that contain tokenizers outputs without iterating over every single token for example.

    Args:
        obj: the object (nested struct) to cast

    Returns:
        casted_obj: the casted object
    """
    return _cast_to_python_objects(obj, only_1d_for_numpy=only_1d_for_numpy)[0]


@dataclass
class Value:
    """
    The Value dtypes are as follows:

    null
    bool
    int8
    int16
    int32
    int64
    uint8
    uint16
    uint32
    uint64
    float16
    float32 (alias float)
    float64 (alias double)
    time32[(s|ms)]
    time64[(us|ns)]
    timestamp[(s|ms|us|ns)]
    timestamp[(s|ms|us|ns), tz=(tzstring)]
    date32
    date64
    duration[(s|ms|us|ns)]
    decimal128(precision, scale)
    decimal256(precision, scale)
    binary
    large_binary
    string
    large_string
    """

    dtype: str
    id: Optional[str] = None
    # Automatically constructed
    pa_type: ClassVar[Any] = None
    _type: str = field(default="Value", init=False, repr=False)

    def __post_init__(self):
        if self.dtype == "double":  # fix inferred type
            self.dtype = "float64"
        if self.dtype == "float":  # fix inferred type
            self.dtype = "float32"
        self.pa_type = string_to_arrow(self.dtype)

    def __call__(self):
        return self.pa_type

    def encode_example(self, value):
        if pa.types.is_boolean(self.pa_type):
            return bool(value)
        elif pa.types.is_integer(self.pa_type):
            return int(value)
        elif pa.types.is_floating(self.pa_type):
            return float(value)
        elif pa.types.is_string(self.pa_type):
            return str(value)
        else:
            return value


class _ArrayXD:
    def __post_init__(self):
        self.shape = tuple(self.shape)

    def __call__(self):
        pa_type = globals()[self.__class__.__name__ + "ExtensionType"](self.shape, self.dtype)
        return pa_type

    def encode_example(self, value):
        if isinstance(value, np.ndarray):
            value = value.tolist()
        return value


@dataclass
class Array2D(_ArrayXD):
    shape: tuple
    dtype: str
    id: Optional[str] = None
    # Automatically constructed
    _type: str = field(default="Array2D", init=False, repr=False)


@dataclass
class Array3D(_ArrayXD):
    shape: tuple
    dtype: str
    id: Optional[str] = None
    # Automatically constructed
    _type: str = field(default="Array3D", init=False, repr=False)


@dataclass
class Array4D(_ArrayXD):
    shape: tuple
    dtype: str
    id: Optional[str] = None
    # Automatically constructed
    _type: str = field(default="Array4D", init=False, repr=False)


@dataclass
class Array5D(_ArrayXD):
    shape: tuple
    dtype: str
    id: Optional[str] = None
    # Automatically constructed
    _type: str = field(default="Array5D", init=False, repr=False)


class _ArrayXDExtensionType(pa.PyExtensionType):
    ndims: Optional[int] = None

    def __init__(self, shape: tuple, dtype: str):
        if self.ndims is None or self.ndims <= 1:
            raise ValueError("You must instantiate an array type with a value for dim that is > 1")
        if len(shape) != self.ndims:
            raise ValueError(f"shape={shape} and ndims={self.ndims} don't match")
        self.shape = tuple(shape)
        self.value_type = dtype
        self.storage_dtype = self._generate_dtype(self.value_type)
        pa.PyExtensionType.__init__(self, self.storage_dtype)

    def __reduce__(self):
        return self.__class__, (
            self.shape,
            self.value_type,
        )

    def __arrow_ext_class__(self):
        return ArrayExtensionArray

    def _generate_dtype(self, dtype):
        dtype = string_to_arrow(dtype)
        for d in reversed(self.shape):
            dtype = pa.list_(dtype)
            # Don't specify the size of the list, since fixed length list arrays have issues
            # being validated after slicing in pyarrow 0.17.1
        return dtype

    def to_pandas_dtype(self):
        return PandasArrayExtensionDtype(self.value_type)


class Array2DExtensionType(_ArrayXDExtensionType):
    ndims = 2


class Array3DExtensionType(_ArrayXDExtensionType):
    ndims = 3


class Array4DExtensionType(_ArrayXDExtensionType):
    ndims = 4


class Array5DExtensionType(_ArrayXDExtensionType):
    ndims = 5


def _is_zero_copy_only(pa_type: pa.DataType, unnest: bool = False) -> bool:
    """
    When converting a pyarrow array to a numpy array, we must know whether this could be done in zero-copy or not.
    This function returns the value of the ``zero_copy_only`` parameter to pass to ``.to_numpy()``, given the type of the pyarrow array.

    # zero copy is available for all primitive types except booleans
    # primitive types are types for which the physical representation in arrow and in numpy
    # https://github.com/wesm/arrow/blob/c07b9b48cf3e0bbbab493992a492ae47e5b04cad/python/pyarrow/types.pxi#L821
    # see https://arrow.apache.org/docs/python/generated/pyarrow.Array.html#pyarrow.Array.to_numpy
    # and https://issues.apache.org/jira/browse/ARROW-2871?jql=text%20~%20%22boolean%20to_numpy%22
    """

    def _unnest_pa_type(pa_type: pa.DataType) -> pa.DataType:
        if pa.types.is_list(pa_type):
            return _unnest_pa_type(pa_type.value_type)
        return pa_type

    if unnest:
        pa_type = _unnest_pa_type(pa_type)
    return pa.types.is_primitive(pa_type) and not pa.types.is_boolean(pa_type)


class ArrayExtensionArray(pa.ExtensionArray):
    def __array__(self):
        zero_copy_only = _is_zero_copy_only(self.storage.type, unnest=True)
        return self.to_numpy(zero_copy_only=zero_copy_only)

    def __getitem__(self, i):
        return self.storage[i]

    def to_numpy(self, zero_copy_only=True):
        storage: pa.ListArray = self.storage
        size = 1

        null_indices = np.arange(len(storage))[storage.is_null().to_numpy(zero_copy_only=False)]

        for i in range(self.type.ndims):
            size *= self.type.shape[i]
            storage = storage.flatten()
        numpy_arr = storage.to_numpy(zero_copy_only=zero_copy_only)
        numpy_arr = numpy_arr.reshape(len(self) - len(null_indices), *self.type.shape)

        if len(null_indices):
            numpy_arr = np.insert(numpy_arr.astype(np.float64), null_indices, np.nan, axis=0)

        return numpy_arr

    def to_list_of_numpy(self, zero_copy_only=True):
        storage: pa.ListArray = self.storage
        shape = self.type.shape
        ndims = self.type.ndims

        for dim in range(1, ndims):
            if shape[dim] is None:
                raise ValueError(f"Support only dynamic size on first dimension. Got: {shape}")

        arrays = []
        first_dim_offsets = np.array([off.as_py() for off in storage.offsets])
        for i, is_null in enumerate(storage.is_null().to_numpy(zero_copy_only=False)):
            if is_null:
                arrays.append(np.nan)
            else:
                storage_el = storage[i : i + 1]
                first_dim = first_dim_offsets[i + 1] - first_dim_offsets[i]
                # flatten storage
                for _ in range(ndims):
                    storage_el = storage_el.flatten()

                numpy_arr = storage_el.to_numpy(zero_copy_only=zero_copy_only)
                arrays.append(numpy_arr.reshape(first_dim, *shape[1:]))

        return arrays

    def to_pylist(self):
        zero_copy_only = _is_zero_copy_only(self.storage.type, unnest=True)
        if self.type.shape[0] is None:
            return self.to_list_of_numpy(zero_copy_only=zero_copy_only)
        else:
            return self.to_numpy(zero_copy_only=zero_copy_only).tolist()


class PandasArrayExtensionDtype(PandasExtensionDtype):
    _metadata = "value_type"

    def __init__(self, value_type: Union["PandasArrayExtensionDtype", np.dtype]):
        self._value_type = value_type

    def __from_arrow__(self, array: Union[pa.Array, pa.ChunkedArray]):
        if array.type.shape[0] is None:
            raise NotImplementedError(
                "Dynamic first dimension is not supported for "
                f"PandasArrayExtensionDtype, dimension: {array.type.shape}"
            )
        zero_copy_only = _is_zero_copy_only(array.type, unnest=True)
        if isinstance(array, pa.ChunkedArray):
            numpy_arr = np.vstack([chunk.to_numpy(zero_copy_only=zero_copy_only) for chunk in array.chunks])
        else:
            numpy_arr = array.to_numpy(zero_copy_only=zero_copy_only)
        return PandasArrayExtensionArray(numpy_arr)

    @classmethod
    def construct_array_type(cls):
        return PandasArrayExtensionArray

    @property
    def type(self) -> type:
        return np.ndarray

    @property
    def kind(self) -> str:
        return "O"

    @property
    def name(self) -> str:
        return f"array[{self.value_type}]"

    @property
    def value_type(self) -> np.dtype:
        return self._value_type


class PandasArrayExtensionArray(PandasExtensionArray):
    def __init__(self, data: np.ndarray, copy: bool = False):
        self._data = data if not copy else np.array(data)
        self._dtype = PandasArrayExtensionDtype(data.dtype)

    def __array__(self, dtype=None):
        """
        Convert to NumPy Array.
        Note that Pandas expects a 1D array when dtype is set to object.
        But for other dtypes, the returned shape is the same as the one of ``data``.

        More info about pandas 1D requirement for PandasExtensionArray here:
        https://pandas.pydata.org/pandas-docs/stable/reference/api/pandas.api.extensions.ExtensionArray.html#pandas.api.extensions.ExtensionArray

        """
        if dtype == object:
            out = np.empty(len(self._data), dtype=object)
            for i in range(len(self._data)):
                out[i] = self._data[i]
            return out
        if dtype is None:
            return self._data
        else:
            return self._data.astype(dtype)

    def copy(self, deep: bool = False) -> "PandasArrayExtensionArray":
        return PandasArrayExtensionArray(self._data, copy=True)

    @classmethod
    def _from_sequence(
        cls, scalars, dtype: Optional[PandasArrayExtensionDtype] = None, copy: bool = False
    ) -> "PandasArrayExtensionArray":
        data = np.array(scalars, dtype=dtype if dtype is None else dtype.value_type, copy=copy)
        return cls(data, copy=copy)

    @classmethod
    def _concat_same_type(cls, to_concat: Sequence_["PandasArrayExtensionArray"]) -> "PandasArrayExtensionArray":
        data = np.vstack([va._data for va in to_concat])
        return cls(data, copy=False)

    @property
    def dtype(self) -> PandasArrayExtensionDtype:
        return self._dtype

    @property
    def nbytes(self) -> int:
        return self._data.nbytes

    def isna(self) -> np.ndarray:
        return np.array([pd.isna(arr).any() for arr in self._data])

    def __setitem__(self, key: Union[int, slice, np.ndarray], value: Any) -> None:
        raise NotImplementedError()

    def __getitem__(self, item: Union[int, slice, np.ndarray]) -> Union[np.ndarray, "PandasArrayExtensionArray"]:
        if isinstance(item, int):
            return self._data[item]
        return PandasArrayExtensionArray(self._data[item], copy=False)

    def take(
        self, indices: Sequence_[int], allow_fill: bool = False, fill_value: bool = None
    ) -> "PandasArrayExtensionArray":
        indices: np.ndarray = np.asarray(indices, dtype=np.int)
        if allow_fill:
            fill_value = (
                self.dtype.na_value if fill_value is None else np.asarray(fill_value, dtype=self.dtype.value_type)
            )
            mask = indices == -1
            if (indices < -1).any():
                raise ValueError("Invalid value in `indices`, must be all >= -1 for `allow_fill` is True")
            elif len(self) > 0:
                pass
            elif not np.all(mask):
                raise IndexError("Invalid take for empty PandasArrayExtensionArray, must be all -1.")
            else:
                data = np.array([fill_value] * len(indices), dtype=self.dtype.value_type)
                return PandasArrayExtensionArray(data, copy=False)
        took = self._data.take(indices, axis=0)
        if allow_fill and mask.any():
            took[mask] = [fill_value] * np.sum(mask)
        return PandasArrayExtensionArray(took, copy=False)

    def __len__(self) -> int:
        return len(self._data)

    def __eq__(self, other) -> np.ndarray:
        if not isinstance(other, PandasArrayExtensionArray):
            raise NotImplementedError(f"Invalid type to compare to: {type(other)}")
        return (self._data == other._data).all()


def pandas_types_mapper(dtype):
    if isinstance(dtype, _ArrayXDExtensionType):
        return PandasArrayExtensionDtype(dtype.value_type)


@dataclass
class ClassLabel:
    """Feature type for integer class labels.

    There are 3 ways to define a `ClassLabel`, which correspond to the 3 arguments:

     * `num_classes`: Create 0 to (num_classes-1) labels.
     * `names`: List of label strings.
     * `names_file`: File containing the list of labels.

    Args:
        num_classes (:obj:`int`, optional): Number of classes. All labels must be < `num_classes`.
        names (:obj:`list` of :obj:`str`, optional): String names for the integer classes.
            The order in which the names are provided is kept.
        names_file (:obj:`str`, optional): Path to a file with names for the integer classes, one per line.
    """

    num_classes: int = None
    names: List[str] = None
    names_file: Optional[str] = None
    id: Optional[str] = None
    # Automatically constructed
    dtype: ClassVar[str] = "int64"
    pa_type: ClassVar[Any] = pa.int64()
    _str2int: ClassVar[Dict[str, int]] = None
    _int2str: ClassVar[Dict[int, int]] = None
    _type: str = field(default="ClassLabel", init=False, repr=False)

    def __post_init__(self):
        if self.names_file is not None and self.names is not None:
            raise ValueError("Please provide either names or names_file but not both.")
        # Set self.names
        if self.names is None:
            if self.names_file is not None:
                self.names = self._load_names_from_file(self.names_file)
            elif self.num_classes is not None:
                self.names = [str(i) for i in range(self.num_classes)]
            else:
                raise ValueError("Please provide either num_classes, names or names_file.")
        # Set self.num_classes
        if self.num_classes is None:
            self.num_classes = len(self.names)
        elif self.num_classes != len(self.names):
            raise ValueError(
                "ClassLabel number of names do not match the defined num_classes. "
                f"Got {len(self.names)} names VS {self.num_classes} num_classes"
            )
        # Prepare mappings
        self._int2str = [str(name) for name in self.names]
        self._str2int = {name: i for i, name in enumerate(self._int2str)}
        if len(self._int2str) != len(self._str2int):
            raise ValueError("Some label names are duplicated. Each label name should be unique.")

    def __call__(self):
        return self.pa_type

    def str2int(self, values: Union[str, Iterable]):
        """Conversion class name string => integer."""
        if not isinstance(values, str) and not isinstance(values, Iterable):
            raise ValueError(
                f"Values {values} should be a string or an Iterable (list, numpy array, pytorch, tensorflow tensors)"
            )
        return_list = True
        if isinstance(values, str):
            values = [values]
            return_list = False

        output = []
        for value in values:
            if self._str2int:
                # strip key if not in dict
                if value not in self._str2int:
                    value = str(value).strip()
                output.append(self._str2int[str(value)])
            else:
                # No names provided, try to integerize
                failed_parse = False
                try:
                    output.append(int(value))
                except ValueError:
                    failed_parse = True
                if failed_parse or not 0 <= value < self.num_classes:
                    raise ValueError(f"Invalid string class label {value}")
        return output if return_list else output[0]

    def int2str(self, values: Union[int, Iterable]):
        """Conversion integer => class name string."""
        if not isinstance(values, int) and not isinstance(values, Iterable):
            raise ValueError(
                "Values {values} should be an integer or an Iterable (list, numpy array, pytorch, tensorflow tensors)"
            )
        return_list = True
        if isinstance(values, int):
            values = [values]
            return_list = False

        for v in values:
            if not 0 <= v < self.num_classes:
                raise ValueError(f"Invalid integer class label {v:d}")

        if self._int2str:
            output = [self._int2str[int(v)] for v in values]
        else:
            # No names provided, return str(values)
            output = [str(v) for v in values]
        return output if return_list else output[0]

    def encode_example(self, example_data):
        if self.num_classes is None:
            raise ValueError(
                "Trying to use ClassLabel feature with undefined number of class. "
                "Please set ClassLabel.names or num_classes."
            )

        # If a string is given, convert to associated integer
        if isinstance(example_data, str):
            example_data = self.str2int(example_data)

        # Allowing -1 to mean no label.
        if not -1 <= example_data < self.num_classes:
            raise ValueError(f"Class label {example_data:d} greater than configured num_classes {self.num_classes}")
        return example_data

    @staticmethod
    def _load_names_from_file(names_filepath):
        with open(names_filepath, "r", encoding="utf-8") as f:
            return [name.strip() for name in f.read().split("\n") if name.strip()]  # Filter empty names


@dataclass
class Sequence:
    """Construct a list of feature from a single type or a dict of types.
    Mostly here for compatiblity with tfds.
    """

    feature: Any
    length: int = -1
    id: Optional[str] = None
    # Automatically constructed
    dtype: ClassVar[str] = "list"
    pa_type: ClassVar[Any] = None
    _type: str = field(default="Sequence", init=False, repr=False)


FeatureType = Union[
    dict,
    list,
    tuple,
    Value,
    ClassLabel,
    Translation,
    TranslationVariableLanguages,
    Sequence,
    Array2D,
    Array3D,
    Array4D,
    Array5D,
    Audio,
    Image,
]


def _check_non_null_non_empty_recursive(obj, schema: Optional[FeatureType] = None) -> bool:
    """
    Check if the object is not None.
    If the object is a list or a tuple, recursively check the first element of the sequence and stop if at any point the first element is not a sequence or is an empty sequence.
    """
    if obj is None:
        return False
    elif isinstance(obj, (list, tuple)) and (schema is None or isinstance(schema, (list, tuple, Sequence))):
        if len(obj) > 0:
            if schema is None:
                pass
            elif isinstance(schema, (list, tuple)):
                schema = schema[0]
            else:
                schema = schema.feature
            return _check_non_null_non_empty_recursive(obj[0], schema)
        else:
            return False
    else:
        return True


def get_nested_type(schema: FeatureType) -> pa.DataType:
    """
    get_nested_type() converts a datasets.FeatureType into a pyarrow.DataType, and acts as the inverse of
        generate_from_arrow_type().

    It performs double-duty as the implementation of Features.type and handles the conversion of
        datasets.Feature->pa.struct
    """
    # Nested structures: we allow dict, list/tuples, sequences
    if isinstance(schema, Features):
        return pa.struct(
            {key: get_nested_type(schema[key]) for key in schema}
        )  # Features is subclass of dict, and dict order is deterministic since Python 3.6
    elif isinstance(schema, dict):
        return pa.struct(
            {key: get_nested_type(schema[key]) for key in schema}
        )  # however don't sort on struct types since the order matters
    elif isinstance(schema, (list, tuple)):
        if len(schema) != 1:
            raise ValueError("We defining list feature, you should just provide one example of the inner type")
        value_type = get_nested_type(schema[0])
        return pa.list_(value_type)
    elif isinstance(schema, Sequence):
        value_type = get_nested_type(schema.feature)
        # We allow to reverse list of dict => dict of list for compatibility with tfds
        if isinstance(schema.feature, dict):
            return pa.struct({f.name: pa.list_(f.type, schema.length) for f in value_type})
        return pa.list_(value_type, schema.length)

    # Other objects are callable which returns their data type (ClassLabel, Array2D, Translation, Arrow datatype creation methods)
    return schema()


def encode_nested_example(schema, obj):
    """Encode a nested example.
    This is used since some features (in particular ClassLabel) have some logic during encoding.

    To avoid iterating over possibly long lists, it first checks (recursively) if the first element that is not None or empty (if it is a sequence) has to be encoded.
    If the first element needs to be encoded, then all the elements of the list will be encoded, otherwise they'll stay the same.
    """
    # Nested structures: we allow dict, list/tuples, sequences
    if isinstance(schema, dict):
        return {
            k: encode_nested_example(sub_schema, sub_obj) for k, (sub_schema, sub_obj) in utils.zip_dict(schema, obj)
        }
    elif isinstance(schema, (list, tuple)):
        sub_schema = schema[0]
        if obj is None:
            return None
        else:
            if len(obj) > 0:
                for first_elmt in obj:
                    if _check_non_null_non_empty_recursive(first_elmt, sub_schema):
                        break
                if encode_nested_example(sub_schema, first_elmt) != first_elmt:
                    return [encode_nested_example(sub_schema, o) for o in obj]
            return list(obj)
    elif isinstance(schema, Sequence):
        # We allow to reverse list of dict => dict of list for compatiblity with tfds
        if isinstance(schema.feature, dict):
            # dict of list to fill
            list_dict = {}
            if isinstance(obj, (list, tuple)):
                # obj is a list of dict
                for k, dict_tuples in utils.zip_dict(schema.feature, *obj):
                    list_dict[k] = [encode_nested_example(dict_tuples[0], o) for o in dict_tuples[1:]]
                return list_dict
            else:
                # obj is a single dict
                for k, (sub_schema, sub_objs) in utils.zip_dict(schema.feature, obj):
                    list_dict[k] = [encode_nested_example(sub_schema, o) for o in sub_objs]
                return list_dict
        # schema.feature is not a dict
        if isinstance(obj, str):  # don't interpret a string as a list
            raise ValueError(f"Got a string but expected a list instead: '{obj}'")
        if obj is None:
            return None
        else:
            if len(obj) > 0:
                for first_elmt in obj:
                    if _check_non_null_non_empty_recursive(first_elmt, schema.feature):
                        break
                # be careful when comparing tensors here
                if not isinstance(first_elmt, list) or encode_nested_example(schema.feature, first_elmt) != first_elmt:
                    return [encode_nested_example(schema.feature, o) for o in obj]
            return list(obj)
    # Object with special encoding:
    # ClassLabel will convert from string to int, TranslationVariableLanguages does some checks
    elif isinstance(schema, (Audio, Image, ClassLabel, TranslationVariableLanguages, Value, _ArrayXD)):
        return schema.encode_example(obj) if obj is not None else None
    # Other object should be directly convertible to a native Arrow type (like Translation and Translation)
    return obj


def decode_nested_example(schema, obj):
    """Decode a nested example.
    This is used since some features (in particular Audio and Image) have some logic during decoding.

    To avoid iterating over possibly long lists, it first checks (recursively) if the first element that is not None or empty (if it is a sequence) has to be decoded.
    If the first element needs to be decoded, then all the elements of the list will be decoded, otherwise they'll stay the same.
    """
    # Nested structures: we allow dict, list/tuples, sequences
    if isinstance(schema, dict):
        return {
            k: decode_nested_example(sub_schema, sub_obj) for k, (sub_schema, sub_obj) in utils.zip_dict(schema, obj)
        }
    elif isinstance(schema, (list, tuple)):
        sub_schema = schema[0]
        if obj is None:
            return None
        else:
            if len(obj) > 0:
                for first_elmt in obj:
                    if _check_non_null_non_empty_recursive(first_elmt, sub_schema):
                        break
                if decode_nested_example(sub_schema, first_elmt) != first_elmt:
                    return [decode_nested_example(sub_schema, o) for o in obj]
            return list(obj)
    elif isinstance(schema, Sequence):
        # We allow to reverse list of dict => dict of list for compatiblity with tfds
        if isinstance(schema.feature, dict):
            return {k: decode_nested_example([schema.feature[k]], obj[k]) for k in schema.feature}
        else:
            return decode_nested_example([schema.feature], obj)
    # Object with special decoding:
    elif isinstance(schema, (Audio, Image)):
        return schema.decode_example(obj) if obj is not None else None
    return obj


def generate_from_dict(obj: Any):
    """Regenerate the nested feature object from a deserialized dict.
    We use the '_type' fields to get the dataclass name to load.

    generate_from_dict is the recursive helper for Features.from_dict, and allows for a convenient constructor syntax
    to define features from deserialized JSON dictionaries. This function is used in particular when deserializing
    a :class:`DatasetInfo` that was dumped to a JSON object. This acts as an analogue to
    :meth:`Features.from_arrow_schema` and handles the recursive field-by-field instantiation, but doesn't require any
    mapping to/from pyarrow, except for the fact that it takes advantage of the mapping of pyarrow primitive dtypes
    that :class:`Value` automatically performs.
    """
    # Nested structures: we allow dict, list/tuples, sequences
    if isinstance(obj, list):
        return [generate_from_dict(value) for value in obj]
    # Otherwise we have a dict or a dataclass
    if "_type" not in obj or isinstance(obj["_type"], dict):
        return {key: generate_from_dict(value) for key, value in obj.items()}
    class_type = globals()[obj.pop("_type")]

    if class_type == Sequence:
        return Sequence(feature=generate_from_dict(obj["feature"]), length=obj["length"])

    field_names = set(f.name for f in fields(class_type))
    return class_type(**{k: v for k, v in obj.items() if k in field_names})


def generate_from_arrow_type(pa_type: pa.DataType) -> FeatureType:
    """
    generate_from_arrow_type accepts an arrow DataType and returns a datasets FeatureType to be used as the type for
        a single field.

    This is the high-level arrow->datasets type conversion and is inverted by get_nested_type().

    This operates at the individual *field* level, whereas Features.from_arrow_schema() operates at the
        full schema level and holds the methods that represent the bijection from Features<->pyarrow.Schema
    """
    if isinstance(pa_type, pa.StructType):
        return {field.name: generate_from_arrow_type(field.type) for field in pa_type}
    elif isinstance(pa_type, pa.FixedSizeListType):
        return Sequence(feature=generate_from_arrow_type(pa_type.value_type), length=pa_type.list_size)
    elif isinstance(pa_type, pa.ListType):
        feature = generate_from_arrow_type(pa_type.value_type)
        if isinstance(feature, (dict, tuple, list)):
            return [feature]
        return Sequence(feature=feature)
    elif isinstance(pa_type, _ArrayXDExtensionType):
        array_feature = [None, None, Array2D, Array3D, Array4D, Array5D][pa_type.ndims]
        return array_feature(shape=pa_type.shape, dtype=pa_type.value_type)
    elif isinstance(pa_type, pa.DictionaryType):
        raise NotImplementedError  # TODO(thom) this will need access to the dictionary as well (for labels). I.e. to the py_table
    elif isinstance(pa_type, pa.DataType):
        return Value(dtype=_arrow_to_datasets_dtype(pa_type))
    else:
        raise ValueError(f"Cannot convert {pa_type} to a Feature type.")


def numpy_to_pyarrow_listarray(arr: np.ndarray, type: pa.DataType = None) -> pa.ListArray:
    """Build a PyArrow ListArray from a multidimensional NumPy array"""
    arr = np.array(arr)
    values = pa.array(arr.flatten(), type=type)
    for i in range(arr.ndim - 1):
        n_offsets = reduce(mul, arr.shape[: arr.ndim - i - 1], 1)
        step_offsets = arr.shape[arr.ndim - i - 1]
        offsets = pa.array(np.arange(n_offsets + 1) * step_offsets, type=pa.int32())
        values = pa.ListArray.from_arrays(offsets, values)
    return values


def list_of_pa_arrays_to_pyarrow_listarray(l_arr: List[Optional[pa.Array]]) -> pa.ListArray:
    null_indices = [i for i, arr in enumerate(l_arr) if arr is None]
    l_arr = [arr for arr in l_arr if arr is not None]
    offsets = np.cumsum(
        [0] + [len(arr) for arr in l_arr], dtype=np.object
    )  # convert to dtype object to allow None insertion
    offsets = np.insert(offsets, null_indices, None)
    offsets = pa.array(offsets, type=pa.int32())
    values = pa.concat_arrays(l_arr)
    return pa.ListArray.from_arrays(offsets, values)


def list_of_np_array_to_pyarrow_listarray(l_arr: List[np.ndarray], type: pa.DataType = None) -> pa.ListArray:
    """Build a PyArrow ListArray from a possibly nested list of NumPy arrays"""
    if len(l_arr) > 0:
        return list_of_pa_arrays_to_pyarrow_listarray(
            [numpy_to_pyarrow_listarray(arr, type=type) if arr is not None else None for arr in l_arr]
        )
    else:
        return pa.array([], type=type)


def require_decoding(feature: FeatureType) -> bool:
    if isinstance(feature, dict):
        return any(require_decoding(f) for f in feature.values())
    elif isinstance(feature, (list, tuple)):
        return require_decoding(feature[0])
    elif isinstance(feature, Sequence):
        return require_decoding(feature.feature)
    else:
        return hasattr(feature, "decode_example")


class Features(dict):
    """A special dictionary that defines the internal structure of a dataset.

    Instantiated with a dictionary of type ``dict[str, FieldType]``, where keys are the desired column names,
    and values are the type of that column.

    ``FieldType`` can be one of the following:
        - a :class:`datasets.Value` feature specifies a single typed value, e.g. ``int64`` or ``string``
        - a :class:`datasets.ClassLabel` feature specifies a field with a predefined set of classes which can have labels
          associated to them and will be stored as integers in the dataset
        - a python :obj:`dict` which specifies that the field is a nested field containing a mapping of sub-fields to sub-fields
          features. It's possible to have nested fields of nested fields in an arbitrary manner
        - a python :obj:`list` or a :class:`datasets.Sequence` specifies that the field contains a list of objects. The python
          :obj:`list` or :class:`datasets.Sequence` should be provided with a single sub-feature as an example of the feature
          type hosted in this list

          .. note::

           A :class:`datasets.Sequence` with a internal dictionary feature will be automatically converted into a dictionary of
           lists. This behavior is implemented to have a compatilbity layer with the TensorFlow Datasets library but may be
           un-wanted in some cases. If you don't want this behavior, you can use a python :obj:`list` instead of the
           :class:`datasets.Sequence`.

        - a :class:`Array2D`, :class:`Array3D`, :class:`Array4D` or :class:`Array5D` feature for multidimensional arrays
        - an :class:`Audio` feature to store the absolute path to an audio file or a dictionary with the relative path
          to an audio file ("path" key) and its bytes content ("bytes" key). This feature extracts the audio data.
        - an :class:`Image` feature to store the absolute path to an image file, an :obj:`np.ndarray` object, a :obj:`PIL.Image.Image` object
          or a dictionary with the relative path to an image file ("path" key) and its bytes content ("bytes" key). This feature extracts the image data.
        - :class:`datasets.Translation` and :class:`datasets.TranslationVariableLanguages`, the two features specific to Machine Translation
    """

    def __init__(self, *args, **kwargs):
        super().__init__(*args, **kwargs)
        self._column_requires_decoding: Dict[str, bool] = {
            col: require_decoding(feature) for col, feature in self.items()
        }

    def __setitem__(self, column_name: str, feature: FeatureType):
        super().__setitem__(column_name, feature)
        self._column_requires_decoding[column_name] = require_decoding(feature)

    def __reduce__(self):
        return Features, (dict(self),)

    @property
    def type(self):
        """
        Features field types.

        Returns:
            :obj:`pyarrow.DataType`
        """
        return get_nested_type(self)

    @property
    def arrow_schema(self):
        """
        Features schema.

        Returns:
            :obj:`pyarrow.Schema`
        """
        hf_metadata = {"info": {"features": self.to_dict()}}
        return pa.schema(self.type).with_metadata({"huggingface": json.dumps(hf_metadata)})

    @classmethod
    def from_arrow_schema(cls, pa_schema: pa.Schema) -> "Features":
        """
        Construct Features from Arrow Schema.
        It also checks the schema metadata for Hugging Face Datasets features.

        Args:
            pa_schema (:obj:`pyarrow.Schema`): Arrow Schema.

        Returns:
            :class:`Features`
        """
        # try to load features from the arrow schema metadata
        if pa_schema.metadata is not None and "huggingface".encode("utf-8") in pa_schema.metadata:
            metadata = json.loads(pa_schema.metadata["huggingface".encode("utf-8")].decode())
            if "info" in metadata and "features" in metadata["info"] and metadata["info"]["features"] is not None:
                return Features.from_dict(metadata["info"]["features"])
        obj = {field.name: generate_from_arrow_type(field.type) for field in pa_schema}
        return cls(**obj)

    @classmethod
    def from_dict(cls, dic) -> "Features":
        """
        Construct Features from dict.

        Regenerate the nested feature object from a deserialized dict.
        We use the '_type' key to infer the dataclass name of the feature FieldType.

        It allows for a convenient constructor syntax
        to define features from deserialized JSON dictionaries. This function is used in particular when deserializing
        a :class:`DatasetInfo` that was dumped to a JSON object. This acts as an analogue to
        :meth:`Features.from_arrow_schema` and handles the recursive field-by-field instantiation, but doesn't require
        any mapping to/from pyarrow, except for the fact that it takes advantage of the mapping of pyarrow primitive
        dtypes that :class:`Value` automatically performs.

        Args:
            dic (:obj:`dict[str, Any]`): Python dictionary.

        Returns:
            :class:`Features`

        Examples:
            >>> Features.from_dict({'_type': {'dtype': 'string', 'id': None, '_type': 'Value'}})
            {'_type': Value(dtype='string', id=None)}
        """
        obj = generate_from_dict(dic)
        return cls(**obj)

    def to_dict(self):
        return _asdict_inner(self, dict)

    def encode_example(self, example):
        """
        Encode example into a format for Arrow.

        Args:
            example (:obj:`dict[str, Any]`): Data in a Dataset row.

        Returns:
            :obj:`dict[str, Any]`
        """
        example = cast_to_python_objects(example)
        return encode_nested_example(self, example)

    def encode_batch(self, batch):
        """
        Encode batch into a format for Arrow.

        Args:
            batch (:obj:`dict[str, list[Any]]`): Data in a Dataset batch.

        Returns:
            :obj:`dict[str, list[Any]]`
        """
        encoded_batch = {}
        if set(batch) != set(self):
            raise ValueError(f"Column mismatch between batch {set(batch)} and features {set(self)}")
        for key, column in batch.items():
            column = cast_to_python_objects(column)
            encoded_batch[key] = [encode_nested_example(self[key], obj) for obj in column]
        return encoded_batch

    def decode_example(self, example: dict):
        """Decode example with custom feature decoding.

        Args:
            example (:obj:`dict[str, Any]`): Dataset row data.

        Returns:
            :obj:`dict[str, Any]`
        """

        return {
<<<<<<< HEAD
            column: feature.decode_example(value)
            if hasattr(feature, "decode_example") and feature.decode and value is not None
=======
            column_name: decode_nested_example(feature, value)
            if self._column_requires_decoding[column_name]
>>>>>>> c0aea8d1
            else value
            for column_name, (feature, value) in utils.zip_dict(
                {key: value for key, value in self.items() if key in example}, example
            )
        }

    def decode_column(self, column: list, column_name: str):
        """Decode column with custom feature decoding.

        Args:
            column (:obj:`list[Any]`): Dataset column data.
            column_name (:obj:`str`): Dataset column name.

        Returns:
            :obj:`list[Any]`
        """
        return (
            [self[column_name].decode_example(value) if value is not None else None for value in column]
<<<<<<< HEAD
            if hasattr(self[column_name], "decode_example") and self[column_name].decode
=======
            if self._column_requires_decoding[column_name]
>>>>>>> c0aea8d1
            else column
        )

    def decode_batch(self, batch: dict):
        """Decode batch with custom feature decoding.

        Args:
            batch (:obj:`dict[str, list[Any]]`): Dataset batch data.

        Returns:
            :obj:`dict[str, list[Any]]`
        """
        decoded_batch = {}
        for column_name, column in batch.items():
            decoded_batch[column_name] = (
                [self[column_name].decode_example(value) if value is not None else None for value in column]
<<<<<<< HEAD
                if hasattr(self[column_name], "decode_example") and self[column_name].decode
=======
                if self._column_requires_decoding[column_name]
>>>>>>> c0aea8d1
                else column
            )
        return decoded_batch

    def copy(self) -> "Features":
        """
        Make a deep copy of Features.

        Returns:
            :class:`Features`
        """
        return copy.deepcopy(self)

    def reorder_fields_as(self, other: "Features") -> "Features":
        """
        Reorder Features fields to match the field order of other Features.

        The order of the fields is important since it matters for the underlying arrow data.
        Re-ordering the fields allows to make the underlying arrow data type match.

        Args:
            other (:class:`Features`): The other Features to align with.

        Returns:
            :class:`Features`

        Examples:

            >>> from datasets import Features, Sequence, Value
            >>> # let's say we have to features with a different order of nested fields (for a and b for example)
            >>> f1 = Features({"root": Sequence({"a": Value("string"), "b": Value("string")})})
            >>> f2 = Features({"root": {"b": Sequence(Value("string")), "a": Sequence(Value("string"))}})
            >>> assert f1.type != f2.type
            >>> # re-ordering keeps the base structure (here Sequence is defined at the root level), but make the fields order match
            >>> f1.reorder_fields_as(f2)
            {'root': Sequence(feature={'b': Value(dtype='string', id=None), 'a': Value(dtype='string', id=None)}, length=-1, id=None)}
            >>> assert f1.reorder_fields_as(f2).type == f2.type
        """

        def recursive_reorder(source, target, stack=""):
            stack_position = " at " + stack[1:] if stack else ""
            if isinstance(target, Sequence):
                target = target.feature
                if isinstance(target, dict):
                    target = {k: [v] for k, v in target.items()}
                else:
                    target = [target]
            if isinstance(source, Sequence):
                source, id_, length = source.feature, source.id, source.length
                if isinstance(source, dict):
                    source = {k: [v] for k, v in source.items()}
                    reordered = recursive_reorder(source, target, stack)
                    return Sequence({k: v[0] for k, v in reordered.items()}, id=id_, length=length)
                else:
                    source = [source]
                    reordered = recursive_reorder(source, target, stack)
                    return Sequence(reordered[0], id=id_, length=length)
            elif isinstance(source, dict):
                if not isinstance(target, dict):
                    raise ValueError(f"Type mismatch: between {source} and {target}" + stack_position)
                if sorted(source) != sorted(target):
                    raise ValueError(f"Keys mismatch: between {source} and {target}" + stack_position)
                return {key: recursive_reorder(source[key], target[key], stack + f".{key}") for key in target}
            elif isinstance(source, list):
                if not isinstance(target, list):
                    raise ValueError(f"Type mismatch: between {source} and {target}" + stack_position)
                if len(source) != len(target):
                    raise ValueError(f"Length mismatch: between {source} and {target}" + stack_position)
                return [recursive_reorder(source[i], target[i], stack + ".<list>") for i in range(len(target))]
            else:
                return source

        return Features(recursive_reorder(self, other))

    def flatten(self, max_depth=16) -> "Features":
        """Flatten the features. Every dictionary column is removed and is replaced by
        all the subfields it contains. The new fields are named by concatenating the
        name of the original column and the subfield name like this: "<original>.<subfield>".

        If a column contains nested dictionaries, then all the lower-level subfields names are
        also concatenated to form new columns: "<original>.<subfield>.<subsubfield>", etc.

        Returns:
            Features: the flattened features
        """
        for depth in range(1, max_depth):
            no_change = True
            flattened = self.copy()
            for column_name, subfeature in self.items():
                if isinstance(subfeature, dict):
                    no_change = False
                    flattened.update({f"{column_name}.{k}": v for k, v in subfeature.items()})
                    del flattened[column_name]
                elif isinstance(subfeature, Sequence) and isinstance(subfeature.feature, dict):
                    no_change = False
                    flattened.update({f"{column_name}.{k}": Sequence(v) for k, v in subfeature.feature.items()})
                    del flattened[column_name]
            self = flattened
            if no_change:
                break
        return self<|MERGE_RESOLUTION|>--- conflicted
+++ resolved
@@ -1316,13 +1316,8 @@
         """
 
         return {
-<<<<<<< HEAD
-            column: feature.decode_example(value)
-            if hasattr(feature, "decode_example") and feature.decode and value is not None
-=======
             column_name: decode_nested_example(feature, value)
             if self._column_requires_decoding[column_name]
->>>>>>> c0aea8d1
             else value
             for column_name, (feature, value) in utils.zip_dict(
                 {key: value for key, value in self.items() if key in example}, example
@@ -1341,11 +1336,7 @@
         """
         return (
             [self[column_name].decode_example(value) if value is not None else None for value in column]
-<<<<<<< HEAD
-            if hasattr(self[column_name], "decode_example") and self[column_name].decode
-=======
             if self._column_requires_decoding[column_name]
->>>>>>> c0aea8d1
             else column
         )
 
@@ -1362,11 +1353,7 @@
         for column_name, column in batch.items():
             decoded_batch[column_name] = (
                 [self[column_name].decode_example(value) if value is not None else None for value in column]
-<<<<<<< HEAD
-                if hasattr(self[column_name], "decode_example") and self[column_name].decode
-=======
                 if self._column_requires_decoding[column_name]
->>>>>>> c0aea8d1
                 else column
             )
         return decoded_batch
