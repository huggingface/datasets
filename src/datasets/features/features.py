--- conflicted
+++ resolved
@@ -25,12 +25,7 @@
 from dataclasses import InitVar, dataclass, field, fields
 from functools import reduce, wraps
 from operator import mul
-<<<<<<< HEAD
-from typing import Any, Callable, ClassVar, Dict, List, Literal, Optional, Tuple, Union
-from typing import Sequence as Sequence_
-=======
-from typing import Any, Callable, ClassVar, Optional, Union
->>>>>>> 26379d54
+from typing import Any, Callable, ClassVar, Literal, Optional, Union
 
 import numpy as np
 import pandas as pd
