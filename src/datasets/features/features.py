--- conflicted
+++ resolved
@@ -27,12 +27,8 @@
 from dataclasses import InitVar, dataclass, field, fields
 from functools import reduce, wraps
 from operator import mul
-<<<<<<< HEAD
-from typing import TYPE_CHECKING, Any, Callable, ClassVar, Dict, List, Optional, TypeVar, Union
+from typing import TYPE_CHECKING, Any, Callable, ClassVar, Dict, List, Literal, Optional, TypeVar, Union
 from typing import Sequence as Sequence_
-=======
-from typing import Any, Callable, ClassVar, Literal, Optional, Union
->>>>>>> 5c8869f8
 
 import numpy as np
 import pandas as pd
@@ -280,7 +276,6 @@
     )
 
 
-<<<<<<< HEAD
 CastableOjbect = Union[
     np.ndarray,
     torch.Tensor,
@@ -303,9 +298,6 @@
     only_1d_for_numpy: bool,
     optimize_list_casting: bool,
 ) -> tuple[Any, bool]:
-=======
-def _cast_to_python_objects(obj: Any, only_1d_for_numpy: bool, optimize_list_casting: bool) -> tuple[Any, bool]:
->>>>>>> 5c8869f8
     """
     Cast pytorch/tensorflow/pandas objects to python numpy array/lists.
     It works recursively.
@@ -2353,11 +2345,7 @@
     return [Features({k: name2feature[k] for k in features.keys()}) for features in features_list]
 
 
-<<<<<<< HEAD
 def _check_if_features_can_be_aligned(features_list: list[Features]) -> None:
-=======
-def _check_if_features_can_be_aligned(features_list: list[Features]):
->>>>>>> 5c8869f8
     """Check if the dictionaries of features can be aligned.
 
     Two dictonaries of features can be aligned if the keys they share have the same type or some of them is of type `Value("null")`.
