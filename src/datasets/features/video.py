--- conflicted
+++ resolved
@@ -78,16 +78,12 @@
     """
 
     decode: bool = True
-<<<<<<< HEAD
-    id: Optional[str] = None
     stream_index: Optional[int] = None
     dimension_order: Literal["NCHW", "NHWC"] = "NCHW"
     num_ffmpeg_threads: int = 1
     device: Optional[Union[str, "torch.device"]] = "cpu"
     seek_mode: Literal["exact", "approximate"] = "exact"
-=======
     id: Optional[str] = field(default=None, repr=False)
->>>>>>> bb66b6cf
     # Automatically constructed
     dtype: ClassVar[str] = "torchcodec.decoders.VideoDecoder"
     pa_type: ClassVar[Any] = pa.struct({"bytes": pa.binary(), "path": pa.string()})
