import os
from dataclasses import dataclass, field
<<<<<<< HEAD
from typing import TYPE_CHECKING, Any, ClassVar, Dict, Optional, Union
=======
from io import BytesIO
from typing import TYPE_CHECKING, Any, ClassVar, Optional, Union
>>>>>>> 26379d54

import numpy as np
import pyarrow as pa

from .. import config
from ..download.download_config import DownloadConfig
from ..table import array_cast
from ..utils.file_utils import is_local_path, xopen
from ..utils.py_utils import string_to_dict


if TYPE_CHECKING:
    from torchvision.io import VideoReader

    from .features import FeatureType


@dataclass
class Video:
    """
    **Experimental.** Video [`Feature`] to read video data from a video file.

    Input: The Video feature accepts as input:
    - A `str`: Absolute path to the video file (i.e. random access is allowed).
    - A `dict` with the keys:

        - `path`: String with relative path of the video file in a dataset repository.
        - `bytes`: Bytes of the video file.

      This is useful for archived files with sequential access.

    - A `torchvision.io.VideoReader`: torchvision video reader object.

    Args:
        mode (`str`, *optional*):
            The mode to convert the video to. If `None`, the native mode of the video is used.
        decode (`bool`, defaults to `True`):
            Whether to decode the video data. If `False`,
            returns the underlying dictionary in the format `{"path": video_path, "bytes": video_bytes}`.

    Examples:

    ```py
    >>> from datasets import Dataset, Video
    >>> ds = Dataset.from_dict({"video":["path/to/Screen Recording.mov"]}).cast_column("video", Video())
    >>> ds.features["video"]
    Video(decode=True, id=None)
    >>> ds[0]["video"]
    <torchvision.io.video_reader.VideoReader object at 0x325b1aae0>
    >>> ds = ds.cast_column('video', Video(decode=False))
    {'bytes': None,
     'path': 'path/to/Screen Recording.mov'}
    ```
    """

    decode: bool = True
    id: Optional[str] = None
    # Automatically constructed
    dtype: ClassVar[str] = "torchvision.io.VideoReader"
    pa_type: ClassVar[Any] = pa.struct({"bytes": pa.binary(), "path": pa.string()})
    _type: str = field(default="Video", init=False, repr=False)

    def __call__(self):
        return self.pa_type

    def encode_example(self, value: Union[str, bytes, dict, np.ndarray, "VideoReader"]) -> dict:
        """Encode example into a format for Arrow.

        Args:
            value (`str`, `np.ndarray`, `VideoReader` or `dict`):
                Data passed as input to Video feature.

        Returns:
            `dict` with "path" and "bytes" fields
        """
        if config.TORCHVISION_AVAILABLE:
            from torchvision.io import VideoReader

        else:
            VideoReader = None

        if isinstance(value, list):
            value = np.array(value)

        if isinstance(value, str):
            return {"path": value, "bytes": None}
        elif isinstance(value, bytes):
            return {"path": None, "bytes": value}
        elif isinstance(value, np.ndarray):
            # convert the video array to bytes
            return encode_np_array(value)
        elif VideoReader and isinstance(value, VideoReader):
            # convert the torchvision video reader to bytes
            return encode_torchvision_video(value)
        elif value.get("path") is not None and os.path.isfile(value["path"]):
            # we set "bytes": None to not duplicate the data if they're already available locally
            return {"bytes": None, "path": value.get("path")}
        elif value.get("bytes") is not None or value.get("path") is not None:
            # store the video bytes, and path is used to infer the video format using the file extension
            return {"bytes": value.get("bytes"), "path": value.get("path")}
        else:
            raise ValueError(
                f"A video sample should have one of 'path' or 'bytes' but they are missing or None in {value}."
            )

    def decode_example(self, value: dict, token_per_repo_id=None) -> "VideoReader":
        """Decode example video file into video data.

        Args:
            value (`str` or `dict`):
                A string with the absolute video file path, a dictionary with
                keys:

                - `path`: String with absolute or relative video file path.
                - `bytes`: The bytes of the video file.
            token_per_repo_id (`dict`, *optional*):
                To access and decode
                video files from private repositories on the Hub, you can pass
                a dictionary repo_id (`str`) -> token (`bool` or `str`).

        Returns:
            `torchvision.io.VideoReader`
        """
        if not self.decode:
            raise RuntimeError("Decoding is disabled for this feature. Please use Video(decode=True) instead.")

        if config.TORCHVISION_AVAILABLE:
            from torchvision.io import VideoReader

        else:
            raise ImportError("To support decoding videos, please install 'torchvision'.")

        if token_per_repo_id is None:
            token_per_repo_id = {}

        path, bytes_ = value["path"], value["bytes"]
        if bytes_ is None:
            if path is None:
                raise ValueError(f"A video should have one of 'path' or 'bytes' but both are None in {value}.")
            else:
                if is_local_path(path):
                    video = VideoReader(path)
                else:
                    video = hf_video_reader(path, token_per_repo_id=token_per_repo_id)
        else:
            video = VideoReader(bytes_)
        video._hf_encoded = {"path": path, "bytes": bytes_}
        return video

    def flatten(self) -> Union["FeatureType", dict[str, "FeatureType"]]:
        """If in the decodable state, return the feature itself, otherwise flatten the feature into a dictionary."""
        from .features import Value

        return (
            self
            if self.decode
            else {
                "bytes": Value("binary"),
                "path": Value("string"),
            }
        )

    def cast_storage(self, storage: Union[pa.StringArray, pa.StructArray, pa.ListArray]) -> pa.StructArray:
        """Cast an Arrow array to the Video arrow storage type.
        The Arrow types that can be converted to the Video pyarrow storage type are:

        - `pa.string()` - it must contain the "path" data
        - `pa.binary()` - it must contain the video bytes
        - `pa.struct({"bytes": pa.binary()})`
        - `pa.struct({"path": pa.string()})`
        - `pa.struct({"bytes": pa.binary(), "path": pa.string()})`  - order doesn't matter
        - `pa.list(*)` - it must contain the video array data

        Args:
            storage (`Union[pa.StringArray, pa.StructArray, pa.ListArray]`):
                PyArrow array to cast.

        Returns:
            `pa.StructArray`: Array in the Video arrow storage type, that is
                `pa.struct({"bytes": pa.binary(), "path": pa.string()})`.
        """
        if pa.types.is_string(storage.type):
            bytes_array = pa.array([None] * len(storage), type=pa.binary())
            storage = pa.StructArray.from_arrays([bytes_array, storage], ["bytes", "path"], mask=storage.is_null())
        elif pa.types.is_binary(storage.type):
            path_array = pa.array([None] * len(storage), type=pa.string())
            storage = pa.StructArray.from_arrays([storage, path_array], ["bytes", "path"], mask=storage.is_null())
        elif pa.types.is_struct(storage.type):
            if storage.type.get_field_index("bytes") >= 0:
                bytes_array = storage.field("bytes")
            else:
                bytes_array = pa.array([None] * len(storage), type=pa.binary())
            if storage.type.get_field_index("path") >= 0:
                path_array = storage.field("path")
            else:
                path_array = pa.array([None] * len(storage), type=pa.string())
            storage = pa.StructArray.from_arrays([bytes_array, path_array], ["bytes", "path"], mask=storage.is_null())
        elif pa.types.is_list(storage.type):
            bytes_array = pa.array(
                [encode_np_array(np.array(arr))["bytes"] if arr is not None else None for arr in storage.to_pylist()],
                type=pa.binary(),
            )
            path_array = pa.array([None] * len(storage), type=pa.string())
            storage = pa.StructArray.from_arrays(
                [bytes_array, path_array], ["bytes", "path"], mask=bytes_array.is_null()
            )
        return array_cast(storage, self.pa_type)


def video_to_bytes(video: "VideoReader") -> bytes:
    """Convert a torchvision Video object to bytes using native compression if possible"""
    raise NotImplementedError()


def encode_torchvision_video(video: "VideoReader") -> dict:
    if hasattr(video, "_hf_encoded"):
        return video._hf_encoded
    else:
        raise NotImplementedError(
            "Encoding a VideoReader that doesn't come from datasets.Video.decode() is not implemented"
        )


def encode_np_array(array: np.ndarray) -> dict:
    raise NotImplementedError()


# Patching torchvision a little bit to:
# 1. store the encoded video data {"path": ..., "bytes": ...} in `video._hf_encoded``
# 2. add support for hf:// files
# This doesn't affect the normal usage of torchvision.


def hf_video_reader(
    path: str, token_per_repo_id: Optional[dict[str, str]] = None, stream: str = "video"
) -> "VideoReader":
    import av
    from torchvision import get_video_backend
    from torchvision.io import VideoReader

    # Load the file from HF
    if token_per_repo_id is None:
        token_per_repo_id = {}
    source_url = path.split("::")[-1]
    pattern = config.HUB_DATASETS_URL if source_url.startswith(config.HF_ENDPOINT) else config.HUB_DATASETS_HFFS_URL
    try:
        repo_id = string_to_dict(source_url, pattern)["repo_id"]
        token = token_per_repo_id.get(repo_id)
    except ValueError:
        token = None
    download_config = DownloadConfig(token=token)
    f = xopen(path, "rb", download_config=download_config)

    # Instantiate the VideoReader
    vr = object.__new__(VideoReader)
    vr.backend = get_video_backend()
    if vr.backend != "pyav":
        raise RuntimeError(f"Unsupported video backend for VideoReader from HF files: {vr.backend}")
    vr.container = av.open(f, metadata_errors="ignore")
    stream_type = stream.split(":")[0]
    stream_id = 0 if len(stream.split(":")) == 1 else int(stream.split(":")[1])
    vr.pyav_stream = {stream_type: stream_id}
    vr._c = vr.container.decode(**vr.pyav_stream)
    return vr<|MERGE_RESOLUTION|>--- conflicted
+++ resolved
@@ -1,11 +1,6 @@
 import os
 from dataclasses import dataclass, field
-<<<<<<< HEAD
-from typing import TYPE_CHECKING, Any, ClassVar, Dict, Optional, Union
-=======
-from io import BytesIO
 from typing import TYPE_CHECKING, Any, ClassVar, Optional, Union
->>>>>>> 26379d54
 
 import numpy as np
 import pyarrow as pa
