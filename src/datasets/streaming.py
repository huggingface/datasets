--- conflicted
+++ resolved
@@ -3,14 +3,7 @@
 from functools import wraps
 from typing import TYPE_CHECKING, Optional, Union
 
-<<<<<<< HEAD
-from .utils.logging import get_logger
-from .utils.patching import patch_submodule
-from .utils.py_utils import get_imports
-from .utils.streaming_download_manager import (
-=======
 from .download.streaming_download_manager import (
->>>>>>> 2f9a6a5b
     xbasename,
     xdirname,
     xet_parse,
@@ -32,6 +25,7 @@
 )
 from .utils.logging import get_logger
 from .utils.patching import patch_submodule
+from .utils.py_utils import get_imports
 
 
 logger = get_logger(__name__)
