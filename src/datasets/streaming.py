import importlib
from functools import partial
from typing import Optional, Union
from unittest.mock import patch

from .utils.logging import get_logger
from .utils.patching import patch_submodule
<<<<<<< HEAD
from .utils.streaming_download_manager import xdirname, xjoin, xopen, xpathglob, xpathjoin, xpathopen
=======
from .utils.streaming_download_manager import xdirname, xjoin, xopen, xpathjoin, xpathopen, xpathstem, xpathsuffix
>>>>>>> 227be912


logger = get_logger(__name__)


def extend_module_for_streaming(module_path, use_auth_token: Optional[Union[str, bool]] = None):
    """Extend the module to support streaming.

    We patch some functions in the module to use `fsspec` to support data streaming:
    - We use `fsspec.open` to open and read remote files. We patch the module function:
      - `open`
    - We use the "::" hop separator to join paths and navigate remote compressed/archive files. We patch the module
      functions:
      - `os.path.join`
      - `pathlib.Path.joinpath` and `pathlib.Path.__truediv__` (called when using the "/" operator)

    The patched functions are replaced with custom functions defined to work with the
    :class:`~utils.streaming_download_manager.StreamingDownloadManager`.

    Args:
        module_path: Path to the module to be extended.
        use_auth_token: Whether to use authentication token.
    """

    module = importlib.import_module(module_path)
    # open files in a streaming fashion
    if use_auth_token:
        patch_submodule(module, "open", partial(xopen, use_auth_token=use_auth_token)).start()
    else:
        patch_submodule(module, "open", xopen).start()
    # allow to navigate in remote zip files
    patch_submodule(module, "os.path.join", xjoin).start()
    patch_submodule(module, "os.path.dirname", xdirname).start()
    if hasattr(module, "Path"):
        patch.object(module.Path, "joinpath", xpathjoin).start()
        patch.object(module.Path, "__truediv__", xpathjoin).start()
        patch.object(module.Path, "open", xpathopen).start()
<<<<<<< HEAD
        patch.object(module.Path, "glob", xpathglob).start()
=======
        patch.object(module.Path, "stem", property(fget=xpathstem)).start()
        patch.object(module.Path, "suffix", property(fget=xpathsuffix)).start()
>>>>>>> 227be912
<|MERGE_RESOLUTION|>--- conflicted
+++ resolved
@@ -5,11 +5,7 @@
 
 from .utils.logging import get_logger
 from .utils.patching import patch_submodule
-<<<<<<< HEAD
-from .utils.streaming_download_manager import xdirname, xjoin, xopen, xpathglob, xpathjoin, xpathopen
-=======
-from .utils.streaming_download_manager import xdirname, xjoin, xopen, xpathjoin, xpathopen, xpathstem, xpathsuffix
->>>>>>> 227be912
+from .utils.streaming_download_manager import xdirname, xjoin, xopen, xpathglob, xpathjoin, xpathopen, xpathstem, xpathsuffix
 
 
 logger = get_logger(__name__)
@@ -47,9 +43,6 @@
         patch.object(module.Path, "joinpath", xpathjoin).start()
         patch.object(module.Path, "__truediv__", xpathjoin).start()
         patch.object(module.Path, "open", xpathopen).start()
-<<<<<<< HEAD
         patch.object(module.Path, "glob", xpathglob).start()
-=======
         patch.object(module.Path, "stem", property(fget=xpathstem)).start()
-        patch.object(module.Path, "suffix", property(fget=xpathsuffix)).start()
->>>>>>> 227be912
+        patch.object(module.Path, "suffix", property(fget=xpathsuffix)).start()