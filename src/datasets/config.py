--- conflicted
+++ resolved
@@ -173,20 +173,12 @@
 )
 
 # Remote dataset scripts support
-<<<<<<< HEAD
-TRUST_REMOTE_CODE: Optional[bool] = (
-    True
-    if os.environ.get("HF_TRUST_REMOTE_CODE", "AUTO").upper() in ENV_VARS_TRUE_AND_AUTO_VALUES
-    else False
-    if os.environ.get("HF_TRUST_REMOTE_CODE", "AUTO").upper() in ENV_VARS_FALSE_VALUES
-=======
 __HF_DATASETS_TRUST_REMOTE_CODE = os.environ.get("HF_DATASETS_TRUST_REMOTE_CODE", "1")
 HF_DATASETS_TRUST_REMOTE_CODE: Optional[bool] = (
     True
     if __HF_DATASETS_TRUST_REMOTE_CODE.upper() in ENV_VARS_TRUE_VALUES
     else False
     if __HF_DATASETS_TRUST_REMOTE_CODE.upper() in ENV_VARS_FALSE_VALUES
->>>>>>> d7bbf346
     else None
 )
 TIME_OUT_REMOTE_CODE = 15
