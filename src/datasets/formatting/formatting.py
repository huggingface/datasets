--- conflicted
+++ resolved
@@ -158,30 +158,21 @@
         if isinstance(pa_array, pa.ChunkedArray):
             # don't call to_numpy() directly or we end up with a np.array with dtype object
             # call to_numpy on the chunks instead
-<<<<<<< HEAD
             # for ArrayExtensionArray call py_list directly to support dynamic dimensions
             if isinstance(pa_array.type, _ArrayXDExtensionType):
-                array: List[np.ndarray] = [row for chunk in pa_array.chunks for row in chunk.to_pylist()]
+                array: List = [row for chunk in pa_array.chunks for row in chunk.to_pylist()]
             else:
-                array: List[np.ndarray] = [
-                    row for chunk in pa_array.chunks for row in chunk.to_numpy(zero_copy_only=zero_copy_only)
-                ]
+                array: List = [row for chunk in pa_array.chunks for row in chunk.to_numpy(zero_copy_only=zero_copy_only)]
         else:
             # cast to list of arrays or we end up with a np.array with dtype object
             # for ArrayExtensionArray call py_list directly to support dynamic dimensions
             if isinstance(pa_array.type, _ArrayXDExtensionType):
-                array: List[np.ndarray] = pa_array.to_pylist()
+                array: List = pa_array.to_pylist()
             else:
-                array: List[np.ndarray] = pa_array.to_numpy(zero_copy_only=zero_copy_only).tolist()
-=======
-            array: List = [row for chunk in pa_array.chunks for row in chunk.to_numpy(zero_copy_only=zero_copy_only)]
-        else:
-            # cast to list of arrays or we end up with a np.array with dtype object
-            array: List = pa_array.to_numpy(zero_copy_only=zero_copy_only).tolist()
+                array: List = pa_array.to_numpy(zero_copy_only=zero_copy_only).tolist()
         if len(array) > 0:
             if any(isinstance(x, np.ndarray) and (x.dtype == np.object or x.shape != array[0].shape) for x in array):
                 return np.array(array, copy=False, **{**self.np_array_kwargs, "dtype": np.object})
->>>>>>> b3deba37
         return np.array(array, copy=False, **self.np_array_kwargs)
 
 
