# Copyright 2020 The HuggingFace Datasets Authors and the TensorFlow Datasets Authors.
#
# Licensed under the Apache License, Version 2.0 (the "License");
# you may not use this file except in compliance with the License.
# You may obtain a copy of the License at
#
#     http://www.apache.org/licenses/LICENSE-2.0
#
# Unless required by applicable law or agreed to in writing, software
# distributed under the License is distributed on an "AS IS" BASIS,
# WITHOUT WARRANTIES OR CONDITIONS OF ANY KIND, either express or implied.
# See the License for the specific language governing permissions and
# limitations under the License.

# Lint as: python3
"""Access datasets."""
import filecmp
import importlib
import inspect
import json
import os
import posixpath
import shutil
import time
import warnings
from collections import Counter
from dataclasses import dataclass
from pathlib import Path
from typing import Dict, List, Mapping, Optional, Sequence, Tuple, Type, Union

import fsspec
import requests
from huggingface_hub import DatasetCard, HfApi

from . import config
from .arrow_dataset import Dataset
from .builder import DatasetBuilder
from .data_files import (
    DEFAULT_PATTERNS_ALL,
    DataFilesDict,
    DataFilesList,
    EmptyDatasetError,
    get_data_patterns_in_dataset_repository,
    get_data_patterns_locally,
    get_metadata_patterns_in_dataset_repository,
    get_metadata_patterns_locally,
    sanitize_patterns,
)
from .dataset_dict import DatasetDict, IterableDatasetDict
from .download.download_config import DownloadConfig
from .download.download_manager import DownloadMode
from .download.streaming_download_manager import StreamingDownloadManager, xglob, xjoin
from .features import Features
from .filesystems import extract_path_from_uri, is_remote_filesystem
from .info import DatasetInfo, DatasetInfosDict
from .iterable_dataset import IterableDataset
from .metric import Metric
from .packaged_modules import (
    _EXTENSION_TO_MODULE,
    _MODULE_SUPPORTS_METADATA,
    _MODULE_TO_EXTENSIONS,
    _PACKAGED_DATASETS_MODULES,
    _hash_python_lines,
)
from .splits import Split
from .tasks import TaskTemplate
from .utils.deprecation_utils import deprecated
from .utils.file_utils import (
    OfflineModeIsEnabled,
    _raise_if_offline_mode_is_enabled,
    cached_path,
    head_hf_s3,
    hf_github_url,
    init_hf_modules,
    is_relative_path,
    relative_to_absolute_path,
    url_or_path_join,
)
from .utils.filelock import FileLock
from .utils.hub import hf_hub_url
from .utils.info_utils import VerificationMode, is_small_dataset
from .utils.logging import get_logger
from .utils.py_utils import get_imports
from .utils.version import Version


logger = get_logger(__name__)

ALL_ALLOWED_EXTENSIONS = list(_EXTENSION_TO_MODULE.keys()) + [".zip"]


def init_dynamic_modules(
    name: str = config.MODULE_NAME_FOR_DYNAMIC_MODULES, hf_modules_cache: Optional[Union[Path, str]] = None
):
    """
    Create a module with name `name` in which you can add dynamic modules
    such as metrics or datasets. The module can be imported using its name.
    The module is created in the HF_MODULE_CACHE directory by default (~/.cache/huggingface/modules) but it can
    be overridden by specifying a path to another directory in `hf_modules_cache`.
    """
    hf_modules_cache = init_hf_modules(hf_modules_cache)
    dynamic_modules_path = os.path.join(hf_modules_cache, name)
    os.makedirs(dynamic_modules_path, exist_ok=True)
    if not os.path.exists(os.path.join(dynamic_modules_path, "__init__.py")):
        with open(os.path.join(dynamic_modules_path, "__init__.py"), "w"):
            pass
    return dynamic_modules_path


def import_main_class(module_path, dataset=True) -> Optional[Union[Type[DatasetBuilder], Type[Metric]]]:
    """Import a module at module_path and return its main class:
    - a DatasetBuilder if dataset is True
    - a Metric if dataset is False
    """
    module = importlib.import_module(module_path)

    if dataset:
        main_cls_type = DatasetBuilder
    else:
        main_cls_type = Metric

    # Find the main class in our imported module
    module_main_cls = None
    for name, obj in module.__dict__.items():
        if inspect.isclass(obj) and issubclass(obj, main_cls_type):
            if inspect.isabstract(obj):
                continue
            module_main_cls = obj
            obj_module = inspect.getmodule(obj)
            if obj_module is not None and module == obj_module:
                break

    return module_main_cls


def files_to_hash(file_paths: List[str]) -> str:
    """
    Convert a list of scripts or text files provided in file_paths into a hashed filename in a repeatable way.
    """
    # List all python files in directories if directories are supplied as part of external imports
    to_use_files: List[Union[Path, str]] = []
    for file_path in file_paths:
        if os.path.isdir(file_path):
            to_use_files.extend(list(Path(file_path).rglob("*.[pP][yY]")))
        else:
            to_use_files.append(file_path)

    # Get the code from all these files
    lines = []
    for file_path in to_use_files:
        with open(file_path, encoding="utf-8") as f:
            lines.extend(f.readlines())
    return _hash_python_lines(lines)


def increase_load_count(name: str, resource_type: str):
    """Update the download count of a dataset or metric."""
    if not config.HF_DATASETS_OFFLINE and config.HF_UPDATE_DOWNLOAD_COUNTS:
        try:
            head_hf_s3(name, filename=name + ".py", dataset=(resource_type == "dataset"))
        except Exception:
            pass


def _download_additional_modules(
    name: str, base_path: str, imports: Tuple[str, str, str, str], download_config: Optional[DownloadConfig]
) -> List[Tuple[str, str]]:
    """
    Download additional module for a module <name>.py at URL (or local path) <base_path>/<name>.py
    The imports must have been parsed first using ``get_imports``.

    If some modules need to be installed with pip, an error is raised showing how to install them.
    This function return the list of downloaded modules as tuples (import_name, module_file_path).

    The downloaded modules can then be moved into an importable directory with ``_copy_script_and_other_resources_in_importable_dir``.
    """
    local_imports = []
    library_imports = []
    download_config = download_config.copy()
    if download_config.download_desc is None:
        download_config.download_desc = "Downloading extra modules"
    for import_type, import_name, import_path, sub_directory in imports:
        if import_type == "library":
            library_imports.append((import_name, import_path))  # Import from a library
            continue

        if import_name == name:
            raise ValueError(
                f"Error in the {name} script, importing relative {import_name} module "
                f"but {import_name} is the name of the script. "
                f"Please change relative import {import_name} to another name and add a '# From: URL_OR_PATH' "
                f"comment pointing to the original relative import file path."
            )
        if import_type == "internal":
            url_or_filename = url_or_path_join(base_path, import_path + ".py")
        elif import_type == "external":
            url_or_filename = import_path
        else:
            raise ValueError("Wrong import_type")

        local_import_path = cached_path(
            url_or_filename,
            download_config=download_config,
        )
        if sub_directory is not None:
            local_import_path = os.path.join(local_import_path, sub_directory)
        local_imports.append((import_name, local_import_path))

    # Check library imports
    needs_to_be_installed = {}
    for library_import_name, library_import_path in library_imports:
        try:
            lib = importlib.import_module(library_import_name)  # noqa F841
        except ImportError:
            if library_import_name not in needs_to_be_installed or library_import_path != library_import_name:
                needs_to_be_installed[library_import_name] = library_import_path
    if needs_to_be_installed:
        _dependencies_str = "dependencies" if len(needs_to_be_installed) > 1 else "dependency"
        _them_str = "them" if len(needs_to_be_installed) > 1 else "it"
        if "sklearn" in needs_to_be_installed.keys():
            needs_to_be_installed["sklearn"] = "scikit-learn"
        raise ImportError(
            f"To be able to use {name}, you need to install the following {_dependencies_str}: "
            f"{', '.join(needs_to_be_installed)}.\nPlease install {_them_str} using 'pip install "
            f"{' '.join(needs_to_be_installed.values())}' for instance."
        )
    return local_imports


def _copy_script_and_other_resources_in_importable_dir(
    name: str,
    importable_directory_path: str,
    subdirectory_name: str,
    original_local_path: str,
    local_imports: List[Tuple[str, str]],
    additional_files: List[Tuple[str, str]],
    download_mode: Optional[Union[DownloadMode, str]],
) -> str:
    """Copy a script and its required imports to an importable directory

    Args:
        name (str): name of the resource to load
        importable_directory_path (str): path to the loadable folder in the dynamic modules directory
        subdirectory_name (str): name of the subdirectory in importable_directory_path in which to place the script
        original_local_path (str): local path to the resource script
        local_imports (List[Tuple[str, str]]): list of (destination_filename, import_file_to_copy)
        additional_files (List[Tuple[str, str]]): list of (destination_filename, additional_file_to_copy)
        download_mode (Optional[Union[DownloadMode, str]]): download mode

    Return:
        importable_local_file: path to an importable module with importlib.import_module
    """

    # Define a directory with a unique name in our dataset or metric folder
    # path is: ./datasets|metrics/dataset|metric_name/hash_from_code/script.py
    # we use a hash as subdirectory_name to be able to have multiple versions of a dataset/metric processing file together
    importable_subdirectory = os.path.join(importable_directory_path, subdirectory_name)
    importable_local_file = os.path.join(importable_subdirectory, name + ".py")
    # Prevent parallel disk operations
    lock_path = importable_directory_path + ".lock"
    with FileLock(lock_path):
        # Create main dataset/metrics folder if needed
        if download_mode == DownloadMode.FORCE_REDOWNLOAD and os.path.exists(importable_directory_path):
            shutil.rmtree(importable_directory_path)
        os.makedirs(importable_directory_path, exist_ok=True)

        # add an __init__ file to the main dataset folder if needed
        init_file_path = os.path.join(importable_directory_path, "__init__.py")
        if not os.path.exists(init_file_path):
            with open(init_file_path, "w"):
                pass

        # Create hash dataset folder if needed
        os.makedirs(importable_subdirectory, exist_ok=True)
        # add an __init__ file to the hash dataset folder if needed
        init_file_path = os.path.join(importable_subdirectory, "__init__.py")
        if not os.path.exists(init_file_path):
            with open(init_file_path, "w"):
                pass

        # Copy dataset.py file in hash folder if needed
        if not os.path.exists(importable_local_file):
            shutil.copyfile(original_local_path, importable_local_file)
        # Record metadata associating original dataset path with local unique folder
        # Use os.path.splitext to split extension from importable_local_file
        meta_path = os.path.splitext(importable_local_file)[0] + ".json"
        if not os.path.exists(meta_path):
            meta = {"original file path": original_local_path, "local file path": importable_local_file}
            # the filename is *.py in our case, so better rename to filename.json instead of filename.py.json
            with open(meta_path, "w", encoding="utf-8") as meta_file:
                json.dump(meta, meta_file)

        # Copy all the additional imports
        for import_name, import_path in local_imports:
            if os.path.isfile(import_path):
                full_path_local_import = os.path.join(importable_subdirectory, import_name + ".py")
                if not os.path.exists(full_path_local_import):
                    shutil.copyfile(import_path, full_path_local_import)
            elif os.path.isdir(import_path):
                full_path_local_import = os.path.join(importable_subdirectory, import_name)
                if not os.path.exists(full_path_local_import):
                    shutil.copytree(import_path, full_path_local_import)
            else:
                raise ImportError(f"Error with local import at {import_path}")

        # Copy additional files like dataset_infos.json file if needed
        for file_name, original_path in additional_files:
            destination_additional_path = os.path.join(importable_subdirectory, file_name)
            if not os.path.exists(destination_additional_path) or not filecmp.cmp(
                original_path, destination_additional_path
            ):
                shutil.copyfile(original_path, destination_additional_path)
        return importable_local_file


def _create_importable_file(
    local_path: str,
    local_imports: List[Tuple[str, str]],
    additional_files: List[Tuple[str, str]],
    dynamic_modules_path: str,
    module_namespace: str,
    name: str,
    download_mode: DownloadMode,
) -> Tuple[str, str]:
    importable_directory_path = os.path.join(dynamic_modules_path, module_namespace, name.replace("/", "--"))
    Path(importable_directory_path).mkdir(parents=True, exist_ok=True)
    (Path(importable_directory_path).parent / "__init__.py").touch(exist_ok=True)
    hash = files_to_hash([local_path] + [loc[1] for loc in local_imports])
    importable_local_file = _copy_script_and_other_resources_in_importable_dir(
        name=name.split("/")[-1],
        importable_directory_path=importable_directory_path,
        subdirectory_name=hash,
        original_local_path=local_path,
        local_imports=local_imports,
        additional_files=additional_files,
        download_mode=download_mode,
    )
    logger.debug(f"Created importable dataset file at {importable_local_file}")
    module_path = ".".join(
        [os.path.basename(dynamic_modules_path), module_namespace, name.replace("/", "--"), hash, name.split("/")[-1]]
    )
    return module_path, hash


def infer_module_for_data_files(
<<<<<<< HEAD
    data_files_list: DataFilesList, download_config: Optional[DownloadConfig] = None
=======
    data_files_list: DataFilesList, token: Optional[Union[bool, str]] = None
>>>>>>> 819bb434
) -> Optional[Tuple[str, str]]:
    """Infer module (and builder kwargs) from list of data files.

    It picks the module based on the most common file extension.
    In case of a draw ".parquet" is the favorite, and then alphabetical order.

    Args:
        data_files_list (DataFilesList): List of data files.
<<<<<<< HEAD
        download_config (bool or str, optional): mainly use use_auth_token or storage_options to support different platforms and auth types.
=======
        token (bool or str, optional): Whether to use token or token to authenticate on the Hugging Face Hub
            for private remote files.
>>>>>>> 819bb434

    Returns:
        tuple[str, str]: Tuple with
            - inferred module name
            - builder kwargs
    """
    extensions_counter = Counter(
        suffix.lower()
        for filepath in data_files_list[: config.DATA_FILES_MAX_NUMBER_FOR_MODULE_INFERENCE]
        for suffix in Path(filepath).suffixes
    )
    if extensions_counter:

        def sort_key(ext_count: Tuple[str, int]) -> Tuple[int, bool]:
            """Sort by count and set ".parquet" as the favorite in case of a draw"""
            ext, count = ext_count
            return (count, ext == ".parquet", ext)

        for ext, _ in sorted(extensions_counter.items(), key=sort_key, reverse=True):
            if ext in _EXTENSION_TO_MODULE:
                return _EXTENSION_TO_MODULE[ext]
            elif ext == ".zip":
<<<<<<< HEAD
                return infer_module_for_data_files_in_archives(data_files_list, download_config=download_config)
=======
                return infer_module_for_data_files_in_archives(data_files_list, token=token)
>>>>>>> 819bb434
    return None, {}


def infer_module_for_data_files_in_archives(
<<<<<<< HEAD
    data_files_list: DataFilesList, download_config: Optional[DownloadConfig]
=======
    data_files_list: DataFilesList, token: Optional[Union[bool, str]]
>>>>>>> 819bb434
) -> Optional[Tuple[str, str]]:
    """Infer module (and builder kwargs) from list of archive data files.

    Args:
        data_files_list (DataFilesList): List of data files.
<<<<<<< HEAD
        download_config (bool or str, optional): mainly use use_auth_token or storage_options to support different platforms and auth types.
=======
        token (bool or str, optional): Whether to use token or token to authenticate on the Hugging Face Hub
            for private remote files.
>>>>>>> 819bb434

    Returns:
        tuple[str, str]: Tuple with
            - inferred module name
            - builder kwargs
    """
    archived_files = []
    archive_files_counter = 0
    for filepath in data_files_list:
        if str(filepath).endswith(".zip"):
            archive_files_counter += 1
            if archive_files_counter > config.GLOBBED_DATA_FILES_MAX_NUMBER_FOR_MODULE_INFERENCE:
                break
            extracted = xjoin(StreamingDownloadManager().extract(filepath), "**")
            archived_files += [
                f.split("::")[0]
<<<<<<< HEAD
                for f in xglob(extracted, recursive=True, download_config=download_config)[
=======
                for f in xglob(extracted, recursive=True, token=token)[
>>>>>>> 819bb434
                    : config.ARCHIVED_DATA_FILES_MAX_NUMBER_FOR_MODULE_INFERENCE
                ]
            ]
    extensions_counter = Counter(suffix.lower() for filepath in archived_files for suffix in Path(filepath).suffixes)
    if extensions_counter:
        most_common = extensions_counter.most_common(1)[0][0]
        if most_common in _EXTENSION_TO_MODULE:
            return _EXTENSION_TO_MODULE[most_common]
    return None, {}


@dataclass
class DatasetModule:
    module_path: str
    hash: str
    builder_kwargs: dict


@dataclass
class MetricModule:
    module_path: str
    hash: str


class _DatasetModuleFactory:
    def get_module(self) -> DatasetModule:
        raise NotImplementedError


class _MetricModuleFactory:
    def get_module(self) -> MetricModule:
        raise NotImplementedError


class GithubMetricModuleFactory(_MetricModuleFactory):
    """Get the module of a metric. The metric script is downloaded from GitHub.

    <Deprecated version="2.5.0">

    Use the new library 🤗 Evaluate instead: https://huggingface.co/docs/evaluate

    </Deprecated>
    """

    @deprecated("Use the new library 🤗 Evaluate instead: https://huggingface.co/docs/evaluate")
    def __init__(
        self,
        name: str,
        revision: Optional[Union[str, Version]] = None,
        download_config: Optional[DownloadConfig] = None,
        download_mode: Optional[Union[DownloadMode, str]] = None,
        dynamic_modules_path: Optional[str] = None,
    ):
        self.name = name
        self.revision = revision
        self.download_config = download_config.copy() if download_config else DownloadConfig()
        if self.download_config.max_retries < 3:
            self.download_config.max_retries = 3
        self.download_mode = download_mode
        self.dynamic_modules_path = dynamic_modules_path
        assert self.name.count("/") == 0
        increase_load_count(name, resource_type="metric")

    def download_loading_script(self, revision: Optional[str]) -> str:
        file_path = hf_github_url(path=self.name, name=self.name + ".py", revision=revision, dataset=False)
        download_config = self.download_config.copy()
        if download_config.download_desc is None:
            download_config.download_desc = "Downloading builder script"
        return cached_path(file_path, download_config=download_config)

    def get_module(self) -> MetricModule:
        # get script and other files
        revision = self.revision
        try:
            local_path = self.download_loading_script(revision)
            revision = self.revision
        except FileNotFoundError:
            if revision is not None:
                raise
            else:
                revision = "main"
                local_path = self.download_loading_script(revision)
                logger.warning(
                    f"Couldn't find a directory or a metric named '{self.name}' in this version. "
                    f"It was picked from the main branch on github instead."
                )
        imports = get_imports(local_path)
        local_imports = _download_additional_modules(
            name=self.name,
            base_path=hf_github_url(path=self.name, name="", revision=revision, dataset=False),
            imports=imports,
            download_config=self.download_config,
        )
        # copy the script and the files in an importable directory
        dynamic_modules_path = self.dynamic_modules_path if self.dynamic_modules_path else init_dynamic_modules()
        module_path, hash = _create_importable_file(
            local_path=local_path,
            local_imports=local_imports,
            additional_files=[],
            dynamic_modules_path=dynamic_modules_path,
            module_namespace="metrics",
            name=self.name,
            download_mode=self.download_mode,
        )
        # make the new module to be noticed by the import system
        importlib.invalidate_caches()
        return MetricModule(module_path, hash)


class LocalMetricModuleFactory(_MetricModuleFactory):
    """Get the module of a local metric. The metric script is loaded from a local script.

    <Deprecated version="2.5.0">

    Use the new library 🤗 Evaluate instead: https://huggingface.co/docs/evaluate

    </Deprecated>
    """

    @deprecated("Use the new library 🤗 Evaluate instead: https://huggingface.co/docs/evaluate")
    def __init__(
        self,
        path: str,
        download_config: Optional[DownloadConfig] = None,
        download_mode: Optional[Union[DownloadMode, str]] = None,
        dynamic_modules_path: Optional[str] = None,
    ):
        self.path = path
        self.name = Path(path).stem
        self.download_config = download_config or DownloadConfig()
        self.download_mode = download_mode
        self.dynamic_modules_path = dynamic_modules_path

    def get_module(self) -> MetricModule:
        # get script and other files
        imports = get_imports(self.path)
        local_imports = _download_additional_modules(
            name=self.name,
            base_path=str(Path(self.path).parent),
            imports=imports,
            download_config=self.download_config,
        )
        # copy the script and the files in an importable directory
        dynamic_modules_path = self.dynamic_modules_path if self.dynamic_modules_path else init_dynamic_modules()
        module_path, hash = _create_importable_file(
            local_path=self.path,
            local_imports=local_imports,
            additional_files=[],
            dynamic_modules_path=dynamic_modules_path,
            module_namespace="metrics",
            name=self.name,
            download_mode=self.download_mode,
        )
        # make the new module to be noticed by the import system
        importlib.invalidate_caches()
        return MetricModule(module_path, hash)


class LocalDatasetModuleFactoryWithScript(_DatasetModuleFactory):
    """Get the module of a local dataset. The dataset script is loaded from a local script."""

    def __init__(
        self,
        path: str,
        download_config: Optional[DownloadConfig] = None,
        download_mode: Optional[Union[DownloadMode, str]] = None,
        dynamic_modules_path: Optional[str] = None,
    ):
        self.path = path
        self.name = Path(path).stem
        self.download_config = download_config or DownloadConfig()
        self.download_mode = download_mode
        self.dynamic_modules_path = dynamic_modules_path

    def get_module(self) -> DatasetModule:
        # get script and other files
        dataset_infos_path = Path(self.path).parent / config.DATASETDICT_INFOS_FILENAME
        dataset_readme_path = Path(self.path).parent / "README.md"
        imports = get_imports(self.path)
        local_imports = _download_additional_modules(
            name=self.name,
            base_path=str(Path(self.path).parent),
            imports=imports,
            download_config=self.download_config,
        )
        additional_files = []
        if dataset_infos_path.is_file():
            additional_files.append((config.DATASETDICT_INFOS_FILENAME, str(dataset_infos_path)))
        if dataset_readme_path.is_file():
            additional_files.append(("README.md", dataset_readme_path))
        # copy the script and the files in an importable directory
        dynamic_modules_path = self.dynamic_modules_path if self.dynamic_modules_path else init_dynamic_modules()
        module_path, hash = _create_importable_file(
            local_path=self.path,
            local_imports=local_imports,
            additional_files=additional_files,
            dynamic_modules_path=dynamic_modules_path,
            module_namespace="datasets",
            name=self.name,
            download_mode=self.download_mode,
        )
        # make the new module to be noticed by the import system
        importlib.invalidate_caches()
        builder_kwargs = {"hash": hash, "base_path": str(Path(self.path).parent)}
        return DatasetModule(module_path, hash, builder_kwargs)


class LocalDatasetModuleFactoryWithoutScript(_DatasetModuleFactory):
    """Get the module of a dataset loaded from the user's data files. The dataset builder module to use is inferred
    from the data files extensions."""

    def __init__(
        self,
        path: str,
        data_dir: Optional[str] = None,
        data_files: Optional[Union[str, List, Dict]] = None,
        download_mode: Optional[Union[DownloadMode, str]] = None,
    ):
        if data_dir and os.path.isabs(data_dir):
            raise ValueError(f"`data_dir` must be relative to a dataset directory's root: {path}")

        self.path = path
        self.name = Path(path).stem
        self.data_files = data_files
        self.data_dir = data_dir
        self.download_mode = download_mode

    def get_module(self) -> DatasetModule:
        base_path = os.path.join(self.path, self.data_dir) if self.data_dir else self.path
        patterns = (
            sanitize_patterns(self.data_files) if self.data_files is not None else get_data_patterns_locally(base_path)
        )
        data_files = DataFilesDict.from_local_or_remote(
            patterns,
            base_path=base_path,
            allowed_extensions=ALL_ALLOWED_EXTENSIONS,
        )
        split_modules = {
            split: infer_module_for_data_files(data_files_list) for split, data_files_list in data_files.items()
        }
        module_name, builder_kwargs = next(iter(split_modules.values()))
        if any((module_name, builder_kwargs) != split_module for split_module in split_modules.values()):
            raise ValueError(f"Couldn't infer the same data file format for all splits. Got {split_modules}")
        if not module_name:
            raise FileNotFoundError(f"No (supported) data files or dataset script found in {self.path}")
        data_files = data_files.filter_extensions(_MODULE_TO_EXTENSIONS[module_name])
        # Collect metadata files if the module supports them
        if self.data_files is None and module_name in _MODULE_SUPPORTS_METADATA and patterns != DEFAULT_PATTERNS_ALL:
            try:
                metadata_patterns = get_metadata_patterns_locally(base_path)
            except FileNotFoundError:
                metadata_patterns = None
            if metadata_patterns is not None:
                metadata_files = DataFilesList.from_local_or_remote(metadata_patterns, base_path=base_path)
                for key in data_files:
                    data_files[key] = DataFilesList(
                        data_files[key] + metadata_files,
                        data_files[key].origin_metadata + metadata_files.origin_metadata,
                    )
        module_path, hash = _PACKAGED_DATASETS_MODULES[module_name]
        builder_kwargs = {
            "hash": hash,
            "data_files": data_files,
            "config_name": os.path.basename(self.path.rstrip("/")),
            "base_path": self.path,
            **builder_kwargs,
        }
        if os.path.isfile(os.path.join(self.path, config.DATASETDICT_INFOS_FILENAME)):
            with open(os.path.join(self.path, config.DATASETDICT_INFOS_FILENAME), encoding="utf-8") as f:
                dataset_infos: DatasetInfosDict = json.load(f)
            if dataset_infos:
                builder_kwargs["config_name"] = next(iter(dataset_infos))
                builder_kwargs["info"] = DatasetInfo.from_dict(next(iter(dataset_infos.values())))
        if os.path.isfile(os.path.join(self.path, "README.md")):
            dataset_card_data = DatasetCard.load(Path(self.path) / "README.md").data
            if isinstance(dataset_card_data.get("dataset_info"), list) and dataset_card_data["dataset_info"]:
                dataset_info_dict = dataset_card_data["dataset_info"][0]
                builder_kwargs["info"] = DatasetInfo._from_yaml_dict(dataset_info_dict)
                if "config_name" in dataset_info_dict:
                    builder_kwargs["config_name"] = dataset_info_dict["config_name"]
            elif isinstance(dataset_card_data.get("dataset_info"), dict) and dataset_card_data["dataset_info"]:
                dataset_info_dict = dataset_card_data["dataset_info"]
                builder_kwargs["info"] = DatasetInfo._from_yaml_dict(dataset_info_dict)
                if "config_name" in dataset_info_dict:
                    builder_kwargs["config_name"] = dataset_info_dict["config_name"]
        return DatasetModule(module_path, hash, builder_kwargs)


class PackagedDatasetModuleFactory(_DatasetModuleFactory):
    """Get the dataset builder module from the ones that are packaged with the library: csv, json, etc."""

    def __init__(
        self,
        name: str,
        data_dir: Optional[str] = None,
        data_files: Optional[Union[str, List, Dict]] = None,
        download_config: Optional[DownloadConfig] = None,
        download_mode: Optional[Union[DownloadMode, str]] = None,
    ):
        self.name = name
        self.data_files = data_files
        self.data_dir = data_dir
        self.download_config = download_config
        self.download_mode = download_mode
        increase_load_count(name, resource_type="dataset")

    def get_module(self) -> DatasetModule:
        base_path = (
            str(Path(self.data_dir).expanduser().resolve()) if self.data_dir is not None else str(Path().resolve())
        )
        patterns = (
            sanitize_patterns(self.data_files) if self.data_files is not None else get_data_patterns_locally(base_path)
        )
        data_files = DataFilesDict.from_local_or_remote(
            patterns,
            token=self.download_config.token,
            base_path=base_path,
        )
        if self.data_files is None and self.name in _MODULE_SUPPORTS_METADATA and patterns != DEFAULT_PATTERNS_ALL:
            try:
                metadata_patterns = get_metadata_patterns_locally(base_path)
            except FileNotFoundError:
                metadata_patterns = None
            if metadata_patterns is not None:
                metadata_files = DataFilesList.from_local_or_remote(
                    metadata_patterns, token=self.download_config.token, base_path=base_path
                )
                for key in data_files:
                    data_files[key] = DataFilesList(
                        data_files[key] + metadata_files,
                        data_files[key].origin_metadata + metadata_files.origin_metadata,
                    )
        module_path, hash = _PACKAGED_DATASETS_MODULES[self.name]
        builder_kwargs = {"hash": hash, "data_files": data_files}
        return DatasetModule(module_path, hash, builder_kwargs)


class HubDatasetModuleFactoryWithoutScript(_DatasetModuleFactory):
    """
    Get the module of a dataset loaded from data files of a dataset repository.
    The dataset builder module to use is inferred from the data files extensions.
    """

    def __init__(
        self,
        name: str,
        revision: Optional[Union[str, Version]] = None,
        data_dir: Optional[str] = None,
        data_files: Optional[Union[str, List, Dict]] = None,
        download_config: Optional[DownloadConfig] = None,
        download_mode: Optional[Union[DownloadMode, str]] = None,
    ):
        self.name = name
        self.revision = revision
        self.data_files = data_files
        self.data_dir = data_dir
        self.download_config = download_config or DownloadConfig()
        self.download_mode = download_mode
        increase_load_count(name, resource_type="dataset")

    def get_module(self) -> DatasetModule:
        hfh_dataset_info = HfApi(config.HF_ENDPOINT).dataset_info(
            self.name,
            revision=self.revision,
            token=self.download_config.token,
            timeout=100.0,
        )
        patterns = (
            sanitize_patterns(self.data_files)
            if self.data_files is not None
            else get_data_patterns_in_dataset_repository(hfh_dataset_info, self.data_dir)
        )
        data_files = DataFilesDict.from_hf_repo(
            patterns,
            dataset_info=hfh_dataset_info,
            base_path=self.data_dir,
            allowed_extensions=ALL_ALLOWED_EXTENSIONS,
        )
        split_modules = {
<<<<<<< HEAD
            split: infer_module_for_data_files(data_files_list, download_config=self.download_config)
=======
            split: infer_module_for_data_files(data_files_list, token=self.download_config.token)
>>>>>>> 819bb434
            for split, data_files_list in data_files.items()
        }
        module_name, builder_kwargs = next(iter(split_modules.values()))
        if any((module_name, builder_kwargs) != split_module for split_module in split_modules.values()):
            raise ValueError(f"Couldn't infer the same data file format for all splits. Got {split_modules}")
        if not module_name:
            raise FileNotFoundError(f"No (supported) data files or dataset script found in {self.name}")
        data_files = data_files.filter_extensions(_MODULE_TO_EXTENSIONS[module_name])
        # Collect metadata files if the module supports them
        if self.data_files is None and module_name in _MODULE_SUPPORTS_METADATA and patterns != DEFAULT_PATTERNS_ALL:
            try:
                metadata_patterns = get_metadata_patterns_in_dataset_repository(hfh_dataset_info, self.data_dir)
            except FileNotFoundError:
                metadata_patterns = None
            if metadata_patterns is not None:
                metadata_files = DataFilesList.from_hf_repo(
                    metadata_patterns, dataset_info=hfh_dataset_info, base_path=self.data_dir
                )
                for key in data_files:
                    data_files[key] = DataFilesList(
                        data_files[key] + metadata_files,
                        data_files[key].origin_metadata + metadata_files.origin_metadata,
                    )
        module_path, hash = _PACKAGED_DATASETS_MODULES[module_name]
        builder_kwargs = {
            "hash": hash,
            "data_files": data_files,
            "config_name": self.name.replace("/", "--"),
            "base_path": hf_hub_url(self.name, "", revision=self.revision),
            "repo_id": self.name,
            **builder_kwargs,
        }
        download_config = self.download_config.copy()
        if download_config.download_desc is None:
            download_config.download_desc = "Downloading metadata"
        try:
            dataset_infos_path = cached_path(
                hf_hub_url(self.name, config.DATASETDICT_INFOS_FILENAME, revision=self.revision),
                download_config=download_config,
            )
            with open(dataset_infos_path, encoding="utf-8") as f:
                dataset_infos: DatasetInfosDict = json.load(f)
            if dataset_infos:
                builder_kwargs["config_name"] = next(iter(dataset_infos))
                builder_kwargs["info"] = DatasetInfo.from_dict(next(iter(dataset_infos.values())))
        except FileNotFoundError:
            pass
        download_config = self.download_config.copy()
        if download_config.download_desc is None:
            download_config.download_desc = "Downloading readme"
        try:
            dataset_readme_path = cached_path(
                hf_hub_url(self.name, "README.md", revision=self.revision),
                download_config=download_config,
            )
            dataset_card_data = DatasetCard.load(Path(dataset_readme_path)).data
            if isinstance(dataset_card_data.get("dataset_info"), list) and dataset_card_data["dataset_info"]:
                dataset_info_dict = dataset_card_data["dataset_info"][0]
                builder_kwargs["info"] = DatasetInfo._from_yaml_dict(dataset_info_dict)
                if "config_name" in dataset_info_dict:
                    builder_kwargs["config_name"] = dataset_info_dict["config_name"]
            elif isinstance(dataset_card_data.get("dataset_info"), dict) and dataset_card_data["dataset_info"]:
                dataset_info_dict = dataset_card_data["dataset_info"]
                builder_kwargs["info"] = DatasetInfo._from_yaml_dict(dataset_info_dict)
                if "config_name" in dataset_info_dict:
                    builder_kwargs["config_name"] = dataset_info_dict["config_name"]

        except FileNotFoundError:
            pass
        return DatasetModule(module_path, hash, builder_kwargs)


class HubDatasetModuleFactoryWithScript(_DatasetModuleFactory):
    """Get the module of a dataset from a dataset repository. The dataset script comes from the script inside the dataset repository."""

    def __init__(
        self,
        name: str,
        revision: Optional[Union[str, Version]] = None,
        download_config: Optional[DownloadConfig] = None,
        download_mode: Optional[Union[DownloadMode, str]] = None,
        dynamic_modules_path: Optional[str] = None,
    ):
        self.name = name
        self.revision = revision
        self.download_config = download_config or DownloadConfig()
        self.download_mode = download_mode
        self.dynamic_modules_path = dynamic_modules_path
        increase_load_count(name, resource_type="dataset")

    def download_loading_script(self) -> str:
        file_path = hf_hub_url(repo_id=self.name, path=self.name.split("/")[-1] + ".py", revision=self.revision)
        download_config = self.download_config.copy()
        if download_config.download_desc is None:
            download_config.download_desc = "Downloading builder script"
        return cached_path(file_path, download_config=download_config)

    def download_dataset_infos_file(self) -> str:
        dataset_infos = hf_hub_url(repo_id=self.name, path=config.DATASETDICT_INFOS_FILENAME, revision=self.revision)
        # Download the dataset infos file if available
        download_config = self.download_config.copy()
        if download_config.download_desc is None:
            download_config.download_desc = "Downloading metadata"
        try:
            return cached_path(
                dataset_infos,
                download_config=download_config,
            )
        except (FileNotFoundError, ConnectionError):
            return None

    def download_dataset_readme_file(self) -> str:
        readme_url = hf_hub_url(repo_id=self.name, path="README.md", revision=self.revision)
        # Download the dataset infos file if available
        download_config = self.download_config.copy()
        if download_config.download_desc is None:
            download_config.download_desc = "Downloading readme"
        try:
            return cached_path(
                readme_url,
                download_config=download_config,
            )
        except (FileNotFoundError, ConnectionError):
            return None

    def get_module(self) -> DatasetModule:
        # get script and other files
        local_path = self.download_loading_script()
        dataset_infos_path = self.download_dataset_infos_file()
        dataset_readme_path = self.download_dataset_readme_file()
        imports = get_imports(local_path)
        local_imports = _download_additional_modules(
            name=self.name,
            base_path=hf_hub_url(repo_id=self.name, path="", revision=self.revision),
            imports=imports,
            download_config=self.download_config,
        )
        additional_files = []
        if dataset_infos_path:
            additional_files.append((config.DATASETDICT_INFOS_FILENAME, dataset_infos_path))
        if dataset_readme_path:
            additional_files.append(("README.md", dataset_readme_path))
        # copy the script and the files in an importable directory
        dynamic_modules_path = self.dynamic_modules_path if self.dynamic_modules_path else init_dynamic_modules()
        module_path, hash = _create_importable_file(
            local_path=local_path,
            local_imports=local_imports,
            additional_files=additional_files,
            dynamic_modules_path=dynamic_modules_path,
            module_namespace="datasets",
            name=self.name,
            download_mode=self.download_mode,
        )
        # make the new module to be noticed by the import system
        importlib.invalidate_caches()
        builder_kwargs = {
            "hash": hash,
            "base_path": hf_hub_url(self.name, "", revision=self.revision),
            "repo_id": self.name,
        }
        return DatasetModule(module_path, hash, builder_kwargs)


class CachedDatasetModuleFactory(_DatasetModuleFactory):
    """
    Get the module of a dataset that has been loaded once already and cached.
    The script that is loaded from the cache is the most recent one with a matching name.
    """

    def __init__(
        self,
        name: str,
        dynamic_modules_path: Optional[str] = None,
    ):
        self.name = name
        self.dynamic_modules_path = dynamic_modules_path
        assert self.name.count("/") <= 1

    def get_module(self) -> DatasetModule:
        dynamic_modules_path = self.dynamic_modules_path if self.dynamic_modules_path else init_dynamic_modules()
        importable_directory_path = os.path.join(dynamic_modules_path, "datasets", self.name.replace("/", "--"))
        hashes = (
            [h for h in os.listdir(importable_directory_path) if len(h) == 64]
            if os.path.isdir(importable_directory_path)
            else None
        )
        if not hashes:
            raise FileNotFoundError(f"Dataset {self.name} is not cached in {dynamic_modules_path}")
        # get most recent

        def _get_modification_time(module_hash):
            return (Path(importable_directory_path) / module_hash / (self.name.split("/")[-1] + ".py")).stat().st_mtime

        hash = sorted(hashes, key=_get_modification_time)[-1]
        warning_msg = (
            f"Using the latest cached version of the module from {os.path.join(importable_directory_path, hash)} "
            f"(last modified on {time.ctime(_get_modification_time(hash))}) since it "
            f"couldn't be found locally at {self.name}."
        )
        if not config.HF_DATASETS_OFFLINE:
            warning_msg += ", or remotely on the Hugging Face Hub."
        logger.warning(warning_msg)
        # make the new module to be noticed by the import system
        module_path = ".".join(
            [
                os.path.basename(dynamic_modules_path),
                "datasets",
                self.name.replace("/", "--"),
                hash,
                self.name.split("/")[-1],
            ]
        )
        importlib.invalidate_caches()
        builder_kwargs = {
            "hash": hash,
            "repo_id": self.name,
        }
        return DatasetModule(module_path, hash, builder_kwargs)


class CachedMetricModuleFactory(_MetricModuleFactory):
    """
    Get the module of a metric that has been loaded once already and cached.
    The script that is loaded from the cache is the most recent one with a matching name.

    <Deprecated version="2.5.0">

    Use the new library 🤗 Evaluate instead: https://huggingface.co/docs/evaluate

    </Deprecated>
    """

    @deprecated("Use the new library 🤗 Evaluate instead: https://huggingface.co/docs/evaluate")
    def __init__(
        self,
        name: str,
        dynamic_modules_path: Optional[str] = None,
    ):
        self.name = name
        self.dynamic_modules_path = dynamic_modules_path
        assert self.name.count("/") == 0

    def get_module(self) -> MetricModule:
        dynamic_modules_path = self.dynamic_modules_path if self.dynamic_modules_path else init_dynamic_modules()
        importable_directory_path = os.path.join(dynamic_modules_path, "metrics", self.name)
        hashes = (
            [h for h in os.listdir(importable_directory_path) if len(h) == 64]
            if os.path.isdir(importable_directory_path)
            else None
        )
        if not hashes:
            raise FileNotFoundError(f"Metric {self.name} is not cached in {dynamic_modules_path}")
        # get most recent

        def _get_modification_time(module_hash):
            return (Path(importable_directory_path) / module_hash / (self.name + ".py")).stat().st_mtime

        hash = sorted(hashes, key=_get_modification_time)[-1]
        logger.warning(
            f"Using the latest cached version of the module from {os.path.join(importable_directory_path, hash)} "
            f"(last modified on {time.ctime(_get_modification_time(hash))}) since it "
            f"couldn't be found locally at {self.name}, or remotely on the Hugging Face Hub."
        )
        # make the new module to be noticed by the import system
        module_path = ".".join([os.path.basename(dynamic_modules_path), "metrics", self.name, hash, self.name])
        importlib.invalidate_caches()
        return MetricModule(module_path, hash)


def dataset_module_factory(
    path: str,
    revision: Optional[Union[str, Version]] = None,
    download_config: Optional[DownloadConfig] = None,
    download_mode: Optional[Union[DownloadMode, str]] = None,
    dynamic_modules_path: Optional[str] = None,
    data_dir: Optional[str] = None,
    data_files: Optional[Union[Dict, List, str, DataFilesDict]] = None,
    **download_kwargs,
) -> DatasetModule:
    """
    Download/extract/cache a dataset module.

    Dataset codes are cached inside the dynamic modules cache to allow easy import (avoid ugly sys.path tweaks).

    Args:

        path (str): Path or name of the dataset.
            Depending on ``path``, the dataset builder that is used comes from a generic dataset script (JSON, CSV, Parquet, text etc.) or from the dataset script (a python file) inside the dataset directory.

            For local datasets:

            - if ``path`` is a local directory (containing data files only)
              -> load a generic dataset builder (csv, json, text etc.) based on the content of the directory
              e.g. ``'./path/to/directory/with/my/csv/data'``.
            - if ``path`` is a local dataset script or a directory containing a local dataset script (if the script has the same name as the directory):
              -> load the dataset builder from the dataset script
              e.g. ``'./dataset/squad'`` or ``'./dataset/squad/squad.py'``.

            For datasets on the Hugging Face Hub (list all available datasets with ``huggingface_hub.list_datasets()``)

            - if ``path`` is a dataset repository on the HF hub (containing data files only)
              -> load a generic dataset builder (csv, text etc.) based on the content of the repository
              e.g. ``'username/dataset_name'``, a dataset repository on the HF hub containing your data files.
            - if ``path`` is a dataset repository on the HF hub with a dataset script (if the script has the same name as the directory)
              -> load the dataset builder from the dataset script in the dataset repository
              e.g. ``glue``, ``squad``, ``'username/dataset_name'``, a dataset repository on the HF hub containing a dataset script `'dataset_name.py'`.

        revision (:class:`~utils.Version` or :obj:`str`, optional): Version of the dataset script to load.
            As datasets have their own git repository on the Datasets Hub, the default version "main" corresponds to their "main" branch.
            You can specify a different version than the default "main" by using a commit SHA or a git tag of the dataset repository.
        download_config (:class:`DownloadConfig`, optional): Specific download configuration parameters.
        download_mode (:class:`DownloadMode` or :obj:`str`, default ``REUSE_DATASET_IF_EXISTS``): Download/generate mode.
        dynamic_modules_path (Optional str, defaults to HF_MODULES_CACHE / "datasets_modules", i.e. ~/.cache/huggingface/modules/datasets_modules):
            Optional path to the directory in which the dynamic modules are saved. It must have been initialized with :obj:`init_dynamic_modules`.
            By default, the datasets and metrics are stored inside the `datasets_modules` module.
        data_dir (:obj:`str`, optional): Directory with the data files. Used only if `data_files` is not specified,
            in which case it's equal to pass `os.path.join(data_dir, "**")` as `data_files`.
        data_files (:obj:`Union[Dict, List, str]`, optional): Defining the data_files of the dataset configuration.
        **download_kwargs (additional keyword arguments): optional attributes for DownloadConfig() which will override
            the attributes in download_config if supplied.

    Returns:
        DatasetModule
    """
    if download_config is None:
        download_config = DownloadConfig(**download_kwargs)
    download_mode = DownloadMode(download_mode or DownloadMode.REUSE_DATASET_IF_EXISTS)
    download_config.extract_compressed_file = True
    download_config.force_extract = True
    download_config.force_download = download_mode == DownloadMode.FORCE_REDOWNLOAD

    filename = list(filter(lambda x: x, path.replace(os.sep, "/").split("/")))[-1]
    if not filename.endswith(".py"):
        filename = filename + ".py"
    combined_path = os.path.join(path, filename)

    # We have several ways to get a dataset builder:
    #
    # - if path is the name of a packaged dataset module
    #   -> use the packaged module (json, csv, etc.)
    #
    # - if os.path.join(path, name) is a local python file
    #   -> use the module from the python file
    # - if path is a local directory (but no python file)
    #   -> use a packaged module (csv, text etc.) based on content of the directory
    #
    # - if path has one "/" and is dataset repository on the HF hub with a python file
    #   -> the module from the python file in the dataset repository
    # - if path has one "/" and is dataset repository on the HF hub without a python file
    #   -> use a packaged module (csv, text etc.) based on content of the repository

    # Try packaged
    if path in _PACKAGED_DATASETS_MODULES:
        return PackagedDatasetModuleFactory(
            path,
            data_dir=data_dir,
            data_files=data_files,
            download_config=download_config,
            download_mode=download_mode,
        ).get_module()
    # Try locally
    elif path.endswith(filename):
        if os.path.isfile(path):
            return LocalDatasetModuleFactoryWithScript(
                path, download_mode=download_mode, dynamic_modules_path=dynamic_modules_path
            ).get_module()
        else:
            raise FileNotFoundError(f"Couldn't find a dataset script at {relative_to_absolute_path(path)}")
    elif os.path.isfile(combined_path):
        return LocalDatasetModuleFactoryWithScript(
            combined_path, download_mode=download_mode, dynamic_modules_path=dynamic_modules_path
        ).get_module()
    elif os.path.isdir(path):
        return LocalDatasetModuleFactoryWithoutScript(
            path, data_dir=data_dir, data_files=data_files, download_mode=download_mode
        ).get_module()
    # Try remotely
    elif is_relative_path(path) and path.count("/") <= 1:
        try:
            _raise_if_offline_mode_is_enabled()
            hf_api = HfApi(config.HF_ENDPOINT)
            try:
                dataset_info = hf_api.dataset_info(
                    repo_id=path,
                    revision=revision,
                    token=download_config.token,
                    timeout=100.0,
                )
            except Exception as e:  # noqa: catch any exception of hf_hub and consider that the dataset doesn't exist
                if isinstance(
                    e,
                    (
                        OfflineModeIsEnabled,
                        requests.exceptions.ConnectTimeout,
                        requests.exceptions.ConnectionError,
                    ),
                ):
                    raise ConnectionError(f"Couldn't reach '{path}' on the Hub ({type(e).__name__})")
                elif "404" in str(e):
                    msg = f"Dataset '{path}' doesn't exist on the Hub"
                    raise FileNotFoundError(msg + f" at revision '{revision}'" if revision else msg)
                elif "401" in str(e):
                    msg = f"Dataset '{path}' doesn't exist on the Hub"
                    msg = msg + f" at revision '{revision}'" if revision else msg
                    raise FileNotFoundError(
                        msg + ". If the repo is private or gated, make sure to log in with `huggingface-cli login`."
                    )
                else:
                    raise e
            if filename in [sibling.rfilename for sibling in dataset_info.siblings]:
                return HubDatasetModuleFactoryWithScript(
                    path,
                    revision=revision,
                    download_config=download_config,
                    download_mode=download_mode,
                    dynamic_modules_path=dynamic_modules_path,
                ).get_module()
            else:
                return HubDatasetModuleFactoryWithoutScript(
                    path,
                    revision=revision,
                    data_dir=data_dir,
                    data_files=data_files,
                    download_config=download_config,
                    download_mode=download_mode,
                ).get_module()
        except (
            Exception
        ) as e1:  # noqa: all the attempts failed, before raising the error we should check if the module is already cached.
            try:
                return CachedDatasetModuleFactory(path, dynamic_modules_path=dynamic_modules_path).get_module()
            except Exception as e2:  # noqa: if it's not in the cache, then it doesn't exist.
                if isinstance(e1, OfflineModeIsEnabled):
                    raise ConnectionError(f"Couldn't reach the Hugging Face Hub for dataset '{path}': {e1}") from None
                if isinstance(e1, EmptyDatasetError):
                    raise e1 from None
                if isinstance(e1, FileNotFoundError):
                    raise FileNotFoundError(
                        f"Couldn't find a dataset script at {relative_to_absolute_path(combined_path)} or any data file in the same directory. "
                        f"Couldn't find '{path}' on the Hugging Face Hub either: {type(e1).__name__}: {e1}"
                    ) from None
                raise e1 from None
    else:
        raise FileNotFoundError(
            f"Couldn't find a dataset script at {relative_to_absolute_path(combined_path)} or any data file in the same directory."
        )


@deprecated("Use the new library 🤗 Evaluate instead: https://huggingface.co/docs/evaluate")
def metric_module_factory(
    path: str,
    revision: Optional[Union[str, Version]] = None,
    download_config: Optional[DownloadConfig] = None,
    download_mode: Optional[Union[DownloadMode, str]] = None,
    dynamic_modules_path: Optional[str] = None,
    **download_kwargs,
) -> MetricModule:
    """
    Download/extract/cache a metric module.

    <Deprecated version="2.5.0">

    Use the new library 🤗 Evaluate instead: https://huggingface.co/docs/evaluate

    </Deprecated>

    Metrics codes are cached inside the dynamic modules cache to allow easy import (avoid ugly sys.path tweaks).

    Args:

        path (str): Path or name of the metric script.

            - if ``path`` is a local metric script or a directory containing a local metric script (if the script has the same name as the directory):
              -> load the module from the metric script
              e.g. ``'./metrics/accuracy'`` or ``'./metrics/accuracy/accuracy.py'``.
            - if ``path`` is a metric on the Hugging Face Hub (ex: `glue`, `squad`)
              -> load the module from the metric script in the GitHub repository at huggingface/datasets
              e.g. ``'accuracy'`` or ``'rouge'``.

        revision (Optional ``Union[str, datasets.Version]``):
            If specified, the module will be loaded from the datasets repository at this version.
            By default:
            - it is set to the local version of the lib.
            - it will also try to load it from the main branch if it's not available at the local version of the lib.
            Specifying a version that is different from your local version of the lib might cause compatibility issues.
        download_config (:class:`DownloadConfig`, optional): Specific download configuration parameters.
        download_mode (:class:`DownloadMode` or :obj:`str`, default ``REUSE_DATASET_IF_EXISTS``): Download/generate mode.
        dynamic_modules_path (Optional str, defaults to HF_MODULES_CACHE / "datasets_modules", i.e. ~/.cache/huggingface/modules/datasets_modules):
            Optional path to the directory in which the dynamic modules are saved. It must have been initialized with :obj:`init_dynamic_modules`.
            By default, the datasets and metrics are stored inside the `datasets_modules` module.
        **download_kwargs (additional keyword arguments): optional attributes for DownloadConfig() which will override
            the attributes in download_config if supplied.

    Returns:
        MetricModule
    """
    with warnings.catch_warnings():
        # Ignore equivalent warnings to the one already issued
        warnings.filterwarnings("ignore", message=".*https://huggingface.co/docs/evaluate$", category=FutureWarning)

        if download_config is None:
            download_config = DownloadConfig(**download_kwargs)
        download_mode = DownloadMode(download_mode or DownloadMode.REUSE_DATASET_IF_EXISTS)
        download_config.extract_compressed_file = True
        download_config.force_extract = True

        filename = list(filter(lambda x: x, path.replace(os.sep, "/").split("/")))[-1]
        if not filename.endswith(".py"):
            filename = filename + ".py"
        combined_path = os.path.join(path, filename)
        # Try locally
        if path.endswith(filename):
            if os.path.isfile(path):
                return LocalMetricModuleFactory(
                    path, download_mode=download_mode, dynamic_modules_path=dynamic_modules_path
                ).get_module()
            else:
                raise FileNotFoundError(f"Couldn't find a metric script at {relative_to_absolute_path(path)}")
        elif os.path.isfile(combined_path):
            return LocalMetricModuleFactory(
                combined_path, download_mode=download_mode, dynamic_modules_path=dynamic_modules_path
            ).get_module()
        elif is_relative_path(path) and path.count("/") == 0:
            try:
                return GithubMetricModuleFactory(
                    path,
                    revision=revision,
                    download_config=download_config,
                    download_mode=download_mode,
                    dynamic_modules_path=dynamic_modules_path,
                ).get_module()
            except (
                Exception
            ) as e1:  # noqa: all the attempts failed, before raising the error we should check if the module is already cached.
                try:
                    return CachedMetricModuleFactory(path, dynamic_modules_path=dynamic_modules_path).get_module()
                except Exception as e2:  # noqa: if it's not in the cache, then it doesn't exist.
                    if not isinstance(e1, FileNotFoundError):
                        raise e1 from None
                    raise FileNotFoundError(
                        f"Couldn't find a metric script at {relative_to_absolute_path(combined_path)}. "
                        f"Metric '{path}' doesn't exist on the Hugging Face Hub either."
                    ) from None
        else:
            raise FileNotFoundError(f"Couldn't find a metric script at {relative_to_absolute_path(combined_path)}.")


@deprecated("Use 'evaluate.load' instead, from the new library 🤗 Evaluate: https://huggingface.co/docs/evaluate")
def load_metric(
    path: str,
    config_name: Optional[str] = None,
    process_id: int = 0,
    num_process: int = 1,
    cache_dir: Optional[str] = None,
    experiment_id: Optional[str] = None,
    keep_in_memory: bool = False,
    download_config: Optional[DownloadConfig] = None,
    download_mode: Optional[Union[DownloadMode, str]] = None,
    revision: Optional[Union[str, Version]] = None,
    **metric_init_kwargs,
) -> Metric:
    """Load a `datasets.Metric`.

    <Deprecated version="2.5.0">

    Use `evaluate.load` instead, from the new library 🤗 Evaluate: https://huggingface.co/docs/evaluate

    </Deprecated>

    Args:

        path (``str``):
            path to the metric processing script with the metric builder. Can be either:
                - a local path to processing script or the directory containing the script (if the script has the same name as the directory),
                    e.g. ``'./metrics/rouge'`` or ``'./metrics/rogue/rouge.py'``
                - a metric identifier on the HuggingFace datasets repo (list all available metrics with ``datasets.list_metrics()``)
                    e.g. ``'rouge'`` or ``'bleu'``
        config_name (:obj:`str`, optional): selecting a configuration for the metric (e.g. the GLUE metric has a configuration for each subset)
        process_id (:obj:`int`, optional): for distributed evaluation: id of the process
        num_process (:obj:`int`, optional): for distributed evaluation: total number of processes
        cache_dir (Optional str): path to store the temporary predictions and references (default to `~/.cache/huggingface/metrics/`)
        experiment_id (``str``): A specific experiment id. This is used if several distributed evaluations share the same file system.
            This is useful to compute metrics in distributed setups (in particular non-additive metrics like F1).
        keep_in_memory (bool): Whether to store the temporary results in memory (defaults to False)
        download_config (Optional ``datasets.DownloadConfig``: specific download configuration parameters.
        download_mode (:class:`DownloadMode` or :obj:`str`, default ``REUSE_DATASET_IF_EXISTS``): Download/generate mode.
        revision (Optional ``Union[str, datasets.Version]``): if specified, the module will be loaded from the datasets repository
            at this version. By default, it is set to the local version of the lib. Specifying a version that is different from
            your local version of the lib might cause compatibility issues.

    Returns:
        `datasets.Metric`

    Example:

    ```py
    >>> from datasets import load_metric
    >>> accuracy = load_metric('accuracy')
    >>> accuracy.compute(references=[1, 0], predictions=[1, 1])
    {'accuracy': 0.5}
    ```
    """
    with warnings.catch_warnings():
        # Ignore equivalent warnings to the one already issued
        warnings.filterwarnings("ignore", message=".*https://huggingface.co/docs/evaluate$", category=FutureWarning)

        download_mode = DownloadMode(download_mode or DownloadMode.REUSE_DATASET_IF_EXISTS)
        metric_module = metric_module_factory(
            path, revision=revision, download_config=download_config, download_mode=download_mode
        ).module_path
        metric_cls = import_main_class(metric_module, dataset=False)
        metric = metric_cls(
            config_name=config_name,
            process_id=process_id,
            num_process=num_process,
            cache_dir=cache_dir,
            keep_in_memory=keep_in_memory,
            experiment_id=experiment_id,
            **metric_init_kwargs,
        )

        # Download and prepare resources for the metric
        metric.download_and_prepare(download_config=download_config)

        return metric


def load_dataset_builder(
    path: str,
    name: Optional[str] = None,
    data_dir: Optional[str] = None,
    data_files: Optional[Union[str, Sequence[str], Mapping[str, Union[str, Sequence[str]]]]] = None,
    cache_dir: Optional[str] = None,
    features: Optional[Features] = None,
    download_config: Optional[DownloadConfig] = None,
    download_mode: Optional[Union[DownloadMode, str]] = None,
    revision: Optional[Union[str, Version]] = None,
    token: Optional[Union[bool, str]] = None,
    use_auth_token="deprecated",
    storage_options: Optional[Dict] = None,
    **config_kwargs,
) -> DatasetBuilder:
    """Load a dataset builder from the Hugging Face Hub, or a local dataset. A dataset builder can be used to inspect general information that is required to build a dataset (cache directory, config, dataset info, etc.)
    without downloading the dataset itself.

    You can find the list of datasets on the [Hub](https://huggingface.co/datasets) or with [`huggingface_hub.list_datasets`].

    A dataset is a directory that contains:

    - some data files in generic formats (JSON, CSV, Parquet, text, etc.)
    - and optionally a dataset script, if it requires some code to read the data files. This is used to load any kind of formats or structures.

    Note that dataset scripts can also download and read data files from anywhere - in case your data files already exist online.

    Args:

        path (`str`):
            Path or name of the dataset.
            Depending on `path`, the dataset builder that is used comes from a generic dataset script (JSON, CSV, Parquet, text etc.) or from the dataset script (a python file) inside the dataset directory.

            For local datasets:

            - if `path` is a local directory (containing data files only)
              -> load a generic dataset builder (csv, json, text etc.) based on the content of the directory
              e.g. `'./path/to/directory/with/my/csv/data'`.
            - if `path` is a local dataset script or a directory containing a local dataset script (if the script has the same name as the directory)
              -> load the dataset builder from the dataset script
              e.g. `'./dataset/squad'` or `'./dataset/squad/squad.py'`.

            For datasets on the Hugging Face Hub (list all available datasets with [`huggingface_hub.list_datasets`])

            - if `path` is a dataset repository on the HF hub (containing data files only)
              -> load a generic dataset builder (csv, text etc.) based on the content of the repository
              e.g. `'username/dataset_name'`, a dataset repository on the HF hub containing your data files.
            - if `path` is a dataset repository on the HF hub with a dataset script (if the script has the same name as the directory)
              -> load the dataset builder from the dataset script in the dataset repository
              e.g. `glue`, `squad`, `'username/dataset_name'`, a dataset repository on the HF hub containing a dataset script `'dataset_name.py'`.

        name (`str`, *optional*):
            Defining the name of the dataset configuration.
        data_dir (`str`, *optional*):
            Defining the `data_dir` of the dataset configuration. If specified for the generic builders (csv, text etc.) or the Hub datasets and `data_files` is `None`,
            the behavior is equal to passing `os.path.join(data_dir, **)` as `data_files` to reference all the files in a directory.
        data_files (`str` or `Sequence` or `Mapping`, *optional*):
            Path(s) to source data file(s).
        cache_dir (`str`, *optional*):
            Directory to read/write data. Defaults to `"~/.cache/huggingface/datasets"`.
        features ([`Features`], *optional*):
            Set the features type to use for this dataset.
        download_config ([`DownloadConfig`], *optional*):
            Specific download configuration parameters.
        download_mode ([`DownloadMode`] or `str`, defaults to `REUSE_DATASET_IF_EXISTS`):
            Download/generate mode.
        revision ([`Version`] or `str`, *optional*):
            Version of the dataset script to load.
            As datasets have their own git repository on the Datasets Hub, the default version "main" corresponds to their "main" branch.
            You can specify a different version than the default "main" by using a commit SHA or a git tag of the dataset repository.
        token (`str` or `bool`, *optional*):
            Optional string or boolean to use as Bearer token for remote files on the Datasets Hub.
            If `True`, or not specified, will get token from `"~/.huggingface"`.
        use_auth_token (`str` or `bool`, *optional*):
            Optional string or boolean to use as Bearer token for remote files on the Datasets Hub.
            If `True`, or not specified, will get token from `"~/.huggingface"`.

            <Deprecated version="2.14.0">

            `use_auth_token` was deprecated in favor of `token` in version 2.14.0 and will be removed in 3.0.0.

            </Deprecated>
        storage_options (`dict`, *optional*, defaults to `None`):
            **Experimental**. Key/value pairs to be passed on to the dataset file-system backend, if any.

            <Added version="2.11.0"/>
        **config_kwargs (additional keyword arguments):
            Keyword arguments to be passed to the [`BuilderConfig`]
            and used in the [`DatasetBuilder`].

    Returns:
        [`DatasetBuilder`]

    Example:

    ```py
    >>> from datasets import load_dataset_builder
    >>> ds_builder = load_dataset_builder('rotten_tomatoes')
    >>> ds_builder.info.features
    {'label': ClassLabel(num_classes=2, names=['neg', 'pos'], id=None),
     'text': Value(dtype='string', id=None)}
    ```
    """
    if use_auth_token != "deprecated":
        warnings.warn(
            "'use_auth_token' was deprecated in favor of 'token' in version 2.14.0 and will be removed in 3.0.0.\n"
            f"You can remove this warning by passing 'token={use_auth_token}' instead.",
            FutureWarning,
        )
        token = use_auth_token
    download_mode = DownloadMode(download_mode or DownloadMode.REUSE_DATASET_IF_EXISTS)
    if token is not None:
        download_config = download_config.copy() if download_config else DownloadConfig()
        download_config.token = token
    dataset_module = dataset_module_factory(
        path,
        revision=revision,
        download_config=download_config,
        download_mode=download_mode,
        data_dir=data_dir,
        data_files=data_files,
    )

    # Get dataset builder class from the processing script
    builder_cls = import_main_class(dataset_module.module_path)
    builder_kwargs = dataset_module.builder_kwargs
    data_files = builder_kwargs.pop("data_files", data_files)
    config_name = builder_kwargs.pop("config_name", name)
    hash = builder_kwargs.pop("hash")

    if path in _PACKAGED_DATASETS_MODULES and data_files is None:
        error_msg = f"Please specify the data files to load for the {path} dataset builder."
        example_extensions = [
            extension for extension in _EXTENSION_TO_MODULE if _EXTENSION_TO_MODULE[extension] == path
        ]
        if example_extensions:
            error_msg += f'\nFor example `data_files={{"train": "path/to/data/train/*.{example_extensions[0]}"}}`'
        raise ValueError(error_msg)

    # Instantiate the dataset builder
    builder_instance: DatasetBuilder = builder_cls(
        cache_dir=cache_dir,
        config_name=config_name,
        data_dir=data_dir,
        data_files=data_files,
        hash=hash,
        features=features,
        token=token,
        storage_options=storage_options,
        **builder_kwargs,
        **config_kwargs,
    )

    return builder_instance


def load_dataset(
    path: str,
    name: Optional[str] = None,
    data_dir: Optional[str] = None,
    data_files: Optional[Union[str, Sequence[str], Mapping[str, Union[str, Sequence[str]]]]] = None,
    split: Optional[Union[str, Split]] = None,
    cache_dir: Optional[str] = None,
    features: Optional[Features] = None,
    download_config: Optional[DownloadConfig] = None,
    download_mode: Optional[Union[DownloadMode, str]] = None,
    verification_mode: Optional[Union[VerificationMode, str]] = None,
    ignore_verifications="deprecated",
    keep_in_memory: Optional[bool] = None,
    save_infos: bool = False,
    revision: Optional[Union[str, Version]] = None,
    token: Optional[Union[bool, str]] = None,
    use_auth_token="deprecated",
    task: Optional[Union[str, TaskTemplate]] = None,
    streaming: bool = False,
    num_proc: Optional[int] = None,
    storage_options: Optional[Dict] = None,
    **config_kwargs,
) -> Union[DatasetDict, Dataset, IterableDatasetDict, IterableDataset]:
    """Load a dataset from the Hugging Face Hub, or a local dataset.

    You can find the list of datasets on the [Hub](https://huggingface.co/datasets) or with [`huggingface_hub.list_datasets`].

    A dataset is a directory that contains:

    - some data files in generic formats (JSON, CSV, Parquet, text, etc.).
    - and optionally a dataset script, if it requires some code to read the data files. This is used to load any kind of formats or structures.

    Note that dataset scripts can also download and read data files from anywhere - in case your data files already exist online.

    This function does the following under the hood:

        1. Download and import in the library the dataset script from `path` if it's not already cached inside the library.

            If the dataset has no dataset script, then a generic dataset script is imported instead (JSON, CSV, Parquet, text, etc.)

            Dataset scripts are small python scripts that define dataset builders. They define the citation, info and format of the dataset,
            contain the path or URL to the original data files and the code to load examples from the original data files.

            You can find the complete list of datasets in the Datasets [Hub](https://huggingface.co/datasets).

        2. Run the dataset script which will:

            * Download the dataset file from the original URL (see the script) if it's not already available locally or cached.
            * Process and cache the dataset in typed Arrow tables for caching.

                Arrow table are arbitrarily long, typed tables which can store nested objects and be mapped to numpy/pandas/python generic types.
                They can be directly accessed from disk, loaded in RAM or even streamed over the web.

        3. Return a dataset built from the requested splits in `split` (default: all).

    It also allows to load a dataset from a local directory or a dataset repository on the Hugging Face Hub without dataset script.
    In this case, it automatically loads all the data files from the directory or the dataset repository.

    Args:

        path (`str`):
            Path or name of the dataset.
            Depending on `path`, the dataset builder that is used comes from a generic dataset script (JSON, CSV, Parquet, text etc.) or from the dataset script (a python file) inside the dataset directory.

            For local datasets:

            - if `path` is a local directory (containing data files only)
              -> load a generic dataset builder (csv, json, text etc.) based on the content of the directory
              e.g. `'./path/to/directory/with/my/csv/data'`.
            - if `path` is a local dataset script or a directory containing a local dataset script (if the script has the same name as the directory)
              -> load the dataset builder from the dataset script
              e.g. `'./dataset/squad'` or `'./dataset/squad/squad.py'`.

            For datasets on the Hugging Face Hub (list all available datasets with [`huggingface_hub.list_datasets`])

            - if `path` is a dataset repository on the HF hub (containing data files only)
              -> load a generic dataset builder (csv, text etc.) based on the content of the repository
              e.g. `'username/dataset_name'`, a dataset repository on the HF hub containing your data files.
            - if `path` is a dataset repository on the HF hub with a dataset script (if the script has the same name as the directory)
              -> load the dataset builder from the dataset script in the dataset repository
              e.g. `glue`, `squad`, `'username/dataset_name'`, a dataset repository on the HF hub containing a dataset script `'dataset_name.py'`.

        name (`str`, *optional*):
            Defining the name of the dataset configuration.
        data_dir (`str`, *optional*):
            Defining the `data_dir` of the dataset configuration. If specified for the generic builders (csv, text etc.) or the Hub datasets and `data_files` is `None`,
            the behavior is equal to passing `os.path.join(data_dir, **)` as `data_files` to reference all the files in a directory.
        data_files (`str` or `Sequence` or `Mapping`, *optional*):
            Path(s) to source data file(s).
        split (`Split` or `str`):
            Which split of the data to load.
            If `None`, will return a `dict` with all splits (typically `datasets.Split.TRAIN` and `datasets.Split.TEST`).
            If given, will return a single Dataset.
            Splits can be combined and specified like in tensorflow-datasets.
        cache_dir (`str`, *optional*):
            Directory to read/write data. Defaults to `"~/.cache/huggingface/datasets"`.
        features (`Features`, *optional*):
            Set the features type to use for this dataset.
        download_config ([`DownloadConfig`], *optional*):
            Specific download configuration parameters.
        download_mode ([`DownloadMode`] or `str`, defaults to `REUSE_DATASET_IF_EXISTS`):
            Download/generate mode.
        verification_mode ([`VerificationMode`] or `str`, defaults to `BASIC_CHECKS`):
            Verification mode determining the checks to run on the downloaded/processed dataset information (checksums/size/splits/...).

            <Added version="2.9.1"/>
        ignore_verifications (`bool`, defaults to `False`):
            Ignore the verifications of the downloaded/processed dataset information (checksums/size/splits/...).

            <Deprecated version="2.9.1">

            `ignore_verifications` was deprecated in version 2.9.1 and will be removed in 3.0.0.
            Please use `verification_mode` instead.

            </Deprecated>
        keep_in_memory (`bool`, defaults to `None`):
            Whether to copy the dataset in-memory. If `None`, the dataset
            will not be copied in-memory unless explicitly enabled by setting `datasets.config.IN_MEMORY_MAX_SIZE` to
            nonzero. See more details in the [improve performance](../cache#improve-performance) section.
        save_infos (`bool`, defaults to `False`):
            Save the dataset information (checksums/size/splits/...).
        revision ([`Version`] or `str`, *optional*):
            Version of the dataset script to load.
            As datasets have their own git repository on the Datasets Hub, the default version "main" corresponds to their "main" branch.
            You can specify a different version than the default "main" by using a commit SHA or a git tag of the dataset repository.
        token (`str` or `bool`, *optional*):
            Optional string or boolean to use as Bearer token for remote files on the Datasets Hub.
            If `True`, or not specified, will get token from `"~/.huggingface"`.
        use_auth_token (`str` or `bool`, *optional*):
            Optional string or boolean to use as Bearer token for remote files on the Datasets Hub.
            If `True`, or not specified, will get token from `"~/.huggingface"`.

            <Deprecated version="2.14.0">

            `use_auth_token` was deprecated in favor of `token` in version 2.14.0 and will be removed in 3.0.0.

            </Deprecated>
        task (`str`):
            The task to prepare the dataset for during training and evaluation. Casts the dataset's [`Features`] to standardized column names and types as detailed in `datasets.tasks`.
        streaming (`bool`, defaults to `False`):
            If set to `True`, don't download the data files. Instead, it streams the data progressively while
            iterating on the dataset. An [`IterableDataset`] or [`IterableDatasetDict`] is returned instead in this case.

            Note that streaming works for datasets that use data formats that support being iterated over like txt, csv, jsonl for example.
            Json files may be downloaded completely. Also streaming from remote zip or gzip files is supported but other compressed formats
            like rar and xz are not yet supported. The tgz format doesn't allow streaming.
        num_proc (`int`, *optional*, defaults to `None`):
            Number of processes when downloading and generating the dataset locally.
            Multiprocessing is disabled by default.

            <Added version="2.7.0"/>
        storage_options (`dict`, *optional*, defaults to `None`):
            **Experimental**. Key/value pairs to be passed on to the dataset file-system backend, if any.

            <Added version="2.11.0"/>
        **config_kwargs (additional keyword arguments):
            Keyword arguments to be passed to the `BuilderConfig`
            and used in the [`DatasetBuilder`].

    Returns:
        [`Dataset`] or [`DatasetDict`]:
        - if `split` is not `None`: the dataset requested,
        - if `split` is `None`, a [`~datasets.DatasetDict`] with each split.

        or [`IterableDataset`] or [`IterableDatasetDict`]: if `streaming=True`

        - if `split` is not `None`, the dataset is requested
        - if `split` is `None`, a [`~datasets.streaming.IterableDatasetDict`] with each split.

    Example:

    Load a dataset from the Hugging Face Hub:

    ```py
    >>> from datasets import load_dataset
    >>> ds = load_dataset('rotten_tomatoes', split='train')

    # Map data files to splits
    >>> data_files = {'train': 'train.csv', 'test': 'test.csv'}
    >>> ds = load_dataset('namespace/your_dataset_name', data_files=data_files)
    ```

    Load a local dataset:

    ```py
    # Load a CSV file
    >>> from datasets import load_dataset
    >>> ds = load_dataset('csv', data_files='path/to/local/my_dataset.csv')

    # Load a JSON file
    >>> from datasets import load_dataset
    >>> ds = load_dataset('json', data_files='path/to/local/my_dataset.json')

    # Load from a local loading script
    >>> from datasets import load_dataset
    >>> ds = load_dataset('path/to/local/loading_script/loading_script.py', split='train')
    ```

    Load an [`~datasets.IterableDataset`]:

    ```py
    >>> from datasets import load_dataset
    >>> ds = load_dataset('rotten_tomatoes', split='train', streaming=True)
    ```

    Load an image dataset with the `ImageFolder` dataset builder:

    ```py
    >>> from datasets import load_dataset
    >>> ds = load_dataset('imagefolder', data_dir='/path/to/images', split='train')
    ```
    """
    if use_auth_token != "deprecated":
        warnings.warn(
            "'use_auth_token' was deprecated in favor of 'token' in version 2.14.0 and will be removed in 3.0.0.\n"
            f"You can remove this warning by passing 'token={use_auth_token}' instead.",
            FutureWarning,
        )
        token = use_auth_token
    if ignore_verifications != "deprecated":
        verification_mode = VerificationMode.NO_CHECKS if ignore_verifications else VerificationMode.ALL_CHECKS
        warnings.warn(
            "'ignore_verifications' was deprecated in favor of 'verification_mode' in version 2.9.1 and will be removed in 3.0.0.\n"
            f"You can remove this warning by passing 'verification_mode={verification_mode.value}' instead.",
            FutureWarning,
        )
    if data_files is not None and not data_files:
        raise ValueError(f"Empty 'data_files': '{data_files}'. It should be either non-empty or None (default).")
    if Path(path, config.DATASET_STATE_JSON_FILENAME).exists():
        raise ValueError(
            "You are trying to load a dataset that was saved using `save_to_disk`. "
            "Please use `load_from_disk` instead."
        )

    if streaming and num_proc is not None:
        raise NotImplementedError(
            "Loading a streaming dataset in parallel with `num_proc` is not implemented. "
            "To parallelize streaming, you can wrap the dataset with a PyTorch DataLoader using `num_workers` > 1 instead."
        )

    download_mode = DownloadMode(download_mode or DownloadMode.REUSE_DATASET_IF_EXISTS)
    verification_mode = VerificationMode(
        (verification_mode or VerificationMode.BASIC_CHECKS) if not save_infos else VerificationMode.ALL_CHECKS
    )

    # Create a dataset builder
    builder_instance = load_dataset_builder(
        path=path,
        name=name,
        data_dir=data_dir,
        data_files=data_files,
        cache_dir=cache_dir,
        features=features,
        download_config=download_config,
        download_mode=download_mode,
        revision=revision,
        token=token,
        storage_options=storage_options,
        **config_kwargs,
    )

    # Return iterable dataset in case of streaming
    if streaming:
        return builder_instance.as_streaming_dataset(split=split)

    # Some datasets are already processed on the HF google storage
    # Don't try downloading from Google storage for the packaged datasets as text, json, csv or pandas
    try_from_hf_gcs = path not in _PACKAGED_DATASETS_MODULES

    # Download and prepare data
    builder_instance.download_and_prepare(
        download_config=download_config,
        download_mode=download_mode,
        verification_mode=verification_mode,
        try_from_hf_gcs=try_from_hf_gcs,
        num_proc=num_proc,
        storage_options=storage_options,
    )

    # Build dataset for splits
    keep_in_memory = (
        keep_in_memory if keep_in_memory is not None else is_small_dataset(builder_instance.info.dataset_size)
    )
    ds = builder_instance.as_dataset(split=split, verification_mode=verification_mode, in_memory=keep_in_memory)
    # Rename and cast features to match task schema
    if task is not None:
        ds = ds.prepare_for_task(task)
    if save_infos:
        builder_instance._save_infos()

    return ds


def load_from_disk(
    dataset_path: str, fs="deprecated", keep_in_memory: Optional[bool] = None, storage_options: Optional[dict] = None
) -> Union[Dataset, DatasetDict]:
    """
    Loads a dataset that was previously saved using [`~Dataset.save_to_disk`] from a dataset directory, or
    from a filesystem using either [`~datasets.filesystems.S3FileSystem`] or any implementation of
    `fsspec.spec.AbstractFileSystem`.

    Args:
        dataset_path (`str`):
            Path (e.g. `"dataset/train"`) or remote URI (e.g.
            `"s3://my-bucket/dataset/train"`) of the [`Dataset`] or [`DatasetDict`] directory where the dataset will be
            loaded from.
        fs (`~filesystems.S3FileSystem` or `fsspec.spec.AbstractFileSystem`, *optional*):
            Instance of the remote filesystem used to download the files from.

            <Deprecated version="2.9.0">

            `fs` was deprecated in version 2.9.0 and will be removed in 3.0.0.
            Please use `storage_options` instead, e.g. `storage_options=fs.storage_options`.

            </Deprecated>

        keep_in_memory (`bool`, defaults to `None`):
            Whether to copy the dataset in-memory. If `None`, the dataset
            will not be copied in-memory unless explicitly enabled by setting `datasets.config.IN_MEMORY_MAX_SIZE` to
            nonzero. See more details in the [improve performance](../cache#improve-performance) section.

        storage_options (`dict`, *optional*):
            Key/value pairs to be passed on to the file-system backend, if any.

            <Added version="2.9.0"/>

    Returns:
        [`Dataset`] or [`DatasetDict`]:
        - If `dataset_path` is a path of a dataset directory: the dataset requested.
        - If `dataset_path` is a path of a dataset dict directory, a [`DatasetDict`] with each split.

    Example:

    ```py
    >>> from datasets import load_from_disk
    >>> ds = load_from_disk('path/to/dataset/directory')
    ```
    """
    if fs != "deprecated":
        warnings.warn(
            "'fs' was deprecated in favor of 'storage_options' in version 2.9.0 and will be removed in 3.0.0.\n"
            "You can remove this warning by passing 'storage_options=fs.storage_options' instead.",
            FutureWarning,
        )
        storage_options = fs.storage_options

    fs_token_paths = fsspec.get_fs_token_paths(dataset_path, storage_options=storage_options)
    fs: fsspec.AbstractFileSystem = fs_token_paths[0]

    # gets filesystem from dataset, either s3:// or file:// and adjusted dataset_path
    if is_remote_filesystem(fs):
        dest_dataset_path = extract_path_from_uri(dataset_path)
        path_join = posixpath.join
    else:
        fs = fsspec.filesystem("file")
        dest_dataset_path = dataset_path
        path_join = os.path.join

    if not fs.exists(dest_dataset_path):
        raise FileNotFoundError(f"Directory {dataset_path} not found")
    if fs.isfile(path_join(dest_dataset_path, config.DATASET_INFO_FILENAME)) and fs.isfile(
        path_join(dest_dataset_path, config.DATASET_STATE_JSON_FILENAME)
    ):
        return Dataset.load_from_disk(dataset_path, keep_in_memory=keep_in_memory, storage_options=storage_options)
    elif fs.isfile(path_join(dest_dataset_path, config.DATASETDICT_JSON_FILENAME)):
        return DatasetDict.load_from_disk(dataset_path, keep_in_memory=keep_in_memory, storage_options=storage_options)
    else:
        raise FileNotFoundError(
            f"Directory {dataset_path} is neither a `Dataset` directory nor a `DatasetDict` directory."
        )<|MERGE_RESOLUTION|>--- conflicted
+++ resolved
@@ -343,11 +343,7 @@
 
 
 def infer_module_for_data_files(
-<<<<<<< HEAD
     data_files_list: DataFilesList, download_config: Optional[DownloadConfig] = None
-=======
-    data_files_list: DataFilesList, token: Optional[Union[bool, str]] = None
->>>>>>> 819bb434
 ) -> Optional[Tuple[str, str]]:
     """Infer module (and builder kwargs) from list of data files.
 
@@ -356,12 +352,7 @@
 
     Args:
         data_files_list (DataFilesList): List of data files.
-<<<<<<< HEAD
         download_config (bool or str, optional): mainly use use_auth_token or storage_options to support different platforms and auth types.
-=======
-        token (bool or str, optional): Whether to use token or token to authenticate on the Hugging Face Hub
-            for private remote files.
->>>>>>> 819bb434
 
     Returns:
         tuple[str, str]: Tuple with
@@ -384,31 +375,18 @@
             if ext in _EXTENSION_TO_MODULE:
                 return _EXTENSION_TO_MODULE[ext]
             elif ext == ".zip":
-<<<<<<< HEAD
                 return infer_module_for_data_files_in_archives(data_files_list, download_config=download_config)
-=======
-                return infer_module_for_data_files_in_archives(data_files_list, token=token)
->>>>>>> 819bb434
     return None, {}
 
 
 def infer_module_for_data_files_in_archives(
-<<<<<<< HEAD
     data_files_list: DataFilesList, download_config: Optional[DownloadConfig]
-=======
-    data_files_list: DataFilesList, token: Optional[Union[bool, str]]
->>>>>>> 819bb434
 ) -> Optional[Tuple[str, str]]:
     """Infer module (and builder kwargs) from list of archive data files.
 
     Args:
         data_files_list (DataFilesList): List of data files.
-<<<<<<< HEAD
         download_config (bool or str, optional): mainly use use_auth_token or storage_options to support different platforms and auth types.
-=======
-        token (bool or str, optional): Whether to use token or token to authenticate on the Hugging Face Hub
-            for private remote files.
->>>>>>> 819bb434
 
     Returns:
         tuple[str, str]: Tuple with
@@ -425,11 +403,7 @@
             extracted = xjoin(StreamingDownloadManager().extract(filepath), "**")
             archived_files += [
                 f.split("::")[0]
-<<<<<<< HEAD
                 for f in xglob(extracted, recursive=True, download_config=download_config)[
-=======
-                for f in xglob(extracted, recursive=True, token=token)[
->>>>>>> 819bb434
                     : config.ARCHIVED_DATA_FILES_MAX_NUMBER_FOR_MODULE_INFERENCE
                 ]
             ]
@@ -809,11 +783,7 @@
             allowed_extensions=ALL_ALLOWED_EXTENSIONS,
         )
         split_modules = {
-<<<<<<< HEAD
             split: infer_module_for_data_files(data_files_list, download_config=self.download_config)
-=======
-            split: infer_module_for_data_files(data_files_list, token=self.download_config.token)
->>>>>>> 819bb434
             for split, data_files_list in data_files.items()
         }
         module_name, builder_kwargs = next(iter(split_modules.values()))
