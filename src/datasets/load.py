# Copyright 2020 The HuggingFace Datasets Authors and the TensorFlow Datasets Authors.
#
# Licensed under the Apache License, Version 2.0 (the "License");
# you may not use this file except in compliance with the License.
# You may obtain a copy of the License at
#
#     http://www.apache.org/licenses/LICENSE-2.0
#
# Unless required by applicable law or agreed to in writing, software
# distributed under the License is distributed on an "AS IS" BASIS,
# WITHOUT WARRANTIES OR CONDITIONS OF ANY KIND, either express or implied.
# See the License for the specific language governing permissions and
# limitations under the License.

# Lint as: python3
"""Access datasets."""
import filecmp
import importlib
import inspect
import json
import os
import shutil
import time
import warnings
from collections import Counter
from dataclasses import dataclass
from pathlib import Path
from typing import Dict, List, Mapping, Optional, Sequence, Tuple, Type, Union

import fsspec
import requests
from huggingface_hub import HfApi, HfFolder

from . import config
from .arrow_dataset import Dataset
from .builder import DatasetBuilder
from .data_files import (
    DEFAULT_PATTERNS_ALL,
    DataFilesDict,
    DataFilesList,
    EmptyDatasetError,
    get_data_patterns_in_dataset_repository,
    get_data_patterns_locally,
    get_metadata_patterns_in_dataset_repository,
    get_metadata_patterns_locally,
    sanitize_patterns,
)
from .dataset_dict import DatasetDict, IterableDatasetDict
from .download.download_config import DownloadConfig
from .download.download_manager import DownloadMode
from .download.streaming_download_manager import StreamingDownloadManager, xglob, xjoin
from .features import Features
from .filesystems import extract_path_from_uri, is_remote_filesystem
from .info import DatasetInfo, DatasetInfosDict
from .iterable_dataset import IterableDataset
from .metric import Metric
from .packaged_modules import (
    _EXTENSION_TO_MODULE,
    _MODULE_SUPPORTS_METADATA,
    _PACKAGED_DATASETS_MODULES,
    _hash_python_lines,
)
from .splits import Split
from .tasks import TaskTemplate
from .utils.deprecation_utils import deprecated
from .utils.file_utils import (
    OfflineModeIsEnabled,
    _raise_if_offline_mode_is_enabled,
    cached_path,
    head_hf_s3,
    hf_github_url,
    hf_hub_url,
    init_hf_modules,
    is_relative_path,
    relative_to_absolute_path,
    url_or_path_join,
)
from .utils.filelock import FileLock
from .utils.info_utils import is_small_dataset
from .utils.logging import get_logger
from .utils.metadata import DatasetMetadata
from .utils.py_utils import get_imports
from .utils.version import Version


logger = get_logger(__name__)

ALL_ALLOWED_EXTENSIONS = list(_EXTENSION_TO_MODULE.keys()) + ["zip"]


def init_dynamic_modules(
    name: str = config.MODULE_NAME_FOR_DYNAMIC_MODULES, hf_modules_cache: Optional[Union[Path, str]] = None
):
    """
    Create a module with name `name` in which you can add dynamic modules
    such as metrics or datasets. The module can be imported using its name.
    The module is created in the HF_MODULE_CACHE directory by default (~/.cache/huggingface/modules) but it can
    be overriden by specifying a path to another directory in `hf_modules_cache`.
    """
    hf_modules_cache = init_hf_modules(hf_modules_cache)
    dynamic_modules_path = os.path.join(hf_modules_cache, name)
    os.makedirs(dynamic_modules_path, exist_ok=True)
    if not os.path.exists(os.path.join(dynamic_modules_path, "__init__.py")):
        with open(os.path.join(dynamic_modules_path, "__init__.py"), "w"):
            pass
    return dynamic_modules_path


def import_main_class(module_path, dataset=True) -> Optional[Union[Type[DatasetBuilder], Type[Metric]]]:
    """Import a module at module_path and return its main class:
    - a DatasetBuilder if dataset is True
    - a Metric if dataset is False
    """
    module = importlib.import_module(module_path)

    if dataset:
        main_cls_type = DatasetBuilder
    else:
        main_cls_type = Metric

    # Find the main class in our imported module
    module_main_cls = None
    for name, obj in module.__dict__.items():
        if inspect.isclass(obj) and issubclass(obj, main_cls_type):
            if inspect.isabstract(obj):
                continue
            module_main_cls = obj
            obj_module = inspect.getmodule(obj)
            if obj_module is not None and module == obj_module:
                break

    return module_main_cls


def files_to_hash(file_paths: List[str]) -> str:
    """
    Convert a list of scripts or text files provided in file_paths into a hashed filename in a repeatable way.
    """
    # List all python files in directories if directories are supplied as part of external imports
    to_use_files: List[Union[Path, str]] = []
    for file_path in file_paths:
        if os.path.isdir(file_path):
            to_use_files.extend(list(Path(file_path).rglob("*.[pP][yY]")))
        else:
            to_use_files.append(file_path)

    # Get the code from all these files
    lines = []
    for file_path in to_use_files:
        with open(file_path, encoding="utf-8") as f:
            lines.extend(f.readlines())
    return _hash_python_lines(lines)


def increase_load_count(name: str, resource_type: str):
    """Update the download count of a dataset or metric."""
    if not config.HF_DATASETS_OFFLINE and config.HF_UPDATE_DOWNLOAD_COUNTS:
        try:
            head_hf_s3(name, filename=name + ".py", dataset=(resource_type == "dataset"))
        except Exception:
            pass


def _download_additional_modules(
    name: str, base_path: str, imports: Tuple[str, str, str, str], download_config: Optional[DownloadConfig]
) -> List[Tuple[str, str]]:
    """
    Download additional module for a module <name>.py at URL (or local path) <base_path>/<name>.py
    The imports must have been parsed first using ``get_imports``.

    If some modules need to be installed with pip, an error is raised showing how to install them.
    This function return the list of downloaded modules as tuples (import_name, module_file_path).

    The downloaded modules can then be moved into an importable directory with ``_copy_script_and_other_resources_in_importable_dir``.
    """
    local_imports = []
    library_imports = []
    download_config = download_config.copy()
    if download_config.download_desc is None:
        download_config.download_desc = "Downloading extra modules"
    for import_type, import_name, import_path, sub_directory in imports:
        if import_type == "library":
            library_imports.append((import_name, import_path))  # Import from a library
            continue

        if import_name == name:
            raise ValueError(
                f"Error in the {name} script, importing relative {import_name} module "
                f"but {import_name} is the name of the script. "
                f"Please change relative import {import_name} to another name and add a '# From: URL_OR_PATH' "
                f"comment pointing to the original relative import file path."
            )
        if import_type == "internal":
            url_or_filename = url_or_path_join(base_path, import_path + ".py")
        elif import_type == "external":
            url_or_filename = import_path
        else:
            raise ValueError("Wrong import_type")

        local_import_path = cached_path(
            url_or_filename,
            download_config=download_config,
        )
        if sub_directory is not None:
            local_import_path = os.path.join(local_import_path, sub_directory)
        local_imports.append((import_name, local_import_path))

    # Check library imports
    needs_to_be_installed = {}
    for library_import_name, library_import_path in library_imports:
        try:
            lib = importlib.import_module(library_import_name)  # noqa F841
        except ImportError:
            if library_import_name not in needs_to_be_installed or library_import_path != library_import_name:
                needs_to_be_installed[library_import_name] = library_import_path
    if needs_to_be_installed:
        _depencencies_str = "dependencies" if len(needs_to_be_installed) > 1 else "dependency"
        _them_str = "them" if len(needs_to_be_installed) > 1 else "it"
        raise ImportError(
            f"To be able to use {name}, you need to install the following {_depencencies_str}: "
            f"{', '.join(needs_to_be_installed)}.\nPlease install {_them_str} using 'pip install "
            f"{' '.join(needs_to_be_installed.values())}' for instance."
        )
    return local_imports


def _copy_script_and_other_resources_in_importable_dir(
    name: str,
    importable_directory_path: str,
    subdirectory_name: str,
    original_local_path: str,
    local_imports: List[Tuple[str, str]],
    additional_files: List[Tuple[str, str]],
    download_mode: Optional[DownloadMode],
) -> str:
    """Copy a script and its required imports to an importable directory

    Args:
        name (str): name of the resource to load
        importable_directory_path (str): path to the loadable folder in the dynamic modules directory
        subdirectory_name (str): name of the subdirectory in importable_directory_path in which to place the script
        original_local_path (str): local path to the resource script
        local_imports (List[Tuple[str, str]]): list of (destination_filename, import_file_to_copy)
        additional_files (List[Tuple[str, str]]): list of (destination_filename, additional_file_to_copy)
        download_mode (Optional[DownloadMode]): download mode

    Return:
        importable_local_file: path to an importable module with importlib.import_module
    """

    # Define a directory with a unique name in our dataset or metric folder
    # path is: ./datasets|metrics/dataset|metric_name/hash_from_code/script.py
    # we use a hash as subdirectory_name to be able to have multiple versions of a dataset/metric processing file together
    importable_subdirectory = os.path.join(importable_directory_path, subdirectory_name)
    importable_local_file = os.path.join(importable_subdirectory, name + ".py")
    # Prevent parallel disk operations
    lock_path = importable_directory_path + ".lock"
    with FileLock(lock_path):
        # Create main dataset/metrics folder if needed
        if download_mode == DownloadMode.FORCE_REDOWNLOAD and os.path.exists(importable_directory_path):
            shutil.rmtree(importable_directory_path)
        os.makedirs(importable_directory_path, exist_ok=True)

        # add an __init__ file to the main dataset folder if needed
        init_file_path = os.path.join(importable_directory_path, "__init__.py")
        if not os.path.exists(init_file_path):
            with open(init_file_path, "w"):
                pass

        # Create hash dataset folder if needed
        os.makedirs(importable_subdirectory, exist_ok=True)
        # add an __init__ file to the hash dataset folder if needed
        init_file_path = os.path.join(importable_subdirectory, "__init__.py")
        if not os.path.exists(init_file_path):
            with open(init_file_path, "w"):
                pass

        # Copy dataset.py file in hash folder if needed
        if not os.path.exists(importable_local_file):
            shutil.copyfile(original_local_path, importable_local_file)
        # Record metadata associating original dataset path with local unique folder
        # Use os.path.splitext to split extenstion from importable_local_file
        meta_path = os.path.splitext(importable_local_file)[0] + ".json"
        if not os.path.exists(meta_path):
            meta = {"original file path": original_local_path, "local file path": importable_local_file}
            # the filename is *.py in our case, so better rename to filenam.json instead of filename.py.json
            with open(meta_path, "w", encoding="utf-8") as meta_file:
                json.dump(meta, meta_file)

        # Copy all the additional imports
        for import_name, import_path in local_imports:
            if os.path.isfile(import_path):
                full_path_local_import = os.path.join(importable_subdirectory, import_name + ".py")
                if not os.path.exists(full_path_local_import):
                    shutil.copyfile(import_path, full_path_local_import)
            elif os.path.isdir(import_path):
                full_path_local_import = os.path.join(importable_subdirectory, import_name)
                if not os.path.exists(full_path_local_import):
                    shutil.copytree(import_path, full_path_local_import)
            else:
                raise OSError(f"Error with local import at {import_path}")

        # Copy aditional files like dataset infos file if needed
        for file_name, original_path in additional_files:
            destination_additional_path = os.path.join(importable_subdirectory, file_name)
            if not os.path.exists(destination_additional_path) or not filecmp.cmp(
                original_path, destination_additional_path
            ):
                shutil.copyfile(original_path, destination_additional_path)
        return importable_local_file


def _create_importable_file(
    local_path: str,
    local_imports: List[Tuple[str, str]],
    additional_files: List[Tuple[str, str]],
    dynamic_modules_path: str,
    module_namespace: str,
    name: str,
    download_mode: DownloadMode,
) -> Tuple[str, str]:
    importable_directory_path = os.path.join(dynamic_modules_path, module_namespace, name.replace("/", "--"))
    Path(importable_directory_path).mkdir(parents=True, exist_ok=True)
    (Path(importable_directory_path).parent / "__init__.py").touch(exist_ok=True)
    hash = files_to_hash([local_path] + [loc[1] for loc in local_imports])
    importable_local_file = _copy_script_and_other_resources_in_importable_dir(
        name=name.split("/")[-1],
        importable_directory_path=importable_directory_path,
        subdirectory_name=hash,
        original_local_path=local_path,
        local_imports=local_imports,
        additional_files=additional_files,
        download_mode=download_mode,
    )
    logger.debug(f"Created importable dataset file at {importable_local_file}")
    module_path = ".".join(
        [os.path.basename(dynamic_modules_path), module_namespace, name.replace("/", "--"), hash, name.split("/")[-1]]
    )
    return module_path, hash


def infer_module_for_data_files(
    data_files_list: DataFilesList, use_auth_token: Optional[Union[bool, str]] = None
) -> Optional[Tuple[str, str]]:
    """Infer module (and builder kwargs) from list of data files.

    Args:
        data_files_list (DataFilesList): List of data files.
        use_auth_token (bool or str, optional): Whether to use token or token to authenticate on the Hugging Face Hub
            for private remote files.

    Returns:
        tuple[str, str]: Tuple with
            - inferred module name
            - builder kwargs
    """
    extensions_counter = Counter(
        suffix[1:]
        for filepath in data_files_list[: config.DATA_FILES_MAX_NUMBER_FOR_MODULE_INFERENCE]
        for suffix in Path(filepath).suffixes
    )
    if extensions_counter:
        for ext, _ in extensions_counter.most_common():
            if ext in _EXTENSION_TO_MODULE:
                return _EXTENSION_TO_MODULE[ext]
            elif ext == "zip":
                return infer_module_for_data_files_in_archives(data_files_list, use_auth_token=use_auth_token)


def infer_module_for_data_files_in_archives(
    data_files_list: DataFilesList, use_auth_token: Optional[Union[bool, str]]
) -> Optional[Tuple[str, str]]:
    """Infer module (and builder kwargs) from list of archive data files.

    Args:
        data_files_list (DataFilesList): List of data files.
        use_auth_token (bool or str, optional): Whether to use token or token to authenticate on the Hugging Face Hub
            for private remote files.

    Returns:
        tuple[str, str]: Tuple with
            - inferred module name
            - builder kwargs
    """
    archived_files = []
    archive_files_counter = 0
    for filepath in data_files_list:
        if str(filepath).endswith(".zip"):
            archive_files_counter += 1
            if archive_files_counter > config.GLOBBED_DATA_FILES_MAX_NUMBER_FOR_MODULE_INFERENCE:
                break
            extracted = xjoin(StreamingDownloadManager().extract(filepath), "**")
            archived_files += [
                f.split("::")[0]
                for f in xglob(extracted, recursive=True, use_auth_token=use_auth_token)[
                    : config.ARCHIVED_DATA_FILES_MAX_NUMBER_FOR_MODULE_INFERENCE
                ]
            ]
    extensions_counter = Counter(suffix[1:] for filepath in archived_files for suffix in Path(filepath).suffixes)
    if extensions_counter:
        most_common = extensions_counter.most_common(1)[0][0]
        if most_common in _EXTENSION_TO_MODULE:
            return _EXTENSION_TO_MODULE[most_common]


@dataclass
class DatasetModule:
    module_path: str
    hash: str
    builder_kwargs: dict


@dataclass
class MetricModule:
    module_path: str
    hash: str


class _DatasetModuleFactory:
    def get_module(self) -> DatasetModule:
        raise NotImplementedError


class _MetricModuleFactory:
    def get_module(self) -> MetricModule:
        raise NotImplementedError


<<<<<<< HEAD
class GithubDatasetModuleFactory(_DatasetModuleFactory):
    """
    Get the module of a dataset from GitHub (legacy).
    The dataset script is downloaded from GitHub.
    This class will eventually be removed and a HubDatasetModuleFactory will be used instead.
    """

    def __init__(
        self,
        name: str,
        revision: Optional[Union[str, Version]] = None,
        download_config: Optional[DownloadConfig] = None,
        download_mode: Optional[DownloadMode] = None,
        dynamic_modules_path: Optional[str] = None,
    ):
        self.name = name
        self.revision = revision
        self.download_config = download_config.copy() if download_config else DownloadConfig()
        if self.download_config.max_retries < 3:
            self.download_config.max_retries = 3
        self.download_mode = download_mode
        self.dynamic_modules_path = dynamic_modules_path
        assert self.name.count("/") == 0
        increase_load_count(name, resource_type="dataset")

    def download_loading_script(self, revision: Optional[str]) -> str:
        file_path = hf_github_url(path=self.name, name=self.name + ".py", revision=revision)
        download_config = self.download_config.copy()
        if download_config.download_desc is None:
            download_config.download_desc = "Downloading builder script"
        return cached_path(file_path, download_config=download_config)

    def download_dataset_infos_file(self, revision: Optional[str]) -> str:
        dataset_infos = hf_github_url(path=self.name, name=config.DATASETDICT_INFOS_FILENAME, revision=revision)
        # Download the dataset infos file if available
        download_config = self.download_config.copy()
        if download_config.download_desc is None:
            download_config.download_desc = "Downloading metadata"
        try:
            return cached_path(
                dataset_infos,
                download_config=download_config,
            )
        except (FileNotFoundError, ConnectionError):
            return None

    def download_readme_file(self, revision: Optional[str]) -> str:
        readme_url = hf_github_url(path=self.name, name="README.md", revision=revision)
        # Download the dataset infos file if available
        download_config = self.download_config.copy()
        if download_config.download_desc is None:
            download_config.download_desc = "Downloading readme"
        try:
            return cached_path(
                readme_url,
                download_config=download_config,
            )
        except (FileNotFoundError, ConnectionError):
            return None

    def get_module(self) -> DatasetModule:
        # get script and other files
        revision = self.revision
        try:
            local_path = self.download_loading_script(revision)
        except FileNotFoundError:
            if revision is not None or os.getenv("HF_SCRIPTS_VERSION", None) is not None:
                raise
            else:
                revision = "main"
                local_path = self.download_loading_script(revision)
                logger.warning(
                    f"Couldn't find a directory or a dataset named '{self.name}' in this version. "
                    f"It was picked from the main branch on github instead."
                )
        dataset_infos_path = self.download_dataset_infos_file(revision)
        dataset_readme_path = self.download_readme_file(revision)
        imports = get_imports(local_path)
        local_imports = _download_additional_modules(
            name=self.name,
            base_path=hf_github_url(path=self.name, name="", revision=revision),
            imports=imports,
            download_config=self.download_config,
        )
        additional_files = []
        if dataset_infos_path:
            additional_files.append((config.DATASETDICT_INFOS_FILENAME, dataset_infos_path))
        if dataset_readme_path:
            additional_files.append(("README.md", dataset_readme_path))
        # copy the script and the files in an importable directory
        dynamic_modules_path = self.dynamic_modules_path if self.dynamic_modules_path else init_dynamic_modules()
        module_path, hash = _create_importable_file(
            local_path=local_path,
            local_imports=local_imports,
            additional_files=additional_files,
            dynamic_modules_path=dynamic_modules_path,
            module_namespace="datasets",
            name=self.name,
            download_mode=self.download_mode,
        )
        # make the new module to be noticed by the import system
        importlib.invalidate_caches()
        builder_kwargs = {"hash": hash, "base_path": hf_hub_url(self.name, "", revision=self.revision)}
        return DatasetModule(module_path, hash, builder_kwargs)


=======
>>>>>>> 50bc3129
class GithubMetricModuleFactory(_MetricModuleFactory):
    """Get the module of a metric. The metric script is downloaded from GitHub.

    <Deprecated version="2.5.0">

    Use the new library 🤗 Evaluate instead: https://huggingface.co/docs/evaluate

    </Deprecated>
    """

    @deprecated("Use the new library 🤗 Evaluate instead: https://huggingface.co/docs/evaluate")
    def __init__(
        self,
        name: str,
        revision: Optional[Union[str, Version]] = None,
        download_config: Optional[DownloadConfig] = None,
        download_mode: Optional[DownloadMode] = None,
        dynamic_modules_path: Optional[str] = None,
    ):
        self.name = name
        self.revision = revision
        self.download_config = download_config.copy() if download_config else DownloadConfig()
        if self.download_config.max_retries < 3:
            self.download_config.max_retries = 3
        self.download_mode = download_mode
        self.dynamic_modules_path = dynamic_modules_path
        assert self.name.count("/") == 0
        increase_load_count(name, resource_type="metric")

    def download_loading_script(self, revision: Optional[str]) -> str:
        file_path = hf_github_url(path=self.name, name=self.name + ".py", revision=revision, dataset=False)
        download_config = self.download_config.copy()
        if download_config.download_desc is None:
            download_config.download_desc = "Downloading builder script"
        return cached_path(file_path, download_config=download_config)

    def get_module(self) -> MetricModule:
        # get script and other files
        revision = self.revision
        try:
            local_path = self.download_loading_script(revision)
            revision = self.revision
        except FileNotFoundError:
            if revision is not None or os.getenv("HF_SCRIPTS_VERSION", None) is not None:
                raise
            else:
                revision = "main"
                local_path = self.download_loading_script(revision)
                logger.warning(
                    f"Couldn't find a directory or a metric named '{self.name}' in this version. "
                    f"It was picked from the main branch on github instead."
                )
        imports = get_imports(local_path)
        local_imports = _download_additional_modules(
            name=self.name,
            base_path=hf_github_url(path=self.name, name="", revision=revision, dataset=False),
            imports=imports,
            download_config=self.download_config,
        )
        # copy the script and the files in an importable directory
        dynamic_modules_path = self.dynamic_modules_path if self.dynamic_modules_path else init_dynamic_modules()
        module_path, hash = _create_importable_file(
            local_path=local_path,
            local_imports=local_imports,
            additional_files=[],
            dynamic_modules_path=dynamic_modules_path,
            module_namespace="metrics",
            name=self.name,
            download_mode=self.download_mode,
        )
        # make the new module to be noticed by the import system
        importlib.invalidate_caches()
        return MetricModule(module_path, hash)


class LocalMetricModuleFactory(_MetricModuleFactory):
    """Get the module of a local metric. The metric script is loaded from a local script.

    <Deprecated version="2.5.0">

    Use the new library 🤗 Evaluate instead: https://huggingface.co/docs/evaluate

    </Deprecated>
    """

    @deprecated("Use the new library 🤗 Evaluate instead: https://huggingface.co/docs/evaluate")
    def __init__(
        self,
        path: str,
        download_config: Optional[DownloadConfig] = None,
        download_mode: Optional[DownloadMode] = None,
        dynamic_modules_path: Optional[str] = None,
    ):
        self.path = path
        self.name = Path(path).stem
        self.download_config = download_config or DownloadConfig()
        self.download_mode = download_mode
        self.dynamic_modules_path = dynamic_modules_path

    def get_module(self) -> MetricModule:
        # get script and other files
        imports = get_imports(self.path)
        local_imports = _download_additional_modules(
            name=self.name,
            base_path=str(Path(self.path).parent),
            imports=imports,
            download_config=self.download_config,
        )
        # copy the script and the files in an importable directory
        dynamic_modules_path = self.dynamic_modules_path if self.dynamic_modules_path else init_dynamic_modules()
        module_path, hash = _create_importable_file(
            local_path=self.path,
            local_imports=local_imports,
            additional_files=[],
            dynamic_modules_path=dynamic_modules_path,
            module_namespace="metrics",
            name=self.name,
            download_mode=self.download_mode,
        )
        # make the new module to be noticed by the import system
        importlib.invalidate_caches()
        return MetricModule(module_path, hash)


class LocalDatasetModuleFactoryWithScript(_DatasetModuleFactory):
    """Get the module of a local dataset. The dataset script is loaded from a local script."""

    def __init__(
        self,
        path: str,
        download_config: Optional[DownloadConfig] = None,
        download_mode: Optional[DownloadMode] = None,
        dynamic_modules_path: Optional[str] = None,
    ):
        self.path = path
        self.name = Path(path).stem
        self.download_config = download_config or DownloadConfig()
        self.download_mode = download_mode
        self.dynamic_modules_path = dynamic_modules_path

    def get_module(self) -> DatasetModule:
        # get script and other files
        dataset_infos_path = Path(self.path).parent / config.DATASETDICT_INFOS_FILENAME
        dataset_readme_path = Path(self.path).parent / "README.md"
        imports = get_imports(self.path)
        local_imports = _download_additional_modules(
            name=self.name,
            base_path=str(Path(self.path).parent),
            imports=imports,
            download_config=self.download_config,
        )
        additional_files = []
        if dataset_infos_path.is_file():
            additional_files.append((config.DATASETDICT_INFOS_FILENAME, str(dataset_infos_path)))
        if dataset_readme_path.is_file():
            additional_files.append(("README.md", dataset_readme_path))
        # copy the script and the files in an importable directory
        dynamic_modules_path = self.dynamic_modules_path if self.dynamic_modules_path else init_dynamic_modules()
        module_path, hash = _create_importable_file(
            local_path=self.path,
            local_imports=local_imports,
            additional_files=additional_files,
            dynamic_modules_path=dynamic_modules_path,
            module_namespace="datasets",
            name=self.name,
            download_mode=self.download_mode,
        )
        # make the new module to be noticed by the import system
        importlib.invalidate_caches()
        builder_kwargs = {"hash": hash, "base_path": str(Path(self.path).parent)}
        return DatasetModule(module_path, hash, builder_kwargs)


class LocalDatasetModuleFactoryWithoutScript(_DatasetModuleFactory):
    """Get the module of a dataset loaded from the user's data files. The dataset builder module to use is inferred
    from the data files extensions."""

    def __init__(
        self,
        path: str,
        data_dir: Optional[str] = None,
        data_files: Optional[Union[str, List, Dict]] = None,
        download_mode: Optional[DownloadMode] = None,
    ):
        if data_dir and os.path.isabs(data_dir):
            raise ValueError(f"`data_dir` must be relative to a dataset directory's root: {path}")

        self.path = path
        self.name = Path(path).stem
        self.data_files = data_files
        self.data_dir = data_dir
        self.download_mode = download_mode

    def get_module(self) -> DatasetModule:
        base_path = os.path.join(self.path, self.data_dir) if self.data_dir else self.path
        patterns = (
            sanitize_patterns(self.data_files)
            if self.data_files is not None
            else get_data_patterns_locally(base_path)
            if self.data_dir is not None
            else get_data_patterns_locally(base_path)
        )
        data_files = DataFilesDict.from_local_or_remote(
            patterns,
            base_path=base_path,
            allowed_extensions=ALL_ALLOWED_EXTENSIONS,
        )
        module_names = {
            key: infer_module_for_data_files(data_files_list) for key, data_files_list in data_files.items()
        }
        if len(set(list(zip(*module_names.values()))[0])) > 1:
            raise ValueError(f"Couldn't infer the same data file format for all splits. Got {module_names}")
        module_name, builder_kwargs = next(iter(module_names.values()))
        if not module_name:
            raise FileNotFoundError(f"No data files or dataset script found in {self.path}")
        # Collect metadata files if the module supports them
        if self.data_files is None and module_name in _MODULE_SUPPORTS_METADATA and patterns != DEFAULT_PATTERNS_ALL:
            try:
                metadata_patterns = get_metadata_patterns_locally(base_path)
            except FileNotFoundError:
                metadata_patterns = None
            if metadata_patterns is not None:
                metadata_files = DataFilesList.from_local_or_remote(metadata_patterns, base_path=base_path)
                for key in data_files:
                    data_files[key] = DataFilesList(
                        data_files[key] + metadata_files,
                        data_files[key].origin_metadata + metadata_files.origin_metadata,
                    )
        module_path, hash = _PACKAGED_DATASETS_MODULES[module_name]
        builder_kwargs = {
            "hash": hash,
            "data_files": data_files,
            "config_name": os.path.basename(self.path.rstrip("/")),
            "base_path": self.path,
            **builder_kwargs,
        }
        if os.path.isfile(os.path.join(self.path, config.DATASETDICT_INFOS_FILENAME)):
            with open(os.path.join(self.path, config.DATASETDICT_INFOS_FILENAME), encoding="utf-8") as f:
                dataset_infos: DatasetInfosDict = json.load(f)
            if dataset_infos:
                builder_kwargs["config_name"] = next(iter(dataset_infos))
                builder_kwargs["info"] = DatasetInfo.from_dict(next(iter(dataset_infos.values())))
        if os.path.isfile(os.path.join(self.path, "README.md")):
            dataset_metadata = DatasetMetadata.from_readme(Path(self.path) / "README.md")
            if isinstance(dataset_metadata.get("dataset_infos"), list) and dataset_metadata["dataset_infos"]:
                dataset_info_dict = dataset_metadata["dataset_infos"][0]
                builder_kwargs["info"] = DatasetInfo.from_dict(dataset_info_dict)
                if "config_name" in dataset_info_dict:
                    builder_kwargs["config_name"] = dataset_info_dict["config_name"]
        return DatasetModule(module_path, hash, builder_kwargs)


class PackagedDatasetModuleFactory(_DatasetModuleFactory):
    """Get the dataset builder module from the ones that are packaged with the library: csv, json, etc."""

    def __init__(
        self,
        name: str,
        data_dir: Optional[str] = None,
        data_files: Optional[Union[str, List, Dict]] = None,
        download_config: Optional[DownloadConfig] = None,
        download_mode: Optional[DownloadMode] = None,
    ):

        self.name = name
        self.data_files = data_files
        self.data_dir = data_dir
        self.download_config = download_config
        self.download_mode = download_mode
        increase_load_count(name, resource_type="dataset")

    def get_module(self) -> DatasetModule:
        base_path = str(Path(self.data_dir).resolve()) if self.data_dir is not None else str(Path().resolve())
        patterns = (
            sanitize_patterns(self.data_files)
            if self.data_files is not None
            else get_data_patterns_locally(base_path)
            if self.data_dir is not None
            else get_data_patterns_locally(base_path)
        )
        data_files = DataFilesDict.from_local_or_remote(
            patterns,
            use_auth_token=self.download_config.use_auth_token,
            base_path=base_path,
        )
        if self.data_files is None and self.name in _MODULE_SUPPORTS_METADATA and patterns != DEFAULT_PATTERNS_ALL:
            try:
                metadata_patterns = get_metadata_patterns_locally(base_path)
            except FileNotFoundError:
                metadata_patterns = None
            if metadata_patterns is not None:
                metadata_files = DataFilesList.from_local_or_remote(
                    metadata_patterns, use_auth_token=self.download_config.use_auth_token, base_path=base_path
                )
                for key in data_files:
                    data_files[key] = DataFilesList(
                        data_files[key] + metadata_files,
                        data_files[key].origin_metadata + metadata_files.origin_metadata,
                    )
        module_path, hash = _PACKAGED_DATASETS_MODULES[self.name]
        builder_kwargs = {"hash": hash, "data_files": data_files}
        return DatasetModule(module_path, hash, builder_kwargs)


class HubDatasetModuleFactoryWithoutScript(_DatasetModuleFactory):
    """
    Get the module of a dataset loaded from data files of a dataset repository.
    The dataset builder module to use is inferred from the data files extensions.
    """

    def __init__(
        self,
        name: str,
        revision: Optional[Union[str, Version]] = None,
        data_dir: Optional[str] = None,
        data_files: Optional[Union[str, List, Dict]] = None,
        download_config: Optional[DownloadConfig] = None,
        download_mode: Optional[DownloadMode] = None,
    ):

        self.name = name
        self.revision = revision
        self.data_files = data_files
        self.data_dir = data_dir
        self.download_config = download_config or DownloadConfig()
        self.download_mode = download_mode
        assert self.name.count("/") == 1
        increase_load_count(name, resource_type="dataset")

    def get_module(self) -> DatasetModule:
        if isinstance(self.download_config.use_auth_token, bool):
            token = HfFolder.get_token() if self.download_config.use_auth_token else None
        else:
            token = self.download_config.use_auth_token
        hfh_dataset_info = HfApi(config.HF_ENDPOINT).dataset_info(
            self.name,
            revision=self.revision,
            token=token if token else "no-token",
            timeout=100.0,
        )
        patterns = (
            sanitize_patterns(self.data_files)
            if self.data_files is not None
            else get_data_patterns_in_dataset_repository(hfh_dataset_info, self.data_dir)
        )
        data_files = DataFilesDict.from_hf_repo(
            patterns,
            dataset_info=hfh_dataset_info,
            base_path=self.data_dir,
            allowed_extensions=ALL_ALLOWED_EXTENSIONS,
        )
        module_names = {
            key: infer_module_for_data_files(data_files_list, use_auth_token=self.download_config.use_auth_token)
            for key, data_files_list in data_files.items()
        }
        if len(set(list(zip(*module_names.values()))[0])) > 1:
            raise ValueError(f"Couldn't infer the same data file format for all splits. Got {module_names}")
        module_name, builder_kwargs = next(iter(module_names.values()))
        if not module_name:
            raise FileNotFoundError(f"No data files or dataset script found in {self.name}")
        # Collect metadata files if the module supports them
        if self.data_files is None and module_name in _MODULE_SUPPORTS_METADATA and patterns != DEFAULT_PATTERNS_ALL:
            try:
                metadata_patterns = get_metadata_patterns_in_dataset_repository(hfh_dataset_info, self.data_dir)
            except FileNotFoundError:
                metadata_patterns = None
            if metadata_patterns is not None:
                metadata_files = DataFilesList.from_hf_repo(
                    metadata_patterns, dataset_info=hfh_dataset_info, base_path=self.data_dir
                )
                for key in data_files:
                    data_files[key] = DataFilesList(
                        data_files[key] + metadata_files,
                        data_files[key].origin_metadata + metadata_files.origin_metadata,
                    )
        module_path, hash = _PACKAGED_DATASETS_MODULES[module_name]
        builder_kwargs = {
            "hash": hash,
            "data_files": data_files,
            "config_name": self.name.replace("/", "--"),
            "base_path": hf_hub_url(self.name, "", revision=self.revision),
            "repo_id": self.name,
            **builder_kwargs,
        }
        download_config = self.download_config.copy()
        if download_config.download_desc is None:
            download_config.download_desc = "Downloading metadata"
        try:
            dataset_infos_path = cached_path(
                hf_hub_url(self.name, config.DATASETDICT_INFOS_FILENAME, revision=self.revision),
                download_config=self.download_config,
            )
            with open(dataset_infos_path, encoding="utf-8") as f:
                dataset_infos: DatasetInfosDict = json.load(f)
            if dataset_infos:
                builder_kwargs["config_name"] = next(iter(dataset_infos))
                builder_kwargs["info"] = DatasetInfo.from_dict(next(iter(dataset_infos.values())))
        except FileNotFoundError:
            pass
        download_config = self.download_config.copy()
        if download_config.download_desc is None:
            download_config.download_desc = "Downloading readme"
        try:
            dataset_readme_path = cached_path(
                hf_hub_url(self.name, "README.md", revision=self.revision),
                download_config=self.download_config,
            )
            dataset_metadata = DatasetMetadata.from_readme(Path(dataset_readme_path))
            if isinstance(dataset_metadata.get("dataset_infos"), list) and dataset_metadata["dataset_infos"]:
                dataset_info_dict = dataset_metadata["dataset_infos"][0]
                builder_kwargs["info"] = DatasetInfo.from_dict(dataset_info_dict)
                if "config_name" in dataset_info_dict:
                    builder_kwargs["config_name"] = dataset_info_dict["config_name"]
        except FileNotFoundError:
            pass
        return DatasetModule(module_path, hash, builder_kwargs)


class HubDatasetModuleFactoryWithScript(_DatasetModuleFactory):
    """Get the module of a dataset from a dataset repository. The dataset script comes from the script inside the dataset repository."""

    def __init__(
        self,
        name: str,
        revision: Optional[Union[str, Version]] = None,
        download_config: Optional[DownloadConfig] = None,
        download_mode: Optional[DownloadMode] = None,
        dynamic_modules_path: Optional[str] = None,
    ):
        self.name = name
        self.revision = revision
        self.download_config = download_config or DownloadConfig()
        self.download_mode = download_mode
        self.dynamic_modules_path = dynamic_modules_path
        increase_load_count(name, resource_type="dataset")

    def download_loading_script(self) -> str:
        file_path = hf_hub_url(repo_id=self.name, path=self.name.split("/")[-1] + ".py", revision=self.revision)
        download_config = self.download_config.copy()
        if download_config.download_desc is None:
            download_config.download_desc = "Downloading builder script"
        return cached_path(file_path, download_config=download_config)

    def download_dataset_infos_file(self) -> str:
        dataset_infos = hf_hub_url(repo_id=self.name, path=config.DATASETDICT_INFOS_FILENAME, revision=self.revision)
        # Download the dataset infos file if available
        download_config = self.download_config.copy()
        if download_config.download_desc is None:
            download_config.download_desc = "Downloading metadata"
        try:
            return cached_path(
                dataset_infos,
                download_config=download_config,
            )
        except (FileNotFoundError, ConnectionError):
            return None

    def download_dataset_readme_file(self) -> str:
        readme_url = hf_hub_url(repo_id=self.name, path="README.md", revision=self.revision)
        # Download the dataset infos file if available
        download_config = self.download_config.copy()
        if download_config.download_desc is None:
            download_config.download_desc = "Downloading readme"
        try:
            return cached_path(
                readme_url,
                download_config=download_config,
            )
        except (FileNotFoundError, ConnectionError):
            return None

    def get_module(self) -> DatasetModule:
        # get script and other files
        local_path = self.download_loading_script()
        dataset_infos_path = self.download_dataset_infos_file()
        dataset_readme_path = self.download_dataset_readme_file()
        imports = get_imports(local_path)
        local_imports = _download_additional_modules(
            name=self.name,
            base_path=hf_hub_url(repo_id=self.name, path="", revision=self.revision),
            imports=imports,
            download_config=self.download_config,
        )
        additional_files = []
        if dataset_infos_path:
            additional_files.append((config.DATASETDICT_INFOS_FILENAME, dataset_infos_path))
        if dataset_readme_path:
            additional_files.append(("README.md", dataset_readme_path))
        # copy the script and the files in an importable directory
        dynamic_modules_path = self.dynamic_modules_path if self.dynamic_modules_path else init_dynamic_modules()
        module_path, hash = _create_importable_file(
            local_path=local_path,
            local_imports=local_imports,
            additional_files=additional_files,
            dynamic_modules_path=dynamic_modules_path,
            module_namespace="datasets",
            name=self.name,
            download_mode=self.download_mode,
        )
        # make the new module to be noticed by the import system
        importlib.invalidate_caches()
        builder_kwargs = {
            "hash": hash,
            "base_path": hf_hub_url(self.name, "", revision=self.revision),
            "repo_id": self.name,
        }
        return DatasetModule(module_path, hash, builder_kwargs)


class CachedDatasetModuleFactory(_DatasetModuleFactory):
    """
    Get the module of a dataset that has been loaded once already and cached.
    The script that is loaded from the cache is the most recent one with a matching name.
    """

    def __init__(
        self,
        name: str,
        dynamic_modules_path: Optional[str] = None,
    ):
        self.name = name
        self.dynamic_modules_path = dynamic_modules_path
        assert self.name.count("/") <= 1

    def get_module(self) -> DatasetModule:
        dynamic_modules_path = self.dynamic_modules_path if self.dynamic_modules_path else init_dynamic_modules()
        importable_directory_path = os.path.join(dynamic_modules_path, "datasets", self.name.replace("/", "--"))
        hashes = (
            [h for h in os.listdir(importable_directory_path) if len(h) == 64]
            if os.path.isdir(importable_directory_path)
            else None
        )
        if not hashes:
            raise FileNotFoundError(f"Dataset {self.name} is not cached in {dynamic_modules_path}")
        # get most recent

        def _get_modification_time(module_hash):
            return (Path(importable_directory_path) / module_hash / (self.name.split("/")[-1] + ".py")).stat().st_mtime

        hash = sorted(hashes, key=_get_modification_time)[-1]
        warning_msg = (
            f"Using the latest cached version of the module from {os.path.join(importable_directory_path, hash)} "
            f"(last modified on {time.ctime(_get_modification_time(hash))}) since it "
            f"couldn't be found locally at {self.name}."
        )
        if not config.HF_DATASETS_OFFLINE:
            warning_msg += ", or remotely on the Hugging Face Hub."
        logger.warning(warning_msg)
        # make the new module to be noticed by the import system
        module_path = ".".join(
            [
                os.path.basename(dynamic_modules_path),
                "datasets",
                self.name.replace("/", "--"),
                hash,
                self.name.split("/")[-1],
            ]
        )
        importlib.invalidate_caches()
        builder_kwargs = {
            "hash": hash,
            "repo_id": self.name,
        }
        return DatasetModule(module_path, hash, builder_kwargs)


class CachedMetricModuleFactory(_MetricModuleFactory):
    """
    Get the module of a metric that has been loaded once already and cached.
    The script that is loaded from the cache is the most recent one with a matching name.

    <Deprecated version="2.5.0">

    Use the new library 🤗 Evaluate instead: https://huggingface.co/docs/evaluate

    </Deprecated>
    """

    @deprecated("Use the new library 🤗 Evaluate instead: https://huggingface.co/docs/evaluate")
    def __init__(
        self,
        name: str,
        dynamic_modules_path: Optional[str] = None,
    ):
        self.name = name
        self.dynamic_modules_path = dynamic_modules_path
        assert self.name.count("/") == 0

    def get_module(self) -> MetricModule:
        dynamic_modules_path = self.dynamic_modules_path if self.dynamic_modules_path else init_dynamic_modules()
        importable_directory_path = os.path.join(dynamic_modules_path, "metrics", self.name)
        hashes = (
            [h for h in os.listdir(importable_directory_path) if len(h) == 64]
            if os.path.isdir(importable_directory_path)
            else None
        )
        if not hashes:
            raise FileNotFoundError(f"Metric {self.name} is not cached in {dynamic_modules_path}")
        # get most recent

        def _get_modification_time(module_hash):
            return (Path(importable_directory_path) / module_hash / (self.name + ".py")).stat().st_mtime

        hash = sorted(hashes, key=_get_modification_time)[-1]
        logger.warning(
            f"Using the latest cached version of the module from {os.path.join(importable_directory_path, hash)} "
            f"(last modified on {time.ctime(_get_modification_time(hash))}) since it "
            f"couldn't be found locally at {self.name}, or remotely on the Hugging Face Hub."
        )
        # make the new module to be noticed by the import system
        module_path = ".".join([os.path.basename(dynamic_modules_path), "metrics", self.name, hash, self.name])
        importlib.invalidate_caches()
        return MetricModule(module_path, hash)


def dataset_module_factory(
    path: str,
    revision: Optional[Union[str, Version]] = None,
    download_config: Optional[DownloadConfig] = None,
    download_mode: Optional[DownloadMode] = None,
    dynamic_modules_path: Optional[str] = None,
    data_dir: Optional[str] = None,
    data_files: Optional[Union[Dict, List, str, DataFilesDict]] = None,
    **download_kwargs,
) -> DatasetModule:
    """
    Download/extract/cache a dataset module.

    Dataset codes are cached inside the the dynamic modules cache to allow easy import (avoid ugly sys.path tweaks).

    Args:

        path (str): Path or name of the dataset.
            Depending on ``path``, the dataset builder that is used comes from a generic dataset script (JSON, CSV, Parquet, text etc.) or from the dataset script (a python file) inside the dataset directory.

            For local datasets:

            - if ``path`` is a local directory (containing data files only)
              -> load a generic dataset builder (csv, json, text etc.) based on the content of the directory
              e.g. ``'./path/to/directory/with/my/csv/data'``.
            - if ``path`` is a local dataset script or a directory containing a local dataset script (if the script has the same name as the directory):
              -> load the dataset builder from the dataset script
              e.g. ``'./dataset/squad'`` or ``'./dataset/squad/squad.py'``.

            For datasets on the Hugging Face Hub (list all available datasets and ids with ``datasets.list_datasets()``)

            - if ``path`` is a dataset repository on the HF hub (containing data files only)
              -> load a generic dataset builder (csv, text etc.) based on the content of the repository
              e.g. ``'username/dataset_name'``, a dataset repository on the HF hub containing your data files.
            - if ``path`` is a dataset repository on the HF hub with a dataset script (if the script has the same name as the directory)
              -> load the dataset builder from the dataset script in the dataset repository
              e.g. ``glue``, ``squad``, ``'username/dataset_name'``, a dataset repository on the HF hub containing a dataset script `'dataset_name.py'`.

        revision (:class:`~utils.Version` or :obj:`str`, optional): Version of the dataset script to load:

            - For datasets in the `huggingface/datasets` library on GitHub like "squad", the default version of the module is the local version of the lib.
              You can specify a different version from your local version of the lib (e.g. "main" or "1.2.0") but it might cause compatibility issues.
            - For community datasets like "lhoestq/squad" that have their own git repository on the Datasets Hub, the default version "main" corresponds to the "main" branch.
              You can specify a different version that the default "main" by using a commit sha or a git tag of the dataset repository.
        download_config (:class:`DownloadConfig`, optional): Specific download configuration parameters.
        download_mode (:class:`DownloadMode`, default ``REUSE_DATASET_IF_EXISTS``): Download/generate mode.
        dynamic_modules_path (Optional str, defaults to HF_MODULES_CACHE / "datasets_modules", i.e. ~/.cache/huggingface/modules/datasets_modules):
            Optional path to the directory in which the dynamic modules are saved. It must have been initialized with :obj:`init_dynamic_modules`.
            By default the datasets and metrics are stored inside the `datasets_modules` module.
        data_dir (:obj:`str`, optional): Directory with the data files. Used only if `data_files` is not specified,
            in which case it's equal to passing `os.path.join(data_dir, "**")` as `data_files`.
        data_files (:obj:`Union[Dict, List, str]`, optional): Defining the data_files of the dataset configuration.
        **download_kwargs (additional keyword arguments): optional attributes for DownloadConfig() which will override
            the attributes in download_config if supplied.

    Returns:
        DatasetModule
    """
    if download_config is None:
        download_config = DownloadConfig(**download_kwargs)
    download_mode = DownloadMode(download_mode or DownloadMode.REUSE_DATASET_IF_EXISTS)
    download_config.extract_compressed_file = True
    download_config.force_extract = True
    download_config.force_download = download_mode == DownloadMode.FORCE_REDOWNLOAD

    filename = list(filter(lambda x: x, path.replace(os.sep, "/").split("/")))[-1]
    if not filename.endswith(".py"):
        filename = filename + ".py"
    combined_path = os.path.join(path, filename)

    # We have several ways to get a dataset builder:
    #
    # - if path is the name of a packaged dataset module
    #   -> use the packaged module (json, csv, etc.)
    #
    # - if os.path.join(path, name) is a local python file
    #   -> use the module from the python file
    # - if path is a local directory (but no python file)
    #   -> use a packaged module (csv, text etc.) based on content of the directory
    #
    # - if path has no "/" and is a module on github (in /datasets)
    #   -> use the module from the python file on github
    #   Note that this case will be removed in favor of loading from the HF Hub instead eventually
    # - if path has one "/" and is dataset repository on the HF hub with a python file
    #   -> the module from the python file in the dataset repository
    # - if path has one "/" and is dataset repository on the HF hub without a python file
    #   -> use a packaged module (csv, text etc.) based on content of the repository

    # Try packaged
    if path in _PACKAGED_DATASETS_MODULES:
        return PackagedDatasetModuleFactory(
            path,
            data_dir=data_dir,
            data_files=data_files,
            download_config=download_config,
            download_mode=download_mode,
        ).get_module()
    # Try locally
    elif path.endswith(filename):
        if os.path.isfile(path):
            return LocalDatasetModuleFactoryWithScript(
                path, download_mode=download_mode, dynamic_modules_path=dynamic_modules_path
            ).get_module()
        else:
            raise FileNotFoundError(f"Couldn't find a dataset script at {relative_to_absolute_path(path)}")
    elif os.path.isfile(combined_path):
        return LocalDatasetModuleFactoryWithScript(
            combined_path, download_mode=download_mode, dynamic_modules_path=dynamic_modules_path
        ).get_module()
    elif os.path.isdir(path):
        return LocalDatasetModuleFactoryWithoutScript(
            path, data_dir=data_dir, data_files=data_files, download_mode=download_mode
        ).get_module()
    # Try remotely
    elif is_relative_path(path) and path.count("/") <= 1:
        try:
            _raise_if_offline_mode_is_enabled()
            hf_api = HfApi(config.HF_ENDPOINT)
            try:
                if isinstance(download_config.use_auth_token, bool):
                    token = HfFolder.get_token() if download_config.use_auth_token else None
                else:
                    token = download_config.use_auth_token
                dataset_info = hf_api.dataset_info(
                    repo_id=path,
                    revision=revision,
                    token=token if token else "no-token",
                    timeout=100.0,
                )
            except Exception as e:  # noqa: catch any exception of hf_hub and consider that the dataset doesn't exist
                if isinstance(
                    e,
                    (
                        OfflineModeIsEnabled,
                        requests.exceptions.ConnectTimeout,
                        requests.exceptions.ConnectionError,
                    ),
                ):
                    raise ConnectionError(f"Couldn't reach '{path}' on the Hub ({type(e).__name__})")
                elif "404" in str(e):
                    msg = f"Dataset '{path}' doesn't exist on the Hub"
                    raise FileNotFoundError(msg + f" at revision '{revision}'" if revision else msg)
                elif "401" in str(e):
                    msg = f"Dataset '{path}' doesn't exist on the Hub"
                    msg = msg + f" at revision '{revision}'" if revision else msg
                    raise FileNotFoundError(
                        msg
                        + ". If the repo is private, make sure you are authenticated with `use_auth_token=True` after logging in with `huggingface-cli login`."
                    )
                else:
                    raise e
            if filename in [sibling.rfilename for sibling in dataset_info.siblings]:
                return HubDatasetModuleFactoryWithScript(
                    path,
                    revision=revision,
                    download_config=download_config,
                    download_mode=download_mode,
                    dynamic_modules_path=dynamic_modules_path,
                ).get_module()
            else:
                return HubDatasetModuleFactoryWithoutScript(
                    path,
                    revision=revision,
                    data_dir=data_dir,
                    data_files=data_files,
                    download_config=download_config,
                    download_mode=download_mode,
                ).get_module()
        except Exception as e1:  # noqa: all the attempts failed, before raising the error we should check if the module is already cached.
            try:
                return CachedDatasetModuleFactory(path, dynamic_modules_path=dynamic_modules_path).get_module()
            except Exception as e2:  # noqa: if it's not in the cache, then it doesn't exist.
                if isinstance(e1, OfflineModeIsEnabled):
                    raise ConnectionError(f"Couln't reach the Hugging Face Hub for dataset '{path}': {e1}") from None
                if isinstance(e1, EmptyDatasetError):
                    raise e1 from None
                if isinstance(e1, FileNotFoundError):
                    raise FileNotFoundError(
                        f"Couldn't find a dataset script at {relative_to_absolute_path(combined_path)} or any data file in the same directory. "
                        f"Couldn't find '{path}' on the Hugging Face Hub either: {type(e1).__name__}: {e1}"
                    ) from None
                raise e1 from None
    else:
        raise FileNotFoundError(
            f"Couldn't find a dataset script at {relative_to_absolute_path(combined_path)} or any data file in the same directory."
        )


@deprecated("Use the new library 🤗 Evaluate instead: https://huggingface.co/docs/evaluate")
def metric_module_factory(
    path: str,
    revision: Optional[Union[str, Version]] = None,
    download_config: Optional[DownloadConfig] = None,
    download_mode: Optional[DownloadMode] = None,
    dynamic_modules_path: Optional[str] = None,
    **download_kwargs,
) -> MetricModule:
    """
    Download/extract/cache a metric module.

    <Deprecated version="2.5.0">

    Use the new library 🤗 Evaluate instead: https://huggingface.co/docs/evaluate

    </Deprecated>

    Metrics codes are cached inside the dynamic modules cache to allow easy import (avoid ugly sys.path tweaks).

    Args:

        path (str): Path or name of the metric script.

            - if ``path`` is a local metric script or a directory containing a local metric script (if the script has the same name as the directory):
              -> load the module from the metric script
              e.g. ``'./metrics/accuracy'`` or ``'./metrics/accuracy/accuracy.py'``.
            - if ``path`` is a metric on the Hugging Face Hub (ex: `glue`, `squad`)
              -> load the module from the metric script in the github repository at huggingface/datasets
              e.g. ``'accuracy'`` or ``'rouge'``.

        revision (Optional ``Union[str, datasets.Version]``):
            If specified, the module will be loaded from the datasets repository at this version.
            By default:
            - it is set to the local version of the lib.
            - it will also try to load it from the main branch if it's not available at the local version of the lib.
            Specifying a version that is different from your local version of the lib might cause compatibility issues.
        download_config (:class:`DownloadConfig`, optional): Specific download configuration parameters.
        download_mode (:class:`DownloadMode`, default ``REUSE_DATASET_IF_EXISTS``): Download/generate mode.
        dynamic_modules_path (Optional str, defaults to HF_MODULES_CACHE / "datasets_modules", i.e. ~/.cache/huggingface/modules/datasets_modules):
            Optional path to the directory in which the dynamic modules are saved. It must have been initialized with :obj:`init_dynamic_modules`.
            By default, the datasets and metrics are stored inside the `datasets_modules` module.
        **download_kwargs (additional keyword arguments): optional attributes for DownloadConfig() which will override
            the attributes in download_config if supplied.

    Returns:
        MetricModule
    """
    with warnings.catch_warnings():
        # Ignore equivalent warnings to the one already issued
        warnings.filterwarnings("ignore", message=".*https://huggingface.co/docs/evaluate$", category=FutureWarning)

        if download_config is None:
            download_config = DownloadConfig(**download_kwargs)
        download_mode = DownloadMode(download_mode or DownloadMode.REUSE_DATASET_IF_EXISTS)
        download_config.extract_compressed_file = True
        download_config.force_extract = True

        filename = list(filter(lambda x: x, path.replace(os.sep, "/").split("/")))[-1]
        if not filename.endswith(".py"):
            filename = filename + ".py"
        combined_path = os.path.join(path, filename)
        # Try locally
        if path.endswith(filename):
            if os.path.isfile(path):
                return LocalMetricModuleFactory(
                    path, download_mode=download_mode, dynamic_modules_path=dynamic_modules_path
                ).get_module()
            else:
                raise FileNotFoundError(f"Couldn't find a metric script at {relative_to_absolute_path(path)}")
        elif os.path.isfile(combined_path):
            return LocalMetricModuleFactory(
                combined_path, download_mode=download_mode, dynamic_modules_path=dynamic_modules_path
            ).get_module()
        elif is_relative_path(path) and path.count("/") == 0:
            try:
                return GithubMetricModuleFactory(
                    path,
                    revision=revision,
                    download_config=download_config,
                    download_mode=download_mode,
                    dynamic_modules_path=dynamic_modules_path,
                ).get_module()
            except Exception as e1:  # noqa: all the attempts failed, before raising the error we should check if the module is already cached.
                try:
                    return CachedMetricModuleFactory(path, dynamic_modules_path=dynamic_modules_path).get_module()
                except Exception as e2:  # noqa: if it's not in the cache, then it doesn't exist.
                    if not isinstance(e1, FileNotFoundError):
                        raise e1 from None
                    raise FileNotFoundError(
                        f"Couldn't find a metric script at {relative_to_absolute_path(combined_path)}. "
                        f"Metric '{path}' doesn't exist on the Hugging Face Hub either."
                    ) from None
        else:
            raise FileNotFoundError(f"Couldn't find a metric script at {relative_to_absolute_path(combined_path)}.")


@deprecated("Use 'evaluate.load' instead, from the new library 🤗 Evaluate: https://huggingface.co/docs/evaluate")
def load_metric(
    path: str,
    config_name: Optional[str] = None,
    process_id: int = 0,
    num_process: int = 1,
    cache_dir: Optional[str] = None,
    experiment_id: Optional[str] = None,
    keep_in_memory: bool = False,
    download_config: Optional[DownloadConfig] = None,
    download_mode: Optional[DownloadMode] = None,
    revision: Optional[Union[str, Version]] = None,
    **metric_init_kwargs,
) -> Metric:
    """Load a `datasets.Metric`.

    <Deprecated version="2.5.0">

    Use `evaluate.load` instead, from the new library 🤗 Evaluate: https://huggingface.co/docs/evaluate

    </Deprecated>

    Args:

        path (``str``):
            path to the metric processing script with the metric builder. Can be either:
                - a local path to processing script or the directory containing the script (if the script has the same name as the directory),
                    e.g. ``'./metrics/rouge'`` or ``'./metrics/rogue/rouge.py'``
                - a metric identifier on the HuggingFace datasets repo (list all available metrics with ``datasets.list_metrics()``)
                    e.g. ``'rouge'`` or ``'bleu'``
        config_name (:obj:`str`, optional): selecting a configuration for the metric (e.g. the GLUE metric has a configuration for each subset)
        process_id (:obj:`int`, optional): for distributed evaluation: id of the process
        num_process (:obj:`int`, optional): for distributed evaluation: total number of processes
        cache_dir (Optional str): path to store the temporary predictions and references (default to `~/.cache/huggingface/metrics/`)
        experiment_id (``str``): A specific experiment id. This is used if several distributed evaluations share the same file system.
            This is useful to compute metrics in distributed setups (in particular non-additive metrics like F1).
        keep_in_memory (bool): Whether to store the temporary results in memory (defaults to False)
        download_config (Optional ``datasets.DownloadConfig``: specific download configuration parameters.
        download_mode (:class:`DownloadMode`, default ``REUSE_DATASET_IF_EXISTS``): Download/generate mode.
        revision (Optional ``Union[str, datasets.Version]``): if specified, the module will be loaded from the datasets repository
            at this version. By default it is set to the local version of the lib. Specifying a version that is different from
            your local version of the lib might cause compatibility issues.

    Returns:
        `datasets.Metric`

    Example:

    ```py
    >>> from datasets import load_metric
    >>> accuracy = load_metric('accuracy')
    >>> accuracy.compute(references=[1, 0], predictions=[1, 1])
    {'accuracy': 0.5}
    ```
    """
    with warnings.catch_warnings():
        # Ignore equivalent warnings to the one already issued
        warnings.filterwarnings("ignore", message=".*https://huggingface.co/docs/evaluate$", category=FutureWarning)

        download_mode = DownloadMode(download_mode or DownloadMode.REUSE_DATASET_IF_EXISTS)
        metric_module = metric_module_factory(
            path, revision=revision, download_config=download_config, download_mode=download_mode
        ).module_path
        metric_cls = import_main_class(metric_module, dataset=False)
        metric = metric_cls(
            config_name=config_name,
            process_id=process_id,
            num_process=num_process,
            cache_dir=cache_dir,
            keep_in_memory=keep_in_memory,
            experiment_id=experiment_id,
            **metric_init_kwargs,
        )

        # Download and prepare resources for the metric
        metric.download_and_prepare(download_config=download_config)

        return metric


def load_dataset_builder(
    path: str,
    name: Optional[str] = None,
    data_dir: Optional[str] = None,
    data_files: Optional[Union[str, Sequence[str], Mapping[str, Union[str, Sequence[str]]]]] = None,
    cache_dir: Optional[str] = None,
    features: Optional[Features] = None,
    download_config: Optional[DownloadConfig] = None,
    download_mode: Optional[DownloadMode] = None,
    revision: Optional[Union[str, Version]] = None,
    use_auth_token: Optional[Union[bool, str]] = None,
    **config_kwargs,
) -> DatasetBuilder:
    """Load a dataset builder from the Hugging Face Hub, or a local dataset. A dataset builder can be used to inspect general information that is required to build a dataset (cache directory, config, dataset info, etc.)
    without downloading the dataset itself.

    You can find the list of datasets on the Hub at https://huggingface.co/datasets or with ``datasets.list_datasets()``.

    A dataset is a directory that contains:

    - some data files in generic formats (JSON, CSV, Parquet, text, etc.)
    - and optionally a dataset script, if it requires some code to read the data files. This is used to load any kind of formats or structures.

    Note that dataset scripts can also download and read data files from anywhere - in case your data files already exist online.

    Args:

        path (:obj:`str`): Path or name of the dataset.
            Depending on ``path``, the dataset builder that is used comes from a generic dataset script (JSON, CSV, Parquet, text etc.) or from the dataset script (a python file) inside the dataset directory.

            For local datasets:

            - if ``path`` is a local directory (containing data files only)
              -> load a generic dataset builder (csv, json, text etc.) based on the content of the directory
              e.g. ``'./path/to/directory/with/my/csv/data'``.
            - if ``path`` is a local dataset script or a directory containing a local dataset script (if the script has the same name as the directory):
              -> load the dataset builder from the dataset script
              e.g. ``'./dataset/squad'`` or ``'./dataset/squad/squad.py'``.

            For datasets on the Hugging Face Hub (list all available datasets and ids with ``datasets.list_datasets()``)

            - if ``path`` is a dataset repository on the HF hub (containing data files only)
              -> load a generic dataset builder (csv, text etc.) based on the content of the repository
              e.g. ``'username/dataset_name'``, a dataset repository on the HF hub containing your data files.
            - if ``path`` is a dataset repository on the HF hub with a dataset script (if the script has the same name as the directory)
              -> load the dataset builder from the dataset script in the dataset repository
              e.g. ``glue``, ``squad``, ``'username/dataset_name'``, a dataset repository on the HF hub containing a dataset script `'dataset_name.py'`.

        name (:obj:`str`, optional): Defining the name of the dataset configuration.
        data_dir (:obj:`str`, optional): Defining the data_dir of the dataset configuration. If specified for the generic builders (csv, text etc.) or the Hub datasets and `data_files` is None,
            the behavior is equal to passing `os.path.join(data_dir, **)` as `data_files` to reference all the files in a directory.
        data_files (:obj:`str` or :obj:`Sequence` or :obj:`Mapping`, optional): Path(s) to source data file(s).
        cache_dir (:obj:`str`, optional): Directory to read/write data. Defaults to "~/.cache/huggingface/datasets".
        features (:class:`Features`, optional): Set the features type to use for this dataset.
        download_config (:class:`~utils.DownloadConfig`, optional): Specific download configuration parameters.
        download_mode (:class:`DownloadMode`, default ``REUSE_DATASET_IF_EXISTS``): Download/generate mode.
        revision (:class:`~utils.Version` or :obj:`str`, optional): Version of the dataset script to load:

            - For datasets in the `huggingface/datasets` library on GitHub like "squad", the default version of the module is the local version of the lib.
              You can specify a different version from your local version of the lib (e.g. "main" or "1.2.0") but it might cause compatibility issues.
            - For community datasets like "lhoestq/squad" that have their own git repository on the Datasets Hub, the default version "main" corresponds to the "main" branch.
              You can specify a different version that the default "main" by using a commit sha or a git tag of the dataset repository.
        use_auth_token (``str`` or :obj:`bool`, optional): Optional string or boolean to use as Bearer token for remote files on the Datasets Hub.
            If True, will get token from `"~/.huggingface"`.
        **config_kwargs (additional keyword arguments): Keyword arguments to be passed to the :class:`BuilderConfig`
            and used in the :class:`DatasetBuilder`.

    Returns:
        :class:`DatasetBuilder`

    <Tip>

    Passing `use_auth_token=True` is required when you want to access a private dataset.

    </Tip>


    Example:

    ```py
    >>> from datasets import load_dataset_builder
    >>> ds_builder = load_dataset_builder('rotten_tomatoes')
    >>> ds_builder.info.features
    {'label': ClassLabel(num_classes=2, names=['neg', 'pos'], id=None),
     'text': Value(dtype='string', id=None)}
    ```
    """
    download_mode = DownloadMode(download_mode or DownloadMode.REUSE_DATASET_IF_EXISTS)
    if use_auth_token is not None:
        download_config = download_config.copy() if download_config else DownloadConfig()
        download_config.use_auth_token = use_auth_token
    dataset_module = dataset_module_factory(
        path,
        revision=revision,
        download_config=download_config,
        download_mode=download_mode,
        data_dir=data_dir,
        data_files=data_files,
    )

    # Get dataset builder class from the processing script
    builder_cls = import_main_class(dataset_module.module_path)
    builder_kwargs = dataset_module.builder_kwargs
    data_files = builder_kwargs.pop("data_files", data_files)
    config_name = builder_kwargs.pop("config_name", name)
    hash = builder_kwargs.pop("hash")

    if path in _PACKAGED_DATASETS_MODULES and data_files is None:
        error_msg = f"Please specify the data files to load for the {path} dataset builder."
        example_extensions = [
            extension for extension in _EXTENSION_TO_MODULE if _EXTENSION_TO_MODULE[extension] == path
        ]
        if example_extensions:
            error_msg += f'\nFor example `data_files={{"train": "path/to/data/train/*.{example_extensions[0]}"}}`'
        raise ValueError(error_msg)

    # Instantiate the dataset builder
    builder_instance: DatasetBuilder = builder_cls(
        cache_dir=cache_dir,
        config_name=config_name,
        data_dir=data_dir,
        data_files=data_files,
        hash=hash,
        features=features,
        use_auth_token=use_auth_token,
        **builder_kwargs,
        **config_kwargs,
    )

    return builder_instance


def load_dataset(
    path: str,
    name: Optional[str] = None,
    data_dir: Optional[str] = None,
    data_files: Optional[Union[str, Sequence[str], Mapping[str, Union[str, Sequence[str]]]]] = None,
    split: Optional[Union[str, Split]] = None,
    cache_dir: Optional[str] = None,
    features: Optional[Features] = None,
    download_config: Optional[DownloadConfig] = None,
    download_mode: Optional[DownloadMode] = None,
    ignore_verifications: bool = False,
    keep_in_memory: Optional[bool] = None,
    save_infos: bool = False,
    revision: Optional[Union[str, Version]] = None,
    use_auth_token: Optional[Union[bool, str]] = None,
    task: Optional[Union[str, TaskTemplate]] = None,
    streaming: bool = False,
    **config_kwargs,
) -> Union[DatasetDict, Dataset, IterableDatasetDict, IterableDataset]:
    """Load a dataset from the Hugging Face Hub, or a local dataset.

    You can find the list of datasets on the Hub at https://huggingface.co/datasets or with ``datasets.list_datasets()``.

    A dataset is a directory that contains:

    - some data files in generic formats (JSON, CSV, Parquet, text, etc.)
    - and optionally a dataset script, if it requires some code to read the data files. This is used to load any kind of formats or structures.

    Note that dataset scripts can also download and read data files from anywhere - in case your data files already exist online.

    This function does the following under the hood:

        1. Download and import in the library the dataset script from ``path`` if it's not already cached inside the library.

            If the dataset has no dataset script, then a generic dataset script is imported instead (JSON, CSV, Parquet, text, etc.)

            Dataset scripts are small python scripts that define dataset builders. They define the citation, info and format of the dataset,
            contain the path or URL to the original data files and the code to load examples from the original data files.

            You can find some of the scripts here: https://github.com/huggingface/datasets/tree/main/datasets
            You can find the complete list of datasets in the Datasets Hub at https://huggingface.co/datasets

        2. Run the dataset script which will:

            * Download the dataset file from the original URL (see the script) if it's not already available locally or cached.
            * Process and cache the dataset in typed Arrow tables for caching.

                Arrow table are arbitrarily long, typed tables which can store nested objects and be mapped to numpy/pandas/python generic types.
                They can be directly accessed from disk, loaded in RAM or even streamed over the web.

        3. Return a dataset built from the requested splits in ``split`` (default: all).

    It also allows to load a dataset from a local directory or a dataset repository on the Hugging Face Hub without dataset script.
    In this case, it automatically loads all the data files from the directory or the dataset repository.

    Args:

        path (:obj:`str`): Path or name of the dataset.
            Depending on ``path``, the dataset builder that is used comes from a generic dataset script (JSON, CSV, Parquet, text etc.) or from the dataset script (a python file) inside the dataset directory.

            For local datasets:

            - if ``path`` is a local directory (containing data files only)
              -> load a generic dataset builder (csv, json, text etc.) based on the content of the directory
              e.g. ``'./path/to/directory/with/my/csv/data'``.
            - if ``path`` is a local dataset script or a directory containing a local dataset script (if the script has the same name as the directory):
              -> load the dataset builder from the dataset script
              e.g. ``'./dataset/squad'`` or ``'./dataset/squad/squad.py'``.

            For datasets on the Hugging Face Hub (list all available datasets and ids with ``datasets.list_datasets()``)

            - if ``path`` is a dataset repository on the HF hub (containing data files only)
              -> load a generic dataset builder (csv, text etc.) based on the content of the repository
              e.g. ``'username/dataset_name'``, a dataset repository on the HF hub containing your data files.
            - if ``path`` is a dataset repository on the HF hub with a dataset script (if the script has the same name as the directory)
              -> load the dataset builder from the dataset script in the dataset repository
              e.g. ``glue``, ``squad``, ``'username/dataset_name'``, a dataset repository on the HF hub containing a dataset script `'dataset_name.py'`.

        name (:obj:`str`, optional): Defining the name of the dataset configuration.
        data_dir (:obj:`str`, optional): Defining the data_dir of the dataset configuration. If specified for the generic builders (csv, text etc.) or the Hub datasets and `data_files` is None,
            the behavior is equal to passing `os.path.join(data_dir, **)` as `data_files` to reference all the files in a directory.
        data_files (:obj:`str` or :obj:`Sequence` or :obj:`Mapping`, optional): Path(s) to source data file(s).
        split (:class:`Split` or :obj:`str`): Which split of the data to load.
            If None, will return a `dict` with all splits (typically `datasets.Split.TRAIN` and `datasets.Split.TEST`).
            If given, will return a single Dataset.
            Splits can be combined and specified like in tensorflow-datasets.
        cache_dir (:obj:`str`, optional): Directory to read/write data. Defaults to "~/.cache/huggingface/datasets".
        features (:class:`Features`, optional): Set the features type to use for this dataset.
        download_config (:class:`~utils.DownloadConfig`, optional): Specific download configuration parameters.
        download_mode (:class:`DownloadMode`, default ``REUSE_DATASET_IF_EXISTS``): Download/generate mode.
        ignore_verifications (:obj:`bool`, default ``False``): Ignore the verifications of the downloaded/processed dataset information (checksums/size/splits/...).
        keep_in_memory (:obj:`bool`, default ``None``): Whether to copy the dataset in-memory. If `None`, the dataset
            will not be copied in-memory unless explicitly enabled by setting `datasets.config.IN_MEMORY_MAX_SIZE` to
            nonzero. See more details in the :ref:`load_dataset_enhancing_performance` section.
        save_infos (:obj:`bool`, default ``False``): Save the dataset information (checksums/size/splits/...).
        revision (:class:`~utils.Version` or :obj:`str`, optional): Version of the dataset script to load:

            - For datasets in the `huggingface/datasets` library on GitHub like "squad", the default version of the module is the local version of the lib.
              You can specify a different version from your local version of the lib (e.g. "main" or "1.2.0") but it might cause compatibility issues.
            - For community datasets like "lhoestq/squad" that have their own git repository on the Datasets Hub, the default version "main" corresponds to the "main" branch.
              You can specify a different version that the default "main" by using a commit sha or a git tag of the dataset repository.
        use_auth_token (``str`` or :obj:`bool`, optional): Optional string or boolean to use as Bearer token for remote files on the Datasets Hub.
            If True, will get token from `"~/.huggingface"`.
        task (``str``): The task to prepare the dataset for during training and evaluation. Casts the dataset's :class:`Features` to standardized column names and types as detailed in :py:mod:`datasets.tasks`.
        streaming (:obj:`bool`, default ``False``): If set to True, don't download the data files. Instead, it streams the data progressively while
            iterating on the dataset. An IterableDataset or IterableDatasetDict is returned instead in this case.

            Note that streaming works for datasets that use data formats that support being iterated over like txt, csv, jsonl for example.
            Json files may be downloaded completely. Also streaming from remote zip or gzip files is supported but other compressed formats
            like rar and xz are not yet supported. The tgz format doesn't allow streaming.
        **config_kwargs (additional keyword arguments): Keyword arguments to be passed to the :class:`BuilderConfig`
            and used in the :class:`DatasetBuilder`.

    Returns:
        :class:`Dataset` or :class:`DatasetDict`:
        - if `split` is not None: the dataset requested,
        - if `split` is None, a ``datasets.DatasetDict`` with each split.

        or :class:`IterableDataset` or :class:`IterableDatasetDict`: if streaming=True

        - if `split` is not None: the dataset requested,
        - if `split` is None, a ``datasets.streaming.IterableDatasetDict`` with each split.

    <Tip>

    Passing `use_auth_token=True` is required when you want to access a private dataset.

    </Tip>

    Example:

    Load a dataset from the Hugging Face Hub:

    ```py
    >>> from datasets import load_dataset
    >>> ds = load_dataset('rotten_tomatoes', split='train')

    # Map data files to splits
    >>> data_files = {'train': 'train.csv', 'test': 'test.csv'}
    >>> ds = load_dataset('namespace/your_dataset_name', data_files=data_files)
    ```

    Load a local dataset:

    ```py
    # Load a CSV file
    >>> from datasets import load_dataset
    >>> ds = load_dataset('csv', data_files='path/to/local/my_dataset.csv')

    # Load a JSON file
    >>> from datasets import load_dataset
    >>> ds = load_dataset('json', data_files='path/to/local/my_dataset.json')

    # Load from a local loading script
    >>> from datasets import load_dataset
    >>> ds = load_dataset('path/to/local/loading_script/loading_script.py', split='train')
    ```

    Load an [`~datasets.IterableDataset`]:

    ```py
    >>> from datasets import load_dataset
    >>> ds = load_dataset('rotten_tomatoes', split='train', streaming=True)
    ```

    Load an image dataset with the `ImageFolder` dataset builder:

    ```py
    >>> from datasets import load_dataset
    >>> ds = load_dataset('imagefolder', data_dir='/path/to/images', split='train')
    ```
    """
    if Path(path, config.DATASET_STATE_JSON_FILENAME).exists():
        raise ValueError(
            "You are trying to load a dataset that was saved using `save_to_disk`. "
            "Please use `load_from_disk` instead."
        )

    download_mode = DownloadMode(download_mode or DownloadMode.REUSE_DATASET_IF_EXISTS)
    ignore_verifications = ignore_verifications or save_infos

    # Create a dataset builder
    builder_instance = load_dataset_builder(
        path=path,
        name=name,
        data_dir=data_dir,
        data_files=data_files,
        cache_dir=cache_dir,
        features=features,
        download_config=download_config,
        download_mode=download_mode,
        revision=revision,
        use_auth_token=use_auth_token,
        **config_kwargs,
    )

    # Return iterable dataset in case of streaming
    if streaming:
        return builder_instance.as_streaming_dataset(split=split)

    # Some datasets are already processed on the HF google storage
    # Don't try downloading from google storage for the packaged datasets as text, json, csv or pandas
    try_from_hf_gcs = path not in _PACKAGED_DATASETS_MODULES

    # Download and prepare data
    builder_instance.download_and_prepare(
        download_config=download_config,
        download_mode=download_mode,
        ignore_verifications=ignore_verifications,
        try_from_hf_gcs=try_from_hf_gcs,
        use_auth_token=use_auth_token,
    )

    # Build dataset for splits
    keep_in_memory = (
        keep_in_memory if keep_in_memory is not None else is_small_dataset(builder_instance.info.dataset_size)
    )
    ds = builder_instance.as_dataset(split=split, ignore_verifications=ignore_verifications, in_memory=keep_in_memory)
    # Rename and cast features to match task schema
    if task is not None:
        ds = ds.prepare_for_task(task)
    if save_infos:
        builder_instance._save_infos()

    return ds


def load_from_disk(dataset_path: str, fs=None, keep_in_memory: Optional[bool] = None) -> Union[Dataset, DatasetDict]:
    """
    Loads a dataset that was previously saved using :meth:`Dataset.save_to_disk` from a dataset directory, or
    from a filesystem using either :class:`datasets.filesystems.S3FileSystem` or any implementation of
    ``fsspec.spec.AbstractFileSystem``.

    Args:
        dataset_path (:obj:`str`): Path (e.g. `"dataset/train"`) or remote URI (e.g.
            `"s3://my-bucket/dataset/train"`) of the Dataset or DatasetDict directory where the dataset will be
            loaded from.
        fs (:class:`~filesystems.S3FileSystem` or ``fsspec.spec.AbstractFileSystem``, optional, default ``None``):
            Instance of of the remote filesystem used to download the files from.
        keep_in_memory (:obj:`bool`, default ``None``): Whether to copy the dataset in-memory. If `None`, the dataset
            will not be copied in-memory unless explicitly enabled by setting `datasets.config.IN_MEMORY_MAX_SIZE` to
            nonzero. See more details in the :ref:`load_dataset_enhancing_performance` section.

    Returns:
        :class:`Dataset` or :class:`DatasetDict`:
        - If `dataset_path` is a path of a dataset directory: the dataset requested.
        - If `dataset_path` is a path of a dataset dict directory: a ``datasets.DatasetDict`` with each split.

    Example:

    ```py
    >>> from datasets import load_from_disk
    >>> ds = load_from_disk('path/to/dataset/directory')
    ```
    """
    # gets filesystem from dataset, either s3:// or file:// and adjusted dataset_path
    if is_remote_filesystem(fs):
        dest_dataset_path = extract_path_from_uri(dataset_path)
    else:
        fs = fsspec.filesystem("file")
        dest_dataset_path = dataset_path

    if not fs.exists(dest_dataset_path):
        raise FileNotFoundError(f"Directory {dataset_path} not found")
    if fs.isfile(Path(dest_dataset_path, config.DATASET_INFO_FILENAME).as_posix()):
        return Dataset.load_from_disk(dataset_path, fs, keep_in_memory=keep_in_memory)
    elif fs.isfile(Path(dest_dataset_path, config.DATASETDICT_JSON_FILENAME).as_posix()):
        return DatasetDict.load_from_disk(dataset_path, fs, keep_in_memory=keep_in_memory)
    else:
        raise FileNotFoundError(
            f"Directory {dataset_path} is neither a dataset directory nor a dataset dict directory."
        )<|MERGE_RESOLUTION|>--- conflicted
+++ resolved
@@ -426,115 +426,6 @@
         raise NotImplementedError
 
 
-<<<<<<< HEAD
-class GithubDatasetModuleFactory(_DatasetModuleFactory):
-    """
-    Get the module of a dataset from GitHub (legacy).
-    The dataset script is downloaded from GitHub.
-    This class will eventually be removed and a HubDatasetModuleFactory will be used instead.
-    """
-
-    def __init__(
-        self,
-        name: str,
-        revision: Optional[Union[str, Version]] = None,
-        download_config: Optional[DownloadConfig] = None,
-        download_mode: Optional[DownloadMode] = None,
-        dynamic_modules_path: Optional[str] = None,
-    ):
-        self.name = name
-        self.revision = revision
-        self.download_config = download_config.copy() if download_config else DownloadConfig()
-        if self.download_config.max_retries < 3:
-            self.download_config.max_retries = 3
-        self.download_mode = download_mode
-        self.dynamic_modules_path = dynamic_modules_path
-        assert self.name.count("/") == 0
-        increase_load_count(name, resource_type="dataset")
-
-    def download_loading_script(self, revision: Optional[str]) -> str:
-        file_path = hf_github_url(path=self.name, name=self.name + ".py", revision=revision)
-        download_config = self.download_config.copy()
-        if download_config.download_desc is None:
-            download_config.download_desc = "Downloading builder script"
-        return cached_path(file_path, download_config=download_config)
-
-    def download_dataset_infos_file(self, revision: Optional[str]) -> str:
-        dataset_infos = hf_github_url(path=self.name, name=config.DATASETDICT_INFOS_FILENAME, revision=revision)
-        # Download the dataset infos file if available
-        download_config = self.download_config.copy()
-        if download_config.download_desc is None:
-            download_config.download_desc = "Downloading metadata"
-        try:
-            return cached_path(
-                dataset_infos,
-                download_config=download_config,
-            )
-        except (FileNotFoundError, ConnectionError):
-            return None
-
-    def download_readme_file(self, revision: Optional[str]) -> str:
-        readme_url = hf_github_url(path=self.name, name="README.md", revision=revision)
-        # Download the dataset infos file if available
-        download_config = self.download_config.copy()
-        if download_config.download_desc is None:
-            download_config.download_desc = "Downloading readme"
-        try:
-            return cached_path(
-                readme_url,
-                download_config=download_config,
-            )
-        except (FileNotFoundError, ConnectionError):
-            return None
-
-    def get_module(self) -> DatasetModule:
-        # get script and other files
-        revision = self.revision
-        try:
-            local_path = self.download_loading_script(revision)
-        except FileNotFoundError:
-            if revision is not None or os.getenv("HF_SCRIPTS_VERSION", None) is not None:
-                raise
-            else:
-                revision = "main"
-                local_path = self.download_loading_script(revision)
-                logger.warning(
-                    f"Couldn't find a directory or a dataset named '{self.name}' in this version. "
-                    f"It was picked from the main branch on github instead."
-                )
-        dataset_infos_path = self.download_dataset_infos_file(revision)
-        dataset_readme_path = self.download_readme_file(revision)
-        imports = get_imports(local_path)
-        local_imports = _download_additional_modules(
-            name=self.name,
-            base_path=hf_github_url(path=self.name, name="", revision=revision),
-            imports=imports,
-            download_config=self.download_config,
-        )
-        additional_files = []
-        if dataset_infos_path:
-            additional_files.append((config.DATASETDICT_INFOS_FILENAME, dataset_infos_path))
-        if dataset_readme_path:
-            additional_files.append(("README.md", dataset_readme_path))
-        # copy the script and the files in an importable directory
-        dynamic_modules_path = self.dynamic_modules_path if self.dynamic_modules_path else init_dynamic_modules()
-        module_path, hash = _create_importable_file(
-            local_path=local_path,
-            local_imports=local_imports,
-            additional_files=additional_files,
-            dynamic_modules_path=dynamic_modules_path,
-            module_namespace="datasets",
-            name=self.name,
-            download_mode=self.download_mode,
-        )
-        # make the new module to be noticed by the import system
-        importlib.invalidate_caches()
-        builder_kwargs = {"hash": hash, "base_path": hf_hub_url(self.name, "", revision=self.revision)}
-        return DatasetModule(module_path, hash, builder_kwargs)
-
-
-=======
->>>>>>> 50bc3129
 class GithubMetricModuleFactory(_MetricModuleFactory):
     """Get the module of a metric. The metric script is downloaded from GitHub.
 
