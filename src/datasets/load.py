--- conflicted
+++ resolved
@@ -40,9 +40,7 @@
 from .packaged_modules import _PACKAGED_DATASETS_MODULES, hash_python_lines
 from .splits import Split
 from .utils.download_manager import GenerateMode
-<<<<<<< HEAD
 from .utils.file_utils import (
-    HF_MODULES_CACHE,
     DownloadConfig,
     cached_path,
     head_hf_s3,
@@ -53,9 +51,6 @@
     url_or_path_join,
     url_or_path_parent,
 )
-=======
-from .utils.file_utils import DownloadConfig, cached_path, head_hf_s3, hf_bucket_url, hf_github_url, init_hf_modules
->>>>>>> 837288fe
 from .utils.filelock import FileLock
 from .utils.logging import get_logger
 from .utils.version import Version
