# coding=utf-8
# Copyright 2020 The HuggingFace Datasets Authors and the TensorFlow Datasets Authors.
#
# Licensed under the Apache License, Version 2.0 (the "License");
# you may not use this file except in compliance with the License.
# You may obtain a copy of the License at
#
#     http://www.apache.org/licenses/LICENSE-2.0
#
# Unless required by applicable law or agreed to in writing, software
# distributed under the License is distributed on an "AS IS" BASIS,
# WITHOUT WARRANTIES OR CONDITIONS OF ANY KIND, either express or implied.
# See the License for the specific language governing permissions and
# limitations under the License.

# Lint as: python3
"""Access datasets."""
import filecmp
import importlib
import inspect
import json
import os
import re
import shutil
import time
import warnings
from collections import Counter
from dataclasses import dataclass
from pathlib import Path
from typing import Dict, List, Mapping, Optional, Sequence, Tuple, Type, Union
from urllib.parse import urlparse

import fsspec
import requests
from huggingface_hub import HfApi

from . import config
from .arrow_dataset import Dataset
from .builder import DatasetBuilder
from .data_files import DataFilesDict, DataFilesList, _sanitize_patterns
from .dataset_dict import DatasetDict, IterableDatasetDict
from .features import Features
from .filesystems import extract_path_from_uri, is_remote_filesystem
from .iterable_dataset import IterableDataset
from .metric import Metric
from .packaged_modules import _EXTENSION_TO_MODULE, _PACKAGED_DATASETS_MODULES, hash_python_lines
from .splits import Split
from .streaming import extend_module_for_streaming
from .tasks import TaskTemplate
from .utils.download_manager import GenerateMode
from .utils.file_utils import (
    DownloadConfig,
    OfflineModeIsEnabled,
    _raise_if_offline_mode_is_enabled,
    cached_path,
    head_hf_s3,
    hf_github_url,
    hf_hub_url,
    init_hf_modules,
    is_relative_path,
    relative_to_absolute_path,
    url_or_path_join,
)
from .utils.filelock import FileLock
from .utils.info_utils import is_small_dataset
from .utils.logging import get_logger
from .utils.version import Version


logger = get_logger(__name__)

DEFAULT_SPLIT = str(Split.TRAIN)


def init_dynamic_modules(
    name: str = config.MODULE_NAME_FOR_DYNAMIC_MODULES, hf_modules_cache: Optional[Union[Path, str]] = None
):
    """
    Create a module with name `name` in which you can add dynamic modules
    such as metrics or datasets. The module can be imported using its name.
    The module is created in the HF_MODULE_CACHE directory by default (~/.cache/huggingface/modules) but it can
    be overriden by specifying a path to another directory in `hf_modules_cache`.
    """
    hf_modules_cache = init_hf_modules(hf_modules_cache)
    dynamic_modules_path = os.path.join(hf_modules_cache, name)
    os.makedirs(dynamic_modules_path, exist_ok=True)
    if not os.path.exists(os.path.join(dynamic_modules_path, "__init__.py")):
        with open(os.path.join(dynamic_modules_path, "__init__.py"), "w"):
            pass
    return dynamic_modules_path


def import_main_class(module_path, dataset=True) -> Optional[Union[Type[DatasetBuilder], Type[Metric]]]:
    """Import a module at module_path and return its main class:
    - a DatasetBuilder if dataset is True
    - a Metric if dataset is False
    """
    module = importlib.import_module(module_path)

    if dataset:
        main_cls_type = DatasetBuilder
    else:
        main_cls_type = Metric

    # Find the main class in our imported module
    module_main_cls = None
    for name, obj in module.__dict__.items():
        if isinstance(obj, type) and issubclass(obj, main_cls_type):
            if inspect.isabstract(obj):
                continue
            module_main_cls = obj
            break

    return module_main_cls


def files_to_hash(file_paths: List[str]) -> str:
    """
    Convert a list of scripts or text files provided in file_paths into a hashed filename in a repeatable way.
    """
    # List all python files in directories if directories are supplied as part of external imports
    to_use_files: List[Union[Path, str]] = []
    for file_path in file_paths:
        if os.path.isdir(file_path):
            to_use_files.extend(list(Path(file_path).rglob("*.[pP][yY]")))
        else:
            to_use_files.append(file_path)

    # Get the code from all these files
    lines = []
    for file_path in to_use_files:
        with open(file_path, mode="r", encoding="utf-8") as f:
            lines.extend(f.readlines())
    return hash_python_lines(lines)


def convert_github_url(url_path: str) -> Tuple[str, Optional[str]]:
    """Convert a link to a file on a github repo in a link to the raw github object."""
    parsed = urlparse(url_path)
    sub_directory = None
    if parsed.scheme in ("http", "https", "s3") and parsed.netloc == "github.com":
        if "blob" in url_path:
            assert url_path.endswith(
                ".py"
            ), f"External import from github at {url_path} should point to a file ending with '.py'"
            url_path = url_path.replace("blob", "raw")  # Point to the raw file
        else:
            # Parse github url to point to zip
            github_path = parsed.path[1:]
            repo_info, branch = github_path.split("/tree/") if "/tree/" in github_path else (github_path, "master")
            repo_owner, repo_name = repo_info.split("/")
            url_path = "https://github.com/{}/{}/archive/{}.zip".format(repo_owner, repo_name, branch)
            sub_directory = f"{repo_name}-{branch}"
    return url_path, sub_directory


def increase_load_count(name: str, resource_type: str):
    """Update the download count of a dataset or metric."""
    if not config.HF_DATASETS_OFFLINE and config.HF_UPDATE_DOWNLOAD_COUNTS:
        try:
            head_hf_s3(name, filename=name + ".py", dataset=(resource_type == "dataset"))
        except Exception:
            pass


def get_imports(file_path: str) -> Tuple[str, str, str, str]:
    r"""Find whether we should import or clone additional files for a given processing script.
        And list the import.

    We allow:
    - library dependencies,
    - local dependencies and
    - external dependencies whose url is specified with a comment starting from "# From:' followed by the raw url to a file, an archive or a github repository.
        external dependencies will be downloaded (and extracted if needed in the dataset folder).
        We also add an `__init__.py` to each sub-folder of a downloaded folder so the user can import from them in the script.

    Note that only direct import in the dataset processing script will be handled
    We don't recursively explore the additional import to download further files.

    Examples::

        import tensorflow
        import .c4_utils
        import .clicr.dataset-code.build_json_dataset  # From: https://raw.githubusercontent.com/clips/clicr/master/dataset-code/build_json_dataset
    """
    lines = []
    with open(file_path, mode="r", encoding="utf-8") as f:
        lines.extend(f.readlines())

    logger.debug("Checking %s for additional imports.", file_path)
    imports: List[Tuple[str, str, str, Optional[str]]] = []
    is_in_docstring = False
    for line in lines:
        docstr_start_match = re.findall(r'[\s\S]*?"""[\s\S]*?', line)

        if len(docstr_start_match) == 1:
            # flip True <=> False only if doctstring
            # starts at line without finishing
            is_in_docstring = not is_in_docstring

        if is_in_docstring:
            # import statements in doctstrings should
            # not be added as required dependencies
            continue

        match = re.match(r"^import\s+(\.?)([^\s\.]+)[^#\r\n]*(?:#\s+From:\s+)?([^\r\n]*)", line, flags=re.MULTILINE)
        if match is None:
            match = re.match(
                r"^from\s+(\.?)([^\s\.]+)(?:[^\s]*)\s+import\s+[^#\r\n]*(?:#\s+From:\s+)?([^\r\n]*)",
                line,
                flags=re.MULTILINE,
            )
            if match is None:
                continue
        if match.group(1):
            # The import starts with a '.', we will download the relevant file
            if any(imp[1] == match.group(2) for imp in imports):
                # We already have this import
                continue
            if match.group(3):
                # The import has a comment with 'From:', we'll retrieve it from the given url
                url_path = match.group(3)
                url_path, sub_directory = convert_github_url(url_path)
                imports.append(("external", match.group(2), url_path, sub_directory))
            elif match.group(2):
                # The import should be at the same place as the file
                imports.append(("internal", match.group(2), match.group(2), None))
        else:
            if match.group(3):
                # The import has a comment with `From: git+https:...`, asks user to pip install from git.
                url_path = match.group(3)
                imports.append(("library", match.group(2), url_path, None))
            else:
                imports.append(("library", match.group(2), match.group(2), None))

    return imports


def _download_additional_modules(
    name: str, base_path: str, imports: Tuple[str, str, str, str], download_config: Optional[DownloadConfig]
) -> List[Tuple[str, str]]:
    """
    Download additional module for a module <name>.py at URL (or local path) <base_path>/<name>.py
    The imports must have been parsed first using ``get_imports``.

    If some modules need to be installed with pip, an error is raised showing how to install them.
    This function return the list of downloaded modules as tuples (import_name, module_file_path).

    The downloaded modules can then be moved into an importable directory with ``_copy_script_and_other_resouces_in_importable_dir``.
    """
    local_imports = []
    library_imports = []
    for import_type, import_name, import_path, sub_directory in imports:
        if import_type == "library":
            library_imports.append((import_name, import_path))  # Import from a library
            continue

        if import_name == name:
            raise ValueError(
                f"Error in the {name} script, importing relative {import_name} module "
                f"but {import_name} is the name of the script. "
                f"Please change relative import {import_name} to another name and add a '# From: URL_OR_PATH' "
                f"comment pointing to the original relative import file path."
            )
        if import_type == "internal":
            url_or_filename = url_or_path_join(base_path, import_path + ".py")
        elif import_type == "external":
            url_or_filename = import_path
        else:
            raise ValueError("Wrong import_type")

        local_import_path = cached_path(
            url_or_filename,
            download_config=download_config,
        )
        if sub_directory is not None:
            local_import_path = os.path.join(local_import_path, sub_directory)
        local_imports.append((import_name, local_import_path))

    # Check library imports
    needs_to_be_installed = []
    for library_import_name, library_import_path in library_imports:
        try:
            lib = importlib.import_module(library_import_name)  # noqa F841
        except ImportError:
            needs_to_be_installed.append((library_import_name, library_import_path))
    if needs_to_be_installed:
        raise ImportError(
            f"To be able to use {name}, you need to install the following dependencies"
            f"{[lib_name for lib_name, lib_path in needs_to_be_installed]} using 'pip install "
            f"{' '.join([lib_path for lib_name, lib_path in needs_to_be_installed])}' for instance'"
        )
    return local_imports


def _copy_script_and_other_resouces_in_importable_dir(
    name: str,
    importable_directory_path: str,
    subdirrectory_name: str,
    original_local_path: str,
    local_imports: List[Tuple[str, str]],
    additional_files: List[Tuple[str, str]],
    download_mode: Optional[GenerateMode],
) -> str:
    """Copy a script and its required imports to an importable directory

    Args:
        name (str): name of the resource to load
        importable_directory_path (str): path to the loadable folder in the dynamic modules directory
        subdirrectory_name (str): name of the subdirectory in importable_directory_path in which to place the script
        original_local_path (str): local path to the resource script
        local_imports (List[Tuple[str, str]]): list of (destination_filename, import_file_to_copy)
        additional_files (List[Tuple[str, str]]): list of (destination_filename, additional_file_to_copy)
        download_mode (Optional[GenerateMode]): download mode

    Return:
        importable_local_file: path to an importable module with importlib.import_module
    """

    # Define a directory with a unique name in our dataset or metric folder
    # path is: ./datasets|metrics/dataset|metric_name/hash_from_code/script.py
    # we use a hash as subdirrectory_name to be able to have multiple versions of a dataset/metric processing file together
    importable_subdirectory = os.path.join(importable_directory_path, subdirrectory_name)
    importable_local_file = os.path.join(importable_subdirectory, name + ".py")

    # Prevent parallel disk operations
    lock_path = original_local_path + ".lock"
    with FileLock(lock_path):
        # Create main dataset/metrics folder if needed
        if download_mode == GenerateMode.FORCE_REDOWNLOAD and os.path.exists(importable_directory_path):
            shutil.rmtree(importable_directory_path)
        os.makedirs(importable_directory_path, exist_ok=True)

        # add an __init__ file to the main dataset folder if needed
        init_file_path = os.path.join(importable_directory_path, "__init__.py")
        if not os.path.exists(init_file_path):
            with open(init_file_path, "w"):
                pass

        # Create hash dataset folder if needed
        os.makedirs(importable_subdirectory, exist_ok=True)
        # add an __init__ file to the hash dataset folder if needed
        init_file_path = os.path.join(importable_subdirectory, "__init__.py")
        if not os.path.exists(init_file_path):
            with open(init_file_path, "w"):
                pass

        # Copy dataset.py file in hash folder if needed
        if not os.path.exists(importable_local_file):
            shutil.copyfile(original_local_path, importable_local_file)

        # Record metadata associating original dataset path with local unique folder
        meta_path = importable_local_file.split(".py")[0] + ".json"
        if not os.path.exists(meta_path):
            meta = {"original file path": original_local_path, "local file path": importable_local_file}
            # the filename is *.py in our case, so better rename to filenam.json instead of filename.py.json
            with open(meta_path, "w", encoding="utf-8") as meta_file:
                json.dump(meta, meta_file)

        # Copy all the additional imports
        for import_name, import_path in local_imports:
            if os.path.isfile(import_path):
                full_path_local_import = os.path.join(importable_subdirectory, import_name + ".py")
                if not os.path.exists(full_path_local_import):
                    shutil.copyfile(import_path, full_path_local_import)
            elif os.path.isdir(import_path):
                full_path_local_import = os.path.join(importable_subdirectory, import_name)
                if not os.path.exists(full_path_local_import):
                    shutil.copytree(import_path, full_path_local_import)
            else:
                raise OSError(f"Error with local import at {import_path}")

        # Copy aditional files like dataset infos file if needed
        for file_name, original_path in additional_files:
            destination_additional_path = os.path.join(importable_subdirectory, file_name)
            if not os.path.exists(destination_additional_path) or not filecmp.cmp(
                original_path, destination_additional_path
            ):
                shutil.copyfile(original_path, destination_additional_path)
        return importable_local_file


def infer_module_for_data_files(data_files_list: DataFilesList) -> Optional[str]:
    extensions_counter = Counter(suffix[1:] for filepath in data_files_list for suffix in Path(filepath).suffixes)
    if extensions_counter:
        return _EXTENSION_TO_MODULE[extensions_counter.most_common(1)[0][0]]


@dataclass
class DatasetModuleFactoryResult:
    module_path: str
    hash: str
    builder_kwargs: dict


@dataclass
class MetricModuleFactoryResult:
    module_path: str
    hash: str


class _DatasetModuleFactory:
    def get_module(self) -> DatasetModuleFactoryResult:
        raise NotImplementedError


class _MetricModuleFactory:
    def get_module(self) -> MetricModuleFactoryResult:
        raise NotImplementedError


class CanonicalDatasetModuleFactory(_DatasetModuleFactory):
    """Get the module of a canonical dataset. The dataset script is downloaded from GitHub."""

    def __init__(
        self,
        name: str,
        revision: Optional[Union[str, Version]] = None,
        download_config: Optional[DownloadConfig] = None,
        download_mode: Optional[GenerateMode] = None,
        dynamic_modules_path: Optional[str] = None,
    ):
        self.name = name
        self.revision = revision
        self.download_config = download_config
        self.download_mode = download_mode
        self.dynamic_modules_path = dynamic_modules_path
        assert self.name.count("/") == 0
        increase_load_count(name, resource_type="dataset")

    def download_dataset_script(self) -> str:
        file_path = hf_github_url(path=self.name, name=self.name + ".py", revision=self.revision)
        return cached_path(file_path, download_config=self.download_config)

    def download_dataset_script_from_master(self) -> str:
        file_path = hf_github_url(path=self.name, name=self.name + ".py", revision="master")
        local_path = cached_path(file_path, download_config=self.download_config)
        logger.warning(
            f"Couldn't find a directory or a dataset named '{self.name}'. "
            f"It was picked from the master branch on github instead at {file_path}"
        )
        return local_path

    def download_dataset_infos_file(self, revision: Optional[str]) -> str:
        dataset_infos = hf_github_url(path=self.name, name=config.DATASETDICT_INFOS_FILENAME, revision=revision)
        # Download the dataset infos file if available
        try:
            return cached_path(
                dataset_infos,
                download_config=self.download_config,
            )
        except (FileNotFoundError, ConnectionError):
            return None

    def get_module(self) -> DatasetModuleFactoryResult:
        # get script and other files
        try:
            local_path = self.download_dataset_script()
            revision = self.revision
        except FileNotFoundError:
            if self.revision is not None:
                raise
            else:
                local_path = self.download_dataset_script_from_master()
                revision = "master"
        dataset_infos_path = self.download_dataset_infos_file(revision)
        imports = get_imports(local_path)
        local_imports = _download_additional_modules(
            name=self.name,
            base_path=hf_github_url(path=self.name, name="", revision=revision),
            imports=imports,
            download_config=self.download_config,
        )
        additional_files = [(config.DATASETDICT_INFOS_FILENAME, dataset_infos_path)] if dataset_infos_path else []
        # the copy the script and the files in an importable directory
        dynamic_modules_path = self.dynamic_modules_path if self.dynamic_modules_path else init_dynamic_modules()
        importable_directory_path = os.path.join(dynamic_modules_path, "datasets", self.name)
        Path(importable_directory_path).mkdir(parents=True, exist_ok=True)
        (Path(importable_directory_path).parent / "__init__.py").touch(exist_ok=True)
        hash = files_to_hash([local_path] + [loc[1] for loc in local_imports])
        importable_local_file = _copy_script_and_other_resouces_in_importable_dir(
            name=self.name,
            importable_directory_path=importable_directory_path,
            subdirrectory_name=hash,
            original_local_path=local_path,
            local_imports=local_imports,
            additional_files=additional_files,
            download_mode=self.download_mode,
        )
        logger.debug(f"Created importable dataset file at {importable_local_file}")
        # make the new module to be noticed by the import system
        importlib.invalidate_caches()
        module_path = ".".join([os.path.basename(dynamic_modules_path), "datasets", self.name, hash, self.name])
        builder_kwargs = {"hash": hash, "base_path": hf_github_url(self.name, "", revision=revision)}
        return DatasetModuleFactoryResult(module_path, hash, builder_kwargs)


class CanonicalMetricModuleFactory(_MetricModuleFactory):
    """Get the module of a metric. The metric script is downloaded from GitHub."""

    def __init__(
        self,
        name: str,
        revision: Optional[Union[str, Version]] = None,
        download_config: Optional[DownloadConfig] = None,
        download_mode: Optional[GenerateMode] = None,
        dynamic_modules_path: Optional[str] = None,
    ):
        self.name = name
        self.revision = revision
        self.download_config = download_config
        self.download_mode = download_mode
        self.dynamic_modules_path = dynamic_modules_path
        assert self.name.count("/") == 0
        increase_load_count(name, resource_type="metric")

    def download_metric_script(self) -> str:
        file_path = hf_github_url(path=self.name, name=self.name + ".py", revision=self.revision, dataset=False)
        return cached_path(file_path, download_config=self.download_config)

    def download_metric_script_from_master(self) -> str:
        file_path = hf_github_url(path=self.name, name=self.name + ".py", revision="master", dataset=False)
        local_path = cached_path(file_path, download_config=self.download_config)
        logger.warning(
            f"Couldn't find a directory or a metric named '{self.name}'. "
            f"It was picked from the master branch on github instead at {file_path}"
        )
        return local_path

    def get_module(self) -> MetricModuleFactoryResult:
        # get script and other files
        try:
            local_path = self.download_metric_script()
            revision = self.revision
        except FileNotFoundError:
            if self.revision is not None:
                raise
            else:
                local_path = self.download_metric_script_from_master()
                revision = "master"
        imports = get_imports(local_path)
        local_imports = _download_additional_modules(
            name=self.name,
            base_path=hf_github_url(path=self.name, name="", revision=revision),
            imports=imports,
            download_config=self.download_config,
        )
        # the copy the script and the files in an importable directory
        dynamic_modules_path = self.dynamic_modules_path if self.dynamic_modules_path else init_dynamic_modules()
        importable_directory_path = os.path.join(dynamic_modules_path, "metrics", self.name)
        Path(importable_directory_path).mkdir(parents=True, exist_ok=True)
        (Path(importable_directory_path).parent / "__init__.py").touch(exist_ok=True)
        hash = files_to_hash([local_path] + [loc[1] for loc in local_imports])
        importable_local_file = _copy_script_and_other_resouces_in_importable_dir(
            name=self.name,
            importable_directory_path=importable_directory_path,
            subdirrectory_name=hash,
            original_local_path=local_path,
            local_imports=local_imports,
            additional_files=[],
            download_mode=self.download_mode,
        )
        logger.debug(f"Created importable metric file at {importable_local_file}")
        # make the new module to be noticed by the import system
        importlib.invalidate_caches()
        module_path = ".".join([os.path.basename(dynamic_modules_path), "metrics", self.name, hash, self.name])
        return MetricModuleFactoryResult(module_path, hash)


class LocalMetricModuleFactory(_MetricModuleFactory):
    """Get the module of a local metric. The metric script is loaded from a local script."""

    def __init__(
        self,
        path: str,
        download_config: Optional[DownloadConfig] = None,
        download_mode: Optional[GenerateMode] = None,
        dynamic_modules_path: Optional[str] = None,
    ):
        self.path = path
        self.name = Path(path).stem
        self.download_config = download_config
        self.download_mode = download_mode
        self.dynamic_modules_path = dynamic_modules_path

    def get_module(self) -> MetricModuleFactoryResult:
        # get script and other files
        imports = get_imports(self.path)
        local_imports = _download_additional_modules(
            name=self.name,
            base_path=str(Path(self.path).parent),
            imports=imports,
            download_config=self.download_config,
        )
        # the copy the script and the files in an importable directory
        dynamic_modules_path = self.dynamic_modules_path if self.dynamic_modules_path else init_dynamic_modules()
        importable_directory_path = os.path.join(dynamic_modules_path, "metrics", self.name)
        Path(importable_directory_path).mkdir(parents=True, exist_ok=True)
        (Path(importable_directory_path).parent / "__init__.py").touch(exist_ok=True)
        hash = files_to_hash([self.path] + [loc[1] for loc in local_imports])
        importable_local_file = _copy_script_and_other_resouces_in_importable_dir(
            name=self.name,
            importable_directory_path=importable_directory_path,
            subdirrectory_name=hash,
            original_local_path=self.path,
            local_imports=local_imports,
            additional_files=[],
            download_mode=self.download_mode,
        )
        logger.debug(f"Created importable dataset file at {importable_local_file}")
        # make the new module to be noticed by the import system
        importlib.invalidate_caches()
        module_path = ".".join([os.path.basename(dynamic_modules_path), "metrics", self.name, hash, self.name])
        return MetricModuleFactoryResult(module_path, hash)


class LocalDatasetModuleFactoryWithScript(_DatasetModuleFactory):
    """Get the module of a local dataset. The dataset script is loaded from a local script."""

    def __init__(
        self,
        path: str,
        download_config: Optional[DownloadConfig] = None,
        download_mode: Optional[GenerateMode] = None,
        dynamic_modules_path: Optional[str] = None,
    ):
        self.path = path
        self.name = Path(path).stem
        self.download_config = download_config
        self.download_mode = download_mode
        self.dynamic_modules_path = dynamic_modules_path

    def get_module(self) -> DatasetModuleFactoryResult:
        # get script and other files
        dataset_infos_path = Path(self.path).parent / config.DATASETDICT_INFOS_FILENAME
        imports = get_imports(self.path)
        local_imports = _download_additional_modules(
            name=self.name,
            base_path=str(Path(self.path).parent),
            imports=imports,
            download_config=self.download_config,
        )
        additional_files = (
            [(config.DATASETDICT_INFOS_FILENAME, str(dataset_infos_path))] if dataset_infos_path.is_file() else []
        )
        # the copy the script and the files in an importable directory
        dynamic_modules_path = self.dynamic_modules_path if self.dynamic_modules_path else init_dynamic_modules()
        importable_directory_path = os.path.join(dynamic_modules_path, "datasets", self.name)
        Path(importable_directory_path).mkdir(parents=True, exist_ok=True)
        (Path(importable_directory_path).parent / "__init__.py").touch(exist_ok=True)
        hash = files_to_hash([self.path] + [loc[1] for loc in local_imports])
        importable_local_file = _copy_script_and_other_resouces_in_importable_dir(
            name=self.name,
            importable_directory_path=importable_directory_path,
            subdirrectory_name=hash,
            original_local_path=self.path,
            local_imports=local_imports,
            additional_files=additional_files,
            download_mode=self.download_mode,
        )
        logger.debug(f"Created importable dataset file at {importable_local_file}")
        # make the new module to be noticed by the import system
        importlib.invalidate_caches()
        module_path = ".".join([os.path.basename(dynamic_modules_path), "datasets", self.name, hash, self.name])
        builder_kwargs = {"hash": hash, "base_path": str(Path(self.path).parent)}
        return DatasetModuleFactoryResult(module_path, hash, builder_kwargs)


class LocalDatasetModuleFactoryWithoutScript(_DatasetModuleFactory):
    """Get the module of a dataset loaded from the user's data files. The dataset builder module to use is infered from the data files extensions."""

    def __init__(
        self,
        path: str,
        data_files: Optional[Union[str, List, Dict]] = None,
        download_mode: Optional[GenerateMode] = None,
    ):
        self.path = path
        self.name = Path(path).stem
        self.data_files = data_files
        self.download_mode = download_mode

    def get_module(self) -> DatasetModuleFactoryResult:
        data_files = DataFilesDict.from_local_or_remote(
            _sanitize_patterns(self.data_files), base_path=self.path, allowed_extensions=_EXTENSION_TO_MODULE.keys()
        )
        infered_module_names = {
            key: infer_module_for_data_files(data_files_list) for key, data_files_list in data_files.items()
        }
        if len(set(list(infered_module_names.values()))) > 1:
            raise ValueError(f"Couldn't infer the same data file format for all splits. Got {infered_module_names}")
        infered_module_name = next(iter(infered_module_names.values()))
        if not infered_module_name:
            raise FileNotFoundError(f"No data files or dataset script found in {self.path}")
        module_path, hash = _PACKAGED_DATASETS_MODULES[infered_module_name]
        builder_kwargs = {
            "hash": hash,
            "data_files": data_files,
            "name": os.path.basename(self.path),
            "base_path": self.path,
        }
        return DatasetModuleFactoryResult(module_path, hash, builder_kwargs)


class PackagedDatasetModuleFactory(_DatasetModuleFactory):
    """Get the dataset builder module from the ones that are packaged with the library: csv, json, etc."""

    def __init__(
        self,
        name: str,
        data_files: Optional[Union[str, List, Dict]] = None,
        download_config: Optional[DownloadConfig] = None,
        download_mode: Optional[GenerateMode] = None,
    ):
        self.name = name
        self.data_files = data_files
        self.downnload_config = download_config
        self.download_mode = download_mode
        increase_load_count(name, resource_type="dataset")

    def get_module(self) -> DatasetModuleFactoryResult:
        data_files = DataFilesDict.from_local_or_remote(
            _sanitize_patterns(self.data_files), use_auth_token=self.downnload_config.use_auth_token
        )
        module_path, hash = _PACKAGED_DATASETS_MODULES[self.name]
        builder_kwargs = {"hash": hash, "data_files": data_files}
        return DatasetModuleFactoryResult(module_path, hash, builder_kwargs)


class CommunityDatasetModuleFactoryWithoutScript(_DatasetModuleFactory):
    """
    Get the module of a dataset loaded from data files of a dataset repository.
    The dataset builder module to use is infered from the data files extensions.
    """

    def __init__(
        self,
        name: str,
        revision: Optional[Union[str, Version]] = None,
        data_files: Optional[Union[str, List, Dict]] = None,
        download_config: Optional[DownloadConfig] = None,
        download_mode: Optional[GenerateMode] = None,
    ):
        self.name = name
        self.revision = revision
        self.data_files = data_files
        self.download_config = download_config
        self.download_mode = download_mode
        assert self.name.count("/") == 1
        increase_load_count(name, resource_type="dataset")

    def get_module(self) -> DatasetModuleFactoryResult:
        dataset_info = HfApi(config.HF_ENDPOINT).dataset_info(
            self.name,
            revision=self.revision,
            token=self.download_config.use_auth_token,
            timeout=100.0,
        )
        data_files = DataFilesDict.from_hf_repo(
            _sanitize_patterns(self.data_files),
            dataset_info=dataset_info,
            allowed_extensions=_EXTENSION_TO_MODULE.keys(),
        )
        infered_module_names = {
            key: infer_module_for_data_files(data_files_list) for key, data_files_list in data_files.items()
        }
        if len(set(list(infered_module_names.values()))) > 1:
            raise ValueError(f"Couldn't infer the same data file format for all splits. Got {infered_module_names}")
        infered_module_name = next(iter(infered_module_names.values()))
        if not infered_module_name:
            raise FileNotFoundError(f"No data files or dataset script found in {self.path}")
        module_path, hash = _PACKAGED_DATASETS_MODULES[infered_module_name]
        builder_kwargs = {
            "hash": hash,
            "data_files": data_files,
            "name": self.name.replace("/", "___"),
            "base_path": hf_hub_url(self.name, "", revision=self.revision),
        }
        return DatasetModuleFactoryResult(module_path, hash, builder_kwargs)


class CommunityDatasetModuleFactoryWithScript(_DatasetModuleFactory):
    """Get the module of a dataset from a dataset repository. The dataset script comes from the script inside the dataset repository."""

    def __init__(
        self,
        name: str,
        revision: Optional[Union[str, Version]] = None,
        download_config: Optional[DownloadConfig] = None,
        download_mode: Optional[GenerateMode] = None,
        dynamic_modules_path: Optional[str] = None,
    ):
        self.name = name
        self.revision = revision
        self.download_config = download_config
        self.download_mode = download_mode
        self.dynamic_modules_path = dynamic_modules_path
        assert self.name.count("/") == 1
        increase_load_count(name, resource_type="dataset")

    def download_dataset_script(self) -> str:
        file_path = hf_hub_url(path=self.name, name=self.name.split("/")[1] + ".py", revision=self.revision)
        return cached_path(file_path, download_config=self.download_config)

    def download_dataset_infos_file(self) -> str:
        dataset_infos = hf_hub_url(path=self.name, name=config.DATASETDICT_INFOS_FILENAME, revision=self.revision)
        # Download the dataset infos file if available
        try:
            return cached_path(
                dataset_infos,
                download_config=self.download_config,
            )
        except (FileNotFoundError, ConnectionError):
            return None

    def get_module(self) -> DatasetModuleFactoryResult:
        # get script and other files
        local_path = self.download_dataset_script()
        dataset_infos_path = self.download_dataset_infos_file()
        imports = get_imports(local_path)
        local_imports = _download_additional_modules(
            name=self.name,
            base_path=hf_hub_url(path=self.name, name="", revision=self.revision),
            imports=imports,
            download_config=self.download_config,
        )
        additional_files = [(config.DATASETDICT_INFOS_FILENAME, dataset_infos_path)] if dataset_infos_path else []
        # the copy the script and the files in an importable directory
        dynamic_modules_path = self.dynamic_modules_path if self.dynamic_modules_path else init_dynamic_modules()
        importable_directory_path = os.path.join(dynamic_modules_path, "datasets", self.name.replace("/", "___"))
        Path(importable_directory_path).mkdir(parents=True, exist_ok=True)
        (Path(importable_directory_path).parent / "__init__.py").touch(exist_ok=True)
        (Path(importable_directory_path) / "__init__.py").touch(exist_ok=True)
        hash = files_to_hash([local_path] + [loc[1] for loc in local_imports])
        importable_local_file = _copy_script_and_other_resouces_in_importable_dir(
            name=self.name.split("/")[1],
            importable_directory_path=importable_directory_path,
            subdirrectory_name=hash,
            original_local_path=local_path,
            local_imports=local_imports,
            additional_files=additional_files,
            download_mode=self.download_mode,
        )
        logger.debug(f"Created importable dataset file at {importable_local_file}")
        # make the new module to be noticed by the import system
        importlib.invalidate_caches()
        module_path = ".".join(
            [
                os.path.basename(dynamic_modules_path),
                "datasets",
                self.name.replace("/", "___"),
                hash,
                self.name.split("/")[1],
            ]
        )
        builder_kwargs = {
            "hash": hash,
            "base_path": hf_hub_url(self.name, "", revision=self.revision),
            "namespace": self.name.split("/")[0],
        }
        return DatasetModuleFactoryResult(module_path, hash, builder_kwargs)


class CachedDatasetModuleFactory(_DatasetModuleFactory):
    """
    Get the module of a dataset that has been loaded once already and cached.
    The script that is loaded from the cache is the most recent one with a matching name.
    """

    def __init__(
        self,
        name: str,
        dynamic_modules_path: Optional[str] = None,
    ):
        self.name = name
        self.dynamic_modules_path = dynamic_modules_path
        assert self.name.count("/") <= 1

    def get_module(self) -> DatasetModuleFactoryResult:
        dynamic_modules_path = self.dynamic_modules_path if self.dynamic_modules_path else init_dynamic_modules()
        importable_directory_path = os.path.join(dynamic_modules_path, "datasets", self.name.replace("/", "___"))
        hashes = (
            [h for h in os.listdir(importable_directory_path) if len(h) == 64]
            if os.path.isdir(importable_directory_path)
            else None
        )
        if not hashes:
            raise FileNotFoundError(f"Dataset {self.name} is not cached in {dynamic_modules_path}")
        # get most recent

        def _get_modification_time(module_hash):
            return (Path(importable_directory_path) / module_hash / (self.name.split("/")[-1] + ".py")).stat().st_mtime

        hash = sorted(hashes, key=_get_modification_time)[-1]
        logger.warning(
            f"Using the latest cached version of the module from {os.path.join(importable_directory_path, hash)} "
            f"(last modified on {time.ctime(_get_modification_time(hash))}) since it "
            f"couldn't be found locally at {self.name}, or remotely on the Hugging Face Hub."
        )
        # make the new module to be noticed by the import system
        module_path = ".".join(
            [
                os.path.basename(dynamic_modules_path),
                "datasets",
                self.name.replace("/", "___"),
                hash,
                self.name.split("/")[-1],
            ]
        )
        importlib.invalidate_caches()
        builder_kwargs = {"hash": hash, "namespace": self.name.split("/")[0]}
        return DatasetModuleFactoryResult(module_path, hash, builder_kwargs)


class CachedMetricModuleFactory(_MetricModuleFactory):
    """
    Get the module of a metric that has been loaded once already and cached.
    The script that is loaded from the cache is the most recent one with a matching name.
    """

    def __init__(
        self,
        name: str,
        dynamic_modules_path: Optional[str] = None,
    ):
        self.name = name
        self.dynamic_modules_path = dynamic_modules_path
        assert self.name.count("/") == 0

    def get_module(self) -> MetricModuleFactoryResult:
        dynamic_modules_path = self.dynamic_modules_path if self.dynamic_modules_path else init_dynamic_modules()
        importable_directory_path = os.path.join(dynamic_modules_path, "metrics", self.name)
        hashes = (
            [h for h in os.listdir(importable_directory_path) if len(h) == 64]
            if os.path.isdir(importable_directory_path)
            else None
        )
        if not hashes:
            raise FileNotFoundError(f"Metric {self.name} is not cached in {dynamic_modules_path}")
        # get most recent

        def _get_modification_time(module_hash):
            return (Path(importable_directory_path) / module_hash / (self.name + ".py")).stat().st_mtime

        hash = sorted(hashes, key=_get_modification_time)[-1]
        logger.warning(
            f"Using the latest cached version of the module from {os.path.join(importable_directory_path, hash)} "
            f"(last modified on {time.ctime(_get_modification_time(hash))}) since it "
            f"couldn't be found locally at {self.name}, or remotely on the Hugging Face Hub."
        )
        # make the new module to be noticed by the import system
        module_path = ".".join([os.path.basename(dynamic_modules_path), "metrics", self.name, hash, self.name])
        importlib.invalidate_caches()
        return MetricModuleFactoryResult(module_path, hash)


def dataset_module_factory(
    path: str,
    revision: Optional[Union[str, Version]] = None,
    download_config: Optional[DownloadConfig] = None,
    download_mode: Optional[GenerateMode] = None,
    force_local_path: Optional[str] = None,
    dynamic_modules_path: Optional[str] = None,
    data_files: Optional[Union[Dict, List, str, DataFilesDict]] = None,
    **download_kwargs,
) -> DatasetModuleFactoryResult:
    r"""
    Download/extract/cache a dataset module.

    Dataset codes are cached inside the the dynamic modules cache to allow easy import (avoid ugly sys.path tweaks).

    Args:

        path (str): Path or name of the dataset.
            Depending on ``path``, the module that is returned is either generic module (csv, json, text etc.) or a module defined by dataset cript (a python file).

            For local datasets:

            - if ``path`` is a local directory containing data files (but doesn't contain a dataset script)
              -> load a generic module (csv, json, text etc.) based on the content of the directory
              e.g. ``'./path/to/directory/with/my/csv/data'``.
            - if ``path`` is a local dataset script or a directory containing a local dataset script (if the script has the same name as the directory):
              -> load the module from the dataset script
              e.g. ``'./dataset/squad'`` or ``'./dataset/squad/squad.py'``.

            For datasets on the Hugging Face Hub (list all available datasets and ids with ``datasets.list_datasets()``)

            - if ``path`` is a canonical dataset on the HF Hub (ex: `glue`, `squad`)
              -> load the module from the dataset script in the github repository at huggingface/datasets
              e.g. ``'squad'`` or ``'glue'``.
            - if ``path`` is a dataset repository on the HF hub containing data files (without a dataset script)
              -> load a generic module (csv, text etc.) based on the content of the repository
              e.g. ``'username/dataset_name'``, a dataset repository on the HF hub containing your data files.
            - if ``path`` is a dataset repository on the HF hub with a dataset script (if the script has the same name as the directory)
              -> load the module from the dataset script in the dataset repository
              e.g. ``'username/dataset_name'``, a dataset repository on the HF hub containing a dataset script `'dataset_name.py'`.

        revision (Optional ``Union[str, datasets.Version]``):
            Which revision of a dataset repository to use, or which revision of a canonical dataset to use.
            If specified, the module will be loaded at this version.
            By default for dataset repositories:
            - for dataset repositories, it is set to the "main" branch
            By default for canonical datasets:
            - it is set to the local version of the lib.
            - it will also try to load it from the master branch if it's not available at the local version of the lib.
            Specifying a version that is different from your local version of the lib might cause compatibility issues.
        download_config (:class:`DownloadConfig`, optional): Specific download configuration parameters.
        download_mode (:class:`GenerateMode`, default ``REUSE_DATASET_IF_EXISTS``): Download/generate mode.
        force_local_path (Optional str): Optional path to a local path to download and prepare the script to.
            Used to inspect or modify the script folder.
        dynamic_modules_path (Optional str, defaults to HF_MODULES_CACHE / "datasets_modules", i.e. ~/.cache/huggingface/modules/datasets_modules):
            Optional path to the directory in which the dynamic modules are saved. It must have been initialized with :obj:`init_dynamic_modules`.
            By default the datasets and metrics are stored inside the `datasets_modules` module.
        data_files (:obj:`Union[Dict, List, str]`, optional): Defining the data_files of the dataset configuration.
        script_version:
            .. deprecated:: 1.13
                'script_version' was renamed to 'revision' in version 1.13 and will be removed in 1.15.
        download_kwargs: optional attributes for DownloadConfig() which will override the attributes in download_config if supplied.

    Returns:
        DatasetModuleFactoryResult
    """
    if download_config is None:
        download_config = DownloadConfig(**download_kwargs)
    download_config.extract_compressed_file = True
    download_config.force_extract = True

    filename = list(filter(lambda x: x, path.replace(os.sep, "/").split("/")))[-1]
    if not filename.endswith(".py"):
        filename = filename + ".py"
    combined_path = os.path.join(path, filename)

    # We have several ways to get a dataset builder:
    #
    # - if path is the name of a packaged dataset module
    #   -> use the packaged module (json, csv, etc.)
    #
    # - if os.path.join(path, name) is a local python file
    #   -> use the module from the python file
    # - if path is a local directory (but no python file)
    #   -> use a packaged module (csv, text etc.) based on content of the directory
    #
    # - if path has no "/" and is a module on github (in /datasets or in /metrics)
    #   -> use the module from the python file on github
    # - if path has one "/" and is dataset repository on the HF hub with a python file
    #   -> the module from the python file in the dataset repository
    # - if path has one "/" and is dataset repository on the HF hub without a python file
    #   -> use a packaged module (csv, text etc.) based on content of the repository

    # Try packaged
    if path in _PACKAGED_DATASETS_MODULES:
        return PackagedDatasetModuleFactory(
            path, data_files=data_files, download_config=download_config, download_mode=download_mode
        ).get_module()
    # Try locally
    elif path.endswith(filename):
        if os.path.isfile(path):
            return LocalDatasetModuleFactoryWithScript(
                path, download_mode=download_mode, dynamic_modules_path=dynamic_modules_path
            ).get_module()
        else:
            raise FileNotFoundError(f"Couldn't find a dataset script at {relative_to_absolute_path(path)}")
    elif os.path.isfile(combined_path):
        return LocalDatasetModuleFactoryWithScript(
            combined_path, download_mode=download_mode, dynamic_modules_path=dynamic_modules_path
        ).get_module()
    elif os.path.isdir(path):
        return LocalDatasetModuleFactoryWithoutScript(
            path, data_files=data_files, download_mode=download_mode
        ).get_module()
    # Try remotely
    elif is_relative_path(path) and path.count("/") <= 1 and not force_local_path:
        try:
            _raise_if_offline_mode_is_enabled()
            if path.count("/") == 0:  # canonical datasets/metrics: github path
                return CanonicalDatasetModuleFactory(
                    path,
                    revision=revision,
                    download_config=download_config,
                    download_mode=download_mode,
                    dynamic_modules_path=dynamic_modules_path,
                ).get_module()
            elif path.count("/") == 1:  # users datasets/metrics: s3 path (hub for datasets and s3 for metrics)
                hf_api = HfApi(config.HF_ENDPOINT)
                try:
                    dataset_info = hf_api.dataset_info(
                        repo_id=path,
                        revision=revision,
                        token=download_config.use_auth_token,
                        timeout=100.0,
                    )
                except Exception as e:  # noqa: catch any exception of hf_hub and consider that the dataset doesn't exist
                    if isinstance(
                        e,
                        (
                            OfflineModeIsEnabled,
                            requests.exceptions.ConnectTimeout,
                            requests.exceptions.ConnectionError,
                        ),
                    ):
                        raise ConnectionError(f"Couldn't reach '{path}' on the Hub ({type(e).__name__})")
                    elif "404" in str(e):
                        msg = f"Dataset '{path}' doesn't exist on the Hub"
                        raise FileNotFoundError(msg + f" at revision '{revision}'" if revision else msg)
                    else:
                        raise e
                if filename in [sibling.rfilename for sibling in dataset_info.siblings]:
                    return CommunityDatasetModuleFactoryWithScript(
                        path,
                        revision=revision,
                        download_config=download_config,
                        download_mode=download_mode,
                        dynamic_modules_path=dynamic_modules_path,
                    ).get_module()
                else:
                    return CommunityDatasetModuleFactoryWithoutScript(
                        path,
                        revision=revision,
                        data_files=data_files,
                        download_config=download_config,
                        download_mode=download_mode,
                    ).get_module()
        except Exception as e1:  # noqa: all the attempts failed, before raising the error we should check if the module is already cached.
            try:
                return CachedDatasetModuleFactory(path, dynamic_modules_path=dynamic_modules_path).get_module()
            except Exception as e2:  # noqa: if it's not in the cache, then it doesn't exist.
                if isinstance(e1, OfflineModeIsEnabled):
                    raise ConnectionError(f"Couln't reach the Hugging Face Hub for dataset '{path}': {e1}") from None
                if isinstance(e1, FileNotFoundError):
                    raise FileNotFoundError(
                        f"Couldn't find a dataset script at {relative_to_absolute_path(combined_path)} or any data file in the same directory. "
                        f"Couldn't find '{path}' on the Hugging Face Hub either: {type(e1).__name__}: {e1}"
                    ) from None
                raise e1 from None
    else:
<<<<<<< HEAD
        raise FileNotFoundError(
            f"Couldn't find a dataset script at {relative_to_absolute_path(combined_path)} or any data file in the same directory."
        )
=======
        hash_folder_path = force_local_path

    local_file_path = os.path.join(hash_folder_path, name)
    dataset_infos_path = os.path.join(hash_folder_path, config.DATASETDICT_INFOS_FILENAME)

    # Create the lock file where we know we have write permissions.
    lock_path = (datasets_modules_path if dataset else metrics_modules_path) + f"{short_name}.lock"

    # Prevent parallel disk operations
    with FileLock(lock_path):
        # Create main dataset/metrics folder if needed
        if download_mode == GenerateMode.FORCE_REDOWNLOAD and os.path.exists(main_folder_path):
            shutil.rmtree(main_folder_path)
>>>>>>> a766a387


def metric_module_factory(
    path: str,
    revision: Optional[Union[str, Version]] = None,
    download_config: Optional[DownloadConfig] = None,
    download_mode: Optional[GenerateMode] = None,
    force_local_path: Optional[str] = None,
    dynamic_modules_path: Optional[str] = None,
    **download_kwargs,
) -> MetricModuleFactoryResult:
    r"""
    Download/extract/cache a metric module.

    Metrics codes are cached inside the the dynamic modules cache to allow easy import (avoid ugly sys.path tweaks).

    Args:

        path (str): Path or name of the metric script.

            - if ``path`` is a local metric script or a directory containing a local metric script (if the script has the same name as the directory):
              -> load the module from the metric script
              e.g. ``'./metrics/accuracy'`` or ``'./metrics/accuracy/accuracy.py'``.
            - if ``path`` is a canonical metric (ex: `glue`, `squad`)
              -> load the module from the metric script in the github repository at huggingface/datasets
              e.g. ``'accuracy'`` or ``'rouge'``.

        revision (Optional ``Union[str, datasets.Version]``):
            If specified, the module will be loaded from the datasets repository at this version.
            By default:
            - it is set to the local version of the lib.
            - it will also try to load it from the master branch if it's not available at the local version of the lib.
            Specifying a version that is different from your local version of the lib might cause compatibility issues.
        download_config (:class:`DownloadConfig`, optional): Specific download configuration parameters.
        download_mode (:class:`GenerateMode`, default ``REUSE_DATASET_IF_EXISTS``): Download/generate mode.
        force_local_path (Optional str): Optional path to a local path to download and prepare the script to.
            Used to inspect or modify the script folder.
        dynamic_modules_path (Optional str, defaults to HF_MODULES_CACHE / "datasets_modules", i.e. ~/.cache/huggingface/modules/datasets_modules):
            Optional path to the directory in which the dynamic modules are saved. It must have been initialized with :obj:`init_dynamic_modules`.
            By default the datasets and metrics are stored inside the `datasets_modules` module.
        script_version:
            .. deprecated:: 1.13
                'script_version' was renamed to 'revision' in version 1.13 and will be removed in 1.15.
        download_kwargs: optional attributes for DownloadConfig() which will override the attributes in download_config if supplied.

    Returns:
        MetricModuleFactoryResult
    """
    if download_config is None:
        download_config = DownloadConfig(**download_kwargs)
    download_config.extract_compressed_file = True
    download_config.force_extract = True

    filename = list(filter(lambda x: x, path.replace(os.sep, "/").split("/")))[-1]
    if not filename.endswith(".py"):
        filename = filename + ".py"
    combined_path = os.path.join(path, filename)
    # Try locally
    if path.endswith(filename):
        if os.path.isfile(path):
            return LocalMetricModuleFactory(
                path, download_mode=download_mode, dynamic_modules_path=dynamic_modules_path
            ).get_module()
        else:
            raise FileNotFoundError(f"Couldn't find a metric script at {relative_to_absolute_path(path)}")
    elif os.path.isfile(combined_path):
        return LocalMetricModuleFactory(
            combined_path, download_mode=download_mode, dynamic_modules_path=dynamic_modules_path
        ).get_module()
    elif is_relative_path(path) and path.count("/") == 0 and not force_local_path:
        try:
            return CanonicalMetricModuleFactory(
                path,
                revision=revision,
                download_config=download_config,
                download_mode=download_mode,
                dynamic_modules_path=dynamic_modules_path,
            ).get_module()
        except Exception as e1:  # noqa: all the attempts failed, before raising the error we should check if the module is already cached.
            try:
                return CachedMetricModuleFactory(path, dynamic_modules_path=dynamic_modules_path).get_module()
            except Exception as e2:  # noqa: if it's not in the cache, then it doesn't exist.
                if not isinstance(e1, FileNotFoundError):
                    raise e1 from None
                raise FileNotFoundError(
                    f"Couldn't find a metric script at {relative_to_absolute_path(combined_path)}. "
                    f"Metric '{path}' doesn't exist on the Hugging Face Hub either."
                ) from None
    else:
        raise FileNotFoundError(f"Couldn't find a metric script at {relative_to_absolute_path(combined_path)}.")


def prepare_module(
    path: str,
    revision: Optional[Union[str, Version]] = None,
    download_config: Optional[DownloadConfig] = None,
    download_mode: Optional[GenerateMode] = None,
    dataset: bool = True,
    force_local_path: Optional[str] = None,
    dynamic_modules_path: Optional[str] = None,
    data_files: Optional[Union[Dict, List, str]] = None,
    script_version="deprecated",
    **download_kwargs,
) -> Union[Tuple[str, str], Tuple[str, str, Optional[str]]]:
    """For backward compatibility. Please use dataset_module_factory or metric_module_factory instead."""
    if script_version != "deprecated":
        warnings.warn(
            "'script_version' was renamed to 'revision' in version 1.13 and will be removed in 1.15.", FutureWarning
        )
        revision = script_version
    if dataset:
        results = dataset_module_factory(
            path,
            revision=revision,
            download_config=download_config,
            download_mode=download_mode,
            force_local_path=force_local_path,
            dynamic_modules_path=dynamic_modules_path,
            data_files=data_files,
            **download_kwargs,
        )
        return results.module_path, results.hash
    else:
        results = metric_module_factory(
            path,
            revision=revision,
            download_config=download_config,
            download_mode=download_mode,
            force_local_path=force_local_path,
            dynamic_modules_path=dynamic_modules_path,
            **download_kwargs,
        )
        return results.module_path, results.hash


def load_metric(
    path: str,
    config_name: Optional[str] = None,
    process_id: int = 0,
    num_process: int = 1,
    cache_dir: Optional[str] = None,
    experiment_id: Optional[str] = None,
    keep_in_memory: bool = False,
    download_config: Optional[DownloadConfig] = None,
    download_mode: Optional[GenerateMode] = None,
    revision: Optional[Union[str, Version]] = None,
    script_version="deprecated",
    **metric_init_kwargs,
) -> Metric:
    r"""Load a `datasets.Metric`.

    Args:

        path (``str``):
            path to the metric processing script with the metric builder. Can be either:
                - a local path to processing script or the directory containing the script (if the script has the same name as the directory),
                    e.g. ``'./metrics/rouge'`` or ``'./metrics/rogue/rouge.py'``
                - a metric identifier on the HuggingFace datasets repo (list all available metrics with ``datasets.list_metrics()``)
                    e.g. ``'rouge'`` or ``'bleu'``
        config_name (Optional ``str``): selecting a configuration for the metric (e.g. the GLUE metric has a configuration for each subset)
        process_id (Optional ``int``): for distributed evaluation: id of the process
        num_process (Optional ``int``): for distributed evaluation: total number of processes
        cache_dir (Optional str): path to store the temporary predictions and references (default to `~/.cache/huggingface/metrics/`)
        experiment_id (``str``): A specific experiment id. This is used if several distributed evaluations share the same file system.
            This is useful to compute metrics in distributed setups (in particular non-additive metrics like F1).
        keep_in_memory (bool): Whether to store the temporary results in memory (defaults to False)
        download_config (Optional ``datasets.DownloadConfig``: specific download configuration parameters.
        download_mode (:class:`GenerateMode`, default ``REUSE_DATASET_IF_EXISTS``): Download/generate mode.
        revision (Optional ``Union[str, datasets.Version]``): if specified, the module will be loaded from the datasets repository
            at this version. By default it is set to the local version of the lib. Specifying a version that is different from
            your local version of the lib might cause compatibility issues.
        script_version:
            .. deprecated:: 1.13
                'script_version' was renamed to 'revision' in version 1.13 and will be removed in 1.15.

    Returns:
        `datasets.Metric`
    """
    if script_version != "deprecated":
        warnings.warn(
            "'script_version' was renamed to 'revision' in version 1.13 and will be removed in 1.15.", FutureWarning
        )
        revision = script_version
    metric_module = metric_module_factory(
        path, revision=revision, download_config=download_config, download_mode=download_mode
    ).module_path
    metric_cls = import_main_class(metric_module, dataset=False)
    metric = metric_cls(
        config_name=config_name,
        process_id=process_id,
        num_process=num_process,
        cache_dir=cache_dir,
        keep_in_memory=keep_in_memory,
        experiment_id=experiment_id,
        **metric_init_kwargs,
    )

    # Download and prepare resources for the metric
    metric.download_and_prepare(download_config=download_config)

    return metric


def load_dataset_builder(
    path: str,
    name: Optional[str] = None,
    data_dir: Optional[str] = None,
    data_files: Optional[Union[str, Sequence[str], Mapping[str, Union[str, Sequence[str]]]]] = None,
    cache_dir: Optional[str] = None,
    features: Optional[Features] = None,
    download_config: Optional[DownloadConfig] = None,
    download_mode: Optional[GenerateMode] = None,
    revision: Optional[Union[str, Version]] = None,
    use_auth_token: Optional[Union[bool, str]] = None,
    script_version="deprecated",
    **config_kwargs,
) -> DatasetBuilder:
    """Load a builder for the dataset. A dataset builder can be used to inspect general information that is required to build a dataset (cache directory, config, dataset info, etc.)
    without downloading the dataset itself.

    This method will download and import the dataset loading script from ``path`` if it's not already cached inside the library.

    Args:

        path (:obj:`str`): Path or name of the dataset.
            Depending on ``path``, the dataset builder that is returned id either generic dataset builder (csv, json, text etc.) or a dataset builder defined defined a dataset script (a python file).

            For local datasets:

            - if ``path`` is a local directory (but doesn't contain a dataset script)
              -> load a generic dataset builder (csv, json, text etc.) based on the content of the directory
              e.g. ``'./path/to/directory/with/my/csv/data'``.
            - if ``path`` is a local dataset script or a directory containing a local dataset script (if the script has the same name as the directory):
              -> load the dataset builder from the dataset script
              e.g. ``'./dataset/squad'`` or ``'./dataset/squad/squad.py'``.

            For datasets on the Hugging Face Hub (list all available datasets and ids with ``datasets.list_datasets()``)

            - if ``path`` is a canonical dataset on the HF Hub (ex: `glue`, `squad`)
              -> load the dataset builder from the dataset script in the github repository at huggingface/datasets
              e.g. ``'squad'`` or ``'glue'``.
            - if ``path`` is a dataset repository on the HF hub (without a dataset script)
              -> load a generic dataset builder (csv, text etc.) based on the content of the repository
              e.g. ``'username/dataset_name'``, a dataset repository on the HF hub containing your data files.
            - if ``path`` is a dataset repository on the HF hub with a dataset script (if the script has the same name as the directory)
              -> load the dataset builder from the dataset script in the dataset repository
              e.g. ``'username/dataset_name'``, a dataset repository on the HF hub containing a dataset script `'dataset_name.py'`.


        name (:obj:`str`, optional): Defining the name of the dataset configuration.
        data_dir (:obj:`str`, optional): Defining the data_dir of the dataset configuration.
        data_files (:obj:`str` or :obj:`Sequence` or :obj:`Mapping`, optional): Path(s) to source data file(s).
        cache_dir (:obj:`str`, optional): Directory to read/write data. Defaults to "~/.cache/huggingface/datasets".
        features (:class:`Features`, optional): Set the features type to use for this dataset.
        download_config (:class:`~utils.DownloadConfig`, optional): Specific download configuration parameters.
        download_mode (:class:`GenerateMode`, default ``REUSE_DATASET_IF_EXISTS``): Download/generate mode.
        revision (:class:`~utils.Version` or :obj:`str`, optional): Version of the dataset script to load:

            - For canonical datasets in the `huggingface/datasets` library like "squad", the default version of the module is the local version of the lib.
              You can specify a different version from your local version of the lib (e.g. "master" or "1.2.0") but it might cause compatibility issues.
            - For community provided datasets like "lhoestq/squad" that have their own git repository on the Datasets Hub, the default version "main" corresponds to the "main" branch.
              You can specify a different version that the default "main" by using a commit sha or a git tag of the dataset repository.
        use_auth_token (``str`` or ``bool``, optional): Optional string or boolean to use as Bearer token for remote files on the Datasets Hub.
            If True, will get token from `"~/.huggingface"`.
        script_version:
            .. deprecated:: 1.13
                'script_version' was renamed to 'revision' in version 1.13 and will be removed in 1.15.

    Returns:
        :class:`DatasetBuilder`

    """
    if script_version != "deprecated":
        warnings.warn(
            "'script_version' was renamed to 'revision' in version 1.13 and will be removed in 1.15.", FutureWarning
        )
        revision = script_version
    if use_auth_token is not None:
        download_config = download_config.copy() if download_config else DownloadConfig()
        download_config.use_auth_token = use_auth_token

    dataset_module_factory_result = dataset_module_factory(
        path, revision=revision, download_config=download_config, download_mode=download_mode, data_files=data_files
    )

    # Get dataset builder class from the processing script
    dataset_module = dataset_module_factory_result.module_path
    builder_cls = import_main_class(dataset_module)
    builder_kwargs = dataset_module_factory_result.builder_kwargs
    data_files = builder_kwargs.pop("data_files", data_files)
    name = builder_kwargs.pop("name", name)
    hash = builder_kwargs.pop("hash")

    if path in _PACKAGED_DATASETS_MODULES and data_files is None:
        error_msg = f"Please specify the data files to load for the {path} dataset builder."
        example_extensions = [
            extension for extension in _EXTENSION_TO_MODULE if _EXTENSION_TO_MODULE[extension] == path
        ]
        if example_extensions:
            error_msg += f'\nFor example `data_files={{"train": "path/to/data/train/*.{example_extensions[0]}"}}`'
        raise ValueError(error_msg)

    # Instantiate the dataset builder
    builder_instance: DatasetBuilder = builder_cls(
        cache_dir=cache_dir,
        name=name,
        data_dir=data_dir,
        data_files=data_files,
        hash=hash,
        features=features,
        use_auth_token=use_auth_token,
        **builder_kwargs,
        **config_kwargs,
    )

    return builder_instance


def load_dataset(
    path: str,
    name: Optional[str] = None,
    data_dir: Optional[str] = None,
    data_files: Optional[Union[str, Sequence[str], Mapping[str, Union[str, Sequence[str]]]]] = None,
    split: Optional[Union[str, Split]] = None,
    cache_dir: Optional[str] = None,
    features: Optional[Features] = None,
    download_config: Optional[DownloadConfig] = None,
    download_mode: Optional[GenerateMode] = None,
    ignore_verifications: bool = False,
    keep_in_memory: Optional[bool] = None,
    save_infos: bool = False,
    revision: Optional[Union[str, Version]] = None,
    use_auth_token: Optional[Union[bool, str]] = None,
    task: Optional[Union[str, TaskTemplate]] = None,
    streaming: bool = False,
    script_version="deprecated",
    **config_kwargs,
) -> Union[DatasetDict, Dataset, IterableDatasetDict, IterableDataset]:
    """Load a dataset.

    This method does the following under the hood:

        1. Download and import in the library the dataset loading script from ``path`` if it's not already cached inside the library.

            Processing scripts are small python scripts that define the citation, info and format of the dataset,
            contain the URL to the original data files and the code to load examples from the original data files.

            You can find some of the scripts here: https://github.com/huggingface/datasets/datasets
            and easily upload yours to share them using the CLI ``huggingface-cli``.
            You can find the complete list of datasets in the Datasets Hub at https://huggingface.co/datasets

        2. Run the dataset loading script which will:

            * Download the dataset file from the original URL (see the script) if it's not already downloaded and cached.
            * Process and cache the dataset in typed Arrow tables for caching.

                Arrow table are arbitrarily long, typed tables which can store nested objects and be mapped to numpy/pandas/python standard types.
                They can be directly accessed from drive, loaded in RAM or even streamed over the web.

        3. Return a dataset built from the requested splits in ``split`` (default: all).

    It also allows to load a dataset from a local directory or a dataset repository on the Hugging Face Hub without dataset script.
    In this case, it automatically loads all the data files from the directory or the dataset repository.

    Args:

        path (:obj:`str`): Path or name of the dataset.
            Depending on ``path``, the dataset builder that is returned id either generic dataset builder (csv, json, text etc.) or a dataset builder defined defined a dataset script (a python file).

            For local datasets:

            - if ``path`` is a local directory (but doesn't contain a dataset script)
              -> load a generic dataset builder (csv, json, text etc.) based on the content of the directory
              e.g. ``'./path/to/directory/with/my/csv/data'``.
            - if ``path`` is a local dataset script or a directory containing a local dataset script (if the script has the same name as the directory):
              -> load the dataset builder from the dataset script
              e.g. ``'./dataset/squad'`` or ``'./dataset/squad/squad.py'``.

            For datasets on the Hugging Face Hub (list all available datasets and ids with ``datasets.list_datasets()``)

            - if ``path`` is a canonical dataset on the HF Hub (ex: `glue`, `squad`)
              -> load the dataset builder from the dataset script in the github repository at huggingface/datasets
              e.g. ``'squad'`` or ``'glue'``.
            - if ``path`` is a dataset repository on the HF hub (without a dataset script)
              -> load a generic dataset builder (csv, text etc.) based on the content of the repository
              e.g. ``'username/dataset_name'``, a dataset repository on the HF hub containing your data files.
            - if ``path`` is a dataset repository on the HF hub with a dataset script (if the script has the same name as the directory)
              -> load the dataset builder from the dataset script in the dataset repository
              e.g. ``'username/dataset_name'``, a dataset repository on the HF hub containing a dataset script `'dataset_name.py'`.

        name (:obj:`str`, optional): Defining the name of the dataset configuration.
        data_dir (:obj:`str`, optional): Defining the data_dir of the dataset configuration.
        data_files (:obj:`str` or :obj:`Sequence` or :obj:`Mapping`, optional): Path(s) to source data file(s).
        split (:class:`Split` or :obj:`str`): Which split of the data to load.
            If None, will return a `dict` with all splits (typically `datasets.Split.TRAIN` and `datasets.Split.TEST`).
            If given, will return a single Dataset.
            Splits can be combined and specified like in tensorflow-datasets.
        cache_dir (:obj:`str`, optional): Directory to read/write data. Defaults to "~/.cache/huggingface/datasets".
        features (:class:`Features`, optional): Set the features type to use for this dataset.
        download_config (:class:`~utils.DownloadConfig`, optional): Specific download configuration parameters.
        download_mode (:class:`GenerateMode`, default ``REUSE_DATASET_IF_EXISTS``): Download/generate mode.
        ignore_verifications (:obj:`bool`, default ``False``): Ignore the verifications of the downloaded/processed dataset information (checksums/size/splits/...).
        keep_in_memory (:obj:`bool`, default ``None``): Whether to copy the dataset in-memory. If `None`, the dataset
            will not be copied in-memory unless explicitly enabled by setting `datasets.config.IN_MEMORY_MAX_SIZE` to
            nonzero. See more details in the :ref:`load_dataset_enhancing_performance` section.
        save_infos (:obj:`bool`, default ``False``): Save the dataset information (checksums/size/splits/...).
        revision (:class:`~utils.Version` or :obj:`str`, optional): Version of the dataset script to load:

            - For canonical datasets in the `huggingface/datasets` library like "squad", the default version of the module is the local version of the lib.
              You can specify a different version from your local version of the lib (e.g. "master" or "1.2.0") but it might cause compatibility issues.
            - For community provided datasets like "lhoestq/squad" that have their own git repository on the Datasets Hub, the default version "main" corresponds to the "main" branch.
              You can specify a different version that the default "main" by using a commit sha or a git tag of the dataset repository.
        use_auth_token (``str`` or ``bool``, optional): Optional string or boolean to use as Bearer token for remote files on the Datasets Hub.
            If True, will get token from `"~/.huggingface"`.
        task (``str``): The task to prepare the dataset for during training and evaluation. Casts the dataset's :class:`Features` to standardized column names and types as detailed in :py:mod:`datasets.tasks`.
        streaming (``bool``, default ``False``): If set to True, don't download the data files. Instead, it streams the data progressively while
            iterating on the dataset. An IterableDataset or IterableDatasetDict is returned instead in this case.

            Note that streaming works for datasets that use data formats that support being iterated over like txt, csv, jsonl for example.
            Json files may be downloaded completely. Also streaming from remote zip or gzip files is supported but other compressed formats
            like rar and xz are not yet supported. The tgz format doesn't allow streaming.
        script_version:
            .. deprecated:: 1.13
                'script_version' was renamed to 'revision' in version 1.13 and will be removed in 1.15.
        **config_kwargs: Keyword arguments to be passed to the :class:`BuilderConfig` and used in the :class:`DatasetBuilder`.

    Returns:
        :class:`Dataset` or :class:`DatasetDict`:
        - if `split` is not None: the dataset requested,
        - if `split` is None, a ``datasets.DatasetDict`` with each split.

        or :class:`IterableDataset` or :class:`IterableDatasetDict`: if streaming=True

        - if `split` is not None: the dataset requested,
        - if `split` is None, a ``datasets.streaming.IterableDatasetDict`` with each split.

    """
    if script_version != "deprecated":
        warnings.warn(
            "'script_version' was renamed to 'revision' in version 1.13 and will be removed in 1.15.", FutureWarning
        )
        revision = script_version
    ignore_verifications = ignore_verifications or save_infos

    # Create a dataset builder
    builder_instance = load_dataset_builder(
        path=path,
        name=name,
        data_dir=data_dir,
        data_files=data_files,
        cache_dir=cache_dir,
        features=features,
        download_config=download_config,
        download_mode=download_mode,
        revision=revision,
        use_auth_token=use_auth_token,
        **config_kwargs,
    )

    # Return iterable dataset in case of streaming
    if streaming:
        # this extends the open and os.path.join functions for data streaming
        extend_module_for_streaming(builder_instance.__module__, use_auth_token=use_auth_token)
        return builder_instance.as_streaming_dataset(
            split=split,
            use_auth_token=use_auth_token,
        )

    # Some datasets are already processed on the HF google storage
    # Don't try downloading from google storage for the packaged datasets as text, json, csv or pandas
    try_from_hf_gcs = path not in _PACKAGED_DATASETS_MODULES

    # Download and prepare data
    builder_instance.download_and_prepare(
        download_config=download_config,
        download_mode=download_mode,
        ignore_verifications=ignore_verifications,
        try_from_hf_gcs=try_from_hf_gcs,
        use_auth_token=use_auth_token,
    )

    # Build dataset for splits
    keep_in_memory = (
        keep_in_memory if keep_in_memory is not None else is_small_dataset(builder_instance.info.dataset_size)
    )
    ds = builder_instance.as_dataset(split=split, ignore_verifications=ignore_verifications, in_memory=keep_in_memory)
    # Rename and cast features to match task schema
    if task is not None:
        ds = ds.prepare_for_task(task)
    if save_infos:
        builder_instance._save_infos()

    return ds


def load_from_disk(dataset_path: str, fs=None, keep_in_memory: Optional[bool] = None) -> Union[Dataset, DatasetDict]:
    """
    Loads a dataset that was previously saved using :meth:`Dataset.save_to_disk` from a dataset directory, or
    from a filesystem using either :class:`datasets.filesystems.S3FileSystem` or any implementation of
    ``fsspec.spec.AbstractFileSystem``.

    Args:
        dataset_path (:obj:`str`): Path (e.g. `"dataset/train"`) or remote URI (e.g.
            `"s3://my-bucket/dataset/train"`) of the Dataset or DatasetDict directory where the dataset will be
            loaded from.
        fs (:class:`~filesystems.S3FileSystem` or ``fsspec.spec.AbstractFileSystem``, optional, default ``None``):
            Instance of of the remote filesystem used to download the files from.
        keep_in_memory (:obj:`bool`, default ``None``): Whether to copy the dataset in-memory. If `None`, the dataset
            will not be copied in-memory unless explicitly enabled by setting `datasets.config.IN_MEMORY_MAX_SIZE` to
            nonzero. See more details in the :ref:`load_dataset_enhancing_performance` section.

    Returns:
        :class:`Dataset` or :class:`DatasetDict`:
        - If `dataset_path` is a path of a dataset directory: the dataset requested.
        - If `dataset_path` is a path of a dataset dict directory: a ``datasets.DatasetDict`` with each split.
    """
    # gets filesystem from dataset, either s3:// or file:// and adjusted dataset_path
    if is_remote_filesystem(fs):
        dest_dataset_path = extract_path_from_uri(dataset_path)
    else:
        fs = fsspec.filesystem("file")
        dest_dataset_path = dataset_path

    if not fs.exists(dest_dataset_path):
        raise FileNotFoundError("Directory {} not found".format(dataset_path))
    if fs.isfile(Path(dest_dataset_path, config.DATASET_INFO_FILENAME).as_posix()):
        return Dataset.load_from_disk(dataset_path, fs, keep_in_memory=keep_in_memory)
    elif fs.isfile(Path(dest_dataset_path, config.DATASETDICT_JSON_FILENAME).as_posix()):
        return DatasetDict.load_from_disk(dataset_path, fs, keep_in_memory=keep_in_memory)
    else:
        raise FileNotFoundError(
            "Directory {} is neither a dataset directory nor a dataset dict directory.".format(dataset_path)
        )<|MERGE_RESOLUTION|>--- conflicted
+++ resolved
@@ -324,7 +324,7 @@
     importable_local_file = os.path.join(importable_subdirectory, name + ".py")
 
     # Prevent parallel disk operations
-    lock_path = original_local_path + ".lock"
+    lock_path = importable_directory_path + ".lock"
     with FileLock(lock_path):
         # Create main dataset/metrics folder if needed
         if download_mode == GenerateMode.FORCE_REDOWNLOAD and os.path.exists(importable_directory_path):
@@ -1133,25 +1133,9 @@
                     ) from None
                 raise e1 from None
     else:
-<<<<<<< HEAD
         raise FileNotFoundError(
             f"Couldn't find a dataset script at {relative_to_absolute_path(combined_path)} or any data file in the same directory."
         )
-=======
-        hash_folder_path = force_local_path
-
-    local_file_path = os.path.join(hash_folder_path, name)
-    dataset_infos_path = os.path.join(hash_folder_path, config.DATASETDICT_INFOS_FILENAME)
-
-    # Create the lock file where we know we have write permissions.
-    lock_path = (datasets_modules_path if dataset else metrics_modules_path) + f"{short_name}.lock"
-
-    # Prevent parallel disk operations
-    with FileLock(lock_path):
-        # Create main dataset/metrics folder if needed
-        if download_mode == GenerateMode.FORCE_REDOWNLOAD and os.path.exists(main_folder_path):
-            shutil.rmtree(main_folder_path)
->>>>>>> a766a387
 
 
 def metric_module_factory(
