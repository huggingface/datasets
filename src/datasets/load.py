--- conflicted
+++ resolved
@@ -43,12 +43,6 @@
 from .utils.file_utils import (
     DownloadConfig,
     cached_path,
-<<<<<<< HEAD
-    init_dynamic_modules_cache,
-    head_hf_s3,
-    hf_bucket_url,
-    hf_github_url,
-=======
     head_hf_s3,
     hf_bucket_url,
     hf_github_url,
@@ -56,7 +50,6 @@
     init_hf_modules,
     url_or_path_join,
     url_or_path_parent,
->>>>>>> 6775661b
 )
 from .utils.filelock import FileLock
 from .utils.logging import get_logger
@@ -65,17 +58,6 @@
 
 logger = get_logger(__name__)
 
-<<<<<<< HEAD
-
-# def init_dynamic_modules_cache(name: str = "datasets_modules", hf_modules_cache: Optional[str] = None):
-#     hf_modules_cache = init_modules_cache(hf_modules_cache)
-#     dynamic_modules_path = os.path.join(hf_modules_cache, name)
-#     os.makedirs(dynamic_modules_path, exist_ok=True)
-#     if not os.path.exists(os.path.join(dynamic_modules_path, "__init__.py")):
-#         with open(os.path.join(dynamic_modules_path, "__init__.py"), "w"):
-#             pass
-#     return dynamic_modules_path
-=======
 MODULE_NAME_FOR_DYNAMIC_MODULES = "datasets_modules"
 
 
@@ -93,7 +75,6 @@
         with open(os.path.join(dynamic_modules_path, "__init__.py"), "w"):
             pass
     return dynamic_modules_path
->>>>>>> 6775661b
 
 
 def import_main_class(module_path, dataset=True) -> Optional[Union[Type[DatasetBuilder], Type[Metric]]]:
@@ -241,10 +222,7 @@
     dataset: bool = True,
     force_local_path: Optional[str] = None,
     dynamic_modules_path: Optional[str] = None,
-<<<<<<< HEAD
-=======
     return_resolved_file_path: bool = False,
->>>>>>> 6775661b
     **download_kwargs,
 ) -> Union[Tuple[str, str], Tuple[str, str, Optional[str]]]:
     r"""
@@ -272,11 +250,8 @@
         dynamic_modules_path (Optional str, defaults to HF_MODULES_CACHE / "datasets_modules", i.e. ~/.cache/huggingface/modules/datasets_modules):
             Optional path to the directory in which the dynamic modules are saved. It must have been initialized with :obj:`init_dynamic_modules`.
             By default the datasets and metrics are stored inside the `datasets_modules` module.
-<<<<<<< HEAD
-=======
         return_resolved_file_path (Optional bool, defaults to False):
             If True, the url or path to the resolved dataset or metric script is returned with the other ouputs
->>>>>>> 6775661b
         download_kwargs: optional attributes for DownloadConfig() which will override the attributes in download_config if supplied.
 
     Return: Tuple[``str``, ``str``] with
@@ -487,10 +462,6 @@
     hash = files_to_hash([local_path] + [loc[1] for loc in local_imports])
 
     if force_local_path is None:
-<<<<<<< HEAD
-        main_folder_path = os.path.join(datasets_modules_path if dataset else metrics_modules_path, short_name)
-=======
->>>>>>> 6775661b
         hash_folder_path = os.path.join(main_folder_path, hash)
     else:
         hash_folder_path = force_local_path
@@ -582,13 +553,9 @@
                 raise OSError(f"Error with local import at {import_path}")
 
     if force_local_path is None:
-<<<<<<< HEAD
-        module_path = ".".join([datasets_modules_name if dataset else metrics_modules_name, short_name, hash, short_name])
-=======
         module_path = ".".join(
             [datasets_modules_name if dataset else metrics_modules_name, short_name, hash, short_name]
         )
->>>>>>> 6775661b
     else:
         module_path = local_file_path
 
