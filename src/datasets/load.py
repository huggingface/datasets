--- conflicted
+++ resolved
@@ -903,11 +903,8 @@
             "data_files": data_files,
             "name": self.name.replace("/", "--"),
             "base_path": hf_hub_url(self.name, "", revision=self.revision),
-<<<<<<< HEAD
+            "repo_id": self.name,
             **builder_kwargs,
-=======
-            "repo_id": self.name,
->>>>>>> 97721d1b
         }
         download_config = self.download_config.copy()
         if download_config.download_desc is None:
