# Copyright 2020 The HuggingFace Datasets Authors and the TensorFlow Datasets Authors.
#
# Licensed under the Apache License, Version 2.0 (the "License");
# you may not use this file except in compliance with the License.
# You may obtain a copy of the License at
#
#     http://www.apache.org/licenses/LICENSE-2.0
#
# Unless required by applicable law or agreed to in writing, software
# distributed under the License is distributed on an "AS IS" BASIS,
# WITHOUT WARRANTIES OR CONDITIONS OF ANY KIND, either express or implied.
# See the License for the specific language governing permissions and
# limitations under the License.

# Lint as: python3
"""Access datasets."""
import copy
import filecmp
import importlib
import inspect
import json
import os
import posixpath
import shutil
import time
import warnings
from collections import Counter
from dataclasses import dataclass
from pathlib import Path
from typing import Dict, List, Mapping, Optional, Sequence, Tuple, Type, Union

import fsspec
import requests
from huggingface_hub import HfApi

from . import config
from .arrow_dataset import Dataset
from .builder import DatasetBuilder
from .config import METADATA_CONFIGS_FIELD
from .data_files import (
    DEFAULT_PATTERNS_ALL,
    DataFilesDict,
    DataFilesList,
    EmptyDatasetError,
    get_data_patterns_in_dataset_repository,
    get_data_patterns_locally,
    get_metadata_patterns_in_dataset_repository,
    get_metadata_patterns_locally,
    sanitize_patterns,
)
from .dataset_dict import DatasetDict, IterableDatasetDict
from .download.download_config import DownloadConfig
from .download.download_manager import DownloadMode
from .download.streaming_download_manager import StreamingDownloadManager, xglob, xjoin
from .features import Features
from .filesystems import extract_path_from_uri, is_remote_filesystem
from .info import DatasetInfo, DatasetInfosDict
from .iterable_dataset import IterableDataset
from .metric import Metric
from .naming import snakecase_to_camelcase
from .packaged_modules import (
    _EXTENSION_TO_MODULE,
    _MODULE_SUPPORTS_METADATA,
    _PACKAGED_DATASETS_MODULES,
    _hash_python_lines,
)
from .splits import Split
from .tasks import TaskTemplate
from .utils._hf_hub_fixes import dataset_info as hf_api_dataset_info
from .utils.deprecation_utils import deprecated
from .utils.file_utils import (
    OfflineModeIsEnabled,
    _raise_if_offline_mode_is_enabled,
    cached_path,
    head_hf_s3,
    hf_github_url,
    init_hf_modules,
    is_relative_path,
    relative_to_absolute_path,
    url_or_path_join,
)
from .utils.filelock import FileLock
from .utils.hub import hf_hub_url
from .utils.info_utils import VerificationMode, is_small_dataset
from .utils.logging import get_logger
from .utils.metadata import DatasetMetadata, MetadataConfigsDict
from .utils.py_utils import get_imports
from .utils.version import Version


logger = get_logger(__name__)

ALL_ALLOWED_EXTENSIONS = list(_EXTENSION_TO_MODULE.keys()) + ["zip"]


def init_dynamic_modules(
    name: str = config.MODULE_NAME_FOR_DYNAMIC_MODULES, hf_modules_cache: Optional[Union[Path, str]] = None
):
    """
    Create a module with name `name` in which you can add dynamic modules
    such as metrics or datasets. The module can be imported using its name.
    The module is created in the HF_MODULE_CACHE directory by default (~/.cache/huggingface/modules) but it can
    be overridden by specifying a path to another directory in `hf_modules_cache`.
    """
    hf_modules_cache = init_hf_modules(hf_modules_cache)
    dynamic_modules_path = os.path.join(hf_modules_cache, name)
    os.makedirs(dynamic_modules_path, exist_ok=True)
    if not os.path.exists(os.path.join(dynamic_modules_path, "__init__.py")):
        with open(os.path.join(dynamic_modules_path, "__init__.py"), "w"):
            pass
    return dynamic_modules_path


def import_main_class(module_path, dataset=True) -> Optional[Union[Type[DatasetBuilder], Type[Metric]]]:
    """Import a module at module_path and return its main class:
    - a DatasetBuilder if dataset is True
    - a Metric if dataset is False
    """
    module = importlib.import_module(module_path)

    if dataset:
        main_cls_type = DatasetBuilder
    else:
        main_cls_type = Metric

    # Find the main class in our imported module
    module_main_cls = None
    for name, obj in module.__dict__.items():
        if inspect.isclass(obj) and issubclass(obj, main_cls_type):
            if inspect.isabstract(obj):
                continue
            module_main_cls = obj
            obj_module = inspect.getmodule(obj)
            if obj_module is not None and module == obj_module:
                break

    return module_main_cls


class _InitializeParameterized:
    """
    From https://stackoverflow.com/questions/4647566/pickle-a-dynamically-parameterized-sub-class
    See also ParametrizedBuilder.__reduce__

    When called with the param value as the only argument, returns an
    un-initialized instance of the parameterized class. Subsequent __setstate__
    will be called by pickle.
    """

    def __call__(self, builder_cls, metadata_configs, name):
        # make a simple object which has no complex __init__ (this one will do)
        obj = _InitializeParameterized()
        obj.__class__ = parametrize_packaged_builder(builder_cls, metadata_configs, name)
        return obj


def parametrize_packaged_builder(builder_cls, metadata_configs: MetadataConfigsDict, name: str):

    config_cls = builder_cls.BUILDER_CONFIG_CLASS
    configs = metadata_configs.to_builder_configs_list(builder_config_cls=config_cls)

    class ParametrizedBuilder(builder_cls):
        BUILDER_CONFIGS = configs

        __module__ = builder_cls.__module__  # so that the actual builder can be imported

        def __reduce__(self):
            parent_builder_cls = self.__class__.__mro__[1]
            metadata_configs_dict = MetadataConfigsDict.from_builder_configs_list(self.BUILDER_CONFIGS)
            return (
                _InitializeParameterized(),
                (parent_builder_cls, metadata_configs_dict, os.path.basename(self.base_path)),
                self.__dict__.copy(),
            )

    ParametrizedBuilder.__name__ = f"{builder_cls.__name__.lower().capitalize()}{snakecase_to_camelcase(name)}"
    ParametrizedBuilder.__qualname__ = f"{builder_cls.__name__.lower().capitalize()}{snakecase_to_camelcase(name)}"

    return ParametrizedBuilder


def files_to_hash(file_paths: List[str]) -> str:
    """
    Convert a list of scripts or text files provided in file_paths into a hashed filename in a repeatable way.
    """
    # List all python files in directories if directories are supplied as part of external imports
    to_use_files: List[Union[Path, str]] = []
    for file_path in file_paths:
        if os.path.isdir(file_path):
            to_use_files.extend(list(Path(file_path).rglob("*.[pP][yY]")))
        else:
            to_use_files.append(file_path)

    # Get the code from all these files
    lines = []
    for file_path in to_use_files:
        with open(file_path, encoding="utf-8") as f:
            lines.extend(f.readlines())
    return _hash_python_lines(lines)


def increase_load_count(name: str, resource_type: str):
    """Update the download count of a dataset or metric."""
    if not config.HF_DATASETS_OFFLINE and config.HF_UPDATE_DOWNLOAD_COUNTS:
        try:
            head_hf_s3(name, filename=name + ".py", dataset=(resource_type == "dataset"))
        except Exception:
            pass


def _download_additional_modules(
    name: str, base_path: str, imports: Tuple[str, str, str, str], download_config: Optional[DownloadConfig]
) -> List[Tuple[str, str]]:
    """
    Download additional module for a module <name>.py at URL (or local path) <base_path>/<name>.py
    The imports must have been parsed first using ``get_imports``.

    If some modules need to be installed with pip, an error is raised showing how to install them.
    This function return the list of downloaded modules as tuples (import_name, module_file_path).

    The downloaded modules can then be moved into an importable directory with ``_copy_script_and_other_resources_in_importable_dir``.
    """
    local_imports = []
    library_imports = []
    download_config = download_config.copy()
    if download_config.download_desc is None:
        download_config.download_desc = "Downloading extra modules"
    for import_type, import_name, import_path, sub_directory in imports:
        if import_type == "library":
            library_imports.append((import_name, import_path))  # Import from a library
            continue

        if import_name == name:
            raise ValueError(
                f"Error in the {name} script, importing relative {import_name} module "
                f"but {import_name} is the name of the script. "
                f"Please change relative import {import_name} to another name and add a '# From: URL_OR_PATH' "
                f"comment pointing to the original relative import file path."
            )
        if import_type == "internal":
            url_or_filename = url_or_path_join(base_path, import_path + ".py")
        elif import_type == "external":
            url_or_filename = import_path
        else:
            raise ValueError("Wrong import_type")

        local_import_path = cached_path(
            url_or_filename,
            download_config=download_config,
        )
        if sub_directory is not None:
            local_import_path = os.path.join(local_import_path, sub_directory)
        local_imports.append((import_name, local_import_path))

    # Check library imports
    needs_to_be_installed = {}
    for library_import_name, library_import_path in library_imports:
        try:
            lib = importlib.import_module(library_import_name)  # noqa F841
        except ImportError:
            if library_import_name not in needs_to_be_installed or library_import_path != library_import_name:
                needs_to_be_installed[library_import_name] = library_import_path
    if needs_to_be_installed:
        _dependencies_str = "dependencies" if len(needs_to_be_installed) > 1 else "dependency"
        _them_str = "them" if len(needs_to_be_installed) > 1 else "it"
        raise ImportError(
            f"To be able to use {name}, you need to install the following {_dependencies_str}: "
            f"{', '.join(needs_to_be_installed)}.\nPlease install {_them_str} using 'pip install "
            f"{' '.join(needs_to_be_installed.values())}' for instance."
        )
    return local_imports


def _copy_script_and_other_resources_in_importable_dir(
    name: str,
    importable_directory_path: str,
    subdirectory_name: str,
    original_local_path: str,
    local_imports: List[Tuple[str, str]],
    additional_files: List[Tuple[str, str]],
    download_mode: Optional[Union[DownloadMode, str]],
) -> str:
    """Copy a script and its required imports to an importable directory

    Args:
        name (str): name of the resource to load
        importable_directory_path (str): path to the loadable folder in the dynamic modules directory
        subdirectory_name (str): name of the subdirectory in importable_directory_path in which to place the script
        original_local_path (str): local path to the resource script
        local_imports (List[Tuple[str, str]]): list of (destination_filename, import_file_to_copy)
        additional_files (List[Tuple[str, str]]): list of (destination_filename, additional_file_to_copy)
        download_mode (Optional[Union[DownloadMode, str]]): download mode

    Return:
        importable_local_file: path to an importable module with importlib.import_module
    """

    # Define a directory with a unique name in our dataset or metric folder
    # path is: ./datasets|metrics/dataset|metric_name/hash_from_code/script.py
    # we use a hash as subdirectory_name to be able to have multiple versions of a dataset/metric processing file together
    importable_subdirectory = os.path.join(importable_directory_path, subdirectory_name)
    importable_local_file = os.path.join(importable_subdirectory, name + ".py")
    # Prevent parallel disk operations
    lock_path = importable_directory_path + ".lock"
    with FileLock(lock_path):
        # Create main dataset/metrics folder if needed
        if download_mode == DownloadMode.FORCE_REDOWNLOAD and os.path.exists(importable_directory_path):
            shutil.rmtree(importable_directory_path)
        os.makedirs(importable_directory_path, exist_ok=True)

        # add an __init__ file to the main dataset folder if needed
        init_file_path = os.path.join(importable_directory_path, "__init__.py")
        if not os.path.exists(init_file_path):
            with open(init_file_path, "w"):
                pass

        # Create hash dataset folder if needed
        os.makedirs(importable_subdirectory, exist_ok=True)
        # add an __init__ file to the hash dataset folder if needed
        init_file_path = os.path.join(importable_subdirectory, "__init__.py")
        if not os.path.exists(init_file_path):
            with open(init_file_path, "w"):
                pass

        # Copy dataset.py file in hash folder if needed
        if not os.path.exists(importable_local_file):
            shutil.copyfile(original_local_path, importable_local_file)
        # Record metadata associating original dataset path with local unique folder
        # Use os.path.splitext to split extension from importable_local_file
        meta_path = os.path.splitext(importable_local_file)[0] + ".json"
        if not os.path.exists(meta_path):
            meta = {"original file path": original_local_path, "local file path": importable_local_file}
            # the filename is *.py in our case, so better rename to filename.json instead of filename.py.json
            with open(meta_path, "w", encoding="utf-8") as meta_file:
                json.dump(meta, meta_file)

        # Copy all the additional imports
        for import_name, import_path in local_imports:
            if os.path.isfile(import_path):
                full_path_local_import = os.path.join(importable_subdirectory, import_name + ".py")
                if not os.path.exists(full_path_local_import):
                    shutil.copyfile(import_path, full_path_local_import)
            elif os.path.isdir(import_path):
                full_path_local_import = os.path.join(importable_subdirectory, import_name)
                if not os.path.exists(full_path_local_import):
                    shutil.copytree(import_path, full_path_local_import)
            else:
                raise ImportError(f"Error with local import at {import_path}")

        # Copy additional files like dataset_infos.json file if needed
        for file_name, original_path in additional_files:
            destination_additional_path = os.path.join(importable_subdirectory, file_name)
            if not os.path.exists(destination_additional_path) or not filecmp.cmp(
                original_path, destination_additional_path
            ):
                shutil.copyfile(original_path, destination_additional_path)
        return importable_local_file


def _create_importable_file(
    local_path: str,
    local_imports: List[Tuple[str, str]],
    additional_files: List[Tuple[str, str]],
    dynamic_modules_path: str,
    module_namespace: str,
    name: str,
    download_mode: DownloadMode,
) -> Tuple[str, str]:
    importable_directory_path = os.path.join(dynamic_modules_path, module_namespace, name.replace("/", "--"))
    Path(importable_directory_path).mkdir(parents=True, exist_ok=True)
    (Path(importable_directory_path).parent / "__init__.py").touch(exist_ok=True)
    hash = files_to_hash([local_path] + [loc[1] for loc in local_imports])
    importable_local_file = _copy_script_and_other_resources_in_importable_dir(
        name=name.split("/")[-1],
        importable_directory_path=importable_directory_path,
        subdirectory_name=hash,
        original_local_path=local_path,
        local_imports=local_imports,
        additional_files=additional_files,
        download_mode=download_mode,
    )
    logger.debug(f"Created importable dataset file at {importable_local_file}")
    module_path = ".".join(
        [os.path.basename(dynamic_modules_path), module_namespace, name.replace("/", "--"), hash, name.split("/")[-1]]
    )
    return module_path, hash


def infer_module_for_data_files(
    data_files_list: DataFilesList, use_auth_token: Optional[Union[bool, str]] = None
) -> Optional[Tuple[str, str]]:
    """Infer module (and builder kwargs) from list of data files.

    Args:
        data_files_list (DataFilesList): List of data files.
        use_auth_token (bool or str, optional): Whether to use token or token to authenticate on the Hugging Face Hub
            for private remote files.

    Returns:
        tuple[str, str]: Tuple with
            - inferred module name
            - builder kwargs
    """
    extensions_counter = Counter(
        suffix[1:]
        for filepath in data_files_list[: config.DATA_FILES_MAX_NUMBER_FOR_MODULE_INFERENCE]
        for suffix in Path(filepath).suffixes
    )
    if extensions_counter:
        for ext, _ in extensions_counter.most_common():
            if ext in _EXTENSION_TO_MODULE:
                return _EXTENSION_TO_MODULE[ext]
            elif ext == "zip":
                return infer_module_for_data_files_in_archives(data_files_list, use_auth_token=use_auth_token)


def infer_module_for_data_files_in_archives(
    data_files_list: DataFilesList, use_auth_token: Optional[Union[bool, str]]
) -> Optional[Tuple[str, str]]:
    """Infer module (and builder kwargs) from list of archive data files.

    Args:
        data_files_list (DataFilesList): List of data files.
        use_auth_token (bool or str, optional): Whether to use token or token to authenticate on the Hugging Face Hub
            for private remote files.

    Returns:
        tuple[str, str]: Tuple with
            - inferred module name
            - builder kwargs
    """
    archived_files = []
    archive_files_counter = 0
    for filepath in data_files_list:
        if str(filepath).endswith(".zip"):
            archive_files_counter += 1
            if archive_files_counter > config.GLOBBED_DATA_FILES_MAX_NUMBER_FOR_MODULE_INFERENCE:
                break
            extracted = xjoin(StreamingDownloadManager().extract(filepath), "**")
            archived_files += [
                f.split("::")[0]
                for f in xglob(extracted, recursive=True, use_auth_token=use_auth_token)[
                    : config.ARCHIVED_DATA_FILES_MAX_NUMBER_FOR_MODULE_INFERENCE
                ]
            ]
    extensions_counter = Counter(suffix[1:] for filepath in archived_files for suffix in Path(filepath).suffixes)
    if extensions_counter:
        most_common = extensions_counter.most_common(1)[0][0]
        if most_common in _EXTENSION_TO_MODULE:
            return _EXTENSION_TO_MODULE[most_common]


@dataclass
class DatasetModule:
    module_path: str
    hash: str
    builder_kwargs: dict
    metadata_configs: Optional[MetadataConfigsDict] = None


@dataclass
class MetricModule:
    module_path: str
    hash: str


class _DatasetModuleFactory:
    def get_module(self) -> DatasetModule:
        raise NotImplementedError


class _MetricModuleFactory:
    def get_module(self) -> MetricModule:
        raise NotImplementedError


class GithubMetricModuleFactory(_MetricModuleFactory):
    """Get the module of a metric. The metric script is downloaded from GitHub.

    <Deprecated version="2.5.0">

    Use the new library 🤗 Evaluate instead: https://huggingface.co/docs/evaluate

    </Deprecated>
    """

    @deprecated("Use the new library 🤗 Evaluate instead: https://huggingface.co/docs/evaluate")
    def __init__(
        self,
        name: str,
        revision: Optional[Union[str, Version]] = None,
        download_config: Optional[DownloadConfig] = None,
        download_mode: Optional[Union[DownloadMode, str]] = None,
        dynamic_modules_path: Optional[str] = None,
    ):
        self.name = name
        self.revision = revision
        self.download_config = download_config.copy() if download_config else DownloadConfig()
        if self.download_config.max_retries < 3:
            self.download_config.max_retries = 3
        self.download_mode = download_mode
        self.dynamic_modules_path = dynamic_modules_path
        assert self.name.count("/") == 0
        increase_load_count(name, resource_type="metric")

    def download_loading_script(self, revision: Optional[str]) -> str:
        file_path = hf_github_url(path=self.name, name=self.name + ".py", revision=revision, dataset=False)
        download_config = self.download_config.copy()
        if download_config.download_desc is None:
            download_config.download_desc = "Downloading builder script"
        return cached_path(file_path, download_config=download_config)

    def get_module(self) -> MetricModule:
        # get script and other files
        revision = self.revision
        try:
            local_path = self.download_loading_script(revision)
            revision = self.revision
        except FileNotFoundError:
            if revision is not None:
                raise
            else:
                revision = "main"
                local_path = self.download_loading_script(revision)
                logger.warning(
                    f"Couldn't find a directory or a metric named '{self.name}' in this version. "
                    f"It was picked from the main branch on github instead."
                )
        imports = get_imports(local_path)
        local_imports = _download_additional_modules(
            name=self.name,
            base_path=hf_github_url(path=self.name, name="", revision=revision, dataset=False),
            imports=imports,
            download_config=self.download_config,
        )
        # copy the script and the files in an importable directory
        dynamic_modules_path = self.dynamic_modules_path if self.dynamic_modules_path else init_dynamic_modules()
        module_path, hash = _create_importable_file(
            local_path=local_path,
            local_imports=local_imports,
            additional_files=[],
            dynamic_modules_path=dynamic_modules_path,
            module_namespace="metrics",
            name=self.name,
            download_mode=self.download_mode,
        )
        # make the new module to be noticed by the import system
        importlib.invalidate_caches()
        return MetricModule(module_path, hash)


class LocalMetricModuleFactory(_MetricModuleFactory):
    """Get the module of a local metric. The metric script is loaded from a local script.

    <Deprecated version="2.5.0">

    Use the new library 🤗 Evaluate instead: https://huggingface.co/docs/evaluate

    </Deprecated>
    """

    @deprecated("Use the new library 🤗 Evaluate instead: https://huggingface.co/docs/evaluate")
    def __init__(
        self,
        path: str,
        download_config: Optional[DownloadConfig] = None,
        download_mode: Optional[Union[DownloadMode, str]] = None,
        dynamic_modules_path: Optional[str] = None,
    ):
        self.path = path
        self.name = Path(path).stem
        self.download_config = download_config or DownloadConfig()
        self.download_mode = download_mode
        self.dynamic_modules_path = dynamic_modules_path

    def get_module(self) -> MetricModule:
        # get script and other files
        imports = get_imports(self.path)
        local_imports = _download_additional_modules(
            name=self.name,
            base_path=str(Path(self.path).parent),
            imports=imports,
            download_config=self.download_config,
        )
        # copy the script and the files in an importable directory
        dynamic_modules_path = self.dynamic_modules_path if self.dynamic_modules_path else init_dynamic_modules()
        module_path, hash = _create_importable_file(
            local_path=self.path,
            local_imports=local_imports,
            additional_files=[],
            dynamic_modules_path=dynamic_modules_path,
            module_namespace="metrics",
            name=self.name,
            download_mode=self.download_mode,
        )
        # make the new module to be noticed by the import system
        importlib.invalidate_caches()
        return MetricModule(module_path, hash)


class LocalDatasetModuleFactoryWithScript(_DatasetModuleFactory):
    """Get the module of a local dataset. The dataset script is loaded from a local script."""

    def __init__(
        self,
        path: str,
        download_config: Optional[DownloadConfig] = None,
        download_mode: Optional[Union[DownloadMode, str]] = None,
        dynamic_modules_path: Optional[str] = None,
    ):
        self.path = path
        self.name = Path(path).stem
        self.download_config = download_config or DownloadConfig()
        self.download_mode = download_mode
        self.dynamic_modules_path = dynamic_modules_path

    def get_module(self) -> DatasetModule:
        # get script and other files
        dataset_infos_path = Path(self.path).parent / config.DATASETDICT_INFOS_FILENAME
        dataset_readme_path = Path(self.path).parent / "README.md"
        imports = get_imports(self.path)
        local_imports = _download_additional_modules(
            name=self.name,
            base_path=str(Path(self.path).parent),
            imports=imports,
            download_config=self.download_config,
        )
        additional_files = []
        if dataset_infos_path.is_file():
            additional_files.append((config.DATASETDICT_INFOS_FILENAME, str(dataset_infos_path)))
        if dataset_readme_path.is_file():
            additional_files.append(("README.md", dataset_readme_path))
        # copy the script and the files in an importable directory
        dynamic_modules_path = self.dynamic_modules_path if self.dynamic_modules_path else init_dynamic_modules()
        module_path, hash = _create_importable_file(
            local_path=self.path,
            local_imports=local_imports,
            additional_files=additional_files,
            dynamic_modules_path=dynamic_modules_path,
            module_namespace="datasets",
            name=self.name,
            download_mode=self.download_mode,
        )
        # make the new module to be noticed by the import system
        importlib.invalidate_caches()
        builder_kwargs = {"hash": hash, "base_path": str(Path(self.path).parent)}
        return DatasetModule(module_path, hash, builder_kwargs)


class LocalDatasetModuleFactoryWithoutScript(_DatasetModuleFactory):
    """Get the module of a dataset loaded from the user's data files. The dataset builder module to use is inferred
    from the data files extensions."""

    def __init__(
        self,
        path: str,
        config_name: Optional[str] = None,
        data_dir: Optional[str] = None,
        data_files: Optional[Union[str, List, Dict]] = None,
        download_mode: Optional[Union[DownloadMode, str]] = None,
    ):
        if data_dir and os.path.isabs(data_dir):
            raise ValueError(f"`data_dir` must be relative to a dataset directory's root: {path}")

        self.path = path
        self.name = Path(path).stem
        self.config_name = config_name if config_name else "default"
        self.data_files = data_files
        self.data_dir = data_dir
        self.download_mode = download_mode

    def get_module(self) -> DatasetModule:
        # we have to parse `configs_kwargs` from metadata before finding patterns
        # to pass `data_dir` and `data_files` if they are found
        readme_path = os.path.join(self.path, "README.md")
        dataset_metadata = DatasetMetadata.from_readme(readme_path) if os.path.isfile(readme_path) else None
        metadata_configs_dict = (
            MetadataConfigsDict.from_metadata(dataset_metadata) if dataset_metadata else MetadataConfigsDict()
        )
        if metadata_configs_dict and not self.config_name:
            logger.warning(
                "Configs found in metadata, but no config name is provided, "
                "loading all the data with default loader settings."
            )
        config_kwargs = copy.deepcopy(metadata_configs_dict.get(self.config_name, {}))
        if config_kwargs:
            # setting / updating data_files and data_dir if found
            data_files, data_dir = config_kwargs.pop("data_files", None), config_kwargs.pop("data_dir", None)
            if data_files:
                if self.data_files:
                    logger.warning(
                        f"`data_files` is both provided as an argument and found in README.md config metadata,"
                        f"setting config's value: data_files={data_files}. "
                    )
                self.data_files = data_files
            if data_dir:
                if self.data_dir:
                    logger.warning(
                        f"`data_dir` is both provided as an argument and found in README.md's configs,"
                        f"setting config's value: data_dir={data_dir}. "
                    )
                self.data_dir = data_dir

        base_path = os.path.join(self.path, self.data_dir) if self.data_dir else self.path
        patterns = (
            sanitize_patterns(self.data_files) if self.data_files is not None else get_data_patterns_locally(base_path)
        )
        data_files = DataFilesDict.from_local_or_remote(
            patterns,
            base_path=base_path,
            allowed_extensions=ALL_ALLOWED_EXTENSIONS,
        )
        module_names = {
            key: infer_module_for_data_files(data_files_list) for key, data_files_list in data_files.items()
        }
        if len(set(list(zip(*module_names.values()))[0])) > 1:
            raise ValueError(f"Couldn't infer the same data file format for all splits. Got {module_names}")
        module_name, builder_kwargs = next(iter(module_names.values()))
        if not module_name:
            raise FileNotFoundError(f"No data files found in {self.path}")
        # Collect metadata files if the module supports them
        if self.data_files is None and module_name in _MODULE_SUPPORTS_METADATA and patterns != DEFAULT_PATTERNS_ALL:
            try:
                metadata_patterns = get_metadata_patterns_locally(base_path)
            except FileNotFoundError:
                metadata_patterns = None
            if metadata_patterns is not None:
                metadata_files = DataFilesList.from_local_or_remote(metadata_patterns, base_path=base_path)
                for key in data_files:
                    data_files[key] = DataFilesList(
                        data_files[key] + metadata_files,
                        data_files[key].origin_metadata + metadata_files.origin_metadata,
                    )
        # TODO: hash?
        module_path, hash = _PACKAGED_DATASETS_MODULES[module_name]
        builder_kwargs = {
            "hash": hash,
            "data_files": data_files,
            "config_name": self.config_name,
            "base_path": self.path,
            **builder_kwargs,
        }
        if os.path.isfile(os.path.join(self.path, config.DATASETDICT_INFOS_FILENAME)):
            with open(os.path.join(self.path, config.DATASETDICT_INFOS_FILENAME), encoding="utf-8") as f:
                dataset_infos: DatasetInfosDict = json.load(f)
            if dataset_infos:
                builder_kwargs["config_name"] = next(iter(dataset_infos))  # TODO
                builder_kwargs["info"] = DatasetInfo.from_dict(next(iter(dataset_infos.values())))
        if dataset_metadata and "dataset_info" in dataset_metadata:
            if isinstance(dataset_metadata.get("dataset_info"), list) and dataset_metadata["dataset_info"]:
                dataset_info_dicts = {
                    # if there is no "config_name" in list of configs, smth is wrong
                    config_info["config_name"]: config_info
                    for config_info in dataset_metadata["dataset_info"]
                }
                dataset_info_dict = dataset_info_dicts.get(self.config_name, {})
                builder_kwargs["info"] = DatasetInfo._from_yaml_dict(dataset_info_dict)
                if "config_name" in dataset_info_dict:
                    builder_kwargs["config_name"] = dataset_info_dict["config_name"]
            elif isinstance(dataset_metadata.get("dataset_info"), dict) and dataset_metadata["dataset_info"]:
                dataset_info_dict = dataset_metadata["dataset_info"]
                builder_kwargs["info"] = DatasetInfo._from_yaml_dict(dataset_info_dict)
                if "config_name" in dataset_info_dict:
                    builder_kwargs["config_name"] = dataset_info_dict["config_name"]
        return DatasetModule(module_path, hash, {**builder_kwargs, **config_kwargs}, metadata_configs_dict)


class PackagedDatasetModuleFactory(_DatasetModuleFactory):
    """Get the dataset builder module from the ones that are packaged with the library: csv, json, etc."""

    def __init__(
        self,
        name: str,
        config_name: Optional[str] = None,
        data_dir: Optional[str] = None,
        data_files: Optional[Union[str, List, Dict]] = None,
        download_config: Optional[DownloadConfig] = None,
        download_mode: Optional[Union[DownloadMode, str]] = None,
    ):
<<<<<<< HEAD
        if config_name and not (data_dir or data_files):
            raise ValueError(
                "You should specify `data_dir` or `data_files` (with README.md inside) "
                "when providing a `config_name`, otherwise resolving is not possible. "
            )
        # if config_name and data_files: TODO - ?

=======
>>>>>>> 819bc6e9
        self.name = name
        self.config_name = config_name if config_name else "default"
        self.data_files = data_files
        self.data_dir = data_dir
        self.download_config = download_config
        self.download_mode = download_mode
        increase_load_count(name, resource_type="dataset")

    def get_module(self) -> DatasetModule:
        def find_readme_in_files(files):
            readme_candidates = [filename for filename in files if os.path.split(filename)[1] == "README.md"]
            if len(readme_candidates) == 1:
                return Path(readme_candidates[0]).resolve()
            if len(readme_candidates) > 1:
                raise ValueError("Found more then one README.md files. ")
            return None

        config_kwargs, metadata_configs_dict = {}, {}

        if self.config_name:
            readme_path = (
                find_readme_in_files(self.data_files)
                if self.data_files
                else None or (Path(self.data_dir) / "README.md").resolve()
                if self.data_dir
                else None
            )
            if not readme_path:
                raise ValueError("`config_name` is provided but no README.md found.")

            dataset_metadata = DatasetMetadata.from_readme(readme_path) if os.path.isfile(readme_path) else None
            metadata_configs_dict = (
                MetadataConfigsDict.from_metadata(dataset_metadata) if dataset_metadata else MetadataConfigsDict()
            )
            config_kwargs = copy.deepcopy(metadata_configs_dict.get(self.config_name, {}))
            if config_kwargs:
                # setting / updating data_files and data_dir if found
                data_files = config_kwargs.pop("data_files", None)
                data_dir = config_kwargs.pop("data_dir", None)

                if data_files:
                    if self.data_files:
                        logger.warning(
                            f"`data_files` is both provided as an argument and found in README.md config metadata,"
                            f"setting config's value: data_files={data_files}. "
                        )
                    self.data_files = data_files
                if data_dir:
                    if self.data_dir:
                        logger.warning(
                            f"`data_dir` is both provided as an argument and found in README.md's configs,"
                            f"setting config's value: data_dir={data_dir}. "
                        )
                    self.data_dir = data_dir
        # TODO: i think it's possible to have "dataset_info" in README.md yaml for PackagedModule too, no?

        base_path = str(Path(self.data_dir).resolve()) if self.data_dir is not None else str(Path().resolve())
        patterns = (
            sanitize_patterns(self.data_files) if self.data_files is not None else get_data_patterns_locally(base_path)
        )
        data_files = DataFilesDict.from_local_or_remote(
            patterns,
            use_auth_token=self.download_config.use_auth_token,
            base_path=base_path,
        )
        if self.data_files is None and self.name in _MODULE_SUPPORTS_METADATA and patterns != DEFAULT_PATTERNS_ALL:
            try:
                metadata_patterns = get_metadata_patterns_locally(base_path)
            except FileNotFoundError:
                metadata_patterns = None
            if metadata_patterns is not None:
                metadata_files = DataFilesList.from_local_or_remote(
                    metadata_patterns, use_auth_token=self.download_config.use_auth_token, base_path=base_path
                )
                for key in data_files:
                    data_files[key] = DataFilesList(
                        data_files[key] + metadata_files,
                        data_files[key].origin_metadata + metadata_files.origin_metadata,
                    )
        module_path, hash = _PACKAGED_DATASETS_MODULES[self.name]
        builder_kwargs = {"hash": hash, "data_files": data_files}
        return DatasetModule(module_path, hash, {**builder_kwargs, **config_kwargs}, metadata_configs_dict)


class HubDatasetModuleFactoryWithoutScript(_DatasetModuleFactory):
    """
    Get the module of a dataset loaded from data files of a dataset repository.
    The dataset builder module to use is inferred from the data files extensions.
    """

    def __init__(
        self,
        name: str,
        config_name: Optional[str] = None,
        revision: Optional[Union[str, Version]] = None,
        data_dir: Optional[str] = None,
        data_files: Optional[Union[str, List, Dict]] = None,
        download_config: Optional[DownloadConfig] = None,
        download_mode: Optional[Union[DownloadMode, str]] = None,
    ):
        self.name = name
        self.config_name = config_name if config_name else "default"
        self.revision = revision
        self.data_files = data_files
        self.data_dir = data_dir
        self.download_config = download_config or DownloadConfig()
        self.download_mode = download_mode
        increase_load_count(name, resource_type="dataset")

    def get_module(self) -> DatasetModule:
        hfh_dataset_info = hf_api_dataset_info(
            HfApi(config.HF_ENDPOINT),
            self.name,
            revision=self.revision,
            use_auth_token=self.download_config.use_auth_token,
            timeout=100.0,
        )
        config_kwargs, builder_kwargs = {}, {}

        # this is moved here so that info from json will be rewritten by yaml is they both exist
        download_config = self.download_config.copy()
        if download_config.download_desc is None:
            download_config.download_desc = "Downloading metadata"
        try:
            dataset_infos_path = cached_path(
                hf_hub_url(self.name, config.DATASETDICT_INFOS_FILENAME, revision=self.revision),
                download_config=download_config,
            )
            with open(dataset_infos_path, encoding="utf-8") as f:
                dataset_infos: DatasetInfosDict = json.load(f)
            if dataset_infos:
                builder_kwargs["config_name"] = next(iter(dataset_infos))
                builder_kwargs["info"] = DatasetInfo.from_dict(next(iter(dataset_infos.values())))
        except FileNotFoundError:
            pass

        download_config = self.download_config.copy()
        if download_config.download_desc is None:
            download_config.download_desc = "Downloading readme"
        try:
            dataset_readme_path = cached_path(
                hf_hub_url(self.name, "README.md", revision=self.revision),
                download_config=download_config,
            )
            dataset_metadata = DatasetMetadata.from_readme(Path(dataset_readme_path))
        except FileNotFoundError:
            dataset_metadata = None

        metadata_configs_dict = (
            MetadataConfigsDict.from_metadata(dataset_metadata) if dataset_metadata else MetadataConfigsDict()
        )
        config_kwargs = copy.deepcopy(metadata_configs_dict.get(self.config_name, {}))

        if isinstance(dataset_metadata.get("dataset_info"), list) and dataset_metadata["dataset_info"]:
            dataset_info_dicts = {info["config_name"]: info for info in dataset_metadata["dataset_info"]}
            if self.config_name and self.config_name in dataset_info_dicts:
                dataset_info_dict = dataset_info_dicts[self.config_name]
            else:
                # this is weird (but it was like this because there was only one config possible)
                dataset_info_dict = next(iter(dataset_info_dicts.values()))
            # TODO: what if self.config_name is in "configs" but not in "dataset_info"?
            # make sure that dataset_info_dict doesn't have a config_name (so it's like a general info?
            # but why it's in a list then
            builder_kwargs["info"] = DatasetInfo._from_yaml_dict(dataset_info_dict)
            # aaaaaaaa
            if "config_name" in dataset_info_dict:
                builder_kwargs["config_name"] = dataset_info_dict["config_name"]

        elif isinstance(dataset_metadata.get("dataset_info"), dict) and dataset_metadata["dataset_info"]:
            # only one - take it as "default"
            dataset_info_dict = dataset_metadata["dataset_info"]
            builder_kwargs["info"] = DatasetInfo._from_yaml_dict(dataset_info_dict)
            if "config_name" in dataset_info_dict:
                builder_kwargs["config_name"] = dataset_info_dict["config_name"]

        if self.config_name and METADATA_CONFIGS_FIELD in dataset_metadata:
            metadata_configs_dict = MetadataConfigsDict.from_metadata(dataset_metadata)
            config_kwargs = metadata_configs_dict.get(self.config_name, {})

            # # TODO: raise error if config doesn't exist? might there be cases when it's possible?
            # if self.config_name not in metadata_configs_dict:
            #     raise ValueError(
            #         f"Config {self.config_name} doesn't exist, available configs: {set(metadata_configs)}"
            #     )
            config_kwargs = metadata_configs_dict.get(self.config_name, {})
            # updating data_files and data_dir
            # TODO: raise error when having both and they aren't the same?
            self.data_files = config_kwargs.pop("data_files", None) or self.data_files
            self.data_dir = config_kwargs.pop("data_dir", None) or self.data_dir

        patterns = (
            sanitize_patterns(self.data_files)
            if self.data_files is not None
            else get_data_patterns_in_dataset_repository(hfh_dataset_info, self.data_dir)
        )
        data_files = DataFilesDict.from_hf_repo(
            patterns,
            dataset_info=hfh_dataset_info,
            base_path=self.data_dir,
            allowed_extensions=ALL_ALLOWED_EXTENSIONS,
        )
        module_names = {
            key: infer_module_for_data_files(data_files_list, use_auth_token=self.download_config.use_auth_token)
            for key, data_files_list in data_files.items()
        }
        if len(set(list(zip(*module_names.values()))[0])) > 1:
            raise ValueError(f"Couldn't infer the same data file format for all splits. Got {module_names}")
        module_name, default_builder_kwargs = next(iter(module_names.values()))
        if not module_name:
            raise FileNotFoundError(f"No data files or dataset script found in {self.name}")
        # Collect metadata files if the module supports them
        if self.data_files is None and module_name in _MODULE_SUPPORTS_METADATA and patterns != DEFAULT_PATTERNS_ALL:
            try:
                metadata_patterns = get_metadata_patterns_in_dataset_repository(hfh_dataset_info, self.data_dir)
            except FileNotFoundError:
                metadata_patterns = None
            if metadata_patterns is not None:
                metadata_files = DataFilesList.from_hf_repo(
                    metadata_patterns, dataset_info=hfh_dataset_info, base_path=self.data_dir
                )
                for key in data_files:
                    data_files[key] = DataFilesList(
                        data_files[key] + metadata_files,
                        data_files[key].origin_metadata + metadata_files.origin_metadata,
                    )
        module_path, hash = _PACKAGED_DATASETS_MODULES[module_name]
        builder_kwargs = {
            "hash": hash,
            "data_files": data_files,
            "config_name": self.config_name,  # if self.config_name else "default"? #self.name.replace("/", "--") TODO
            "base_path": hf_hub_url(self.name, "", revision=self.revision),
            "repo_id": self.name,
            **default_builder_kwargs,  # from _EXTENSION_TO_MODULE
            **builder_kwargs,  # from "dataset_info"
            **config_kwargs,  # from "configs_kwargs". "config_name" is still there
        }

        return DatasetModule(module_path, hash, builder_kwargs, metadata_configs=metadata_configs_dict)


class HubDatasetModuleFactoryWithScript(_DatasetModuleFactory):
    """Get the module of a dataset from a dataset repository. The dataset script comes from the script inside the dataset repository."""

    def __init__(
        self,
        name: str,
        revision: Optional[Union[str, Version]] = None,
        download_config: Optional[DownloadConfig] = None,
        download_mode: Optional[Union[DownloadMode, str]] = None,
        dynamic_modules_path: Optional[str] = None,
    ):
        self.name = name
        self.revision = revision
        self.download_config = download_config or DownloadConfig()
        self.download_mode = download_mode
        self.dynamic_modules_path = dynamic_modules_path
        increase_load_count(name, resource_type="dataset")

    def download_loading_script(self) -> str:
        file_path = hf_hub_url(repo_id=self.name, path=self.name.split("/")[-1] + ".py", revision=self.revision)
        download_config = self.download_config.copy()
        if download_config.download_desc is None:
            download_config.download_desc = "Downloading builder script"
        return cached_path(file_path, download_config=download_config)

    def download_dataset_infos_file(self) -> str:
        dataset_infos = hf_hub_url(repo_id=self.name, path=config.DATASETDICT_INFOS_FILENAME, revision=self.revision)
        # Download the dataset infos file if available
        download_config = self.download_config.copy()
        if download_config.download_desc is None:
            download_config.download_desc = "Downloading metadata"
        try:
            return cached_path(
                dataset_infos,
                download_config=download_config,
            )
        except (FileNotFoundError, ConnectionError):
            return None

    def download_dataset_readme_file(self) -> str:
        readme_url = hf_hub_url(repo_id=self.name, path="README.md", revision=self.revision)
        # Download the dataset infos file if available
        download_config = self.download_config.copy()
        if download_config.download_desc is None:
            download_config.download_desc = "Downloading readme"
        try:
            return cached_path(
                readme_url,
                download_config=download_config,
            )
        except (FileNotFoundError, ConnectionError):
            return None

    def get_module(self) -> DatasetModule:
        # get script and other files
        local_path = self.download_loading_script()
        dataset_infos_path = self.download_dataset_infos_file()
        dataset_readme_path = self.download_dataset_readme_file()
        imports = get_imports(local_path)
        local_imports = _download_additional_modules(
            name=self.name,
            base_path=hf_hub_url(repo_id=self.name, path="", revision=self.revision),
            imports=imports,
            download_config=self.download_config,
        )
        additional_files = []
        if dataset_infos_path:
            additional_files.append((config.DATASETDICT_INFOS_FILENAME, dataset_infos_path))
        if dataset_readme_path:
            additional_files.append(("README.md", dataset_readme_path))
        # copy the script and the files in an importable directory
        dynamic_modules_path = self.dynamic_modules_path if self.dynamic_modules_path else init_dynamic_modules()
        module_path, hash = _create_importable_file(
            local_path=local_path,
            local_imports=local_imports,
            additional_files=additional_files,
            dynamic_modules_path=dynamic_modules_path,
            module_namespace="datasets",
            name=self.name,
            download_mode=self.download_mode,
        )
        # make the new module to be noticed by the import system
        importlib.invalidate_caches()
        builder_kwargs = {
            "hash": hash,
            "base_path": hf_hub_url(self.name, "", revision=self.revision),
            "repo_id": self.name,
        }
        return DatasetModule(module_path, hash, builder_kwargs)


class CachedDatasetModuleFactory(_DatasetModuleFactory):
    """
    Get the module of a dataset that has been loaded once already and cached.
    The script that is loaded from the cache is the most recent one with a matching name.
    """

    def __init__(
        self,
        name: str,
        dynamic_modules_path: Optional[str] = None,
    ):
        self.name = name
        self.dynamic_modules_path = dynamic_modules_path
        assert self.name.count("/") <= 1

    def get_module(self) -> DatasetModule:
        dynamic_modules_path = self.dynamic_modules_path if self.dynamic_modules_path else init_dynamic_modules()
        importable_directory_path = os.path.join(dynamic_modules_path, "datasets", self.name.replace("/", "--"))
        hashes = (
            [h for h in os.listdir(importable_directory_path) if len(h) == 64]
            if os.path.isdir(importable_directory_path)
            else None
        )
        if not hashes:
            raise FileNotFoundError(f"Dataset {self.name} is not cached in {dynamic_modules_path}")
        # get most recent

        def _get_modification_time(module_hash):
            return (Path(importable_directory_path) / module_hash / (self.name.split("/")[-1] + ".py")).stat().st_mtime

        hash = sorted(hashes, key=_get_modification_time)[-1]
        warning_msg = (
            f"Using the latest cached version of the module from {os.path.join(importable_directory_path, hash)} "
            f"(last modified on {time.ctime(_get_modification_time(hash))}) since it "
            f"couldn't be found locally at {self.name}."
        )
        if not config.HF_DATASETS_OFFLINE:
            warning_msg += ", or remotely on the Hugging Face Hub."
        logger.warning(warning_msg)
        # make the new module to be noticed by the import system
        module_path = ".".join(
            [
                os.path.basename(dynamic_modules_path),
                "datasets",
                self.name.replace("/", "--"),
                hash,
                self.name.split("/")[-1],
            ]
        )
        importlib.invalidate_caches()
        builder_kwargs = {
            "hash": hash,
            "repo_id": self.name,
        }
        return DatasetModule(module_path, hash, builder_kwargs)


class CachedMetricModuleFactory(_MetricModuleFactory):
    """
    Get the module of a metric that has been loaded once already and cached.
    The script that is loaded from the cache is the most recent one with a matching name.

    <Deprecated version="2.5.0">

    Use the new library 🤗 Evaluate instead: https://huggingface.co/docs/evaluate

    </Deprecated>
    """

    @deprecated("Use the new library 🤗 Evaluate instead: https://huggingface.co/docs/evaluate")
    def __init__(
        self,
        name: str,
        dynamic_modules_path: Optional[str] = None,
    ):
        self.name = name
        self.dynamic_modules_path = dynamic_modules_path
        assert self.name.count("/") == 0

    def get_module(self) -> MetricModule:
        dynamic_modules_path = self.dynamic_modules_path if self.dynamic_modules_path else init_dynamic_modules()
        importable_directory_path = os.path.join(dynamic_modules_path, "metrics", self.name)
        hashes = (
            [h for h in os.listdir(importable_directory_path) if len(h) == 64]
            if os.path.isdir(importable_directory_path)
            else None
        )
        if not hashes:
            raise FileNotFoundError(f"Metric {self.name} is not cached in {dynamic_modules_path}")
        # get most recent

        def _get_modification_time(module_hash):
            return (Path(importable_directory_path) / module_hash / (self.name + ".py")).stat().st_mtime

        hash = sorted(hashes, key=_get_modification_time)[-1]
        logger.warning(
            f"Using the latest cached version of the module from {os.path.join(importable_directory_path, hash)} "
            f"(last modified on {time.ctime(_get_modification_time(hash))}) since it "
            f"couldn't be found locally at {self.name}, or remotely on the Hugging Face Hub."
        )
        # make the new module to be noticed by the import system
        module_path = ".".join([os.path.basename(dynamic_modules_path), "metrics", self.name, hash, self.name])
        importlib.invalidate_caches()
        return MetricModule(module_path, hash)


def dataset_module_factory(
    path: str,
    config_name: str = None,
    revision: Optional[Union[str, Version]] = None,
    download_config: Optional[DownloadConfig] = None,
    download_mode: Optional[Union[DownloadMode, str]] = None,
    dynamic_modules_path: Optional[str] = None,
    data_dir: Optional[str] = None,
    data_files: Optional[Union[Dict, List, str, DataFilesDict]] = None,
    **download_kwargs,
) -> DatasetModule:
    """
    Download/extract/cache a dataset module.

    Dataset codes are cached inside the dynamic modules cache to allow easy import (avoid ugly sys.path tweaks).

    Args:

        path (str): Path or name of the dataset.
            Depending on ``path``, the dataset builder that is used comes from a generic dataset script (JSON, CSV, Parquet, text etc.) or from the dataset script (a python file) inside the dataset directory.

            For local datasets:

            - if ``path`` is a local directory (containing data files only)
              -> load a generic dataset builder (csv, json, text etc.) based on the content of the directory
              e.g. ``'./path/to/directory/with/my/csv/data'``.
            - if ``path`` is a local dataset script or a directory containing a local dataset script (if the script has the same name as the directory):
              -> load the dataset builder from the dataset script
              e.g. ``'./dataset/squad'`` or ``'./dataset/squad/squad.py'``.

            For datasets on the Hugging Face Hub (list all available datasets and ids with ``datasets.list_datasets()``)

            - if ``path`` is a dataset repository on the HF hub (containing data files only)
              -> load a generic dataset builder (csv, text etc.) based on the content of the repository
              e.g. ``'username/dataset_name'``, a dataset repository on the HF hub containing your data files.
            - if ``path`` is a dataset repository on the HF hub with a dataset script (if the script has the same name as the directory)
              -> load the dataset builder from the dataset script in the dataset repository
              e.g. ``glue``, ``squad``, ``'username/dataset_name'``, a dataset repository on the HF hub containing a dataset script `'dataset_name.py'`.

        revision (:class:`~utils.Version` or :obj:`str`, optional): Version of the dataset script to load.
            As datasets have their own git repository on the Datasets Hub, the default version "main" corresponds to their "main" branch.
            You can specify a different version than the default "main" by using a commit SHA or a git tag of the dataset repository.
        download_config (:class:`DownloadConfig`, optional): Specific download configuration parameters.
        download_mode (:class:`DownloadMode` or :obj:`str`, default ``REUSE_DATASET_IF_EXISTS``): Download/generate mode.
        dynamic_modules_path (Optional str, defaults to HF_MODULES_CACHE / "datasets_modules", i.e. ~/.cache/huggingface/modules/datasets_modules):
            Optional path to the directory in which the dynamic modules are saved. It must have been initialized with :obj:`init_dynamic_modules`.
            By default, the datasets and metrics are stored inside the `datasets_modules` module.
        data_dir (:obj:`str`, optional): Directory with the data files. Used only if `data_files` is not specified,
            in which case it's equal to pass `os.path.join(data_dir, "**")` as `data_files`.
        data_files (:obj:`Union[Dict, List, str]`, optional): Defining the data_files of the dataset configuration.
        **download_kwargs (additional keyword arguments): optional attributes for DownloadConfig() which will override
            the attributes in download_config if supplied.

    Returns:
        DatasetModule
    """
    if download_config is None:
        download_config = DownloadConfig(**download_kwargs)
    download_mode = DownloadMode(download_mode or DownloadMode.REUSE_DATASET_IF_EXISTS)
    download_config.extract_compressed_file = True
    download_config.force_extract = True
    download_config.force_download = download_mode == DownloadMode.FORCE_REDOWNLOAD

    filename = list(filter(lambda x: x, path.replace(os.sep, "/").split("/")))[-1]
    if not filename.endswith(".py"):
        filename = filename + ".py"
    combined_path = os.path.join(path, filename)

    # We have several ways to get a dataset builder:
    #
    # - if path is the name of a packaged dataset module
    #   -> use the packaged module (json, csv, etc.)
    #
    # - if os.path.join(path, name) is a local python file
    #   -> use the module from the python file
    # - if path is a local directory (but no python file)
    #   -> use a packaged module (csv, text etc.) based on content of the directory
    #
    # - if path has one "/" and is dataset repository on the HF hub with a python file
    #   -> the module from the python file in the dataset repository
    # - if path has one "/" and is dataset repository on the HF hub without a python file
    #   -> use a packaged module (csv, text etc.) based on content of the repository

    # Try packaged
    if path in _PACKAGED_DATASETS_MODULES:
        return PackagedDatasetModuleFactory(
            path,
            data_dir=data_dir,
            data_files=data_files,
            download_config=download_config,
            download_mode=download_mode,
        ).get_module()
    # Try locally
    elif path.endswith(filename):
        if os.path.isfile(path):
            return LocalDatasetModuleFactoryWithScript(
                path, download_mode=download_mode, dynamic_modules_path=dynamic_modules_path
            ).get_module()
        else:
            raise FileNotFoundError(f"Couldn't find a dataset script at {relative_to_absolute_path(path)}")
    elif os.path.isfile(combined_path):
        return LocalDatasetModuleFactoryWithScript(
            combined_path, download_mode=download_mode, dynamic_modules_path=dynamic_modules_path
        ).get_module()
    elif os.path.isdir(path):
        factory = LocalDatasetModuleFactoryWithoutScript(
            path, config_name=config_name, data_dir=data_dir, data_files=data_files, download_mode=download_mode
        )
        module = factory.get_module()
        return module
    # Try remotely
    elif is_relative_path(path) and path.count("/") <= 1:
        try:
            _raise_if_offline_mode_is_enabled()
            hf_api = HfApi(config.HF_ENDPOINT)
            try:
                dataset_info = hf_api_dataset_info(
                    hf_api,
                    repo_id=path,
                    revision=revision,
                    use_auth_token=download_config.use_auth_token,
                    timeout=100.0,
                )
            except Exception as e:  # noqa: catch any exception of hf_hub and consider that the dataset doesn't exist
                if isinstance(
                    e,
                    (
                        OfflineModeIsEnabled,
                        requests.exceptions.ConnectTimeout,
                        requests.exceptions.ConnectionError,
                    ),
                ):
                    raise ConnectionError(f"Couldn't reach '{path}' on the Hub ({type(e).__name__})")
                elif "404" in str(e):
                    msg = f"Dataset '{path}' doesn't exist on the Hub"
                    raise FileNotFoundError(msg + f" at revision '{revision}'" if revision else msg)
                elif "401" in str(e):
                    msg = f"Dataset '{path}' doesn't exist on the Hub"
                    msg = msg + f" at revision '{revision}'" if revision else msg
                    raise FileNotFoundError(
                        msg + ". If the repo is private or gated, make sure to log in with `huggingface-cli login`."
                    )
                else:
                    raise e
            if filename in [sibling.rfilename for sibling in dataset_info.siblings]:
                return HubDatasetModuleFactoryWithScript(
                    path,
                    revision=revision,
                    download_config=download_config,
                    download_mode=download_mode,
                    dynamic_modules_path=dynamic_modules_path,
                ).get_module()
            else:
                return HubDatasetModuleFactoryWithoutScript(
                    path,
                    config_name=config_name,
                    revision=revision,
                    data_dir=data_dir,
                    data_files=data_files,
                    download_config=download_config,
                    download_mode=download_mode,
                ).get_module()
        except (
            Exception
        ) as e1:  # noqa: all the attempts failed, before raising the error we should check if the module is already cached.
            try:
                return CachedDatasetModuleFactory(path, dynamic_modules_path=dynamic_modules_path).get_module()
            except Exception as e2:  # noqa: if it's not in the cache, then it doesn't exist.
                if isinstance(e1, OfflineModeIsEnabled):
                    raise ConnectionError(f"Couldn't reach the Hugging Face Hub for dataset '{path}': {e1}") from None
                if isinstance(e1, EmptyDatasetError):
                    raise e1 from None
                if isinstance(e1, FileNotFoundError):
                    raise FileNotFoundError(
                        f"Couldn't find a dataset script at {relative_to_absolute_path(combined_path)} or any data file in the same directory. "
                        f"Couldn't find '{path}' on the Hugging Face Hub either: {type(e1).__name__}: {e1}"
                    ) from None
                raise e1 from None
    else:
        raise FileNotFoundError(
            f"Couldn't find a dataset script at {relative_to_absolute_path(combined_path)} or any data file in the same directory."
        )


@deprecated("Use the new library 🤗 Evaluate instead: https://huggingface.co/docs/evaluate")
def metric_module_factory(
    path: str,
    revision: Optional[Union[str, Version]] = None,
    download_config: Optional[DownloadConfig] = None,
    download_mode: Optional[Union[DownloadMode, str]] = None,
    dynamic_modules_path: Optional[str] = None,
    **download_kwargs,
) -> MetricModule:
    """
    Download/extract/cache a metric module.

    <Deprecated version="2.5.0">

    Use the new library 🤗 Evaluate instead: https://huggingface.co/docs/evaluate

    </Deprecated>

    Metrics codes are cached inside the dynamic modules cache to allow easy import (avoid ugly sys.path tweaks).

    Args:

        path (str): Path or name of the metric script.

            - if ``path`` is a local metric script or a directory containing a local metric script (if the script has the same name as the directory):
              -> load the module from the metric script
              e.g. ``'./metrics/accuracy'`` or ``'./metrics/accuracy/accuracy.py'``.
            - if ``path`` is a metric on the Hugging Face Hub (ex: `glue`, `squad`)
              -> load the module from the metric script in the GitHub repository at huggingface/datasets
              e.g. ``'accuracy'`` or ``'rouge'``.

        revision (Optional ``Union[str, datasets.Version]``):
            If specified, the module will be loaded from the datasets repository at this version.
            By default:
            - it is set to the local version of the lib.
            - it will also try to load it from the main branch if it's not available at the local version of the lib.
            Specifying a version that is different from your local version of the lib might cause compatibility issues.
        download_config (:class:`DownloadConfig`, optional): Specific download configuration parameters.
        download_mode (:class:`DownloadMode` or :obj:`str`, default ``REUSE_DATASET_IF_EXISTS``): Download/generate mode.
        dynamic_modules_path (Optional str, defaults to HF_MODULES_CACHE / "datasets_modules", i.e. ~/.cache/huggingface/modules/datasets_modules):
            Optional path to the directory in which the dynamic modules are saved. It must have been initialized with :obj:`init_dynamic_modules`.
            By default, the datasets and metrics are stored inside the `datasets_modules` module.
        **download_kwargs (additional keyword arguments): optional attributes for DownloadConfig() which will override
            the attributes in download_config if supplied.

    Returns:
        MetricModule
    """
    with warnings.catch_warnings():
        # Ignore equivalent warnings to the one already issued
        warnings.filterwarnings("ignore", message=".*https://huggingface.co/docs/evaluate$", category=FutureWarning)

        if download_config is None:
            download_config = DownloadConfig(**download_kwargs)
        download_mode = DownloadMode(download_mode or DownloadMode.REUSE_DATASET_IF_EXISTS)
        download_config.extract_compressed_file = True
        download_config.force_extract = True

        filename = list(filter(lambda x: x, path.replace(os.sep, "/").split("/")))[-1]
        if not filename.endswith(".py"):
            filename = filename + ".py"
        combined_path = os.path.join(path, filename)
        # Try locally
        if path.endswith(filename):
            if os.path.isfile(path):
                return LocalMetricModuleFactory(
                    path, download_mode=download_mode, dynamic_modules_path=dynamic_modules_path
                ).get_module()
            else:
                raise FileNotFoundError(f"Couldn't find a metric script at {relative_to_absolute_path(path)}")
        elif os.path.isfile(combined_path):
            return LocalMetricModuleFactory(
                combined_path, download_mode=download_mode, dynamic_modules_path=dynamic_modules_path
            ).get_module()
        elif is_relative_path(path) and path.count("/") == 0:
            try:
                return GithubMetricModuleFactory(
                    path,
                    revision=revision,
                    download_config=download_config,
                    download_mode=download_mode,
                    dynamic_modules_path=dynamic_modules_path,
                ).get_module()
            except (
                Exception
            ) as e1:  # noqa: all the attempts failed, before raising the error we should check if the module is already cached.
                try:
                    return CachedMetricModuleFactory(path, dynamic_modules_path=dynamic_modules_path).get_module()
                except Exception as e2:  # noqa: if it's not in the cache, then it doesn't exist.
                    if not isinstance(e1, FileNotFoundError):
                        raise e1 from None
                    raise FileNotFoundError(
                        f"Couldn't find a metric script at {relative_to_absolute_path(combined_path)}. "
                        f"Metric '{path}' doesn't exist on the Hugging Face Hub either."
                    ) from None
        else:
            raise FileNotFoundError(f"Couldn't find a metric script at {relative_to_absolute_path(combined_path)}.")


@deprecated("Use 'evaluate.load' instead, from the new library 🤗 Evaluate: https://huggingface.co/docs/evaluate")
def load_metric(
    path: str,
    config_name: Optional[str] = None,
    process_id: int = 0,
    num_process: int = 1,
    cache_dir: Optional[str] = None,
    experiment_id: Optional[str] = None,
    keep_in_memory: bool = False,
    download_config: Optional[DownloadConfig] = None,
    download_mode: Optional[Union[DownloadMode, str]] = None,
    revision: Optional[Union[str, Version]] = None,
    **metric_init_kwargs,
) -> Metric:
    """Load a `datasets.Metric`.

    <Deprecated version="2.5.0">

    Use `evaluate.load` instead, from the new library 🤗 Evaluate: https://huggingface.co/docs/evaluate

    </Deprecated>

    Args:

        path (``str``):
            path to the metric processing script with the metric builder. Can be either:
                - a local path to processing script or the directory containing the script (if the script has the same name as the directory),
                    e.g. ``'./metrics/rouge'`` or ``'./metrics/rogue/rouge.py'``
                - a metric identifier on the HuggingFace datasets repo (list all available metrics with ``datasets.list_metrics()``)
                    e.g. ``'rouge'`` or ``'bleu'``
        config_name (:obj:`str`, optional): selecting a configuration for the metric (e.g. the GLUE metric has a configuration for each subset)
        process_id (:obj:`int`, optional): for distributed evaluation: id of the process
        num_process (:obj:`int`, optional): for distributed evaluation: total number of processes
        cache_dir (Optional str): path to store the temporary predictions and references (default to `~/.cache/huggingface/metrics/`)
        experiment_id (``str``): A specific experiment id. This is used if several distributed evaluations share the same file system.
            This is useful to compute metrics in distributed setups (in particular non-additive metrics like F1).
        keep_in_memory (bool): Whether to store the temporary results in memory (defaults to False)
        download_config (Optional ``datasets.DownloadConfig``: specific download configuration parameters.
        download_mode (:class:`DownloadMode` or :obj:`str`, default ``REUSE_DATASET_IF_EXISTS``): Download/generate mode.
        revision (Optional ``Union[str, datasets.Version]``): if specified, the module will be loaded from the datasets repository
            at this version. By default, it is set to the local version of the lib. Specifying a version that is different from
            your local version of the lib might cause compatibility issues.

    Returns:
        `datasets.Metric`

    Example:

    ```py
    >>> from datasets import load_metric
    >>> accuracy = load_metric('accuracy')
    >>> accuracy.compute(references=[1, 0], predictions=[1, 1])
    {'accuracy': 0.5}
    ```
    """
    with warnings.catch_warnings():
        # Ignore equivalent warnings to the one already issued
        warnings.filterwarnings("ignore", message=".*https://huggingface.co/docs/evaluate$", category=FutureWarning)

        download_mode = DownloadMode(download_mode or DownloadMode.REUSE_DATASET_IF_EXISTS)
        metric_module = metric_module_factory(
            path, revision=revision, download_config=download_config, download_mode=download_mode
        ).module_path
        metric_cls = import_main_class(metric_module, dataset=False)
        metric = metric_cls(
            config_name=config_name,
            process_id=process_id,
            num_process=num_process,
            cache_dir=cache_dir,
            keep_in_memory=keep_in_memory,
            experiment_id=experiment_id,
            **metric_init_kwargs,
        )

        # Download and prepare resources for the metric
        metric.download_and_prepare(download_config=download_config)

        return metric


def load_dataset_builder(
    path: str,
    name: Optional[str] = None,
    data_dir: Optional[str] = None,
    data_files: Optional[Union[str, Sequence[str], Mapping[str, Union[str, Sequence[str]]]]] = None,
    cache_dir: Optional[str] = None,
    features: Optional[Features] = None,
    download_config: Optional[DownloadConfig] = None,
    download_mode: Optional[Union[DownloadMode, str]] = None,
    revision: Optional[Union[str, Version]] = None,
    use_auth_token: Optional[Union[bool, str]] = None,
    **config_kwargs,
) -> DatasetBuilder:
    """Load a dataset builder from the Hugging Face Hub, or a local dataset. A dataset builder can be used to inspect general information that is required to build a dataset (cache directory, config, dataset info, etc.)
    without downloading the dataset itself.

    You can find the list of datasets on the [Hub](https://huggingface.co/datasets) or with [`datasets.list_datasets`].

    A dataset is a directory that contains:

    - some data files in generic formats (JSON, CSV, Parquet, text, etc.)
    - and optionally a dataset script, if it requires some code to read the data files. This is used to load any kind of formats or structures.

    Note that dataset scripts can also download and read data files from anywhere - in case your data files already exist online.

    Args:

        path (`str`):
            Path or name of the dataset.
            Depending on `path`, the dataset builder that is used comes from a generic dataset script (JSON, CSV, Parquet, text etc.) or from the dataset script (a python file) inside the dataset directory.

            For local datasets:

            - if `path` is a local directory (containing data files only)
              -> load a generic dataset builder (csv, json, text etc.) based on the content of the directory
              e.g. `'./path/to/directory/with/my/csv/data'`.
            - if `path` is a local dataset script or a directory containing a local dataset script (if the script has the same name as the directory)
              -> load the dataset builder from the dataset script
              e.g. `'./dataset/squad'` or `'./dataset/squad/squad.py'`.

            For datasets on the Hugging Face Hub (list all available datasets and ids with [`datasets.list_datasets`])

            - if `path` is a dataset repository on the HF hub (containing data files only)
              -> load a generic dataset builder (csv, text etc.) based on the content of the repository
              e.g. `'username/dataset_name'`, a dataset repository on the HF hub containing your data files.
            - if `path` is a dataset repository on the HF hub with a dataset script (if the script has the same name as the directory)
              -> load the dataset builder from the dataset script in the dataset repository
              e.g. `glue`, `squad`, `'username/dataset_name'`, a dataset repository on the HF hub containing a dataset script `'dataset_name.py'`.

        name (`str`, *optional*):
            Defining the name of the dataset configuration.
        data_dir (`str`, *optional*):
            Defining the `data_dir` of the dataset configuration. If specified for the generic builders (csv, text etc.) or the Hub datasets and `data_files` is `None`,
            the behavior is equal to passing `os.path.join(data_dir, **)` as `data_files` to reference all the files in a directory.
        data_files (`str` or `Sequence` or `Mapping`, *optional*):
            Path(s) to source data file(s).
        cache_dir (`str`, *optional*):
            Directory to read/write data. Defaults to `"~/.cache/huggingface/datasets"`.
        features ([`Features`], *optional*):
            Set the features type to use for this dataset.
        download_config ([`DownloadConfig`], *optional*):
            Specific download configuration parameters.
        download_mode ([`DownloadMode`] or `str`, defaults to `REUSE_DATASET_IF_EXISTS`):
            Download/generate mode.
        revision ([`Version`] or `str`, *optional*):
            Version of the dataset script to load.
            As datasets have their own git repository on the Datasets Hub, the default version "main" corresponds to their "main" branch.
            You can specify a different version than the default "main" by using a commit SHA or a git tag of the dataset repository.
        use_auth_token (`str` or `bool`, *optional*):
            Optional string or boolean to use as Bearer token for remote files on the Datasets Hub.
            If `True`, or not specified, will get token from `"~/.huggingface"`.
        **config_kwargs (additional keyword arguments):
            Keyword arguments to be passed to the [`BuilderConfig`]
            and used in the [`DatasetBuilder`].

    Returns:
        [`DatasetBuilder`]

    Example:

    ```py
    >>> from datasets import load_dataset_builder
    >>> ds_builder = load_dataset_builder('rotten_tomatoes')
    >>> ds_builder.info.features
    {'label': ClassLabel(num_classes=2, names=['neg', 'pos'], id=None),
     'text': Value(dtype='string', id=None)}
    ```
    """
    download_mode = DownloadMode(download_mode or DownloadMode.REUSE_DATASET_IF_EXISTS)
    if use_auth_token is not None:
        download_config = download_config.copy() if download_config else DownloadConfig()
        download_config.use_auth_token = use_auth_token
    dataset_module = dataset_module_factory(
        path,
        config_name=name if name else config_kwargs.get("config_name", "default"),
        revision=revision,
        download_config=download_config,
        download_mode=download_mode,
        data_dir=data_dir,
        data_files=data_files,
    )

    # Get dataset builder class from the processing script
    builder_cls = import_main_class(dataset_module.module_path)
    if dataset_module.metadata_configs:
        builder_cls = parametrize_packaged_builder(
            builder_cls, dataset_module.metadata_configs, name=os.path.basename(path)
        )
    builder_kwargs = dataset_module.builder_kwargs
    data_dir = builder_kwargs.pop("data_dir", data_dir)
    data_files = builder_kwargs.pop("data_files", data_files)
    config_name = builder_kwargs.pop("config_name", name)
    hash = builder_kwargs.pop("hash")

    if path in _PACKAGED_DATASETS_MODULES and data_files is None:
        error_msg = f"Please specify the data files or data directory to load for the {path} dataset builder."
        example_extensions = [
            extension for extension in _EXTENSION_TO_MODULE if _EXTENSION_TO_MODULE[extension] == path
        ]
        if example_extensions:
            error_msg += f'\nFor example `data_files={{"train": "path/to/data/train/*.{example_extensions[0]}"}}`'
        raise ValueError(error_msg)

    # Instantiate the dataset builder
    builder_instance: DatasetBuilder = builder_cls(
        cache_dir=cache_dir,
        config_name=config_name,
        data_dir=data_dir,
        data_files=data_files,
        hash=hash,
        features=features,
        use_auth_token=use_auth_token,
        **builder_kwargs,
    )

    return builder_instance


def load_dataset(
    path: str,
    name: Optional[str] = None,
    data_dir: Optional[str] = None,
    data_files: Optional[Union[str, Sequence[str], Mapping[str, Union[str, Sequence[str]]]]] = None,
    split: Optional[Union[str, Split]] = None,
    cache_dir: Optional[str] = None,
    features: Optional[Features] = None,
    download_config: Optional[DownloadConfig] = None,
    download_mode: Optional[Union[DownloadMode, str]] = None,
    verification_mode: Optional[Union[VerificationMode, str]] = None,
    ignore_verifications="deprecated",
    keep_in_memory: Optional[bool] = None,
    save_infos: bool = False,
    revision: Optional[Union[str, Version]] = None,
    use_auth_token: Optional[Union[bool, str]] = None,
    task: Optional[Union[str, TaskTemplate]] = None,
    streaming: bool = False,
    num_proc: Optional[int] = None,
    **config_kwargs,
) -> Union[DatasetDict, Dataset, IterableDatasetDict, IterableDataset]:
    """Load a dataset from the Hugging Face Hub, or a local dataset.

    You can find the list of datasets on the [Hub](https://huggingface.co/datasets) or with [`datasets.list_datasets`].

    A dataset is a directory that contains:

    - some data files in generic formats (JSON, CSV, Parquet, text, etc.).
    - and optionally a dataset script, if it requires some code to read the data files. This is used to load any kind of formats or structures.

    Note that dataset scripts can also download and read data files from anywhere - in case your data files already exist online.

    This function does the following under the hood:

        1. Download and import in the library the dataset script from `path` if it's not already cached inside the library.

            If the dataset has no dataset script, then a generic dataset script is imported instead (JSON, CSV, Parquet, text, etc.)

            Dataset scripts are small python scripts that define dataset builders. They define the citation, info and format of the dataset,
            contain the path or URL to the original data files and the code to load examples from the original data files.

            You can find the complete list of datasets in the Datasets [Hub](https://huggingface.co/datasets).

        2. Run the dataset script which will:

            * Download the dataset file from the original URL (see the script) if it's not already available locally or cached.
            * Process and cache the dataset in typed Arrow tables for caching.

                Arrow table are arbitrarily long, typed tables which can store nested objects and be mapped to numpy/pandas/python generic types.
                They can be directly accessed from disk, loaded in RAM or even streamed over the web.

        3. Return a dataset built from the requested splits in `split` (default: all).

    It also allows to load a dataset from a local directory or a dataset repository on the Hugging Face Hub without dataset script.
    In this case, it automatically loads all the data files from the directory or the dataset repository.

    Args:

        path (`str`):
            Path or name of the dataset.
            Depending on `path`, the dataset builder that is used comes from a generic dataset script (JSON, CSV, Parquet, text etc.) or from the dataset script (a python file) inside the dataset directory.

            For local datasets:

            - if `path` is a local directory (containing data files only)
              -> load a generic dataset builder (csv, json, text etc.) based on the content of the directory
              e.g. `'./path/to/directory/with/my/csv/data'`.
            - if `path` is a local dataset script or a directory containing a local dataset script (if the script has the same name as the directory)
              -> load the dataset builder from the dataset script
              e.g. `'./dataset/squad'` or `'./dataset/squad/squad.py'`.

            For datasets on the Hugging Face Hub (list all available datasets and ids with [`datasets.list_datasets`])

            - if `path` is a dataset repository on the HF hub (containing data files only)
              -> load a generic dataset builder (csv, text etc.) based on the content of the repository
              e.g. `'username/dataset_name'`, a dataset repository on the HF hub containing your data files.
            - if `path` is a dataset repository on the HF hub with a dataset script (if the script has the same name as the directory)
              -> load the dataset builder from the dataset script in the dataset repository
              e.g. `glue`, `squad`, `'username/dataset_name'`, a dataset repository on the HF hub containing a dataset script `'dataset_name.py'`.

        name (`str`, *optional*):
            Defining the name of the dataset configuration.
        data_dir (`str`, *optional*):
            Defining the `data_dir` of the dataset configuration. If specified for the generic builders (csv, text etc.) or the Hub datasets and `data_files` is `None`,
            the behavior is equal to passing `os.path.join(data_dir, **)` as `data_files` to reference all the files in a directory.
        data_files (`str` or `Sequence` or `Mapping`, *optional*):
            Path(s) to source data file(s).
        split (`Split` or `str`):
            Which split of the data to load.
            If `None`, will return a `dict` with all splits (typically `datasets.Split.TRAIN` and `datasets.Split.TEST`).
            If given, will return a single Dataset.
            Splits can be combined and specified like in tensorflow-datasets.
        cache_dir (`str`, *optional*):
            Directory to read/write data. Defaults to `"~/.cache/huggingface/datasets"`.
        features (`Features`, *optional*):
            Set the features type to use for this dataset.
        download_config ([`DownloadConfig`], *optional*):
            Specific download configuration parameters.
        download_mode ([`DownloadMode`] or `str`, defaults to `REUSE_DATASET_IF_EXISTS`):
            Download/generate mode.
        verification_mode ([`VerificationMode`] or `str`, defaults to `BASIC_CHECKS`):
            Verification mode determining the checks to run on the downloaded/processed dataset information (checksums/size/splits/...).

            <Added version="2.9.1"/>
        ignore_verifications (`bool`, defaults to `False`):
            Ignore the verifications of the downloaded/processed dataset information (checksums/size/splits/...).

            <Deprecated version="2.9.1">

            `ignore_verifications` was deprecated in version 2.9.1 and will be removed in 3.0.0.
            Please use `verification_mode` instead.

            </Deprecated>
        keep_in_memory (`bool`, defaults to `None`):
            Whether to copy the dataset in-memory. If `None`, the dataset
            will not be copied in-memory unless explicitly enabled by setting `datasets.config.IN_MEMORY_MAX_SIZE` to
            nonzero. See more details in the [improve performance](../cache#improve-performance) section.
        save_infos (`bool`, defaults to `False`):
            Save the dataset information (checksums/size/splits/...).
        revision ([`Version`] or `str`, *optional*):
            Version of the dataset script to load.
            As datasets have their own git repository on the Datasets Hub, the default version "main" corresponds to their "main" branch.
            You can specify a different version than the default "main" by using a commit SHA or a git tag of the dataset repository.
        use_auth_token (`str` or `bool`, *optional*):
            Optional string or boolean to use as Bearer token for remote files on the Datasets Hub.
            If `True`, or not specified, will get token from `"~/.huggingface"`.
        task (`str`):
            The task to prepare the dataset for during training and evaluation. Casts the dataset's [`Features`] to standardized column names and types as detailed in `datasets.tasks`.
        streaming (`bool`, defaults to `False`):
            If set to `True`, don't download the data files. Instead, it streams the data progressively while
            iterating on the dataset. An [`IterableDataset`] or [`IterableDatasetDict`] is returned instead in this case.

            Note that streaming works for datasets that use data formats that support being iterated over like txt, csv, jsonl for example.
            Json files may be downloaded completely. Also streaming from remote zip or gzip files is supported but other compressed formats
            like rar and xz are not yet supported. The tgz format doesn't allow streaming.
        num_proc (`int`, *optional*, defaults to `None`):
            Number of processes when downloading and generating the dataset locally.
            Multiprocessing is disabled by default.

            <Added version="2.7.0"/>
        **config_kwargs (additional keyword arguments):
            Keyword arguments to be passed to the `BuilderConfig`
            and used in the [`DatasetBuilder`].

    Returns:
        [`Dataset`] or [`DatasetDict`]:
        - if `split` is not `None`: the dataset requested,
        - if `split` is `None`, a [`~datasets.DatasetDict`] with each split.

        or [`IterableDataset`] or [`IterableDatasetDict`]: if `streaming=True`

        - if `split` is not `None`, the dataset is requested
        - if `split` is `None`, a [`~datasets.streaming.IterableDatasetDict`] with each split.

    Example:

    Load a dataset from the Hugging Face Hub:

    ```py
    >>> from datasets import load_dataset
    >>> ds = load_dataset('rotten_tomatoes', split='train')

    # Map data files to splits
    >>> data_files = {'train': 'train.csv', 'test': 'test.csv'}
    >>> ds = load_dataset('namespace/your_dataset_name', data_files=data_files)
    ```

    Load a local dataset:

    ```py
    # Load a CSV file
    >>> from datasets import load_dataset
    >>> ds = load_dataset('csv', data_files='path/to/local/my_dataset.csv')

    # Load a JSON file
    >>> from datasets import load_dataset
    >>> ds = load_dataset('json', data_files='path/to/local/my_dataset.json')

    # Load from a local loading script
    >>> from datasets import load_dataset
    >>> ds = load_dataset('path/to/local/loading_script/loading_script.py', split='train')
    ```

    Load an [`~datasets.IterableDataset`]:

    ```py
    >>> from datasets import load_dataset
    >>> ds = load_dataset('rotten_tomatoes', split='train', streaming=True)
    ```

    Load an image dataset with the `ImageFolder` dataset builder:

    ```py
    >>> from datasets import load_dataset
    >>> ds = load_dataset('imagefolder', data_dir='/path/to/images', split='train')
    ```
    """
    if ignore_verifications != "deprecated":
        verification_mode = "none" if ignore_verifications else "full"
        warnings.warn(
            "'ignore_verifications' was deprecated in favor of 'verification_mode' in version 2.9.1 and will be removed in 3.0.0.\n"
            "To ignore verifications, you can pass `verification_mode='no_checks'` instead.",
            FutureWarning,
        )
    if Path(path, config.DATASET_STATE_JSON_FILENAME).exists():
        raise ValueError(
            "You are trying to load a dataset that was saved using `save_to_disk`. "
            "Please use `load_from_disk` instead."
        )

    if streaming and num_proc is not None:
        raise NotImplementedError(
            "Loading a streaming dataset in parallel with `num_proc` is not implemented. "
            "To parallelize streaming, you can wrap the dataset with a PyTorch DataLoader using `num_workers` > 1 instead."
        )

    download_mode = DownloadMode(download_mode or DownloadMode.REUSE_DATASET_IF_EXISTS)
    verification_mode = VerificationMode(
        (verification_mode or VerificationMode.BASIC_CHECKS) if not save_infos else VerificationMode.ALL_CHECKS
    )

    # Create a dataset builder
    builder_instance = load_dataset_builder(
        path=path,
        name=name,
        data_dir=data_dir,
        data_files=data_files,
        cache_dir=cache_dir,
        features=features,
        download_config=download_config,
        download_mode=download_mode,
        revision=revision,
        use_auth_token=use_auth_token,
        **config_kwargs,
    )

    # Return iterable dataset in case of streaming
    if streaming:
        return builder_instance.as_streaming_dataset(split=split)

    # Some datasets are already processed on the HF google storage
    # Don't try downloading from Google storage for the packaged datasets as text, json, csv or pandas
    try_from_hf_gcs = path not in _PACKAGED_DATASETS_MODULES

    # Download and prepare data
    builder_instance.download_and_prepare(
        download_config=download_config,
        download_mode=download_mode,
        verification_mode=verification_mode,
        try_from_hf_gcs=try_from_hf_gcs,
        num_proc=num_proc,
    )

    # Build dataset for splits
    keep_in_memory = (
        keep_in_memory if keep_in_memory is not None else is_small_dataset(builder_instance.info.dataset_size)
    )
    ds = builder_instance.as_dataset(split=split, verification_mode=verification_mode, in_memory=keep_in_memory)
    # Rename and cast features to match task schema
    if task is not None:
        ds = ds.prepare_for_task(task)
    if save_infos:
        builder_instance._save_infos()

    return ds


def load_from_disk(
    dataset_path: str, fs="deprecated", keep_in_memory: Optional[bool] = None, storage_options: Optional[dict] = None
) -> Union[Dataset, DatasetDict]:
    """
    Loads a dataset that was previously saved using [`~Dataset.save_to_disk`] from a dataset directory, or
    from a filesystem using either [`~datasets.filesystems.S3FileSystem`] or any implementation of
    `fsspec.spec.AbstractFileSystem`.

    Args:
        dataset_path (`str`):
            Path (e.g. `"dataset/train"`) or remote URI (e.g.
            `"s3://my-bucket/dataset/train"`) of the [`Dataset`] or [`DatasetDict`] directory where the dataset will be
            loaded from.
        fs (`~filesystems.S3FileSystem` or `fsspec.spec.AbstractFileSystem`, *optional*):
            Instance of the remote filesystem used to download the files from.

            <Deprecated version="2.9.0">

            `fs` was deprecated in version 2.9.0 and will be removed in 3.0.0.
            Please use `storage_options` instead, e.g. `storage_options=fs.storage_options`.

            </Deprecated>

        keep_in_memory (`bool`, defaults to `None`):
            Whether to copy the dataset in-memory. If `None`, the dataset
            will not be copied in-memory unless explicitly enabled by setting `datasets.config.IN_MEMORY_MAX_SIZE` to
            nonzero. See more details in the [improve performance](../cache#improve-performance) section.

        storage_options (`dict`, *optional*):
            Key/value pairs to be passed on to the file-system backend, if any.

            <Added version="2.9.0"/>

    Returns:
        [`Dataset`] or [`DatasetDict`]:
        - If `dataset_path` is a path of a dataset directory: the dataset requested.
        - If `dataset_path` is a path of a dataset dict directory, a [`DatasetDict`] with each split.

    Example:

    ```py
    >>> from datasets import load_from_disk
    >>> ds = load_from_disk('path/to/dataset/directory')
    ```
    """
    if fs != "deprecated":
        warnings.warn(
            "'fs' was deprecated in favor of 'storage_options' in version 2.9.0 and will be removed in 3.0.0.\n"
            "You can remove this warning by passing 'storage_options=fs.storage_options' instead.",
            FutureWarning,
        )
        storage_options = fs.storage_options

    fs_token_paths = fsspec.get_fs_token_paths(dataset_path, storage_options=storage_options)
    fs: fsspec.AbstractFileSystem = fs_token_paths[0]

    # gets filesystem from dataset, either s3:// or file:// and adjusted dataset_path
    if is_remote_filesystem(fs):
        dest_dataset_path = extract_path_from_uri(dataset_path)
        path_join = posixpath.join
    else:
        fs = fsspec.filesystem("file")
        dest_dataset_path = dataset_path
        path_join = os.path.join

    if not fs.exists(dest_dataset_path):
        raise FileNotFoundError(f"Directory {dataset_path} not found")
    if fs.isfile(path_join(dest_dataset_path, config.DATASET_INFO_FILENAME)):
        return Dataset.load_from_disk(dataset_path, keep_in_memory=keep_in_memory, storage_options=storage_options)
    elif fs.isfile(path_join(dest_dataset_path, config.DATASETDICT_JSON_FILENAME)):
        return DatasetDict.load_from_disk(dataset_path, keep_in_memory=keep_in_memory, storage_options=storage_options)
    else:
        raise FileNotFoundError(
            f"Directory {dataset_path} is neither a dataset directory nor a dataset dict directory."
        )<|MERGE_RESOLUTION|>--- conflicted
+++ resolved
@@ -731,7 +731,6 @@
                         data_files[key] + metadata_files,
                         data_files[key].origin_metadata + metadata_files.origin_metadata,
                     )
-        # TODO: hash?
         module_path, hash = _PACKAGED_DATASETS_MODULES[module_name]
         builder_kwargs = {
             "hash": hash,
@@ -777,7 +776,6 @@
         download_config: Optional[DownloadConfig] = None,
         download_mode: Optional[Union[DownloadMode, str]] = None,
     ):
-<<<<<<< HEAD
         if config_name and not (data_dir or data_files):
             raise ValueError(
                 "You should specify `data_dir` or `data_files` (with README.md inside) "
@@ -785,8 +783,6 @@
             )
         # if config_name and data_files: TODO - ?
 
-=======
->>>>>>> 819bc6e9
         self.name = name
         self.config_name = config_name if config_name else "default"
         self.data_files = data_files
@@ -1329,11 +1325,9 @@
             combined_path, download_mode=download_mode, dynamic_modules_path=dynamic_modules_path
         ).get_module()
     elif os.path.isdir(path):
-        factory = LocalDatasetModuleFactoryWithoutScript(
+        return LocalDatasetModuleFactoryWithoutScript(
             path, config_name=config_name, data_dir=data_dir, data_files=data_files, download_mode=download_mode
-        )
-        module = factory.get_module()
-        return module
+        ).get_module()
     # Try remotely
     elif is_relative_path(path) and path.count("/") <= 1:
         try:
