--- conflicted
+++ resolved
@@ -64,10 +64,7 @@
 from .utils.filelock import FileLock
 from .utils.info_utils import is_small_dataset
 from .utils.logging import get_logger
-<<<<<<< HEAD
 from .utils.streaming_download_manager import StreamingDownloadManager, xglob, xjoin
-=======
->>>>>>> d86c7fb5
 from .utils.version import Version
 
 
@@ -75,11 +72,8 @@
 
 DEFAULT_SPLIT = str(Split.TRAIN)
 
-<<<<<<< HEAD
 ALL_ALLOWED_EXTENSIONS = list(_EXTENSION_TO_MODULE.keys()) + ["zip"]
 
-=======
->>>>>>> d86c7fb5
 
 def init_dynamic_modules(
     name: str = config.MODULE_NAME_FOR_DYNAMIC_MODULES, hf_modules_cache: Optional[Union[Path, str]] = None
@@ -248,7 +242,6 @@
 def _download_additional_modules(
     name: str, base_path: str, imports: Tuple[str, str, str, str], download_config: Optional[DownloadConfig]
 ) -> List[Tuple[str, str]]:
-<<<<<<< HEAD
     """
     Download additional module for a module <name>.py at URL (or local path) <base_path>/<name>.py
     The imports must have been parsed first using ``get_imports``.
@@ -256,19 +249,8 @@
     If some modules need to be installed with pip, an error is raised showing how to install them.
     This function return the list of downloaded modules as tuples (import_name, module_file_path).
 
-    The downloaded modules can then be moved into an importable directory with ``_copy_script_and_other_resouces_in_importable_dir``.
-    """
-=======
-    """
-    Download additional module for a module <name>.py at URL (or local path) <base_path>/<name>.py
-    The imports must have been parsed first using ``get_imports``.
-
-    If some modules need to be installed with pip, an error is raised showing how to install them.
-    This function return the list of downloaded modules as tuples (import_name, module_file_path).
-
     The downloaded modules can then be moved into an importable directory with ``_copy_script_and_other_resources_in_importable_dir``.
     """
->>>>>>> d86c7fb5
     local_imports = []
     library_imports = []
     for import_type, import_name, import_path, sub_directory in imports:
@@ -314,17 +296,10 @@
     return local_imports
 
 
-<<<<<<< HEAD
-def _copy_script_and_other_resouces_in_importable_dir(
-    name: str,
-    importable_directory_path: str,
-    subdirrectory_name: str,
-=======
 def _copy_script_and_other_resources_in_importable_dir(
     name: str,
     importable_directory_path: str,
     subdirectory_name: str,
->>>>>>> d86c7fb5
     original_local_path: str,
     local_imports: List[Tuple[str, str]],
     additional_files: List[Tuple[str, str]],
@@ -335,11 +310,7 @@
     Args:
         name (str): name of the resource to load
         importable_directory_path (str): path to the loadable folder in the dynamic modules directory
-<<<<<<< HEAD
-        subdirrectory_name (str): name of the subdirectory in importable_directory_path in which to place the script
-=======
         subdirectory_name (str): name of the subdirectory in importable_directory_path in which to place the script
->>>>>>> d86c7fb5
         original_local_path (str): local path to the resource script
         local_imports (List[Tuple[str, str]]): list of (destination_filename, import_file_to_copy)
         additional_files (List[Tuple[str, str]]): list of (destination_filename, additional_file_to_copy)
@@ -351,13 +322,8 @@
 
     # Define a directory with a unique name in our dataset or metric folder
     # path is: ./datasets|metrics/dataset|metric_name/hash_from_code/script.py
-<<<<<<< HEAD
-    # we use a hash as subdirrectory_name to be able to have multiple versions of a dataset/metric processing file together
-    importable_subdirectory = os.path.join(importable_directory_path, subdirrectory_name)
-=======
     # we use a hash as subdirectory_name to be able to have multiple versions of a dataset/metric processing file together
     importable_subdirectory = os.path.join(importable_directory_path, subdirectory_name)
->>>>>>> d86c7fb5
     importable_local_file = os.path.join(importable_subdirectory, name + ".py")
 
     # Prevent parallel disk operations
@@ -417,39 +383,6 @@
         return importable_local_file
 
 
-<<<<<<< HEAD
-def infer_module_for_data_files(
-    data_files_list: DataFilesList, use_auth_token: Optional[Union[bool, str]]
-) -> Optional[str]:
-    extensions_counter = Counter(suffix[1:] for filepath in data_files_list for suffix in Path(filepath).suffixes)
-    if extensions_counter:
-        most_common = extensions_counter.most_common(1)[0][0]
-        if most_common in _EXTENSION_TO_MODULE:
-            return _EXTENSION_TO_MODULE[most_common]
-        elif most_common == "zip":
-            return infer_module_for_data_files_in_archives(data_files_list, use_auth_token=use_auth_token)
-
-
-def infer_module_for_data_files_in_archives(
-    data_files_list: DataFilesList, use_auth_token: Optional[Union[bool, str]]
-) -> Optional[str]:
-    archived_files = []
-    for filepath in data_files_list:
-        if str(filepath).endswith(".zip"):
-            extracted = xjoin(StreamingDownloadManager().extract(filepath), "*")
-            archived_files += [
-                f.split("::")[0] for f in xglob(extracted, recursive=True, use_auth_token=use_auth_token)
-            ]
-    extensions_counter = Counter(suffix[1:] for filepath in archived_files for suffix in Path(filepath).suffixes)
-    if extensions_counter:
-        most_common = extensions_counter.most_common(1)[0][0]
-        if most_common in _EXTENSION_TO_MODULE:
-            return _EXTENSION_TO_MODULE[most_common]
-
-
-@dataclass
-class DatasetModuleFactoryResult:
-=======
 def _create_importable_file(
     local_path: str,
     local_imports: List[Tuple[str, str]],
@@ -479,45 +412,55 @@
     return module_path, hash
 
 
-def infer_module_for_data_files(data_files_list: DataFilesList) -> Optional[str]:
+def infer_module_for_data_files(
+    data_files_list: DataFilesList, use_auth_token: Optional[Union[bool, str]] = None
+) -> Optional[str]:
     extensions_counter = Counter(suffix[1:] for filepath in data_files_list for suffix in Path(filepath).suffixes)
     if extensions_counter:
-        return _EXTENSION_TO_MODULE[extensions_counter.most_common(1)[0][0]]
+        most_common = extensions_counter.most_common(1)[0][0]
+        if most_common in _EXTENSION_TO_MODULE:
+            return _EXTENSION_TO_MODULE[most_common]
+        elif most_common == "zip":
+            return infer_module_for_data_files_in_archives(data_files_list, use_auth_token=use_auth_token)
+
+
+def infer_module_for_data_files_in_archives(
+    data_files_list: DataFilesList, use_auth_token: Optional[Union[bool, str]]
+) -> Optional[str]:
+    archived_files = []
+    for filepath in data_files_list:
+        if str(filepath).endswith(".zip"):
+            extracted = xjoin(StreamingDownloadManager().extract(filepath), "*")
+            archived_files += [
+                f.split("::")[0] for f in xglob(extracted, recursive=True, use_auth_token=use_auth_token)
+            ]
+    extensions_counter = Counter(suffix[1:] for filepath in archived_files for suffix in Path(filepath).suffixes)
+    if extensions_counter:
+        most_common = extensions_counter.most_common(1)[0][0]
+        if most_common in _EXTENSION_TO_MODULE:
+            return _EXTENSION_TO_MODULE[most_common]
 
 
 @dataclass
 class DatasetModule:
->>>>>>> d86c7fb5
     module_path: str
     hash: str
     builder_kwargs: dict
 
 
 @dataclass
-<<<<<<< HEAD
-class MetricModuleFactoryResult:
-=======
 class MetricModule:
->>>>>>> d86c7fb5
     module_path: str
     hash: str
 
 
 class _DatasetModuleFactory:
-<<<<<<< HEAD
-    def get_module(self) -> DatasetModuleFactoryResult:
-=======
     def get_module(self) -> DatasetModule:
->>>>>>> d86c7fb5
         raise NotImplementedError
 
 
 class _MetricModuleFactory:
-<<<<<<< HEAD
-    def get_module(self) -> MetricModuleFactoryResult:
-=======
     def get_module(self) -> MetricModule:
->>>>>>> d86c7fb5
         raise NotImplementedError
 
 
@@ -540,26 +483,10 @@
         assert self.name.count("/") == 0
         increase_load_count(name, resource_type="dataset")
 
-<<<<<<< HEAD
-    def download_dataset_script(self) -> str:
-        file_path = hf_github_url(path=self.name, name=self.name + ".py", revision=self.revision)
-        return cached_path(file_path, download_config=self.download_config)
-
-    def download_dataset_script_from_master(self) -> str:
-        file_path = hf_github_url(path=self.name, name=self.name + ".py", revision="master")
-        local_path = cached_path(file_path, download_config=self.download_config)
-        logger.warning(
-            f"Couldn't find a directory or a dataset named '{self.name}'. "
-            f"It was picked from the master branch on github instead at {file_path}"
-        )
-        return local_path
-
-=======
     def download_loading_script(self, revision: Optional[str]) -> str:
         file_path = hf_github_url(path=self.name, name=self.name + ".py", revision=revision)
         return cached_path(file_path, download_config=self.download_config)
 
->>>>>>> d86c7fb5
     def download_dataset_infos_file(self, revision: Optional[str]) -> str:
         dataset_infos = hf_github_url(path=self.name, name=config.DATASETDICT_INFOS_FILENAME, revision=revision)
         # Download the dataset infos file if available
@@ -571,22 +498,6 @@
         except (FileNotFoundError, ConnectionError):
             return None
 
-<<<<<<< HEAD
-    def get_module(self) -> DatasetModuleFactoryResult:
-        # get script and other files
-        try:
-            local_path = self.download_dataset_script()
-            revision = self.revision
-        except FileNotFoundError:
-            if self.revision is not None:
-                raise
-            else:
-                local_path = self.download_dataset_script_from_master()
-                logger.warning(
-                    f"Dataset '{self.name}' not available for this version, using the one from the 'master' branch instead."
-                )
-                revision = "master"
-=======
     def get_module(self) -> DatasetModule:
         # get script and other files
         revision = self.revision
@@ -602,7 +513,6 @@
                     f"Couldn't find a directory or a dataset named '{self.name}' in this version. "
                     f"It was picked from the master branch on github instead."
                 )
->>>>>>> d86c7fb5
         dataset_infos_path = self.download_dataset_infos_file(revision)
         imports = get_imports(local_path)
         local_imports = _download_additional_modules(
@@ -612,29 +522,6 @@
             download_config=self.download_config,
         )
         additional_files = [(config.DATASETDICT_INFOS_FILENAME, dataset_infos_path)] if dataset_infos_path else []
-<<<<<<< HEAD
-        # the copy the script and the files in an importable directory
-        dynamic_modules_path = self.dynamic_modules_path if self.dynamic_modules_path else init_dynamic_modules()
-        importable_directory_path = os.path.join(dynamic_modules_path, "datasets", self.name)
-        Path(importable_directory_path).mkdir(parents=True, exist_ok=True)
-        (Path(importable_directory_path).parent / "__init__.py").touch(exist_ok=True)
-        hash = files_to_hash([local_path] + [loc[1] for loc in local_imports])
-        importable_local_file = _copy_script_and_other_resouces_in_importable_dir(
-            name=self.name,
-            importable_directory_path=importable_directory_path,
-            subdirrectory_name=hash,
-            original_local_path=local_path,
-            local_imports=local_imports,
-            additional_files=additional_files,
-            download_mode=self.download_mode,
-        )
-        logger.debug(f"Created importable dataset file at {importable_local_file}")
-        # make the new module to be noticed by the import system
-        importlib.invalidate_caches()
-        module_path = ".".join([os.path.basename(dynamic_modules_path), "datasets", self.name, hash, self.name])
-        builder_kwargs = {"hash": hash, "base_path": hf_github_url(self.name, "", revision=revision)}
-        return DatasetModuleFactoryResult(module_path, hash, builder_kwargs)
-=======
         # copy the script and the files in an importable directory
         dynamic_modules_path = self.dynamic_modules_path if self.dynamic_modules_path else init_dynamic_modules()
         module_path, hash = _create_importable_file(
@@ -650,7 +537,6 @@
         importlib.invalidate_caches()
         builder_kwargs = {"hash": hash, "base_path": hf_github_url(self.name, "", revision=revision)}
         return DatasetModule(module_path, hash, builder_kwargs)
->>>>>>> d86c7fb5
 
 
 class CanonicalMetricModuleFactory(_MetricModuleFactory):
@@ -672,32 +558,6 @@
         assert self.name.count("/") == 0
         increase_load_count(name, resource_type="metric")
 
-<<<<<<< HEAD
-    def download_metric_script(self) -> str:
-        file_path = hf_github_url(path=self.name, name=self.name + ".py", revision=self.revision, dataset=False)
-        return cached_path(file_path, download_config=self.download_config)
-
-    def download_metric_script_from_master(self) -> str:
-        file_path = hf_github_url(path=self.name, name=self.name + ".py", revision="master", dataset=False)
-        local_path = cached_path(file_path, download_config=self.download_config)
-        logger.warning(
-            f"Couldn't find a directory or a metric named '{self.name}'. "
-            f"It was picked from the master branch on github instead at {file_path}"
-        )
-        return local_path
-
-    def get_module(self) -> MetricModuleFactoryResult:
-        # get script and other files
-        try:
-            local_path = self.download_metric_script()
-            revision = self.revision
-        except FileNotFoundError:
-            if self.revision is not None:
-                raise
-            else:
-                local_path = self.download_metric_script_from_master()
-                revision = "master"
-=======
     def download_loading_script(self, revision: Optional[str]) -> str:
         file_path = hf_github_url(path=self.name, name=self.name + ".py", revision=revision, dataset=False)
         return cached_path(file_path, download_config=self.download_config)
@@ -718,7 +578,6 @@
                     f"Couldn't find a directory or a metric named '{self.name}' in this version. "
                     f"It was picked from the master branch on github instead."
                 )
->>>>>>> d86c7fb5
         imports = get_imports(local_path)
         local_imports = _download_additional_modules(
             name=self.name,
@@ -726,28 +585,6 @@
             imports=imports,
             download_config=self.download_config,
         )
-<<<<<<< HEAD
-        # the copy the script and the files in an importable directory
-        dynamic_modules_path = self.dynamic_modules_path if self.dynamic_modules_path else init_dynamic_modules()
-        importable_directory_path = os.path.join(dynamic_modules_path, "metrics", self.name)
-        Path(importable_directory_path).mkdir(parents=True, exist_ok=True)
-        (Path(importable_directory_path).parent / "__init__.py").touch(exist_ok=True)
-        hash = files_to_hash([local_path] + [loc[1] for loc in local_imports])
-        importable_local_file = _copy_script_and_other_resouces_in_importable_dir(
-            name=self.name,
-            importable_directory_path=importable_directory_path,
-            subdirrectory_name=hash,
-            original_local_path=local_path,
-            local_imports=local_imports,
-            additional_files=[],
-            download_mode=self.download_mode,
-        )
-        logger.debug(f"Created importable metric file at {importable_local_file}")
-        # make the new module to be noticed by the import system
-        importlib.invalidate_caches()
-        module_path = ".".join([os.path.basename(dynamic_modules_path), "metrics", self.name, hash, self.name])
-        return MetricModuleFactoryResult(module_path, hash)
-=======
         # copy the script and the files in an importable directory
         dynamic_modules_path = self.dynamic_modules_path if self.dynamic_modules_path else init_dynamic_modules()
         module_path, hash = _create_importable_file(
@@ -762,7 +599,6 @@
         # make the new module to be noticed by the import system
         importlib.invalidate_caches()
         return MetricModule(module_path, hash)
->>>>>>> d86c7fb5
 
 
 class LocalMetricModuleFactory(_MetricModuleFactory):
@@ -781,11 +617,7 @@
         self.download_mode = download_mode
         self.dynamic_modules_path = dynamic_modules_path
 
-<<<<<<< HEAD
-    def get_module(self) -> MetricModuleFactoryResult:
-=======
     def get_module(self) -> MetricModule:
->>>>>>> d86c7fb5
         # get script and other files
         imports = get_imports(self.path)
         local_imports = _download_additional_modules(
@@ -794,28 +626,6 @@
             imports=imports,
             download_config=self.download_config,
         )
-<<<<<<< HEAD
-        # the copy the script and the files in an importable directory
-        dynamic_modules_path = self.dynamic_modules_path if self.dynamic_modules_path else init_dynamic_modules()
-        importable_directory_path = os.path.join(dynamic_modules_path, "metrics", self.name)
-        Path(importable_directory_path).mkdir(parents=True, exist_ok=True)
-        (Path(importable_directory_path).parent / "__init__.py").touch(exist_ok=True)
-        hash = files_to_hash([self.path] + [loc[1] for loc in local_imports])
-        importable_local_file = _copy_script_and_other_resouces_in_importable_dir(
-            name=self.name,
-            importable_directory_path=importable_directory_path,
-            subdirrectory_name=hash,
-            original_local_path=self.path,
-            local_imports=local_imports,
-            additional_files=[],
-            download_mode=self.download_mode,
-        )
-        logger.debug(f"Created importable dataset file at {importable_local_file}")
-        # make the new module to be noticed by the import system
-        importlib.invalidate_caches()
-        module_path = ".".join([os.path.basename(dynamic_modules_path), "metrics", self.name, hash, self.name])
-        return MetricModuleFactoryResult(module_path, hash)
-=======
         # copy the script and the files in an importable directory
         dynamic_modules_path = self.dynamic_modules_path if self.dynamic_modules_path else init_dynamic_modules()
         module_path, hash = _create_importable_file(
@@ -830,7 +640,6 @@
         # make the new module to be noticed by the import system
         importlib.invalidate_caches()
         return MetricModule(module_path, hash)
->>>>>>> d86c7fb5
 
 
 class LocalDatasetModuleFactoryWithScript(_DatasetModuleFactory):
@@ -849,11 +658,7 @@
         self.download_mode = download_mode
         self.dynamic_modules_path = dynamic_modules_path
 
-<<<<<<< HEAD
-    def get_module(self) -> DatasetModuleFactoryResult:
-=======
     def get_module(self) -> DatasetModule:
->>>>>>> d86c7fb5
         # get script and other files
         dataset_infos_path = Path(self.path).parent / config.DATASETDICT_INFOS_FILENAME
         imports = get_imports(self.path)
@@ -866,29 +671,6 @@
         additional_files = (
             [(config.DATASETDICT_INFOS_FILENAME, str(dataset_infos_path))] if dataset_infos_path.is_file() else []
         )
-<<<<<<< HEAD
-        # the copy the script and the files in an importable directory
-        dynamic_modules_path = self.dynamic_modules_path if self.dynamic_modules_path else init_dynamic_modules()
-        importable_directory_path = os.path.join(dynamic_modules_path, "datasets", self.name)
-        Path(importable_directory_path).mkdir(parents=True, exist_ok=True)
-        (Path(importable_directory_path).parent / "__init__.py").touch(exist_ok=True)
-        hash = files_to_hash([self.path] + [loc[1] for loc in local_imports])
-        importable_local_file = _copy_script_and_other_resouces_in_importable_dir(
-            name=self.name,
-            importable_directory_path=importable_directory_path,
-            subdirrectory_name=hash,
-            original_local_path=self.path,
-            local_imports=local_imports,
-            additional_files=additional_files,
-            download_mode=self.download_mode,
-        )
-        logger.debug(f"Created importable dataset file at {importable_local_file}")
-        # make the new module to be noticed by the import system
-        importlib.invalidate_caches()
-        module_path = ".".join([os.path.basename(dynamic_modules_path), "datasets", self.name, hash, self.name])
-        builder_kwargs = {"hash": hash, "base_path": str(Path(self.path).parent)}
-        return DatasetModuleFactoryResult(module_path, hash, builder_kwargs)
-=======
         # copy the script and the files in an importable directory
         dynamic_modules_path = self.dynamic_modules_path if self.dynamic_modules_path else init_dynamic_modules()
         module_path, hash = _create_importable_file(
@@ -904,7 +686,6 @@
         importlib.invalidate_caches()
         builder_kwargs = {"hash": hash, "base_path": str(Path(self.path).parent)}
         return DatasetModule(module_path, hash, builder_kwargs)
->>>>>>> d86c7fb5
 
 
 class LocalDatasetModuleFactoryWithoutScript(_DatasetModuleFactory):
@@ -921,15 +702,9 @@
         self.data_files = data_files
         self.download_mode = download_mode
 
-<<<<<<< HEAD
-    def get_module(self) -> DatasetModuleFactoryResult:
+    def get_module(self) -> DatasetModule:
         data_files = DataFilesDict.from_local_or_remote(
             _sanitize_patterns(self.data_files), base_path=self.path, allowed_extensions=ALL_ALLOWED_EXTENSIONS
-=======
-    def get_module(self) -> DatasetModule:
-        data_files = DataFilesDict.from_local_or_remote(
-            _sanitize_patterns(self.data_files), base_path=self.path, allowed_extensions=_EXTENSION_TO_MODULE.keys()
->>>>>>> d86c7fb5
         )
         infered_module_names = {
             key: infer_module_for_data_files(data_files_list) for key, data_files_list in data_files.items()
@@ -946,11 +721,7 @@
             "name": os.path.basename(self.path),
             "base_path": self.path,
         }
-<<<<<<< HEAD
-        return DatasetModuleFactoryResult(module_path, hash, builder_kwargs)
-=======
         return DatasetModule(module_path, hash, builder_kwargs)
->>>>>>> d86c7fb5
 
 
 class PackagedDatasetModuleFactory(_DatasetModuleFactory):
@@ -969,21 +740,13 @@
         self.download_mode = download_mode
         increase_load_count(name, resource_type="dataset")
 
-<<<<<<< HEAD
-    def get_module(self) -> DatasetModuleFactoryResult:
-=======
     def get_module(self) -> DatasetModule:
->>>>>>> d86c7fb5
         data_files = DataFilesDict.from_local_or_remote(
             _sanitize_patterns(self.data_files), use_auth_token=self.downnload_config.use_auth_token
         )
         module_path, hash = _PACKAGED_DATASETS_MODULES[self.name]
         builder_kwargs = {"hash": hash, "data_files": data_files}
-<<<<<<< HEAD
-        return DatasetModuleFactoryResult(module_path, hash, builder_kwargs)
-=======
         return DatasetModule(module_path, hash, builder_kwargs)
->>>>>>> d86c7fb5
 
 
 class CommunityDatasetModuleFactoryWithoutScript(_DatasetModuleFactory):
@@ -1003,16 +766,12 @@
         self.name = name
         self.revision = revision
         self.data_files = data_files
-        self.download_config = download_config
+        self.download_config = download_config or DownloadConfig()
         self.download_mode = download_mode
         assert self.name.count("/") == 1
         increase_load_count(name, resource_type="dataset")
 
-<<<<<<< HEAD
-    def get_module(self) -> DatasetModuleFactoryResult:
-=======
     def get_module(self) -> DatasetModule:
->>>>>>> d86c7fb5
         dataset_info = HfApi(config.HF_ENDPOINT).dataset_info(
             self.name,
             revision=self.revision,
@@ -1022,7 +781,6 @@
         data_files = DataFilesDict.from_hf_repo(
             _sanitize_patterns(self.data_files),
             dataset_info=dataset_info,
-<<<<<<< HEAD
             allowed_extensions=ALL_ALLOWED_EXTENSIONS,
         )
         infered_module_names = {
@@ -1033,7 +791,7 @@
             raise ValueError(f"Couldn't infer the same data file format for all splits. Got {infered_module_names}")
         infered_module_name = next(iter(infered_module_names.values()))
         if not infered_module_name:
-            raise FileNotFoundError(f"No data files or dataset script found in '{self.name}'")
+            raise FileNotFoundError(f"No data files or dataset script found in {self.path}")
         module_path, hash = _PACKAGED_DATASETS_MODULES[infered_module_name]
         builder_kwargs = {
             "hash": hash,
@@ -1041,7 +799,7 @@
             "name": self.name.replace("/", "___"),
             "base_path": hf_hub_url(self.name, "", revision=self.revision),
         }
-        return DatasetModuleFactoryResult(module_path, hash, builder_kwargs)
+        return DatasetModule(module_path, hash, builder_kwargs)
 
 
 class CommunityDatasetModuleFactoryWithScript(_DatasetModuleFactory):
@@ -1063,107 +821,6 @@
         assert self.name.count("/") == 1
         increase_load_count(name, resource_type="dataset")
 
-    def download_dataset_script(self) -> str:
-        file_path = hf_hub_url(path=self.name, name=self.name.split("/")[1] + ".py", revision=self.revision)
-        return cached_path(file_path, download_config=self.download_config)
-
-    def download_dataset_infos_file(self) -> str:
-        dataset_infos = hf_hub_url(path=self.name, name=config.DATASETDICT_INFOS_FILENAME, revision=self.revision)
-        # Download the dataset infos file if available
-        try:
-            return cached_path(
-                dataset_infos,
-                download_config=self.download_config,
-            )
-        except (FileNotFoundError, ConnectionError):
-            return None
-
-    def get_module(self) -> DatasetModuleFactoryResult:
-        # get script and other files
-        local_path = self.download_dataset_script()
-        dataset_infos_path = self.download_dataset_infos_file()
-        imports = get_imports(local_path)
-        local_imports = _download_additional_modules(
-            name=self.name,
-            base_path=hf_hub_url(path=self.name, name="", revision=self.revision),
-            imports=imports,
-            download_config=self.download_config,
-        )
-        additional_files = [(config.DATASETDICT_INFOS_FILENAME, dataset_infos_path)] if dataset_infos_path else []
-        # the copy the script and the files in an importable directory
-        dynamic_modules_path = self.dynamic_modules_path if self.dynamic_modules_path else init_dynamic_modules()
-        importable_directory_path = os.path.join(dynamic_modules_path, "datasets", self.name.replace("/", "___"))
-        Path(importable_directory_path).mkdir(parents=True, exist_ok=True)
-        (Path(importable_directory_path).parent / "__init__.py").touch(exist_ok=True)
-        (Path(importable_directory_path) / "__init__.py").touch(exist_ok=True)
-        hash = files_to_hash([local_path] + [loc[1] for loc in local_imports])
-        importable_local_file = _copy_script_and_other_resouces_in_importable_dir(
-            name=self.name.split("/")[1],
-            importable_directory_path=importable_directory_path,
-            subdirrectory_name=hash,
-            original_local_path=local_path,
-            local_imports=local_imports,
-            additional_files=additional_files,
-            download_mode=self.download_mode,
-        )
-        logger.debug(f"Created importable dataset file at {importable_local_file}")
-        # make the new module to be noticed by the import system
-        importlib.invalidate_caches()
-        module_path = ".".join(
-            [
-                os.path.basename(dynamic_modules_path),
-                "datasets",
-                self.name.replace("/", "___"),
-                hash,
-                self.name.split("/")[1],
-            ]
-        )
-        builder_kwargs = {
-            "hash": hash,
-            "base_path": hf_hub_url(self.name, "", revision=self.revision),
-            "namespace": self.name.split("/")[0],
-        }
-        return DatasetModuleFactoryResult(module_path, hash, builder_kwargs)
-=======
-            allowed_extensions=_EXTENSION_TO_MODULE.keys(),
-        )
-        infered_module_names = {
-            key: infer_module_for_data_files(data_files_list) for key, data_files_list in data_files.items()
-        }
-        if len(set(list(infered_module_names.values()))) > 1:
-            raise ValueError(f"Couldn't infer the same data file format for all splits. Got {infered_module_names}")
-        infered_module_name = next(iter(infered_module_names.values()))
-        if not infered_module_name:
-            raise FileNotFoundError(f"No data files or dataset script found in {self.path}")
-        module_path, hash = _PACKAGED_DATASETS_MODULES[infered_module_name]
-        builder_kwargs = {
-            "hash": hash,
-            "data_files": data_files,
-            "name": self.name.replace("/", "___"),
-            "base_path": hf_hub_url(self.name, "", revision=self.revision),
-        }
-        return DatasetModule(module_path, hash, builder_kwargs)
-
-
-class CommunityDatasetModuleFactoryWithScript(_DatasetModuleFactory):
-    """Get the module of a dataset from a dataset repository. The dataset script comes from the script inside the dataset repository."""
-
-    def __init__(
-        self,
-        name: str,
-        revision: Optional[Union[str, Version]] = None,
-        download_config: Optional[DownloadConfig] = None,
-        download_mode: Optional[GenerateMode] = None,
-        dynamic_modules_path: Optional[str] = None,
-    ):
-        self.name = name
-        self.revision = revision
-        self.download_config = download_config
-        self.download_mode = download_mode
-        self.dynamic_modules_path = dynamic_modules_path
-        assert self.name.count("/") == 1
-        increase_load_count(name, resource_type="dataset")
-
     def download_loading_script(self) -> str:
         file_path = hf_hub_url(path=self.name, name=self.name.split("/")[1] + ".py", revision=self.revision)
         return cached_path(file_path, download_config=self.download_config)
@@ -1210,7 +867,6 @@
             "namespace": self.name.split("/")[0],
         }
         return DatasetModule(module_path, hash, builder_kwargs)
->>>>>>> d86c7fb5
 
 
 class CachedDatasetModuleFactory(_DatasetModuleFactory):
@@ -1228,11 +884,7 @@
         self.dynamic_modules_path = dynamic_modules_path
         assert self.name.count("/") <= 1
 
-<<<<<<< HEAD
-    def get_module(self) -> DatasetModuleFactoryResult:
-=======
     def get_module(self) -> DatasetModule:
->>>>>>> d86c7fb5
         dynamic_modules_path = self.dynamic_modules_path if self.dynamic_modules_path else init_dynamic_modules()
         importable_directory_path = os.path.join(dynamic_modules_path, "datasets", self.name.replace("/", "___"))
         hashes = (
@@ -1265,11 +917,7 @@
         )
         importlib.invalidate_caches()
         builder_kwargs = {"hash": hash, "namespace": self.name.split("/")[0]}
-<<<<<<< HEAD
-        return DatasetModuleFactoryResult(module_path, hash, builder_kwargs)
-=======
         return DatasetModule(module_path, hash, builder_kwargs)
->>>>>>> d86c7fb5
 
 
 class CachedMetricModuleFactory(_MetricModuleFactory):
@@ -1277,8 +925,6 @@
     Get the module of a metric that has been loaded once already and cached.
     The script that is loaded from the cache is the most recent one with a matching name.
     """
-<<<<<<< HEAD
-=======
 
     def __init__(
         self,
@@ -1314,47 +960,8 @@
         module_path = ".".join([os.path.basename(dynamic_modules_path), "metrics", self.name, hash, self.name])
         importlib.invalidate_caches()
         return MetricModule(module_path, hash)
->>>>>>> d86c7fb5
-
-    def __init__(
-        self,
-        name: str,
-        dynamic_modules_path: Optional[str] = None,
-    ):
-        self.name = name
-        self.dynamic_modules_path = dynamic_modules_path
-        assert self.name.count("/") == 0
-
-    def get_module(self) -> MetricModuleFactoryResult:
-        dynamic_modules_path = self.dynamic_modules_path if self.dynamic_modules_path else init_dynamic_modules()
-        importable_directory_path = os.path.join(dynamic_modules_path, "metrics", self.name)
-        hashes = (
-            [h for h in os.listdir(importable_directory_path) if len(h) == 64]
-            if os.path.isdir(importable_directory_path)
-            else None
-        )
-        if not hashes:
-            raise FileNotFoundError(f"Metric {self.name} is not cached in {dynamic_modules_path}")
-        # get most recent
-
-        def _get_modification_time(module_hash):
-            return (Path(importable_directory_path) / module_hash / (self.name + ".py")).stat().st_mtime
-
-        hash = sorted(hashes, key=_get_modification_time)[-1]
-        logger.warning(
-            f"Using the latest cached version of the module from {os.path.join(importable_directory_path, hash)} "
-            f"(last modified on {time.ctime(_get_modification_time(hash))}) since it "
-            f"couldn't be found locally at {self.name}, or remotely on the Hugging Face Hub."
-        )
-        # make the new module to be noticed by the import system
-        module_path = ".".join([os.path.basename(dynamic_modules_path), "metrics", self.name, hash, self.name])
-        importlib.invalidate_caches()
-        return MetricModuleFactoryResult(module_path, hash)
-
-<<<<<<< HEAD
-
-=======
->>>>>>> d86c7fb5
+
+
 def dataset_module_factory(
     path: str,
     revision: Optional[Union[str, Version]] = None,
@@ -1364,11 +971,7 @@
     dynamic_modules_path: Optional[str] = None,
     data_files: Optional[Union[Dict, List, str, DataFilesDict]] = None,
     **download_kwargs,
-<<<<<<< HEAD
-) -> DatasetModuleFactoryResult:
-=======
 ) -> DatasetModule:
->>>>>>> d86c7fb5
     r"""
     Download/extract/cache a dataset module.
 
@@ -1423,11 +1026,7 @@
         download_kwargs: optional attributes for DownloadConfig() which will override the attributes in download_config if supplied.
 
     Returns:
-<<<<<<< HEAD
-        DatasetModuleFactoryResult
-=======
         DatasetModule
->>>>>>> d86c7fb5
     """
     if download_config is None:
         download_config = DownloadConfig(**download_kwargs)
@@ -1555,11 +1154,7 @@
     force_local_path: Optional[str] = None,
     dynamic_modules_path: Optional[str] = None,
     **download_kwargs,
-<<<<<<< HEAD
-) -> MetricModuleFactoryResult:
-=======
 ) -> MetricModule:
->>>>>>> d86c7fb5
     r"""
     Download/extract/cache a metric module.
 
@@ -1595,11 +1190,7 @@
         download_kwargs: optional attributes for DownloadConfig() which will override the attributes in download_config if supplied.
 
     Returns:
-<<<<<<< HEAD
-        MetricModuleFactoryResult
-=======
         MetricModule
->>>>>>> d86c7fb5
     """
     if download_config is None:
         download_config = DownloadConfig(**download_kwargs)
@@ -1833,10 +1424,6 @@
     if use_auth_token is not None:
         download_config = download_config.copy() if download_config else DownloadConfig()
         download_config.use_auth_token = use_auth_token
-<<<<<<< HEAD
-=======
-
->>>>>>> d86c7fb5
     dataset_module_factory_result = dataset_module_factory(
         path, revision=revision, download_config=download_config, download_mode=download_mode, data_files=data_files
     )
