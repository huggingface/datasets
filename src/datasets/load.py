# Copyright 2020 The HuggingFace Datasets Authors and the TensorFlow Datasets Authors.
#
# Licensed under the Apache License, Version 2.0 (the "License");
# you may not use this file except in compliance with the License.
# You may obtain a copy of the License at
#
#     http://www.apache.org/licenses/LICENSE-2.0
#
# Unless required by applicable law or agreed to in writing, software
# distributed under the License is distributed on an "AS IS" BASIS,
# WITHOUT WARRANTIES OR CONDITIONS OF ANY KIND, either express or implied.
# See the License for the specific language governing permissions and
# limitations under the License.

# Lint as: python3
"""Access datasets."""
import filecmp
import importlib
import inspect
import json
import os
import posixpath
import shutil
import time
import warnings
from collections import Counter
from dataclasses import dataclass
from pathlib import Path
from typing import Any, Dict, List, Mapping, Optional, Sequence, Tuple, Type, Union

import fsspec
import requests
from huggingface_hub import HfApi

from . import config
from .arrow_dataset import Dataset
from .builder import BuilderConfig, DatasetBuilder
from .data_files import (
    DEFAULT_PATTERNS_ALL,
    DataFilesDict,
    DataFilesList,
    EmptyDatasetError,
    get_metadata_data_files_list,
    get_patterns_and_data_files,
)
from .dataset_dict import DatasetDict, IterableDatasetDict
from .download.download_config import DownloadConfig
from .download.download_manager import DownloadMode
from .download.streaming_download_manager import StreamingDownloadManager, xglob, xjoin
from .features import Features
from .filesystems import extract_path_from_uri, is_remote_filesystem
from .fingerprint import Hasher
from .info import DatasetInfosDict
from .iterable_dataset import IterableDataset
from .metric import Metric
from .naming import camelcase_to_snakecase, snakecase_to_camelcase
from .packaged_modules import (
    _EXTENSION_TO_MODULE,
    _MODULE_SUPPORTS_METADATA,
    _PACKAGED_DATASETS_MODULES,
    _hash_python_lines,
)
from .splits import Split
from .tasks import TaskTemplate
from .utils.deprecation_utils import deprecated
from .utils.file_utils import (
    OfflineModeIsEnabled,
    _raise_if_offline_mode_is_enabled,
    cached_path,
    head_hf_s3,
    hf_github_url,
    init_hf_modules,
    is_relative_path,
    relative_to_absolute_path,
    url_or_path_join,
)
from .utils.filelock import FileLock
from .utils.hub import hf_hub_url
from .utils.info_utils import VerificationMode, is_small_dataset
from .utils.logging import get_logger
from .utils.metadata import DatasetMetadata, MetadataConfigs
from .utils.py_utils import get_imports
from .utils.version import Version


logger = get_logger(__name__)

ALL_ALLOWED_EXTENSIONS = list(_EXTENSION_TO_MODULE.keys()) + [".zip"]


def init_dynamic_modules(
    name: str = config.MODULE_NAME_FOR_DYNAMIC_MODULES, hf_modules_cache: Optional[Union[Path, str]] = None
):
    """
    Create a module with name `name` in which you can add dynamic modules
    such as metrics or datasets. The module can be imported using its name.
    The module is created in the HF_MODULE_CACHE directory by default (~/.cache/huggingface/modules) but it can
    be overridden by specifying a path to another directory in `hf_modules_cache`.
    """
    hf_modules_cache = init_hf_modules(hf_modules_cache)
    dynamic_modules_path = os.path.join(hf_modules_cache, name)
    os.makedirs(dynamic_modules_path, exist_ok=True)
    if not os.path.exists(os.path.join(dynamic_modules_path, "__init__.py")):
        with open(os.path.join(dynamic_modules_path, "__init__.py"), "w"):
            pass
    return dynamic_modules_path


def import_main_class(module_path, dataset=True) -> Optional[Union[Type[DatasetBuilder], Type[Metric]]]:
    """Import a module at module_path and return its main class:
    - a DatasetBuilder if dataset is True
    - a Metric if dataset is False
    """
    module = importlib.import_module(module_path)

    if dataset:
        main_cls_type = DatasetBuilder
    else:
        main_cls_type = Metric

    # Find the main class in our imported module
    module_main_cls = None
    for name, obj in module.__dict__.items():
        if inspect.isclass(obj) and issubclass(obj, main_cls_type):
            if inspect.isabstract(obj):
                continue
            module_main_cls = obj
            obj_module = inspect.getmodule(obj)
            if obj_module is not None and module == obj_module:
                break

    return module_main_cls


class _InitializeConfiguredDatasetBuilder:
    """
    From https://stackoverflow.com/questions/4647566/pickle-a-dynamically-parameterized-sub-class
    See also ConfiguredDatasetBuilder.__reduce__
    When called with the param value as the only argument, returns an
    un-initialized instance of the parameterized class. Subsequent __setstate__
    will be called by pickle.
    """

    def __call__(self, builder_cls, metadata_configs, default_config_name, name):
        # make a simple object which has no complex __init__ (this one will do)
        obj = _InitializeConfiguredDatasetBuilder()
        obj.__class__ = configure_builder_class(
            builder_cls, metadata_configs, default_config_name=default_config_name, dataset_name=name
        )
        return obj


def configure_builder_class(
    builder_cls: Type[DatasetBuilder],
    builder_configs: List[BuilderConfig],
    default_config_name: Optional[str],
    dataset_name: str,
) -> Type[DatasetBuilder]:
    """
    Dynamically create a builder class with custom builder configs parsed from README.md file,
    i.e. set BUILDER_CONFIGS class variable of a builder class to custom configs list.
    """

    class ConfiguredDatasetBuilder(builder_cls):
        BUILDER_CONFIGS = builder_configs
        DEFAULT_CONFIG_NAME = default_config_name

        __module__ = builder_cls.__module__  # so that the actual packaged builder can be imported

        def __reduce__(self):  # to make dynamically created class pickable, see _InitializeParameterizedDatasetBuilder
            parent_builder_cls = self.__class__.__mro__[1]
            return (
                _InitializeConfiguredDatasetBuilder(),
                (
                    parent_builder_cls,
                    self.BUILDER_CONFIGS,
                    self.DEFAULT_CONFIG_NAME,
                    self.dataset_name,
                ),
                self.__dict__.copy(),
            )

    ConfiguredDatasetBuilder.__name__ = (
        f"{builder_cls.__name__.lower().capitalize()}{snakecase_to_camelcase(dataset_name)}"
    )
    ConfiguredDatasetBuilder.__qualname__ = (
        f"{builder_cls.__name__.lower().capitalize()}{snakecase_to_camelcase(dataset_name)}"
    )

    return ConfiguredDatasetBuilder


def get_dataset_builder_class(
    dataset_module: "DatasetModule", dataset_name: Optional[str] = None
) -> Type[DatasetBuilder]:
    builder_cls = import_main_class(dataset_module.module_path)
    if dataset_module.builder_configs:
        builder_cls = configure_builder_class(
            builder_cls,
            builder_configs=dataset_module.builder_configs,
            default_config_name=dataset_module.default_config_name,
            dataset_name=dataset_name,
        )
    return builder_cls


def files_to_hash(file_paths: List[str]) -> str:
    """
    Convert a list of scripts or text files provided in file_paths into a hashed filename in a repeatable way.
    """
    # List all python files in directories if directories are supplied as part of external imports
    to_use_files: List[Union[Path, str]] = []
    for file_path in file_paths:
        if os.path.isdir(file_path):
            to_use_files.extend(list(Path(file_path).rglob("*.[pP][yY]")))
        else:
            to_use_files.append(file_path)

    # Get the code from all these files
    lines = []
    for file_path in to_use_files:
        with open(file_path, encoding="utf-8") as f:
            lines.extend(f.readlines())
    return _hash_python_lines(lines)


def increase_load_count(name: str, resource_type: str):
    """Update the download count of a dataset or metric."""
    if not config.HF_DATASETS_OFFLINE and config.HF_UPDATE_DOWNLOAD_COUNTS:
        try:
            head_hf_s3(name, filename=name + ".py", dataset=(resource_type == "dataset"))
        except Exception:
            pass


def _download_additional_modules(
    name: str, base_path: str, imports: Tuple[str, str, str, str], download_config: Optional[DownloadConfig]
) -> List[Tuple[str, str]]:
    """
    Download additional module for a module <name>.py at URL (or local path) <base_path>/<name>.py
    The imports must have been parsed first using ``get_imports``.

    If some modules need to be installed with pip, an error is raised showing how to install them.
    This function return the list of downloaded modules as tuples (import_name, module_file_path).

    The downloaded modules can then be moved into an importable directory with ``_copy_script_and_other_resources_in_importable_dir``.
    """
    local_imports = []
    library_imports = []
    download_config = download_config.copy()
    if download_config.download_desc is None:
        download_config.download_desc = "Downloading extra modules"
    for import_type, import_name, import_path, sub_directory in imports:
        if import_type == "library":
            library_imports.append((import_name, import_path))  # Import from a library
            continue

        if import_name == name:
            raise ValueError(
                f"Error in the {name} script, importing relative {import_name} module "
                f"but {import_name} is the name of the script. "
                f"Please change relative import {import_name} to another name and add a '# From: URL_OR_PATH' "
                f"comment pointing to the original relative import file path."
            )
        if import_type == "internal":
            url_or_filename = url_or_path_join(base_path, import_path + ".py")
        elif import_type == "external":
            url_or_filename = import_path
        else:
            raise ValueError("Wrong import_type")

        local_import_path = cached_path(
            url_or_filename,
            download_config=download_config,
        )
        if sub_directory is not None:
            local_import_path = os.path.join(local_import_path, sub_directory)
        local_imports.append((import_name, local_import_path))

    # Check library imports
    needs_to_be_installed = {}
    for library_import_name, library_import_path in library_imports:
        try:
            lib = importlib.import_module(library_import_name)  # noqa F841
        except ImportError:
            if library_import_name not in needs_to_be_installed or library_import_path != library_import_name:
                needs_to_be_installed[library_import_name] = library_import_path
    if needs_to_be_installed:
        _dependencies_str = "dependencies" if len(needs_to_be_installed) > 1 else "dependency"
        _them_str = "them" if len(needs_to_be_installed) > 1 else "it"
        if "sklearn" in needs_to_be_installed.keys():
            needs_to_be_installed["sklearn"] = "scikit-learn"
        raise ImportError(
            f"To be able to use {name}, you need to install the following {_dependencies_str}: "
            f"{', '.join(needs_to_be_installed)}.\nPlease install {_them_str} using 'pip install "
            f"{' '.join(needs_to_be_installed.values())}' for instance."
        )
    return local_imports


def _copy_script_and_other_resources_in_importable_dir(
    name: str,
    importable_directory_path: str,
    subdirectory_name: str,
    original_local_path: str,
    local_imports: List[Tuple[str, str]],
    additional_files: List[Tuple[str, str]],
    download_mode: Optional[Union[DownloadMode, str]],
) -> str:
    """Copy a script and its required imports to an importable directory

    Args:
        name (str): name of the resource to load
        importable_directory_path (str): path to the loadable folder in the dynamic modules directory
        subdirectory_name (str): name of the subdirectory in importable_directory_path in which to place the script
        original_local_path (str): local path to the resource script
        local_imports (List[Tuple[str, str]]): list of (destination_filename, import_file_to_copy)
        additional_files (List[Tuple[str, str]]): list of (destination_filename, additional_file_to_copy)
        download_mode (Optional[Union[DownloadMode, str]]): download mode

    Return:
        importable_local_file: path to an importable module with importlib.import_module
    """

    # Define a directory with a unique name in our dataset or metric folder
    # path is: ./datasets|metrics/dataset|metric_name/hash_from_code/script.py
    # we use a hash as subdirectory_name to be able to have multiple versions of a dataset/metric processing file together
    importable_subdirectory = os.path.join(importable_directory_path, subdirectory_name)
    importable_local_file = os.path.join(importable_subdirectory, name + ".py")
    # Prevent parallel disk operations
    lock_path = importable_directory_path + ".lock"
    with FileLock(lock_path):
        # Create main dataset/metrics folder if needed
        if download_mode == DownloadMode.FORCE_REDOWNLOAD and os.path.exists(importable_directory_path):
            shutil.rmtree(importable_directory_path)
        os.makedirs(importable_directory_path, exist_ok=True)

        # add an __init__ file to the main dataset folder if needed
        init_file_path = os.path.join(importable_directory_path, "__init__.py")
        if not os.path.exists(init_file_path):
            with open(init_file_path, "w"):
                pass

        # Create hash dataset folder if needed
        os.makedirs(importable_subdirectory, exist_ok=True)
        # add an __init__ file to the hash dataset folder if needed
        init_file_path = os.path.join(importable_subdirectory, "__init__.py")
        if not os.path.exists(init_file_path):
            with open(init_file_path, "w"):
                pass

        # Copy dataset.py file in hash folder if needed
        if not os.path.exists(importable_local_file):
            shutil.copyfile(original_local_path, importable_local_file)
        # Record metadata associating original dataset path with local unique folder
        # Use os.path.splitext to split extension from importable_local_file
        meta_path = os.path.splitext(importable_local_file)[0] + ".json"
        if not os.path.exists(meta_path):
            meta = {"original file path": original_local_path, "local file path": importable_local_file}
            # the filename is *.py in our case, so better rename to filename.json instead of filename.py.json
            with open(meta_path, "w", encoding="utf-8") as meta_file:
                json.dump(meta, meta_file)

        # Copy all the additional imports
        for import_name, import_path in local_imports:
            if os.path.isfile(import_path):
                full_path_local_import = os.path.join(importable_subdirectory, import_name + ".py")
                if not os.path.exists(full_path_local_import):
                    shutil.copyfile(import_path, full_path_local_import)
            elif os.path.isdir(import_path):
                full_path_local_import = os.path.join(importable_subdirectory, import_name)
                if not os.path.exists(full_path_local_import):
                    shutil.copytree(import_path, full_path_local_import)
            else:
                raise ImportError(f"Error with local import at {import_path}")

        # Copy additional files like dataset_infos.json file if needed
        for file_name, original_path in additional_files:
            destination_additional_path = os.path.join(importable_subdirectory, file_name)
            if not os.path.exists(destination_additional_path) or not filecmp.cmp(
                original_path, destination_additional_path
            ):
                shutil.copyfile(original_path, destination_additional_path)
        return importable_local_file


def _create_importable_file(
    local_path: str,
    local_imports: List[Tuple[str, str]],
    additional_files: List[Tuple[str, str]],
    dynamic_modules_path: str,
    module_namespace: str,
    name: str,
    download_mode: DownloadMode,
) -> Tuple[str, str]:
    importable_directory_path = os.path.join(dynamic_modules_path, module_namespace, name.replace("/", "--"))
    Path(importable_directory_path).mkdir(parents=True, exist_ok=True)
    (Path(importable_directory_path).parent / "__init__.py").touch(exist_ok=True)
    hash = files_to_hash([local_path] + [loc[1] for loc in local_imports])
    importable_local_file = _copy_script_and_other_resources_in_importable_dir(
        name=name.split("/")[-1],
        importable_directory_path=importable_directory_path,
        subdirectory_name=hash,
        original_local_path=local_path,
        local_imports=local_imports,
        additional_files=additional_files,
        download_mode=download_mode,
    )
    logger.debug(f"Created importable dataset file at {importable_local_file}")
    module_path = ".".join(
        [os.path.basename(dynamic_modules_path), module_namespace, name.replace("/", "--"), hash, name.split("/")[-1]]
    )
    return module_path, hash


def infer_module_for_data_files_list(
    data_files_list: DataFilesList, use_auth_token: Optional[Union[bool, str]] = None
) -> Tuple[Optional[str], Dict[str, Any]]:
    """Infer module (and builder kwargs) from list of data files.

    Args:
        data_files_list (DataFilesList): List of data files.
        use_auth_token (bool or str, optional): Whether to use token or token to authenticate on the Hugging Face Hub
            for private remote files.

    Returns:
        tuple[str, dict[str, Any]]: Tuple with
            - inferred module name
            - dict of builder kwargs
    """
    extensions_counter = Counter(
        suffix.lower()
        for filepath in data_files_list[: config.DATA_FILES_MAX_NUMBER_FOR_MODULE_INFERENCE]
        for suffix in Path(filepath).suffixes
    )
    if extensions_counter:
        for ext, _ in extensions_counter.most_common():
            if ext in _EXTENSION_TO_MODULE:
                return _EXTENSION_TO_MODULE[ext]
<<<<<<< HEAD
            elif ext == "zip":
                return infer_module_for_data_files_list_in_archives(data_files_list, use_auth_token=use_auth_token)
=======
            elif ext == ".zip":
                return infer_module_for_data_files_in_archives(data_files_list, use_auth_token=use_auth_token)
>>>>>>> 006bf33a
    return None, {}


def infer_module_for_data_files_list_in_archives(
    data_files_list: DataFilesList, use_auth_token: Optional[Union[bool, str]]
) -> Tuple[Optional[str], Dict[str, Any]]:
    """Infer module (and builder kwargs) from list of archive data files.

    Args:
        data_files_list (DataFilesList): List of data files.
        use_auth_token (bool or str, optional): Whether to use token or token to authenticate on the Hugging Face Hub
            for private remote files.

    Returns:
        tuple[str, dict[str, Any]]: Tuple with
            - inferred module name
            - dict of builder kwargs
    """
    archived_files = []
    archive_files_counter = 0
    for filepath in data_files_list:
        if str(filepath).endswith(".zip"):
            archive_files_counter += 1
            if archive_files_counter > config.GLOBBED_DATA_FILES_MAX_NUMBER_FOR_MODULE_INFERENCE:
                break
            extracted = xjoin(StreamingDownloadManager().extract(filepath), "**")
            archived_files += [
                f.split("::")[0]
                for f in xglob(extracted, recursive=True, use_auth_token=use_auth_token)[
                    : config.ARCHIVED_DATA_FILES_MAX_NUMBER_FOR_MODULE_INFERENCE
                ]
            ]
    extensions_counter = Counter(suffix.lower() for filepath in archived_files for suffix in Path(filepath).suffixes)
    if extensions_counter:
        most_common = extensions_counter.most_common(1)[0][0]
        if most_common in _EXTENSION_TO_MODULE:
            return _EXTENSION_TO_MODULE[most_common]
    return None, {}


def infer_module_for_data_files(
    data_files: DataFilesDict, path: Optional[str] = None, use_auth_token: Optional[Union[bool, str]] = None
) -> Tuple[Optional[str], Dict[str, Any]]:
    """Infer module (and builder kwargs) from data files. Raise if module names for different splits don't match.

    Args:
        data_files (DataFilesDict): List of data files.
        path (str, optional): Dataset name or path.
        use_auth_token (bool or str, optional): Whether to use token or token to authenticate on the Hugging Face Hub
            for private remote files.

    Returns:
        tuple[str, dict[str, Any]]: Tuple with
            - inferred module name
            - builder kwargs
    """
    split_modules = {
        split: infer_module_for_data_files_list(data_files_list, use_auth_token=use_auth_token)
        for split, data_files_list in data_files.items()
    }
    module_name, default_builder_kwargs = next(iter(split_modules.values()))
    if any((module_name, default_builder_kwargs) != split_module for split_module in split_modules.values()):
        raise ValueError(f"Couldn't infer the same data file format for all splits. Got {split_modules}")
    if not module_name:
        path = f" in {path}. " if path else ". "
        raise FileNotFoundError(f"No (supported) data files or dataset script found{path}")
    return module_name, default_builder_kwargs


def update_hash_with_config_parameters(hash: str, config_parameters: dict) -> str:
    """
    Used to update hash of packaged modules which is used for creating unique cache directories to reflect
    different config parameters which are passed in metadata from readme.
    """
    params_to_exclude = {"config_name", "version", "description"}
    params_to_add_to_hash = {
        param: value for param, value in sorted(config_parameters.items()) if param not in params_to_exclude
    }
    m = Hasher()
    m.update(hash)
    m.update(params_to_add_to_hash)
    return m.hexdigest()


def create_builder_configs_from_metadata_configs(
    module_path: str,
    metadata_configs: MetadataConfigs,
    is_repo: bool,
    supports_metadata: bool,
    base_path: Optional[str] = None,
    hfh_dataset_info: Optional["huggingface_hub.hf_api.DatasetInfo"] = None,
    default_builder_kwargs: Dict[str, Any] = None,
    allowed_extensions: Optional[List[str]] = None,
) -> Tuple[List[BuilderConfig], str]:
    builder_cls = import_main_class(module_path)
    builder_config_cls = builder_cls.BUILDER_CONFIG_CLASS
    default_config_name = metadata_configs.get_default_config_name()
    builder_configs = []

    base_path = base_path if base_path is not None else ""
    for config_name, config_params in metadata_configs.items():
        config_data_files = config_params.get("data_files")
        config_data_dir = config_params.get("data_dir")
        config_base_path = os.path.join(base_path, config_data_dir) if config_data_dir else base_path
        config_patterns, config_data_files_dict = get_patterns_and_data_files(
            is_repo,
            base_path=config_base_path,
            data_files=config_data_files,
            hfh_dataset_info=hfh_dataset_info,
            allowed_extensions=allowed_extensions,
        )
        if config_data_files is None and supports_metadata and config_patterns != DEFAULT_PATTERNS_ALL:
            config_metadata_data_files_list = get_metadata_data_files_list(
                is_repo=is_repo,
                base_path=config_base_path,
                hfh_dataset_info=hfh_dataset_info,
            )
            if config_metadata_data_files_list:
                config_data_files_dict = DataFilesDict(
                    {
                        split: data_files_list + config_metadata_data_files_list
                        for split, data_files_list in config_data_files_dict.items()
                    }
                )
        ignored_params = [
            param for param in config_params if not hasattr(builder_config_cls, param) and param != "default"
        ]
        if ignored_params:
            logger.warning(
                f"Some datasets params were ignored: {ignored_params}. "
                "Make sure to use only valid params for the dataset builder and to have "
                "a up-to-date version of the `datasets` library."
            )
        builder_configs.append(
            builder_config_cls(
                name=config_name,
                data_files=config_data_files_dict,
                data_dir=config_data_dir,
                **{
                    param: value
                    for param, value in {**default_builder_kwargs, **config_params}.items()
                    if hasattr(builder_config_cls, param) and param not in ("default", "data_files", "data_dir")
                },
            )
        )
    return builder_configs, default_config_name


@dataclass
class DatasetModule:
    module_path: str
    hash: str
    builder_kwargs: dict
    dataset_infos: Optional[DatasetInfosDict] = None
    metadata_configs: Optional[MetadataConfigs] = None
    builder_configs: Optional[List[BuilderConfig]] = None
    default_config_name: Optional[str] = None


@dataclass
class MetricModule:
    module_path: str
    hash: str


class _DatasetModuleFactory:
    def get_module(self) -> DatasetModule:
        raise NotImplementedError


class _MetricModuleFactory:
    def get_module(self) -> MetricModule:
        raise NotImplementedError


class GithubMetricModuleFactory(_MetricModuleFactory):
    """Get the module of a metric. The metric script is downloaded from GitHub.

    <Deprecated version="2.5.0">

    Use the new library 🤗 Evaluate instead: https://huggingface.co/docs/evaluate

    </Deprecated>
    """

    @deprecated("Use the new library 🤗 Evaluate instead: https://huggingface.co/docs/evaluate")
    def __init__(
        self,
        name: str,
        revision: Optional[Union[str, Version]] = None,
        download_config: Optional[DownloadConfig] = None,
        download_mode: Optional[Union[DownloadMode, str]] = None,
        dynamic_modules_path: Optional[str] = None,
    ):
        self.name = name
        self.revision = revision
        self.download_config = download_config.copy() if download_config else DownloadConfig()
        if self.download_config.max_retries < 3:
            self.download_config.max_retries = 3
        self.download_mode = download_mode
        self.dynamic_modules_path = dynamic_modules_path
        assert self.name.count("/") == 0
        increase_load_count(name, resource_type="metric")

    def download_loading_script(self, revision: Optional[str]) -> str:
        file_path = hf_github_url(path=self.name, name=self.name + ".py", revision=revision, dataset=False)
        download_config = self.download_config.copy()
        if download_config.download_desc is None:
            download_config.download_desc = "Downloading builder script"
        return cached_path(file_path, download_config=download_config)

    def get_module(self) -> MetricModule:
        # get script and other files
        revision = self.revision
        try:
            local_path = self.download_loading_script(revision)
            revision = self.revision
        except FileNotFoundError:
            if revision is not None:
                raise
            else:
                revision = "main"
                local_path = self.download_loading_script(revision)
                logger.warning(
                    f"Couldn't find a directory or a metric named '{self.name}' in this version. "
                    f"It was picked from the main branch on github instead."
                )
        imports = get_imports(local_path)
        local_imports = _download_additional_modules(
            name=self.name,
            base_path=hf_github_url(path=self.name, name="", revision=revision, dataset=False),
            imports=imports,
            download_config=self.download_config,
        )
        # copy the script and the files in an importable directory
        dynamic_modules_path = self.dynamic_modules_path if self.dynamic_modules_path else init_dynamic_modules()
        module_path, hash = _create_importable_file(
            local_path=local_path,
            local_imports=local_imports,
            additional_files=[],
            dynamic_modules_path=dynamic_modules_path,
            module_namespace="metrics",
            name=self.name,
            download_mode=self.download_mode,
        )
        # make the new module to be noticed by the import system
        importlib.invalidate_caches()
        return MetricModule(module_path, hash)


class LocalMetricModuleFactory(_MetricModuleFactory):
    """Get the module of a local metric. The metric script is loaded from a local script.

    <Deprecated version="2.5.0">

    Use the new library 🤗 Evaluate instead: https://huggingface.co/docs/evaluate

    </Deprecated>
    """

    @deprecated("Use the new library 🤗 Evaluate instead: https://huggingface.co/docs/evaluate")
    def __init__(
        self,
        path: str,
        download_config: Optional[DownloadConfig] = None,
        download_mode: Optional[Union[DownloadMode, str]] = None,
        dynamic_modules_path: Optional[str] = None,
    ):
        self.path = path
        self.name = Path(path).stem
        self.download_config = download_config or DownloadConfig()
        self.download_mode = download_mode
        self.dynamic_modules_path = dynamic_modules_path

    def get_module(self) -> MetricModule:
        # get script and other files
        imports = get_imports(self.path)
        local_imports = _download_additional_modules(
            name=self.name,
            base_path=str(Path(self.path).parent),
            imports=imports,
            download_config=self.download_config,
        )
        # copy the script and the files in an importable directory
        dynamic_modules_path = self.dynamic_modules_path if self.dynamic_modules_path else init_dynamic_modules()
        module_path, hash = _create_importable_file(
            local_path=self.path,
            local_imports=local_imports,
            additional_files=[],
            dynamic_modules_path=dynamic_modules_path,
            module_namespace="metrics",
            name=self.name,
            download_mode=self.download_mode,
        )
        # make the new module to be noticed by the import system
        importlib.invalidate_caches()
        return MetricModule(module_path, hash)


class LocalDatasetModuleFactoryWithScript(_DatasetModuleFactory):
    """Get the module of a local dataset. The dataset script is loaded from a local script."""

    def __init__(
        self,
        path: str,
        download_config: Optional[DownloadConfig] = None,
        download_mode: Optional[Union[DownloadMode, str]] = None,
        dynamic_modules_path: Optional[str] = None,
    ):
        self.path = path
        self.name = Path(path).stem
        self.download_config = download_config or DownloadConfig()
        self.download_mode = download_mode
        self.dynamic_modules_path = dynamic_modules_path

    def get_module(self) -> DatasetModule:
        # get script and other files
        dataset_infos_path = Path(self.path).parent / config.DATASETDICT_INFOS_FILENAME
        dataset_readme_path = Path(self.path).parent / "README.md"
        imports = get_imports(self.path)
        local_imports = _download_additional_modules(
            name=self.name,
            base_path=str(Path(self.path).parent),
            imports=imports,
            download_config=self.download_config,
        )
        additional_files = []
        if dataset_infos_path.is_file():
            additional_files.append((config.DATASETDICT_INFOS_FILENAME, str(dataset_infos_path)))
        if dataset_readme_path.is_file():
            additional_files.append(("README.md", dataset_readme_path))
        # copy the script and the files in an importable directory
        dynamic_modules_path = self.dynamic_modules_path if self.dynamic_modules_path else init_dynamic_modules()
        module_path, hash = _create_importable_file(
            local_path=self.path,
            local_imports=local_imports,
            additional_files=additional_files,
            dynamic_modules_path=dynamic_modules_path,
            module_namespace="datasets",
            name=self.name,
            download_mode=self.download_mode,
        )
        # make the new module to be noticed by the import system
        importlib.invalidate_caches()
        builder_kwargs = {"hash": hash, "base_path": str(Path(self.path).parent)}
        return DatasetModule(module_path, hash, builder_kwargs)


class LocalDatasetModuleFactoryWithoutScript(_DatasetModuleFactory):
    """Get the module of a dataset loaded from the user's data files. The dataset builder module to use is inferred
    from the data files extensions."""

    def __init__(
        self,
        path: str,
        data_dir: Optional[str] = None,
        data_files: Optional[Union[str, List, Dict]] = None,
        download_mode: Optional[Union[DownloadMode, str]] = None,
    ):
        if data_dir and os.path.isabs(data_dir):
            raise ValueError(f"`data_dir` must be relative to a dataset directory's root: {path}")

        self.path = path
        self.name = Path(path).stem
        self.data_files = data_files
        self.data_dir = data_dir
        self.download_mode = download_mode

    def get_module(self) -> DatasetModule:
        readme_path = os.path.join(self.path, "README.md")
        dataset_metadata = (
            DatasetMetadata.from_readme(readme_path) if os.path.isfile(readme_path) else DatasetMetadata()
        )
        metadata_configs = MetadataConfigs.from_metadata(dataset_metadata)
        dataset_infos = DatasetInfosDict.from_metadata(dataset_metadata)
        # even if metadata_configs_dict is not None (which means that we will resolve files for each config later)
        # we cannot skip resolving all files because we need to infer module name by files extensions
        base_path = os.path.join(self.path, self.data_dir) if self.data_dir else self.path
        is_repo = False
        patterns, data_files = get_patterns_and_data_files(
            is_repo=is_repo,
            base_path=base_path,
            data_files=self.data_files,
            allowed_extensions=ALL_ALLOWED_EXTENSIONS,
        )
        module_name, default_builder_kwargs = infer_module_for_data_files(
            data_files=data_files,
            path=self.path,
        )
        # Collect metadata files if the module supports them
        supports_metadata = module_name in _MODULE_SUPPORTS_METADATA
        if self.data_files is None and supports_metadata and patterns != DEFAULT_PATTERNS_ALL:
            metadata_data_files_list = get_metadata_data_files_list(
                is_repo=is_repo,
                base_path=base_path,
            )
            if metadata_data_files_list:
                data_files = DataFilesDict(
                    {
                        split: data_files_list + metadata_data_files_list
                        for split, data_files_list in data_files.items()
                    }
                )

        module_path, hash = _PACKAGED_DATASETS_MODULES[module_name]
        if metadata_configs:
            builder_configs, default_config_name = create_builder_configs_from_metadata_configs(
                module_path,
                metadata_configs,
                is_repo=is_repo,
                base_path=base_path,
                supports_metadata=supports_metadata,
                default_builder_kwargs=default_builder_kwargs,
            )
        else:
            builder_configs, default_config_name = None, None
        builder_kwargs = {
            "hash": hash,
            "base_path": self.path,
            "dataset_name": camelcase_to_snakecase(Path(self.path).name),
        }
        if self.data_files is not None or not metadata_configs:
            builder_kwargs["data_files"] = data_files
            builder_kwargs.update(default_builder_kwargs)  # from _EXTENSION_TO_MODULE
        if os.path.isfile(os.path.join(self.path, config.DATASETDICT_INFOS_FILENAME)):
            with open(os.path.join(self.path, config.DATASETDICT_INFOS_FILENAME), encoding="utf-8") as f:
                legacy_dataset_infos: DatasetInfosDict = json.load(f)
            legacy_dataset_infos.update(dataset_infos)
            dataset_infos = legacy_dataset_infos
        if default_config_name is None and len(dataset_infos) == 1:
            default_config_name = next(iter(dataset_infos))

        return DatasetModule(
            module_path,
            hash,
            builder_kwargs,
            dataset_infos=dataset_infos,
            metadata_configs=metadata_configs,
            builder_configs=builder_configs,
            default_config_name=default_config_name,
        )


class PackagedDatasetModuleFactory(_DatasetModuleFactory):
    """Get the dataset builder module from the ones that are packaged with the library: csv, json, etc."""

    def __init__(
        self,
        name: str,
        data_dir: Optional[str] = None,
        data_files: Optional[Union[str, List, Dict]] = None,
        download_config: Optional[DownloadConfig] = None,
        download_mode: Optional[Union[DownloadMode, str]] = None,
    ):
        self.name = name
        self.data_files = data_files
        self.data_dir = data_dir
        self.download_config = download_config
        self.download_mode = download_mode
        increase_load_count(name, resource_type="dataset")

    def get_module(self) -> DatasetModule:
        base_path = (
            str(Path(self.data_dir).expanduser().resolve()) if self.data_dir is not None else str(Path().resolve())
        )
        is_repo = False
        patterns, data_files = get_patterns_and_data_files(
            is_repo=is_repo,
            base_path=base_path,
            data_files=self.data_files,
            allowed_extensions=ALL_ALLOWED_EXTENSIONS,
        )
        supports_metadata = self.name in _MODULE_SUPPORTS_METADATA
        if self.data_files is None and supports_metadata and patterns != DEFAULT_PATTERNS_ALL:
            metadata_data_files_list = get_metadata_data_files_list(is_repo=is_repo, base_path=base_path)
            if metadata_data_files_list:
                data_files = DataFilesDict(
                    {
                        split: data_files_list + metadata_data_files_list
                        for split, data_files_list in data_files.items()
                    }
                )

        module_path, hash = _PACKAGED_DATASETS_MODULES[self.name]

        builder_kwargs = {
            "hash": hash,
            "data_files": data_files,
            "dataset_name": self.name,
        }

        return DatasetModule(module_path, hash, builder_kwargs, None)


class HubDatasetModuleFactoryWithoutScript(_DatasetModuleFactory):
    """
    Get the module of a dataset loaded from data files of a dataset repository.
    The dataset builder module to use is inferred from the data files extensions.
    """

    def __init__(
        self,
        name: str,
        revision: Optional[Union[str, Version]] = None,
        data_dir: Optional[str] = None,
        data_files: Optional[Union[str, List, Dict]] = None,
        download_config: Optional[DownloadConfig] = None,
        download_mode: Optional[Union[DownloadMode, str]] = None,
    ):
        self.name = name
        self.revision = revision
        self.data_files = data_files
        self.data_dir = data_dir
        self.download_config = download_config or DownloadConfig()
        self.download_mode = download_mode
        increase_load_count(name, resource_type="dataset")

    def get_module(self) -> DatasetModule:
        hfh_dataset_info = HfApi(config.HF_ENDPOINT).dataset_info(
            self.name,
            revision=self.revision,
            token=self.download_config.use_auth_token,
            timeout=100.0,
        )
        download_config = self.download_config.copy()
        if download_config.download_desc is None:
            download_config.download_desc = "Downloading readme"
        try:
            dataset_readme_path = cached_path(
                hf_hub_url(self.name, "README.md", revision=self.revision),
                download_config=download_config,
            )
            dataset_metadata = DatasetMetadata.from_readme(Path(dataset_readme_path))
        except FileNotFoundError:
            dataset_metadata = DatasetMetadata()
        metadata_configs = MetadataConfigs.from_metadata(dataset_metadata)
        dataset_infos = DatasetInfosDict.from_metadata(dataset_metadata)
        # even if metadata_configs is not None (which means that we will resolve files for each config later)
        # we cannot skip resolving all files because we need to infer module name by files extensions
        is_repo = True
        patterns, data_files = get_patterns_and_data_files(
            is_repo=is_repo,
            base_path=self.data_dir,
            data_files=self.data_files,
            hfh_dataset_info=hfh_dataset_info,
            allowed_extensions=ALL_ALLOWED_EXTENSIONS,
        )
        module_name, default_builder_kwargs = infer_module_for_data_files(
            data_files=data_files,
            path=self.name,
            use_auth_token=self.download_config.use_auth_token,
        )
        # Collect metadata files if the module supports them
        supports_metadata = module_name in _MODULE_SUPPORTS_METADATA
        if self.data_files is None and supports_metadata and patterns != DEFAULT_PATTERNS_ALL:
            metadata_data_files_list = get_metadata_data_files_list(
                is_repo=is_repo,
                base_path=self.data_dir,
                hfh_dataset_info=hfh_dataset_info,
            )
            if metadata_data_files_list:
                data_files = DataFilesDict(
                    {
                        split: data_files_list + metadata_data_files_list
                        for split, data_files_list in data_files.items()
                    }
                )

        module_path, hash = _PACKAGED_DATASETS_MODULES[module_name]
        if metadata_configs:
            builder_configs, default_config_name = create_builder_configs_from_metadata_configs(
                module_path,
                metadata_configs,
                is_repo=is_repo,
                base_path=self.data_dir,
                hfh_dataset_info=hfh_dataset_info,
                supports_metadata=supports_metadata,
                default_builder_kwargs=default_builder_kwargs,
            )
        else:
            builder_configs, default_config_name = None, None
        builder_kwargs = {
            "hash": hash,
            "base_path": hf_hub_url(self.name, "", revision=self.revision),
            "repo_id": self.name,
            "dataset_name": camelcase_to_snakecase(Path(self.name).name),
        }
        if self.data_files is not None or not metadata_configs:
            builder_kwargs["data_files"] = data_files
            builder_kwargs.update(default_builder_kwargs)  # from _EXTENSION_TO_MODULE
        download_config = self.download_config.copy()
        if download_config.download_desc is None:
            download_config.download_desc = "Downloading metadata"
        try:
            dataset_infos_path = cached_path(
                hf_hub_url(self.name, config.DATASETDICT_INFOS_FILENAME, revision=self.revision),
                download_config=download_config,
            )
            with open(dataset_infos_path, encoding="utf-8") as f:
                legacy_dataset_infos: DatasetInfosDict = json.load(f)
            legacy_dataset_infos.update(dataset_infos)
            dataset_infos = legacy_dataset_infos
        except FileNotFoundError:
            pass
        if default_config_name is None and len(dataset_infos) == 1:
            default_config_name = next(iter(dataset_infos))

        return DatasetModule(
            module_path,
            hash,
            builder_kwargs,
            dataset_infos=dataset_infos,
            metadata_configs=metadata_configs,
            builder_configs=builder_configs,
            default_config_name=default_config_name,
        )


class HubDatasetModuleFactoryWithScript(_DatasetModuleFactory):
    """
    Get the module of a dataset from a dataset repository.
    The dataset script comes from the script inside the dataset repository.
    """

    def __init__(
        self,
        name: str,
        revision: Optional[Union[str, Version]] = None,
        download_config: Optional[DownloadConfig] = None,
        download_mode: Optional[Union[DownloadMode, str]] = None,
        dynamic_modules_path: Optional[str] = None,
    ):
        self.name = name
        self.revision = revision
        self.download_config = download_config or DownloadConfig()
        self.download_mode = download_mode
        self.dynamic_modules_path = dynamic_modules_path
        increase_load_count(name, resource_type="dataset")

    def download_loading_script(self) -> str:
        file_path = hf_hub_url(repo_id=self.name, path=self.name.split("/")[-1] + ".py", revision=self.revision)
        download_config = self.download_config.copy()
        if download_config.download_desc is None:
            download_config.download_desc = "Downloading builder script"
        return cached_path(file_path, download_config=download_config)

    def download_dataset_infos_file(self) -> str:
        dataset_infos = hf_hub_url(repo_id=self.name, path=config.DATASETDICT_INFOS_FILENAME, revision=self.revision)
        # Download the dataset infos file if available
        download_config = self.download_config.copy()
        if download_config.download_desc is None:
            download_config.download_desc = "Downloading metadata"
        try:
            return cached_path(
                dataset_infos,
                download_config=download_config,
            )
        except (FileNotFoundError, ConnectionError):
            return None

    def download_dataset_readme_file(self) -> str:
        readme_url = hf_hub_url(repo_id=self.name, path="README.md", revision=self.revision)
        # Download the dataset infos file if available
        download_config = self.download_config.copy()
        if download_config.download_desc is None:
            download_config.download_desc = "Downloading readme"
        try:
            return cached_path(
                readme_url,
                download_config=download_config,
            )
        except (FileNotFoundError, ConnectionError):
            return None

    def get_module(self) -> DatasetModule:
        # get script and other files
        local_path = self.download_loading_script()
        dataset_infos_path = self.download_dataset_infos_file()
        dataset_readme_path = self.download_dataset_readme_file()
        imports = get_imports(local_path)
        local_imports = _download_additional_modules(
            name=self.name,
            base_path=hf_hub_url(repo_id=self.name, path="", revision=self.revision),
            imports=imports,
            download_config=self.download_config,
        )
        additional_files = []
        if dataset_infos_path:
            additional_files.append((config.DATASETDICT_INFOS_FILENAME, dataset_infos_path))
        if dataset_readme_path:
            additional_files.append(("README.md", dataset_readme_path))
        # copy the script and the files in an importable directory
        dynamic_modules_path = self.dynamic_modules_path if self.dynamic_modules_path else init_dynamic_modules()
        module_path, hash = _create_importable_file(
            local_path=local_path,
            local_imports=local_imports,
            additional_files=additional_files,
            dynamic_modules_path=dynamic_modules_path,
            module_namespace="datasets",
            name=self.name,
            download_mode=self.download_mode,
        )
        # make the new module to be noticed by the import system
        importlib.invalidate_caches()
        builder_kwargs = {
            "hash": hash,
            "base_path": hf_hub_url(self.name, "", revision=self.revision),
            "repo_id": self.name,
        }
        return DatasetModule(module_path, hash, builder_kwargs)


class CachedDatasetModuleFactory(_DatasetModuleFactory):
    """
    Get the module of a dataset that has been loaded once already and cached.
    The script that is loaded from the cache is the most recent one with a matching name.
    """

    def __init__(
        self,
        name: str,
        dynamic_modules_path: Optional[str] = None,
    ):
        self.name = name
        self.dynamic_modules_path = dynamic_modules_path
        assert self.name.count("/") <= 1

    def get_module(self) -> DatasetModule:
        dynamic_modules_path = self.dynamic_modules_path if self.dynamic_modules_path else init_dynamic_modules()
        importable_directory_path = os.path.join(dynamic_modules_path, "datasets", self.name.replace("/", "--"))
        hashes = (
            [h for h in os.listdir(importable_directory_path) if len(h) == 64]
            if os.path.isdir(importable_directory_path)
            else None
        )
        if not hashes:
            raise FileNotFoundError(f"Dataset {self.name} is not cached in {dynamic_modules_path}")
        # get most recent

        def _get_modification_time(module_hash):
            return (Path(importable_directory_path) / module_hash / (self.name.split("/")[-1] + ".py")).stat().st_mtime

        hash = sorted(hashes, key=_get_modification_time)[-1]
        warning_msg = (
            f"Using the latest cached version of the module from {os.path.join(importable_directory_path, hash)} "
            f"(last modified on {time.ctime(_get_modification_time(hash))}) since it "
            f"couldn't be found locally at {self.name}."
        )
        if not config.HF_DATASETS_OFFLINE:
            warning_msg += ", or remotely on the Hugging Face Hub."
        logger.warning(warning_msg)
        # make the new module to be noticed by the import system
        module_path = ".".join(
            [
                os.path.basename(dynamic_modules_path),
                "datasets",
                self.name.replace("/", "--"),
                hash,
                self.name.split("/")[-1],
            ]
        )
        importlib.invalidate_caches()
        builder_kwargs = {
            "hash": hash,
            "repo_id": self.name,
        }
        return DatasetModule(module_path, hash, builder_kwargs)


class CachedMetricModuleFactory(_MetricModuleFactory):
    """
    Get the module of a metric that has been loaded once already and cached.
    The script that is loaded from the cache is the most recent one with a matching name.

    <Deprecated version="2.5.0">

    Use the new library 🤗 Evaluate instead: https://huggingface.co/docs/evaluate

    </Deprecated>
    """

    @deprecated("Use the new library 🤗 Evaluate instead: https://huggingface.co/docs/evaluate")
    def __init__(
        self,
        name: str,
        dynamic_modules_path: Optional[str] = None,
    ):
        self.name = name
        self.dynamic_modules_path = dynamic_modules_path
        assert self.name.count("/") == 0

    def get_module(self) -> MetricModule:
        dynamic_modules_path = self.dynamic_modules_path if self.dynamic_modules_path else init_dynamic_modules()
        importable_directory_path = os.path.join(dynamic_modules_path, "metrics", self.name)
        hashes = (
            [h for h in os.listdir(importable_directory_path) if len(h) == 64]
            if os.path.isdir(importable_directory_path)
            else None
        )
        if not hashes:
            raise FileNotFoundError(f"Metric {self.name} is not cached in {dynamic_modules_path}")
        # get most recent

        def _get_modification_time(module_hash):
            return (Path(importable_directory_path) / module_hash / (self.name + ".py")).stat().st_mtime

        hash = sorted(hashes, key=_get_modification_time)[-1]
        logger.warning(
            f"Using the latest cached version of the module from {os.path.join(importable_directory_path, hash)} "
            f"(last modified on {time.ctime(_get_modification_time(hash))}) since it "
            f"couldn't be found locally at {self.name}, or remotely on the Hugging Face Hub."
        )
        # make the new module to be noticed by the import system
        module_path = ".".join([os.path.basename(dynamic_modules_path), "metrics", self.name, hash, self.name])
        importlib.invalidate_caches()
        return MetricModule(module_path, hash)


def dataset_module_factory(
    path: str,
    revision: Optional[Union[str, Version]] = None,
    download_config: Optional[DownloadConfig] = None,
    download_mode: Optional[Union[DownloadMode, str]] = None,
    dynamic_modules_path: Optional[str] = None,
    data_dir: Optional[str] = None,
    data_files: Optional[Union[Dict, List, str, DataFilesDict]] = None,
    **download_kwargs,
) -> DatasetModule:
    """
    Download/extract/cache a dataset module.

    Dataset codes are cached inside the dynamic modules cache to allow easy import (avoid ugly sys.path tweaks).

    Args:

        path (str): Path or name of the dataset.
            Depending on ``path``, the dataset builder that is used comes from a generic dataset script (JSON, CSV, Parquet, text etc.) or from the dataset script (a python file) inside the dataset directory.

            For local datasets:

            - if ``path`` is a local directory (containing data files only)
              -> load a generic dataset builder (csv, json, text etc.) based on the content of the directory
              e.g. ``'./path/to/directory/with/my/csv/data'``.
            - if ``path`` is a local dataset script or a directory containing a local dataset script (if the script has the same name as the directory):
              -> load the dataset builder from the dataset script
              e.g. ``'./dataset/squad'`` or ``'./dataset/squad/squad.py'``.

            For datasets on the Hugging Face Hub (list all available datasets and ids with ``datasets.list_datasets()``)

            - if ``path`` is a dataset repository on the HF hub (containing data files only)
              -> load a generic dataset builder (csv, text etc.) based on the content of the repository
              e.g. ``'username/dataset_name'``, a dataset repository on the HF hub containing your data files.
            - if ``path`` is a dataset repository on the HF hub with a dataset script (if the script has the same name as the directory)
              -> load the dataset builder from the dataset script in the dataset repository
              e.g. ``glue``, ``squad``, ``'username/dataset_name'``, a dataset repository on the HF hub containing a dataset script `'dataset_name.py'`.

        revision (:class:`~utils.Version` or :obj:`str`, optional): Version of the dataset script to load.
            As datasets have their own git repository on the Datasets Hub, the default version "main" corresponds to their "main" branch.
            You can specify a different version than the default "main" by using a commit SHA or a git tag of the dataset repository.
        download_config (:class:`DownloadConfig`, optional): Specific download configuration parameters.
        download_mode (:class:`DownloadMode` or :obj:`str`, default ``REUSE_DATASET_IF_EXISTS``): Download/generate mode.
        dynamic_modules_path (Optional str, defaults to HF_MODULES_CACHE / "datasets_modules", i.e. ~/.cache/huggingface/modules/datasets_modules):
            Optional path to the directory in which the dynamic modules are saved. It must have been initialized with :obj:`init_dynamic_modules`.
            By default, the datasets and metrics are stored inside the `datasets_modules` module.
        data_dir (:obj:`str`, optional): Directory with the data files. Used only if `data_files` is not specified,
            in which case it's equal to pass `os.path.join(data_dir, "**")` as `data_files`.
        data_files (:obj:`Union[Dict, List, str]`, optional): Defining the data_files of the dataset configuration.
        **download_kwargs (additional keyword arguments): optional attributes for DownloadConfig() which will override
            the attributes in download_config if supplied.

    Returns:
        DatasetModule
    """
    if download_config is None:
        download_config = DownloadConfig(**download_kwargs)
    download_mode = DownloadMode(download_mode or DownloadMode.REUSE_DATASET_IF_EXISTS)
    download_config.extract_compressed_file = True
    download_config.force_extract = True
    download_config.force_download = download_mode == DownloadMode.FORCE_REDOWNLOAD

    filename = list(filter(lambda x: x, path.replace(os.sep, "/").split("/")))[-1]
    if not filename.endswith(".py"):
        filename = filename + ".py"
    combined_path = os.path.join(path, filename)

    # We have several ways to get a dataset builder:
    #
    # - if path is the name of a packaged dataset module
    #   -> use the packaged module (json, csv, etc.)
    #
    # - if os.path.join(path, name) is a local python file
    #   -> use the module from the python file
    # - if path is a local directory (but no python file)
    #   -> use a packaged module (csv, text etc.) based on content of the directory
    #
    # - if path has one "/" and is dataset repository on the HF hub with a python file
    #   -> the module from the python file in the dataset repository
    # - if path has one "/" and is dataset repository on the HF hub without a python file
    #   -> use a packaged module (csv, text etc.) based on content of the repository

    # Try packaged
    if path in _PACKAGED_DATASETS_MODULES:
        return PackagedDatasetModuleFactory(
            path,
            data_dir=data_dir,
            data_files=data_files,
            download_config=download_config,
            download_mode=download_mode,
        ).get_module()
    # Try locally
    elif path.endswith(filename):
        if os.path.isfile(path):
            return LocalDatasetModuleFactoryWithScript(
                path, download_mode=download_mode, dynamic_modules_path=dynamic_modules_path
            ).get_module()
        else:
            raise FileNotFoundError(f"Couldn't find a dataset script at {relative_to_absolute_path(path)}")
    elif os.path.isfile(combined_path):
        return LocalDatasetModuleFactoryWithScript(
            combined_path, download_mode=download_mode, dynamic_modules_path=dynamic_modules_path
        ).get_module()
    elif os.path.isdir(path):
        return LocalDatasetModuleFactoryWithoutScript(
            path, data_dir=data_dir, data_files=data_files, download_mode=download_mode
        ).get_module()
    # Try remotely
    elif is_relative_path(path) and path.count("/") <= 1:
        try:
            _raise_if_offline_mode_is_enabled()
            hf_api = HfApi(config.HF_ENDPOINT)
            try:
                dataset_info = hf_api.dataset_info(
                    repo_id=path,
                    revision=revision,
                    use_auth_token=download_config.use_auth_token,
                    timeout=100.0,
                )
            except Exception as e:  # noqa: catch any exception of hf_hub and consider that the dataset doesn't exist
                if isinstance(
                    e,
                    (
                        OfflineModeIsEnabled,
                        requests.exceptions.ConnectTimeout,
                        requests.exceptions.ConnectionError,
                    ),
                ):
                    raise ConnectionError(f"Couldn't reach '{path}' on the Hub ({type(e).__name__})")
                elif "404" in str(e):
                    msg = f"Dataset '{path}' doesn't exist on the Hub"
                    raise FileNotFoundError(msg + f" at revision '{revision}'" if revision else msg)
                elif "401" in str(e):
                    msg = f"Dataset '{path}' doesn't exist on the Hub"
                    msg = msg + f" at revision '{revision}'" if revision else msg
                    raise FileNotFoundError(
                        msg + ". If the repo is private or gated, make sure to log in with `huggingface-cli login`."
                    )
                else:
                    raise e
            if filename in [sibling.rfilename for sibling in dataset_info.siblings]:
                return HubDatasetModuleFactoryWithScript(
                    path,
                    revision=revision,
                    download_config=download_config,
                    download_mode=download_mode,
                    dynamic_modules_path=dynamic_modules_path,
                ).get_module()
            else:
                return HubDatasetModuleFactoryWithoutScript(
                    path,
                    revision=revision,
                    data_dir=data_dir,
                    data_files=data_files,
                    download_config=download_config,
                    download_mode=download_mode,
                ).get_module()
        except (
            Exception
        ) as e1:  # noqa: all the attempts failed, before raising the error we should check if the module is already cached.
            try:
                return CachedDatasetModuleFactory(path, dynamic_modules_path=dynamic_modules_path).get_module()
            except Exception as e2:  # noqa: if it's not in the cache, then it doesn't exist.
                if isinstance(e1, OfflineModeIsEnabled):
                    raise ConnectionError(f"Couldn't reach the Hugging Face Hub for dataset '{path}': {e1}") from None
                if isinstance(e1, EmptyDatasetError):
                    raise e1 from None
                if isinstance(e1, FileNotFoundError):
                    raise FileNotFoundError(
                        f"Couldn't find a dataset script at {relative_to_absolute_path(combined_path)} or any data file in the same directory. "
                        f"Couldn't find '{path}' on the Hugging Face Hub either: {type(e1).__name__}: {e1}"
                    ) from None
                raise e1 from None
    else:
        raise FileNotFoundError(
            f"Couldn't find a dataset script at {relative_to_absolute_path(combined_path)} or any data file in the same directory."
        )


@deprecated("Use the new library 🤗 Evaluate instead: https://huggingface.co/docs/evaluate")
def metric_module_factory(
    path: str,
    revision: Optional[Union[str, Version]] = None,
    download_config: Optional[DownloadConfig] = None,
    download_mode: Optional[Union[DownloadMode, str]] = None,
    dynamic_modules_path: Optional[str] = None,
    **download_kwargs,
) -> MetricModule:
    """
    Download/extract/cache a metric module.

    <Deprecated version="2.5.0">

    Use the new library 🤗 Evaluate instead: https://huggingface.co/docs/evaluate

    </Deprecated>

    Metrics codes are cached inside the dynamic modules cache to allow easy import (avoid ugly sys.path tweaks).

    Args:

        path (str): Path or name of the metric script.

            - if ``path`` is a local metric script or a directory containing a local metric script (if the script has the same name as the directory):
              -> load the module from the metric script
              e.g. ``'./metrics/accuracy'`` or ``'./metrics/accuracy/accuracy.py'``.
            - if ``path`` is a metric on the Hugging Face Hub (ex: `glue`, `squad`)
              -> load the module from the metric script in the GitHub repository at huggingface/datasets
              e.g. ``'accuracy'`` or ``'rouge'``.

        revision (Optional ``Union[str, datasets.Version]``):
            If specified, the module will be loaded from the datasets repository at this version.
            By default:
            - it is set to the local version of the lib.
            - it will also try to load it from the main branch if it's not available at the local version of the lib.
            Specifying a version that is different from your local version of the lib might cause compatibility issues.
        download_config (:class:`DownloadConfig`, optional): Specific download configuration parameters.
        download_mode (:class:`DownloadMode` or :obj:`str`, default ``REUSE_DATASET_IF_EXISTS``): Download/generate mode.
        dynamic_modules_path (Optional str, defaults to HF_MODULES_CACHE / "datasets_modules", i.e. ~/.cache/huggingface/modules/datasets_modules):
            Optional path to the directory in which the dynamic modules are saved. It must have been initialized with :obj:`init_dynamic_modules`.
            By default, the datasets and metrics are stored inside the `datasets_modules` module.
        **download_kwargs (additional keyword arguments): optional attributes for DownloadConfig() which will override
            the attributes in download_config if supplied.

    Returns:
        MetricModule
    """
    with warnings.catch_warnings():
        # Ignore equivalent warnings to the one already issued
        warnings.filterwarnings("ignore", message=".*https://huggingface.co/docs/evaluate$", category=FutureWarning)

        if download_config is None:
            download_config = DownloadConfig(**download_kwargs)
        download_mode = DownloadMode(download_mode or DownloadMode.REUSE_DATASET_IF_EXISTS)
        download_config.extract_compressed_file = True
        download_config.force_extract = True

        filename = list(filter(lambda x: x, path.replace(os.sep, "/").split("/")))[-1]
        if not filename.endswith(".py"):
            filename = filename + ".py"
        combined_path = os.path.join(path, filename)
        # Try locally
        if path.endswith(filename):
            if os.path.isfile(path):
                return LocalMetricModuleFactory(
                    path, download_mode=download_mode, dynamic_modules_path=dynamic_modules_path
                ).get_module()
            else:
                raise FileNotFoundError(f"Couldn't find a metric script at {relative_to_absolute_path(path)}")
        elif os.path.isfile(combined_path):
            return LocalMetricModuleFactory(
                combined_path, download_mode=download_mode, dynamic_modules_path=dynamic_modules_path
            ).get_module()
        elif is_relative_path(path) and path.count("/") == 0:
            try:
                return GithubMetricModuleFactory(
                    path,
                    revision=revision,
                    download_config=download_config,
                    download_mode=download_mode,
                    dynamic_modules_path=dynamic_modules_path,
                ).get_module()
            except (
                Exception
            ) as e1:  # noqa: all the attempts failed, before raising the error we should check if the module is already cached.
                try:
                    return CachedMetricModuleFactory(path, dynamic_modules_path=dynamic_modules_path).get_module()
                except Exception as e2:  # noqa: if it's not in the cache, then it doesn't exist.
                    if not isinstance(e1, FileNotFoundError):
                        raise e1 from None
                    raise FileNotFoundError(
                        f"Couldn't find a metric script at {relative_to_absolute_path(combined_path)}. "
                        f"Metric '{path}' doesn't exist on the Hugging Face Hub either."
                    ) from None
        else:
            raise FileNotFoundError(f"Couldn't find a metric script at {relative_to_absolute_path(combined_path)}.")


@deprecated("Use 'evaluate.load' instead, from the new library 🤗 Evaluate: https://huggingface.co/docs/evaluate")
def load_metric(
    path: str,
    config_name: Optional[str] = None,
    process_id: int = 0,
    num_process: int = 1,
    cache_dir: Optional[str] = None,
    experiment_id: Optional[str] = None,
    keep_in_memory: bool = False,
    download_config: Optional[DownloadConfig] = None,
    download_mode: Optional[Union[DownloadMode, str]] = None,
    revision: Optional[Union[str, Version]] = None,
    **metric_init_kwargs,
) -> Metric:
    """Load a `datasets.Metric`.

    <Deprecated version="2.5.0">

    Use `evaluate.load` instead, from the new library 🤗 Evaluate: https://huggingface.co/docs/evaluate

    </Deprecated>

    Args:

        path (``str``):
            path to the metric processing script with the metric builder. Can be either:
                - a local path to processing script or the directory containing the script (if the script has the same name as the directory),
                    e.g. ``'./metrics/rouge'`` or ``'./metrics/rogue/rouge.py'``
                - a metric identifier on the HuggingFace datasets repo (list all available metrics with ``datasets.list_metrics()``)
                    e.g. ``'rouge'`` or ``'bleu'``
        config_name (:obj:`str`, optional): selecting a configuration for the metric (e.g. the GLUE metric has a configuration for each subset)
        process_id (:obj:`int`, optional): for distributed evaluation: id of the process
        num_process (:obj:`int`, optional): for distributed evaluation: total number of processes
        cache_dir (Optional str): path to store the temporary predictions and references (default to `~/.cache/huggingface/metrics/`)
        experiment_id (``str``): A specific experiment id. This is used if several distributed evaluations share the same file system.
            This is useful to compute metrics in distributed setups (in particular non-additive metrics like F1).
        keep_in_memory (bool): Whether to store the temporary results in memory (defaults to False)
        download_config (Optional ``datasets.DownloadConfig``: specific download configuration parameters.
        download_mode (:class:`DownloadMode` or :obj:`str`, default ``REUSE_DATASET_IF_EXISTS``): Download/generate mode.
        revision (Optional ``Union[str, datasets.Version]``): if specified, the module will be loaded from the datasets repository
            at this version. By default, it is set to the local version of the lib. Specifying a version that is different from
            your local version of the lib might cause compatibility issues.

    Returns:
        `datasets.Metric`

    Example:

    ```py
    >>> from datasets import load_metric
    >>> accuracy = load_metric('accuracy')
    >>> accuracy.compute(references=[1, 0], predictions=[1, 1])
    {'accuracy': 0.5}
    ```
    """
    with warnings.catch_warnings():
        # Ignore equivalent warnings to the one already issued
        warnings.filterwarnings("ignore", message=".*https://huggingface.co/docs/evaluate$", category=FutureWarning)

        download_mode = DownloadMode(download_mode or DownloadMode.REUSE_DATASET_IF_EXISTS)
        metric_module = metric_module_factory(
            path, revision=revision, download_config=download_config, download_mode=download_mode
        ).module_path
        metric_cls = import_main_class(metric_module, dataset=False)
        metric = metric_cls(
            config_name=config_name,
            process_id=process_id,
            num_process=num_process,
            cache_dir=cache_dir,
            keep_in_memory=keep_in_memory,
            experiment_id=experiment_id,
            **metric_init_kwargs,
        )

        # Download and prepare resources for the metric
        metric.download_and_prepare(download_config=download_config)

        return metric


def load_dataset_builder(
    path: str,
    name: Optional[str] = None,
    data_dir: Optional[str] = None,
    data_files: Optional[Union[str, Sequence[str], Mapping[str, Union[str, Sequence[str]]]]] = None,
    cache_dir: Optional[str] = None,
    features: Optional[Features] = None,
    download_config: Optional[DownloadConfig] = None,
    download_mode: Optional[Union[DownloadMode, str]] = None,
    revision: Optional[Union[str, Version]] = None,
    use_auth_token: Optional[Union[bool, str]] = None,
    storage_options: Optional[Dict] = None,
    **config_kwargs,
) -> DatasetBuilder:
    """Load a dataset builder from the Hugging Face Hub, or a local dataset. A dataset builder can be used to inspect general information that is required to build a dataset (cache directory, config, dataset info, etc.)
    without downloading the dataset itself.

    You can find the list of datasets on the [Hub](https://huggingface.co/datasets) or with [`datasets.list_datasets`].

    A dataset is a directory that contains:

    - some data files in generic formats (JSON, CSV, Parquet, text, etc.)
    - and optionally a dataset script, if it requires some code to read the data files. This is used to load any kind of formats or structures.

    Note that dataset scripts can also download and read data files from anywhere - in case your data files already exist online.

    Args:

        path (`str`):
            Path or name of the dataset.
            Depending on `path`, the dataset builder that is used comes from a generic dataset script (JSON, CSV, Parquet, text etc.) or from the dataset script (a python file) inside the dataset directory.

            For local datasets:

            - if `path` is a local directory (containing data files only)
              -> load a generic dataset builder (csv, json, text etc.) based on the content of the directory
              e.g. `'./path/to/directory/with/my/csv/data'`.
            - if `path` is a local dataset script or a directory containing a local dataset script (if the script has the same name as the directory)
              -> load the dataset builder from the dataset script
              e.g. `'./dataset/squad'` or `'./dataset/squad/squad.py'`.

            For datasets on the Hugging Face Hub (list all available datasets and ids with [`datasets.list_datasets`])

            - if `path` is a dataset repository on the HF hub (containing data files only)
              -> load a generic dataset builder (csv, text etc.) based on the content of the repository
              e.g. `'username/dataset_name'`, a dataset repository on the HF hub containing your data files.
            - if `path` is a dataset repository on the HF hub with a dataset script (if the script has the same name as the directory)
              -> load the dataset builder from the dataset script in the dataset repository
              e.g. `glue`, `squad`, `'username/dataset_name'`, a dataset repository on the HF hub containing a dataset script `'dataset_name.py'`.

        name (`str`, *optional*):
            Defining the name of the dataset configuration.
        data_dir (`str`, *optional*):
            Defining the `data_dir` of the dataset configuration. If specified for the generic builders (csv, text etc.) or the Hub datasets and `data_files` is `None`,
            the behavior is equal to passing `os.path.join(data_dir, **)` as `data_files` to reference all the files in a directory.
        data_files (`str` or `Sequence` or `Mapping`, *optional*):
            Path(s) to source data file(s).
        cache_dir (`str`, *optional*):
            Directory to read/write data. Defaults to `"~/.cache/huggingface/datasets"`.
        features ([`Features`], *optional*):
            Set the features type to use for this dataset.
        download_config ([`DownloadConfig`], *optional*):
            Specific download configuration parameters.
        download_mode ([`DownloadMode`] or `str`, defaults to `REUSE_DATASET_IF_EXISTS`):
            Download/generate mode.
        revision ([`Version`] or `str`, *optional*):
            Version of the dataset script to load.
            As datasets have their own git repository on the Datasets Hub, the default version "main" corresponds to their "main" branch.
            You can specify a different version than the default "main" by using a commit SHA or a git tag of the dataset repository.
        use_auth_token (`str` or `bool`, *optional*):
            Optional string or boolean to use as Bearer token for remote files on the Datasets Hub.
            If `True`, or not specified, will get token from `"~/.huggingface"`.
        storage_options (`dict`, *optional*, defaults to `None`):
            **Experimental**. Key/value pairs to be passed on to the dataset file-system backend, if any.

            <Added version="2.11.0"/>
        **config_kwargs (additional keyword arguments):
            Keyword arguments to be passed to the [`BuilderConfig`]
            and used in the [`DatasetBuilder`].

    Returns:
        [`DatasetBuilder`]

    Example:

    ```py
    >>> from datasets import load_dataset_builder
    >>> ds_builder = load_dataset_builder('rotten_tomatoes')
    >>> ds_builder.info.features
    {'label': ClassLabel(num_classes=2, names=['neg', 'pos'], id=None),
     'text': Value(dtype='string', id=None)}
    ```
    """
    download_mode = DownloadMode(download_mode or DownloadMode.REUSE_DATASET_IF_EXISTS)
    if use_auth_token is not None:
        download_config = download_config.copy() if download_config else DownloadConfig()
        download_config.use_auth_token = use_auth_token
    dataset_module = dataset_module_factory(
        path,
        revision=revision,
        download_config=download_config,
        download_mode=download_mode,
        data_dir=data_dir,
        data_files=data_files,
    )
    # Get dataset builder class from the processing script
    builder_kwargs = dataset_module.builder_kwargs
    data_dir = builder_kwargs.pop("data_dir", data_dir)
    data_files = builder_kwargs.pop("data_files", data_files)
    config_name = builder_kwargs.pop("config_name", name or dataset_module.default_config_name)
    dataset_name = builder_kwargs.pop("dataset_name", None)
    hash = builder_kwargs.pop("hash")
    info = dataset_module.dataset_infos.get(config_name) if dataset_module.dataset_infos else None
    if dataset_module.metadata_configs and config_name in dataset_module.metadata_configs:
        hash = update_hash_with_config_parameters(hash, dataset_module.metadata_configs[config_name])

    if path in _PACKAGED_DATASETS_MODULES and data_files is None:
        error_msg = f"Please specify the data files or data directory to load for the {path} dataset builder."
        example_extensions = [
            extension for extension in _EXTENSION_TO_MODULE if _EXTENSION_TO_MODULE[extension] == path
        ]
        if example_extensions:
            error_msg += f'\nFor example `data_files={{"train": "path/to/data/train/*.{example_extensions[0]}"}}`'
        raise ValueError(error_msg)

    builder_cls = get_dataset_builder_class(dataset_module, dataset_name=dataset_name)
    # Instantiate the dataset builder
    builder_instance: DatasetBuilder = builder_cls(
        cache_dir=cache_dir,
        dataset_name=dataset_name,
        config_name=config_name,
        data_dir=data_dir,
        data_files=data_files,
        hash=hash,
        info=info,
        features=features,
        use_auth_token=use_auth_token,
        storage_options=storage_options,
        **builder_kwargs,
        **config_kwargs,
    )

    return builder_instance


def load_dataset(
    path: str,
    name: Optional[str] = None,
    data_dir: Optional[str] = None,
    data_files: Optional[Union[str, Sequence[str], Mapping[str, Union[str, Sequence[str]]]]] = None,
    split: Optional[Union[str, Split]] = None,
    cache_dir: Optional[str] = None,
    features: Optional[Features] = None,
    download_config: Optional[DownloadConfig] = None,
    download_mode: Optional[Union[DownloadMode, str]] = None,
    verification_mode: Optional[Union[VerificationMode, str]] = None,
    ignore_verifications="deprecated",
    keep_in_memory: Optional[bool] = None,
    save_infos: bool = False,
    revision: Optional[Union[str, Version]] = None,
    use_auth_token: Optional[Union[bool, str]] = None,
    task: Optional[Union[str, TaskTemplate]] = None,
    streaming: bool = False,
    num_proc: Optional[int] = None,
    storage_options: Optional[Dict] = None,
    **config_kwargs,
) -> Union[DatasetDict, Dataset, IterableDatasetDict, IterableDataset]:
    """Load a dataset from the Hugging Face Hub, or a local dataset.

    You can find the list of datasets on the [Hub](https://huggingface.co/datasets) or with [`datasets.list_datasets`].

    A dataset is a directory that contains:

    - some data files in generic formats (JSON, CSV, Parquet, text, etc.).
    - and optionally a dataset script, if it requires some code to read the data files. This is used to load any kind of formats or structures.

    Note that dataset scripts can also download and read data files from anywhere - in case your data files already exist online.

    This function does the following under the hood:

        1. Download and import in the library the dataset script from `path` if it's not already cached inside the library.

            If the dataset has no dataset script, then a generic dataset script is imported instead (JSON, CSV, Parquet, text, etc.)

            Dataset scripts are small python scripts that define dataset builders. They define the citation, info and format of the dataset,
            contain the path or URL to the original data files and the code to load examples from the original data files.

            You can find the complete list of datasets in the Datasets [Hub](https://huggingface.co/datasets).

        2. Run the dataset script which will:

            * Download the dataset file from the original URL (see the script) if it's not already available locally or cached.
            * Process and cache the dataset in typed Arrow tables for caching.

                Arrow table are arbitrarily long, typed tables which can store nested objects and be mapped to numpy/pandas/python generic types.
                They can be directly accessed from disk, loaded in RAM or even streamed over the web.

        3. Return a dataset built from the requested splits in `split` (default: all).

    It also allows to load a dataset from a local directory or a dataset repository on the Hugging Face Hub without dataset script.
    In this case, it automatically loads all the data files from the directory or the dataset repository.

    Args:

        path (`str`):
            Path or name of the dataset.
            Depending on `path`, the dataset builder that is used comes from a generic dataset script (JSON, CSV, Parquet, text etc.) or from the dataset script (a python file) inside the dataset directory.

            For local datasets:

            - if `path` is a local directory (containing data files only)
              -> load a generic dataset builder (csv, json, text etc.) based on the content of the directory
              e.g. `'./path/to/directory/with/my/csv/data'`.
            - if `path` is a local dataset script or a directory containing a local dataset script (if the script has the same name as the directory)
              -> load the dataset builder from the dataset script
              e.g. `'./dataset/squad'` or `'./dataset/squad/squad.py'`.

            For datasets on the Hugging Face Hub (list all available datasets and ids with [`datasets.list_datasets`])

            - if `path` is a dataset repository on the HF hub (containing data files only)
              -> load a generic dataset builder (csv, text etc.) based on the content of the repository
              e.g. `'username/dataset_name'`, a dataset repository on the HF hub containing your data files.
            - if `path` is a dataset repository on the HF hub with a dataset script (if the script has the same name as the directory)
              -> load the dataset builder from the dataset script in the dataset repository
              e.g. `glue`, `squad`, `'username/dataset_name'`, a dataset repository on the HF hub containing a dataset script `'dataset_name.py'`.

        name (`str`, *optional*):
            Defining the name of the dataset configuration.
        data_dir (`str`, *optional*):
            Defining the `data_dir` of the dataset configuration. If specified for the generic builders (csv, text etc.) or the Hub datasets and `data_files` is `None`,
            the behavior is equal to passing `os.path.join(data_dir, **)` as `data_files` to reference all the files in a directory.
        data_files (`str` or `Sequence` or `Mapping`, *optional*):
            Path(s) to source data file(s).
        split (`Split` or `str`):
            Which split of the data to load.
            If `None`, will return a `dict` with all splits (typically `datasets.Split.TRAIN` and `datasets.Split.TEST`).
            If given, will return a single Dataset.
            Splits can be combined and specified like in tensorflow-datasets.
        cache_dir (`str`, *optional*):
            Directory to read/write data. Defaults to `"~/.cache/huggingface/datasets"`.
        features (`Features`, *optional*):
            Set the features type to use for this dataset.
        download_config ([`DownloadConfig`], *optional*):
            Specific download configuration parameters.
        download_mode ([`DownloadMode`] or `str`, defaults to `REUSE_DATASET_IF_EXISTS`):
            Download/generate mode.
        verification_mode ([`VerificationMode`] or `str`, defaults to `BASIC_CHECKS`):
            Verification mode determining the checks to run on the downloaded/processed dataset information (checksums/size/splits/...).

            <Added version="2.9.1"/>
        ignore_verifications (`bool`, defaults to `False`):
            Ignore the verifications of the downloaded/processed dataset information (checksums/size/splits/...).

            <Deprecated version="2.9.1">

            `ignore_verifications` was deprecated in version 2.9.1 and will be removed in 3.0.0.
            Please use `verification_mode` instead.

            </Deprecated>
        keep_in_memory (`bool`, defaults to `None`):
            Whether to copy the dataset in-memory. If `None`, the dataset
            will not be copied in-memory unless explicitly enabled by setting `datasets.config.IN_MEMORY_MAX_SIZE` to
            nonzero. See more details in the [improve performance](../cache#improve-performance) section.
        save_infos (`bool`, defaults to `False`):
            Save the dataset information (checksums/size/splits/...).
        revision ([`Version`] or `str`, *optional*):
            Version of the dataset script to load.
            As datasets have their own git repository on the Datasets Hub, the default version "main" corresponds to their "main" branch.
            You can specify a different version than the default "main" by using a commit SHA or a git tag of the dataset repository.
        use_auth_token (`str` or `bool`, *optional*):
            Optional string or boolean to use as Bearer token for remote files on the Datasets Hub.
            If `True`, or not specified, will get token from `"~/.huggingface"`.
        task (`str`):
            The task to prepare the dataset for during training and evaluation. Casts the dataset's [`Features`] to standardized column names and types as detailed in `datasets.tasks`.
        streaming (`bool`, defaults to `False`):
            If set to `True`, don't download the data files. Instead, it streams the data progressively while
            iterating on the dataset. An [`IterableDataset`] or [`IterableDatasetDict`] is returned instead in this case.

            Note that streaming works for datasets that use data formats that support being iterated over like txt, csv, jsonl for example.
            Json files may be downloaded completely. Also streaming from remote zip or gzip files is supported but other compressed formats
            like rar and xz are not yet supported. The tgz format doesn't allow streaming.
        num_proc (`int`, *optional*, defaults to `None`):
            Number of processes when downloading and generating the dataset locally.
            Multiprocessing is disabled by default.

            <Added version="2.7.0"/>
        storage_options (`dict`, *optional*, defaults to `None`):
            **Experimental**. Key/value pairs to be passed on to the dataset file-system backend, if any.

            <Added version="2.11.0"/>
        **config_kwargs (additional keyword arguments):
            Keyword arguments to be passed to the `BuilderConfig`
            and used in the [`DatasetBuilder`].

    Returns:
        [`Dataset`] or [`DatasetDict`]:
        - if `split` is not `None`: the dataset requested,
        - if `split` is `None`, a [`~datasets.DatasetDict`] with each split.

        or [`IterableDataset`] or [`IterableDatasetDict`]: if `streaming=True`

        - if `split` is not `None`, the dataset is requested
        - if `split` is `None`, a [`~datasets.streaming.IterableDatasetDict`] with each split.

    Example:

    Load a dataset from the Hugging Face Hub:

    ```py
    >>> from datasets import load_dataset
    >>> ds = load_dataset('rotten_tomatoes', split='train')

    # Map data files to splits
    >>> data_files = {'train': 'train.csv', 'test': 'test.csv'}
    >>> ds = load_dataset('namespace/your_dataset_name', data_files=data_files)
    ```

    Load a local dataset:

    ```py
    # Load a CSV file
    >>> from datasets import load_dataset
    >>> ds = load_dataset('csv', data_files='path/to/local/my_dataset.csv')

    # Load a JSON file
    >>> from datasets import load_dataset
    >>> ds = load_dataset('json', data_files='path/to/local/my_dataset.json')

    # Load from a local loading script
    >>> from datasets import load_dataset
    >>> ds = load_dataset('path/to/local/loading_script/loading_script.py', split='train')
    ```

    Load an [`~datasets.IterableDataset`]:

    ```py
    >>> from datasets import load_dataset
    >>> ds = load_dataset('rotten_tomatoes', split='train', streaming=True)
    ```

    Load an image dataset with the `ImageFolder` dataset builder:

    ```py
    >>> from datasets import load_dataset
    >>> ds = load_dataset('imagefolder', data_dir='/path/to/images', split='train')
    ```
    """
    if ignore_verifications != "deprecated":
        verification_mode = VerificationMode.NO_CHECKS if ignore_verifications else VerificationMode.ALL_CHECKS
        warnings.warn(
            "'ignore_verifications' was deprecated in favor of 'verification_mode' in version 2.9.1 and will be removed in 3.0.0.\n"
            f"You can remove this warning by passing 'verification_mode={verification_mode.value}' instead.",
            FutureWarning,
        )
    if data_files is not None and not data_files:
        raise ValueError(f"Empty 'data_files': '{data_files}'. It should be either non-empty or None (default).")
    if Path(path, config.DATASET_STATE_JSON_FILENAME).exists():
        raise ValueError(
            "You are trying to load a dataset that was saved using `save_to_disk`. "
            "Please use `load_from_disk` instead."
        )

    if streaming and num_proc is not None:
        raise NotImplementedError(
            "Loading a streaming dataset in parallel with `num_proc` is not implemented. "
            "To parallelize streaming, you can wrap the dataset with a PyTorch DataLoader using `num_workers` > 1 instead."
        )

    download_mode = DownloadMode(download_mode or DownloadMode.REUSE_DATASET_IF_EXISTS)
    verification_mode = VerificationMode(
        (verification_mode or VerificationMode.BASIC_CHECKS) if not save_infos else VerificationMode.ALL_CHECKS
    )

    # Create a dataset builder
    builder_instance = load_dataset_builder(
        path=path,
        name=name,
        data_dir=data_dir,
        data_files=data_files,
        cache_dir=cache_dir,
        features=features,
        download_config=download_config,
        download_mode=download_mode,
        revision=revision,
        use_auth_token=use_auth_token,
        storage_options=storage_options,
        **config_kwargs,
    )

    # Return iterable dataset in case of streaming
    if streaming:
        return builder_instance.as_streaming_dataset(split=split)

    # Some datasets are already processed on the HF google storage
    # Don't try downloading from Google storage for the packaged datasets as text, json, csv or pandas
    try_from_hf_gcs = path not in _PACKAGED_DATASETS_MODULES

    # Download and prepare data
    builder_instance.download_and_prepare(
        download_config=download_config,
        download_mode=download_mode,
        verification_mode=verification_mode,
        try_from_hf_gcs=try_from_hf_gcs,
        num_proc=num_proc,
        storage_options=storage_options,
    )

    # Build dataset for splits
    keep_in_memory = (
        keep_in_memory if keep_in_memory is not None else is_small_dataset(builder_instance.info.dataset_size)
    )
    ds = builder_instance.as_dataset(split=split, verification_mode=verification_mode, in_memory=keep_in_memory)
    # Rename and cast features to match task schema
    if task is not None:
        ds = ds.prepare_for_task(task)
    if save_infos:
        builder_instance._save_infos()

    return ds


def load_from_disk(
    dataset_path: str, fs="deprecated", keep_in_memory: Optional[bool] = None, storage_options: Optional[dict] = None
) -> Union[Dataset, DatasetDict]:
    """
    Loads a dataset that was previously saved using [`~Dataset.save_to_disk`] from a dataset directory, or
    from a filesystem using either [`~datasets.filesystems.S3FileSystem`] or any implementation of
    `fsspec.spec.AbstractFileSystem`.

    Args:
        dataset_path (`str`):
            Path (e.g. `"dataset/train"`) or remote URI (e.g.
            `"s3://my-bucket/dataset/train"`) of the [`Dataset`] or [`DatasetDict`] directory where the dataset will be
            loaded from.
        fs (`~filesystems.S3FileSystem` or `fsspec.spec.AbstractFileSystem`, *optional*):
            Instance of the remote filesystem used to download the files from.

            <Deprecated version="2.9.0">

            `fs` was deprecated in version 2.9.0 and will be removed in 3.0.0.
            Please use `storage_options` instead, e.g. `storage_options=fs.storage_options`.

            </Deprecated>

        keep_in_memory (`bool`, defaults to `None`):
            Whether to copy the dataset in-memory. If `None`, the dataset
            will not be copied in-memory unless explicitly enabled by setting `datasets.config.IN_MEMORY_MAX_SIZE` to
            nonzero. See more details in the [improve performance](../cache#improve-performance) section.

        storage_options (`dict`, *optional*):
            Key/value pairs to be passed on to the file-system backend, if any.

            <Added version="2.9.0"/>

    Returns:
        [`Dataset`] or [`DatasetDict`]:
        - If `dataset_path` is a path of a dataset directory: the dataset requested.
        - If `dataset_path` is a path of a dataset dict directory, a [`DatasetDict`] with each split.

    Example:

    ```py
    >>> from datasets import load_from_disk
    >>> ds = load_from_disk('path/to/dataset/directory')
    ```
    """
    if fs != "deprecated":
        warnings.warn(
            "'fs' was deprecated in favor of 'storage_options' in version 2.9.0 and will be removed in 3.0.0.\n"
            "You can remove this warning by passing 'storage_options=fs.storage_options' instead.",
            FutureWarning,
        )
        storage_options = fs.storage_options

    fs_token_paths = fsspec.get_fs_token_paths(dataset_path, storage_options=storage_options)
    fs: fsspec.AbstractFileSystem = fs_token_paths[0]

    # gets filesystem from dataset, either s3:// or file:// and adjusted dataset_path
    if is_remote_filesystem(fs):
        dest_dataset_path = extract_path_from_uri(dataset_path)
        path_join = posixpath.join
    else:
        fs = fsspec.filesystem("file")
        dest_dataset_path = dataset_path
        path_join = os.path.join

    if not fs.exists(dest_dataset_path):
        raise FileNotFoundError(f"Directory {dataset_path} not found")
    if fs.isfile(path_join(dest_dataset_path, config.DATASET_INFO_FILENAME)) and fs.isfile(
        path_join(dest_dataset_path, config.DATASET_STATE_JSON_FILENAME)
    ):
        return Dataset.load_from_disk(dataset_path, keep_in_memory=keep_in_memory, storage_options=storage_options)
    elif fs.isfile(path_join(dest_dataset_path, config.DATASETDICT_JSON_FILENAME)):
        return DatasetDict.load_from_disk(dataset_path, keep_in_memory=keep_in_memory, storage_options=storage_options)
    else:
        raise FileNotFoundError(
            f"Directory {dataset_path} is neither a `Dataset` directory nor a `DatasetDict` directory."
        )<|MERGE_RESOLUTION|>--- conflicted
+++ resolved
@@ -437,13 +437,8 @@
         for ext, _ in extensions_counter.most_common():
             if ext in _EXTENSION_TO_MODULE:
                 return _EXTENSION_TO_MODULE[ext]
-<<<<<<< HEAD
-            elif ext == "zip":
+            elif ext == ".zip":
                 return infer_module_for_data_files_list_in_archives(data_files_list, use_auth_token=use_auth_token)
-=======
-            elif ext == ".zip":
-                return infer_module_for_data_files_in_archives(data_files_list, use_auth_token=use_auth_token)
->>>>>>> 006bf33a
     return None, {}
 
 
