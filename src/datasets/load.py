# Copyright 2020 The HuggingFace Datasets Authors and the TensorFlow Datasets Authors.
#
# Licensed under the Apache License, Version 2.0 (the "License");
# you may not use this file except in compliance with the License.
# You may obtain a copy of the License at
#
#     http://www.apache.org/licenses/LICENSE-2.0
#
# Unless required by applicable law or agreed to in writing, software
# distributed under the License is distributed on an "AS IS" BASIS,
# WITHOUT WARRANTIES OR CONDITIONS OF ANY KIND, either express or implied.
# See the License for the specific language governing permissions and
# limitations under the License.

# Lint as: python3
"""Access datasets."""

import filecmp
import glob
import importlib
import inspect
import json
import os
import posixpath
import shutil
import signal
import time
import warnings
from collections import Counter
from contextlib import nullcontext
from dataclasses import dataclass, field
from pathlib import Path
from typing import Any, Dict, List, Mapping, Optional, Sequence, Tuple, Type, Union

import fsspec
import requests
import yaml
from fsspec.core import url_to_fs
from huggingface_hub import DatasetCard, DatasetCardData, HfApi, HfFileSystem
from huggingface_hub.utils import GatedRepoError, RepositoryNotFoundError, RevisionNotFoundError

from . import config
from .arrow_dataset import Dataset
from .builder import BuilderConfig, DatasetBuilder
from .data_files import (
    DEFAULT_PATTERNS_ALL,
    DataFilesDict,
    DataFilesList,
    DataFilesPatternsDict,
    DataFilesPatternsList,
    EmptyDatasetError,
    get_data_patterns,
    get_metadata_patterns,
    sanitize_patterns,
)
from .dataset_dict import DatasetDict, IterableDatasetDict
from .download.download_config import DownloadConfig
from .download.download_manager import DownloadMode
from .download.streaming_download_manager import StreamingDownloadManager, xbasename, xglob, xjoin
from .exceptions import DataFilesNotFoundError, DatasetNotFoundError
from .features import Features
from .fingerprint import Hasher
from .info import DatasetInfo, DatasetInfosDict
from .iterable_dataset import IterableDataset
from .naming import camelcase_to_snakecase, snakecase_to_camelcase
from .packaged_modules import (
    _EXTENSION_TO_MODULE,
    _MODULE_SUPPORTS_METADATA,
    _MODULE_TO_EXTENSIONS,
    _PACKAGED_DATASETS_MODULES,
    _hash_python_lines,
)
from .splits import Split
from .utils import _dataset_viewer
from .utils.file_utils import (
    OfflineModeIsEnabled,
    _raise_if_offline_mode_is_enabled,
    cached_path,
    head_hf_s3,
    init_hf_modules,
    is_relative_path,
    relative_to_absolute_path,
    url_or_path_join,
)
from .utils.hub import hf_dataset_url
from .utils.info_utils import VerificationMode, is_small_dataset
from .utils.logging import get_logger
from .utils.metadata import MetadataConfigs
from .utils.py_utils import get_imports, lock_importable_file
from .utils.version import Version


logger = get_logger(__name__)

ALL_ALLOWED_EXTENSIONS = list(_EXTENSION_TO_MODULE.keys()) + [".zip"]


def _raise_timeout_error(signum, frame):
    raise ValueError(
        "Loading this dataset requires you to execute custom code contained in the dataset repository on your local "
        "machine. Please set the option `trust_remote_code=True` to permit loading of this dataset."
    )


def resolve_trust_remote_code(trust_remote_code: Optional[bool], repo_id: str) -> bool:
    """
    Copied and adapted from Transformers
    https://github.com/huggingface/transformers/blob/2098d343cc4b4b9d2aea84b3cf1eb5a1e610deff/src/transformers/dynamic_module_utils.py#L589
    """
    trust_remote_code = trust_remote_code if trust_remote_code is not None else config.HF_DATASETS_TRUST_REMOTE_CODE
    if trust_remote_code is None:
        if config.TIME_OUT_REMOTE_CODE > 0:
            try:
                signal.signal(signal.SIGALRM, _raise_timeout_error)
                signal.alarm(config.TIME_OUT_REMOTE_CODE)
                while trust_remote_code is None:
                    answer = input(
                        f"The repository for {repo_id} contains custom code which must be executed to correctly "
                        f"load the dataset. You can inspect the repository content at https://hf.co/datasets/{repo_id}.\n"
                        f"You can avoid this prompt in future by passing the argument `trust_remote_code=True`.\n\n"
                        f"Do you wish to run the custom code? [y/N] "
                    )
                    if answer.lower() in ["yes", "y", "1"]:
                        trust_remote_code = True
                    elif answer.lower() in ["no", "n", "0", ""]:
                        trust_remote_code = False
                signal.alarm(0)
            except Exception:
                # OS which does not support signal.SIGALRM
                raise ValueError(
                    f"The repository for {repo_id} contains custom code which must be executed to correctly "
                    f"load the dataset. You can inspect the repository content at https://hf.co/datasets/{repo_id}.\n"
                    f"Please pass the argument `trust_remote_code=True` to allow custom code to be run."
                )
        else:
            # For the CI which might put the timeout at 0
            _raise_timeout_error(None, None)
    return trust_remote_code


def init_dynamic_modules(
    name: str = config.MODULE_NAME_FOR_DYNAMIC_MODULES, hf_modules_cache: Optional[Union[Path, str]] = None
):
    """
    Create a module with name `name` in which you can add dynamic modules
    such as datasets. The module can be imported using its name.
    The module is created in the HF_MODULE_CACHE directory by default (~/.cache/huggingface/modules) but it can
    be overridden by specifying a path to another directory in `hf_modules_cache`.
    """
    hf_modules_cache = init_hf_modules(hf_modules_cache)
    dynamic_modules_path = os.path.join(hf_modules_cache, name)
    os.makedirs(dynamic_modules_path, exist_ok=True)
    if not os.path.exists(os.path.join(dynamic_modules_path, "__init__.py")):
        with open(os.path.join(dynamic_modules_path, "__init__.py"), "w"):
            pass
    return dynamic_modules_path


def import_main_class(module_path) -> Optional[Type[DatasetBuilder]]:
    """Import a module at module_path and return its main class: a DatasetBuilder
    """
    module = importlib.import_module(module_path)
    # Find the main class in our imported module
    module_main_cls = None
    for name, obj in module.__dict__.items():
        if inspect.isclass(obj) and issubclass(obj, DatasetBuilder):
            if inspect.isabstract(obj):
                continue
            module_main_cls = obj
            obj_module = inspect.getmodule(obj)
            if obj_module is not None and module == obj_module:
                break

    return module_main_cls


class _InitializeConfiguredDatasetBuilder:
    """
    From https://stackoverflow.com/questions/4647566/pickle-a-dynamically-parameterized-sub-class
    See also ConfiguredDatasetBuilder.__reduce__
    When called with the param value as the only argument, returns an
    un-initialized instance of the parameterized class. Subsequent __setstate__
    will be called by pickle.
    """

    def __call__(self, builder_cls, metadata_configs, default_config_name, name):
        # make a simple object which has no complex __init__ (this one will do)
        obj = _InitializeConfiguredDatasetBuilder()
        obj.__class__ = configure_builder_class(
            builder_cls, metadata_configs, default_config_name=default_config_name, dataset_name=name
        )
        return obj


def configure_builder_class(
    builder_cls: Type[DatasetBuilder],
    builder_configs: List[BuilderConfig],
    default_config_name: Optional[str],
    dataset_name: str,
) -> Type[DatasetBuilder]:
    """
    Dynamically create a builder class with custom builder configs parsed from README.md file,
    i.e. set BUILDER_CONFIGS class variable of a builder class to custom configs list.
    """

    class ConfiguredDatasetBuilder(builder_cls):
        BUILDER_CONFIGS = builder_configs
        DEFAULT_CONFIG_NAME = default_config_name

        __module__ = builder_cls.__module__  # so that the actual packaged builder can be imported

        def __reduce__(self):  # to make dynamically created class pickable, see _InitializeParameterizedDatasetBuilder
            parent_builder_cls = self.__class__.__mro__[1]
            return (
                _InitializeConfiguredDatasetBuilder(),
                (
                    parent_builder_cls,
                    self.BUILDER_CONFIGS,
                    self.DEFAULT_CONFIG_NAME,
                    self.dataset_name,
                ),
                self.__dict__.copy(),
            )

    ConfiguredDatasetBuilder.__name__ = (
        f"{builder_cls.__name__.lower().capitalize()}{snakecase_to_camelcase(dataset_name)}"
    )
    ConfiguredDatasetBuilder.__qualname__ = (
        f"{builder_cls.__name__.lower().capitalize()}{snakecase_to_camelcase(dataset_name)}"
    )

    return ConfiguredDatasetBuilder


def get_dataset_builder_class(
    dataset_module: "DatasetModule", dataset_name: Optional[str] = None
) -> Type[DatasetBuilder]:
    with lock_importable_file(
        dataset_module.importable_file_path
    ) if dataset_module.importable_file_path else nullcontext():
        builder_cls = import_main_class(dataset_module.module_path)
    if dataset_module.builder_configs_parameters.builder_configs:
        dataset_name = dataset_name or dataset_module.builder_kwargs.get("dataset_name")
        if dataset_name is None:
            raise ValueError("dataset_name should be specified but got None")
        builder_cls = configure_builder_class(
            builder_cls,
            builder_configs=dataset_module.builder_configs_parameters.builder_configs,
            default_config_name=dataset_module.builder_configs_parameters.default_config_name,
            dataset_name=dataset_name,
        )
    return builder_cls


def files_to_hash(file_paths: List[str]) -> str:
    """
    Convert a list of scripts or text files provided in file_paths into a hashed filename in a repeatable way.
    """
    # List all python files in directories if directories are supplied as part of external imports
    to_use_files: List[Union[Path, str]] = []
    for file_path in file_paths:
        if os.path.isdir(file_path):
            to_use_files.extend(list(Path(file_path).rglob("*.[pP][yY]")))
        else:
            to_use_files.append(file_path)

    # Get the code from all these files
    lines = []
    for file_path in to_use_files:
        with open(file_path, encoding="utf-8") as f:
            lines.extend(f.readlines())
    return _hash_python_lines(lines)


def increase_load_count(name: str):
    """Update the download count of a dataset."""
    if not config.HF_HUB_OFFLINE and config.HF_UPDATE_DOWNLOAD_COUNTS:
        try:
            head_hf_s3(name, filename=name + ".py")
        except Exception:
            pass


def _download_additional_modules(
    name: str, base_path: str, imports: Tuple[str, str, str, str], download_config: Optional[DownloadConfig]
) -> List[Tuple[str, str]]:
    """
    Download additional module for a module <name>.py at URL (or local path) <base_path>/<name>.py
    The imports must have been parsed first using ``get_imports``.

    If some modules need to be installed with pip, an error is raised showing how to install them.
    This function return the list of downloaded modules as tuples (import_name, module_file_path).

    The downloaded modules can then be moved into an importable directory with ``_copy_script_and_other_resources_in_importable_dir``.
    """
    local_imports = []
    library_imports = []
    download_config = download_config.copy()
    if download_config.download_desc is None:
        download_config.download_desc = "Downloading extra modules"
    for import_type, import_name, import_path, sub_directory in imports:
        if import_type == "library":
            library_imports.append((import_name, import_path))  # Import from a library
            continue

        if import_name == name:
            raise ValueError(
                f"Error in the {name} script, importing relative {import_name} module "
                f"but {import_name} is the name of the script. "
                f"Please change relative import {import_name} to another name and add a '# From: URL_OR_PATH' "
                f"comment pointing to the original relative import file path."
            )
        if import_type == "internal":
            url_or_filename = url_or_path_join(base_path, import_path + ".py")
        elif import_type == "external":
            url_or_filename = import_path
        else:
            raise ValueError("Wrong import_type")

        local_import_path = cached_path(
            url_or_filename,
            download_config=download_config,
        )
        if sub_directory is not None:
            local_import_path = os.path.join(local_import_path, sub_directory)
        local_imports.append((import_name, local_import_path))

    # Check library imports
    needs_to_be_installed = {}
    for library_import_name, library_import_path in library_imports:
        try:
            lib = importlib.import_module(library_import_name)  # noqa F841
        except ImportError:
            if library_import_name not in needs_to_be_installed or library_import_path != library_import_name:
                needs_to_be_installed[library_import_name] = library_import_path
    if needs_to_be_installed:
        _dependencies_str = "dependencies" if len(needs_to_be_installed) > 1 else "dependency"
        _them_str = "them" if len(needs_to_be_installed) > 1 else "it"
        if "sklearn" in needs_to_be_installed.keys():
            needs_to_be_installed["sklearn"] = "scikit-learn"
        if "Bio" in needs_to_be_installed.keys():
            needs_to_be_installed["Bio"] = "biopython"
        raise ImportError(
            f"To be able to use {name}, you need to install the following {_dependencies_str}: "
            f"{', '.join(needs_to_be_installed)}.\nPlease install {_them_str} using 'pip install "
            f"{' '.join(needs_to_be_installed.values())}' for instance."
        )
    return local_imports


def _copy_script_and_other_resources_in_importable_dir(
    name: str,
    importable_directory_path: str,
    subdirectory_name: str,
    original_local_path: str,
    local_imports: List[Tuple[str, str]],
    additional_files: List[Tuple[str, str]],
    download_mode: Optional[Union[DownloadMode, str]],
) -> str:
    """Copy a script and its required imports to an importable directory

    Args:
        name (str): name of the resource to load
        importable_directory_path (str): path to the loadable folder in the dynamic modules directory
        subdirectory_name (str): name of the subdirectory in importable_directory_path in which to place the script
        original_local_path (str): local path to the resource script
        local_imports (List[Tuple[str, str]]): list of (destination_filename, import_file_to_copy)
        additional_files (List[Tuple[str, str]]): list of (destination_filename, additional_file_to_copy)
        download_mode (Optional[Union[DownloadMode, str]]): download mode

    Return:
        importable_file: path to an importable module with importlib.import_module
    """
    # Define a directory with a unique name in our dataset folder
    # path is: ./datasets/dataset_name/hash_from_code/script.py
    # we use a hash as subdirectory_name to be able to have multiple versions of a dataset processing file together
    importable_subdirectory = os.path.join(importable_directory_path, subdirectory_name)
    importable_file = os.path.join(importable_subdirectory, name + ".py")
    # Prevent parallel disk operations
    with lock_importable_file(importable_file):
        # Create main dataset folder if needed
        if download_mode == DownloadMode.FORCE_REDOWNLOAD and os.path.exists(importable_directory_path):
            shutil.rmtree(importable_directory_path)
        os.makedirs(importable_directory_path, exist_ok=True)

        # add an __init__ file to the main dataset folder if needed
        init_file_path = os.path.join(importable_directory_path, "__init__.py")
        if not os.path.exists(init_file_path):
            with open(init_file_path, "w"):
                pass

        # Create hash dataset folder if needed
        os.makedirs(importable_subdirectory, exist_ok=True)
        # add an __init__ file to the hash dataset folder if needed
        init_file_path = os.path.join(importable_subdirectory, "__init__.py")
        if not os.path.exists(init_file_path):
            with open(init_file_path, "w"):
                pass

        # Copy dataset.py file in hash folder if needed
        if not os.path.exists(importable_file):
            shutil.copyfile(original_local_path, importable_file)
        # Record metadata associating original dataset path with local unique folder
        # Use os.path.splitext to split extension from importable_local_file
        meta_path = os.path.splitext(importable_file)[0] + ".json"
        if not os.path.exists(meta_path):
            meta = {"original file path": original_local_path, "local file path": importable_file}
            # the filename is *.py in our case, so better rename to filename.json instead of filename.py.json
            with open(meta_path, "w", encoding="utf-8") as meta_file:
                json.dump(meta, meta_file)

        # Copy all the additional imports
        for import_name, import_path in local_imports:
            if os.path.isfile(import_path):
                full_path_local_import = os.path.join(importable_subdirectory, import_name + ".py")
                if not os.path.exists(full_path_local_import):
                    shutil.copyfile(import_path, full_path_local_import)
            elif os.path.isdir(import_path):
                full_path_local_import = os.path.join(importable_subdirectory, import_name)
                if not os.path.exists(full_path_local_import):
                    shutil.copytree(import_path, full_path_local_import)
            else:
                raise ImportError(f"Error with local import at {import_path}")

        # Copy additional files like dataset_infos.json file if needed
        for file_name, original_path in additional_files:
            destination_additional_path = os.path.join(importable_subdirectory, file_name)
            if not os.path.exists(destination_additional_path) or not filecmp.cmp(
                original_path, destination_additional_path
            ):
                shutil.copyfile(original_path, destination_additional_path)
        return importable_file


def _get_importable_file_path(
    dynamic_modules_path: str,
    module_namespace: str,
    subdirectory_name: str,
    name: str,
) -> str:
    importable_directory_path = os.path.join(dynamic_modules_path, module_namespace, name.replace("/", "--"))
    return os.path.join(importable_directory_path, subdirectory_name, name.split("/")[-1] + ".py")


def _create_importable_file(
    local_path: str,
    local_imports: List[Tuple[str, str]],
    additional_files: List[Tuple[str, str]],
    dynamic_modules_path: str,
    module_namespace: str,
    subdirectory_name: str,
    name: str,
    download_mode: DownloadMode,
) -> None:
    importable_directory_path = os.path.join(dynamic_modules_path, module_namespace, name.replace("/", "--"))
    Path(importable_directory_path).mkdir(parents=True, exist_ok=True)
    (Path(importable_directory_path).parent / "__init__.py").touch(exist_ok=True)
    importable_local_file = _copy_script_and_other_resources_in_importable_dir(
        name=name.split("/")[-1],
        importable_directory_path=importable_directory_path,
        subdirectory_name=subdirectory_name,
        original_local_path=local_path,
        local_imports=local_imports,
        additional_files=additional_files,
        download_mode=download_mode,
    )
    logger.debug(f"Created importable dataset file at {importable_local_file}")


def _load_importable_file(
    dynamic_modules_path: str,
    module_namespace: str,
    subdirectory_name: str,
    name: str,
) -> Tuple[str, str]:
    module_path = ".".join(
        [
            os.path.basename(dynamic_modules_path),
            module_namespace,
            name.replace("/", "--"),
            subdirectory_name,
            name.split("/")[-1],
        ]
    )
    return module_path, subdirectory_name


def infer_module_for_data_files_list(
    data_files_list: DataFilesList, download_config: Optional[DownloadConfig] = None
) -> Tuple[Optional[str], dict]:
    """Infer module (and builder kwargs) from list of data files.

    It picks the module based on the most common file extension.
    In case of a draw ".parquet" is the favorite, and then alphabetical order.

    Args:
        data_files_list (DataFilesList): List of data files.
        download_config (bool or str, optional): mainly use use_auth_token or storage_options to support different platforms and auth types.

    Returns:
        tuple[str, dict[str, Any]]: Tuple with
            - inferred module name
            - dict of builder kwargs
    """
    extensions_counter = Counter(
        ("." + suffix.lower(), xbasename(filepath) in ("metadata.jsonl", "metadata.csv"))
        for filepath in data_files_list[: config.DATA_FILES_MAX_NUMBER_FOR_MODULE_INFERENCE]
        for suffix in xbasename(filepath).split(".")[1:]
    )
    if extensions_counter:

        def sort_key(ext_count: Tuple[Tuple[str, bool], int]) -> Tuple[int, bool]:
            """Sort by count and set ".parquet" as the favorite in case of a draw, and ignore metadata files"""
            (ext, is_metadata), count = ext_count
            return (not is_metadata, count, ext == ".parquet", ext)

        for (ext, _), _ in sorted(extensions_counter.items(), key=sort_key, reverse=True):
            if ext in _EXTENSION_TO_MODULE:
                return _EXTENSION_TO_MODULE[ext]
            elif ext == ".zip":
                return infer_module_for_data_files_list_in_archives(data_files_list, download_config=download_config)
    return None, {}


def infer_module_for_data_files_list_in_archives(
    data_files_list: DataFilesList, download_config: Optional[DownloadConfig] = None
) -> Tuple[Optional[str], dict]:
    """Infer module (and builder kwargs) from list of archive data files.

    Args:
        data_files_list (DataFilesList): List of data files.
        download_config (bool or str, optional): mainly use use_auth_token or storage_options to support different platforms and auth types.

    Returns:
        tuple[str, dict[str, Any]]: Tuple with
            - inferred module name
            - dict of builder kwargs
    """
    archived_files = []
    archive_files_counter = 0
    for filepath in data_files_list:
        if str(filepath).endswith(".zip"):
            archive_files_counter += 1
            if archive_files_counter > config.GLOBBED_DATA_FILES_MAX_NUMBER_FOR_MODULE_INFERENCE:
                break
            extracted = xjoin(StreamingDownloadManager().extract(filepath), "**")
            archived_files += [
                f.split("::")[0]
                for f in xglob(extracted, recursive=True, download_config=download_config)[
                    : config.ARCHIVED_DATA_FILES_MAX_NUMBER_FOR_MODULE_INFERENCE
                ]
            ]
    extensions_counter = Counter(
        "." + suffix.lower() for filepath in archived_files for suffix in xbasename(filepath).split(".")[1:]
    )
    if extensions_counter:
        most_common = extensions_counter.most_common(1)[0][0]
        if most_common in _EXTENSION_TO_MODULE:
            return _EXTENSION_TO_MODULE[most_common]
    return None, {}


def infer_module_for_data_files(
    data_files: DataFilesDict, path: Optional[str] = None, download_config: Optional[DownloadConfig] = None
) -> Tuple[Optional[str], Dict[str, Any]]:
    """Infer module (and builder kwargs) from data files. Raise if module names for different splits don't match.

    Args:
        data_files ([`DataFilesDict`]): Dict of list of data files.
        path (str, *optional*): Dataset name or path.
        download_config ([`DownloadConfig`], *optional*):
            Specific download configuration parameters to authenticate on the Hugging Face Hub for private remote files.

    Returns:
        tuple[str, dict[str, Any]]: Tuple with
            - inferred module name
            - builder kwargs
    """
    split_modules = {
        split: infer_module_for_data_files_list(data_files_list, download_config=download_config)
        for split, data_files_list in data_files.items()
    }
    module_name, default_builder_kwargs = next(iter(split_modules.values()))
    if any((module_name, default_builder_kwargs) != split_module for split_module in split_modules.values()):
        raise ValueError(f"Couldn't infer the same data file format for all splits. Got {split_modules}")
    if not module_name:
        raise DataFilesNotFoundError("No (supported) data files found" + (f" in {path}" if path else ""))
    return module_name, default_builder_kwargs


def create_builder_configs_from_metadata_configs(
    module_path: str,
    metadata_configs: MetadataConfigs,
    supports_metadata: bool,
    base_path: Optional[str] = None,
    default_builder_kwargs: Dict[str, Any] = None,
    download_config: Optional[DownloadConfig] = None,
) -> Tuple[List[BuilderConfig], str]:
    builder_cls = import_main_class(module_path)
    builder_config_cls = builder_cls.BUILDER_CONFIG_CLASS
    default_config_name = metadata_configs.get_default_config_name()
    builder_configs = []
    default_builder_kwargs = {} if default_builder_kwargs is None else default_builder_kwargs

    base_path = base_path if base_path is not None else ""
    for config_name, config_params in metadata_configs.items():
        config_data_files = config_params.get("data_files")
        config_data_dir = config_params.get("data_dir")
        config_base_path = xjoin(base_path, config_data_dir) if config_data_dir else base_path
        try:
            config_patterns = (
                sanitize_patterns(config_data_files)
                if config_data_files is not None
                else get_data_patterns(config_base_path, download_config=download_config)
            )
            config_data_files_dict = DataFilesPatternsDict.from_patterns(
                config_patterns,
                allowed_extensions=ALL_ALLOWED_EXTENSIONS,
            )
        except EmptyDatasetError as e:
            raise EmptyDatasetError(
                f"Dataset at '{base_path}' doesn't contain data files matching the patterns for config '{config_name}',"
                f" check `data_files` and `data_fir` parameters in the `configs` YAML field in README.md. "
            ) from e
        if config_data_files is None and supports_metadata and config_patterns != DEFAULT_PATTERNS_ALL:
            try:
                config_metadata_patterns = get_metadata_patterns(base_path, download_config=download_config)
            except FileNotFoundError:
                config_metadata_patterns = None
            if config_metadata_patterns is not None:
                config_metadata_data_files_list = DataFilesPatternsList.from_patterns(config_metadata_patterns)
                config_data_files_dict = DataFilesPatternsDict(
                    {
                        split: data_files_list + config_metadata_data_files_list
                        for split, data_files_list in config_data_files_dict.items()
                    }
                )
        ignored_params = [
            param for param in config_params if not hasattr(builder_config_cls, param) and param != "default"
        ]
        if ignored_params:
            logger.warning(
                f"Some datasets params were ignored: {ignored_params}. "
                "Make sure to use only valid params for the dataset builder and to have "
                "a up-to-date version of the `datasets` library."
            )
        builder_configs.append(
            builder_config_cls(
                name=config_name,
                data_files=config_data_files_dict,
                data_dir=config_data_dir,
                **{
                    param: value
                    for param, value in {**default_builder_kwargs, **config_params}.items()
                    if hasattr(builder_config_cls, param) and param not in ("default", "data_files", "data_dir")
                },
            )
        )
    return builder_configs, default_config_name


@dataclass
class BuilderConfigsParameters:
    """Dataclass containing objects related to creation of builder configurations from yaml's metadata content.

    Attributes:
        metadata_configs (`MetadataConfigs`, *optional*):
            Configs parsed from yaml's metadata.
        builder_configs (`list[BuilderConfig]`, *optional*):
            List of BuilderConfig objects created from metadata_configs above.
        default_config_name (`str`):
            Name of default config taken from yaml's metadata.
    """

    metadata_configs: Optional[MetadataConfigs] = None
    builder_configs: Optional[List[BuilderConfig]] = None
    default_config_name: Optional[str] = None


@dataclass
class DatasetModule:
    module_path: str
    hash: str
    builder_kwargs: dict
    builder_configs_parameters: BuilderConfigsParameters = field(default_factory=BuilderConfigsParameters)
    dataset_infos: Optional[DatasetInfosDict] = None
    importable_file_path: Optional[str] = None


class _DatasetModuleFactory:
    def get_module(self) -> DatasetModule:
        raise NotImplementedError


class LocalDatasetModuleFactoryWithScript(_DatasetModuleFactory):
    """Get the module of a local dataset. The dataset script is loaded from a local script."""

    def __init__(
        self,
        path: str,
        download_config: Optional[DownloadConfig] = None,
        download_mode: Optional[Union[DownloadMode, str]] = None,
        dynamic_modules_path: Optional[str] = None,
        trust_remote_code: Optional[bool] = None,
    ):
        self.path = path
        self.name = Path(path).stem
        self.download_config = download_config or DownloadConfig()
        self.download_mode = download_mode
        self.dynamic_modules_path = dynamic_modules_path
        self.trust_remote_code = trust_remote_code

    def get_module(self) -> DatasetModule:
        if config.HF_DATASETS_TRUST_REMOTE_CODE and self.trust_remote_code is None:
            warnings.warn(
                f"The repository for {self.name} contains custom code which must be executed to correctly "
                f"load the dataset. You can inspect the repository content at {self.path}\n"
                f"You can avoid this message in future by passing the argument `trust_remote_code=True`.\n"
                f"Passing `trust_remote_code=True` will be mandatory to load this dataset from the next major release of `datasets`.",
                FutureWarning,
            )
        # get script and other files
        dataset_infos_path = Path(self.path).parent / config.DATASETDICT_INFOS_FILENAME
        dataset_readme_path = Path(self.path).parent / config.REPOCARD_FILENAME
        imports = get_imports(self.path)
        local_imports = _download_additional_modules(
            name=self.name,
            base_path=str(Path(self.path).parent),
            imports=imports,
            download_config=self.download_config,
        )
        additional_files = []
        if dataset_infos_path.is_file():
            additional_files.append((config.DATASETDICT_INFOS_FILENAME, str(dataset_infos_path)))
        if dataset_readme_path.is_file():
            additional_files.append((config.REPOCARD_FILENAME, dataset_readme_path))
        # copy the script and the files in an importable directory
        dynamic_modules_path = self.dynamic_modules_path if self.dynamic_modules_path else init_dynamic_modules()
        hash = files_to_hash([self.path] + [loc[1] for loc in local_imports])
        importable_file_path = _get_importable_file_path(
            dynamic_modules_path=dynamic_modules_path,
            module_namespace="datasets",
            subdirectory_name=hash,
            name=self.name,
        )
        if not os.path.exists(importable_file_path):
            trust_remote_code = resolve_trust_remote_code(self.trust_remote_code, self.name)
            if trust_remote_code:
                _create_importable_file(
                    local_path=self.path,
                    local_imports=local_imports,
                    additional_files=additional_files,
                    dynamic_modules_path=dynamic_modules_path,
                    module_namespace="datasets",
                    subdirectory_name=hash,
                    name=self.name,
                    download_mode=self.download_mode,
                )
            else:
                raise ValueError(
                    f"Loading {self.name} requires you to execute the dataset script in that"
                    " repo on your local machine. Make sure you have read the code there to avoid malicious use, then"
                    " set the option `trust_remote_code=True` to remove this error."
                )
        module_path, hash = _load_importable_file(
            dynamic_modules_path=dynamic_modules_path,
            module_namespace="datasets",
            subdirectory_name=hash,
            name=self.name,
        )

        # make the new module to be noticed by the import system
        importlib.invalidate_caches()
        builder_kwargs = {"base_path": str(Path(self.path).parent)}
        return DatasetModule(module_path, hash, builder_kwargs, importable_file_path=importable_file_path)


class LocalDatasetModuleFactoryWithoutScript(_DatasetModuleFactory):
    """Get the module of a dataset loaded from the user's data files. The dataset builder module to use is inferred
    from the data files extensions."""

    def __init__(
        self,
        path: str,
        data_dir: Optional[str] = None,
        data_files: Optional[Union[str, List, Dict]] = None,
        download_mode: Optional[Union[DownloadMode, str]] = None,
    ):
        if data_dir and os.path.isabs(data_dir):
            raise ValueError(f"`data_dir` must be relative to a dataset directory's root: {path}")

        self.path = Path(path).as_posix()
        self.name = Path(path).stem
        self.data_files = data_files
        self.data_dir = data_dir
        self.download_mode = download_mode

    def get_module(self) -> DatasetModule:
        readme_path = os.path.join(self.path, config.REPOCARD_FILENAME)
        standalone_yaml_path = os.path.join(self.path, config.REPOYAML_FILENAME)
        dataset_card_data = DatasetCard.load(readme_path).data if os.path.isfile(readme_path) else DatasetCardData()
        if os.path.exists(standalone_yaml_path):
            with open(standalone_yaml_path, "r", encoding="utf-8") as f:
                standalone_yaml_data = yaml.safe_load(f.read())
                if standalone_yaml_data:
                    _dataset_card_data_dict = dataset_card_data.to_dict()
                    _dataset_card_data_dict.update(standalone_yaml_data)
                    dataset_card_data = DatasetCardData(**_dataset_card_data_dict)
        metadata_configs = MetadataConfigs.from_dataset_card_data(dataset_card_data)
        dataset_infos = DatasetInfosDict.from_dataset_card_data(dataset_card_data)
        # we need a set of data files to find which dataset builder to use
        # because we need to infer module name by files extensions
        base_path = Path(self.path, self.data_dir or "").expanduser().resolve().as_posix()
        if self.data_files is not None:
            patterns = sanitize_patterns(self.data_files)
        elif metadata_configs and not self.data_dir and "data_files" in next(iter(metadata_configs.values())):
            patterns = sanitize_patterns(next(iter(metadata_configs.values()))["data_files"])
        else:
            patterns = get_data_patterns(base_path)
        data_files = DataFilesDict.from_patterns(
            patterns,
            base_path=base_path,
            allowed_extensions=ALL_ALLOWED_EXTENSIONS,
        )
        module_name, default_builder_kwargs = infer_module_for_data_files(
            data_files=data_files,
            path=self.path,
        )
        data_files = data_files.filter_extensions(_MODULE_TO_EXTENSIONS[module_name])
        # Collect metadata files if the module supports them
        supports_metadata = module_name in _MODULE_SUPPORTS_METADATA
        if self.data_files is None and supports_metadata:
            try:
                metadata_patterns = get_metadata_patterns(base_path)
            except FileNotFoundError:
                metadata_patterns = None
            if metadata_patterns is not None:
                metadata_data_files_list = DataFilesList.from_patterns(metadata_patterns, base_path=base_path)
                if metadata_data_files_list:
                    data_files = DataFilesDict(
                        {
                            split: data_files_list + metadata_data_files_list
                            for split, data_files_list in data_files.items()
                        }
                    )

        module_path, _ = _PACKAGED_DATASETS_MODULES[module_name]
        if metadata_configs:
            builder_configs, default_config_name = create_builder_configs_from_metadata_configs(
                module_path,
                metadata_configs,
                base_path=base_path,
                supports_metadata=supports_metadata,
                default_builder_kwargs=default_builder_kwargs,
            )
        else:
            builder_configs: List[BuilderConfig] = [
                import_main_class(module_path).BUILDER_CONFIG_CLASS(
                    data_files=data_files,
                    **default_builder_kwargs,
                )
            ]
            default_config_name = None
        builder_kwargs = {
            "base_path": self.path,
            "dataset_name": camelcase_to_snakecase(Path(self.path).name),
        }
        if self.data_dir:
            builder_kwargs["data_files"] = data_files
        # this file is deprecated and was created automatically in old versions of push_to_hub
        if os.path.isfile(os.path.join(self.path, config.DATASETDICT_INFOS_FILENAME)):
            with open(os.path.join(self.path, config.DATASETDICT_INFOS_FILENAME), encoding="utf-8") as f:
                legacy_dataset_infos = DatasetInfosDict(
                    {
                        config_name: DatasetInfo.from_dict(dataset_info_dict)
                        for config_name, dataset_info_dict in json.load(f).items()
                    }
                )
                if len(legacy_dataset_infos) == 1:
                    # old config e.g. named "username--dataset_name"
                    legacy_config_name = next(iter(legacy_dataset_infos))
                    legacy_dataset_infos["default"] = legacy_dataset_infos.pop(legacy_config_name)
            legacy_dataset_infos.update(dataset_infos)
            dataset_infos = legacy_dataset_infos
        if default_config_name is None and len(dataset_infos) == 1:
            default_config_name = next(iter(dataset_infos))

        hash = Hasher.hash({"dataset_infos": dataset_infos, "builder_configs": builder_configs})
        return DatasetModule(
            module_path,
            hash,
            builder_kwargs,
            dataset_infos=dataset_infos,
            builder_configs_parameters=BuilderConfigsParameters(
                metadata_configs=metadata_configs,
                builder_configs=builder_configs,
                default_config_name=default_config_name,
            ),
        )


class PackagedDatasetModuleFactory(_DatasetModuleFactory):
    """Get the dataset builder module from the ones that are packaged with the library: csv, json, etc."""

    def __init__(
        self,
        name: str,
        data_dir: Optional[str] = None,
        data_files: Optional[Union[str, List, Dict]] = None,
        download_config: Optional[DownloadConfig] = None,
        download_mode: Optional[Union[DownloadMode, str]] = None,
    ):
        self.name = name
        self.data_files = data_files
        self.data_dir = data_dir
        self.download_config = download_config
        self.download_mode = download_mode
        increase_load_count(name)

    def get_module(self) -> DatasetModule:
        base_path = Path(self.data_dir or "").expanduser().resolve().as_posix()
        patterns = (
            sanitize_patterns(self.data_files)
            if self.data_files is not None
            else get_data_patterns(base_path, download_config=self.download_config)
        )
        data_files = DataFilesDict.from_patterns(
            patterns,
            download_config=self.download_config,
            base_path=base_path,
        )
        supports_metadata = self.name in _MODULE_SUPPORTS_METADATA
        if self.data_files is None and supports_metadata and patterns != DEFAULT_PATTERNS_ALL:
            try:
                metadata_patterns = get_metadata_patterns(base_path, download_config=self.download_config)
            except FileNotFoundError:
                metadata_patterns = None
            if metadata_patterns is not None:
                metadata_data_files_list = DataFilesList.from_patterns(
                    metadata_patterns, download_config=self.download_config, base_path=base_path
                )
                if metadata_data_files_list:
                    data_files = DataFilesDict(
                        {
                            split: data_files_list + metadata_data_files_list
                            for split, data_files_list in data_files.items()
                        }
                    )

        module_path, hash = _PACKAGED_DATASETS_MODULES[self.name]

        builder_kwargs = {
            "data_files": data_files,
            "dataset_name": self.name,
        }

        return DatasetModule(module_path, hash, builder_kwargs)


class HubDatasetModuleFactoryWithoutScript(_DatasetModuleFactory):
    """
    Get the module of a dataset loaded from data files of a dataset repository.
    The dataset builder module to use is inferred from the data files extensions.
    """

    def __init__(
        self,
        name: str,
        revision: Optional[Union[str, Version]] = None,
        data_dir: Optional[str] = None,
        data_files: Optional[Union[str, List, Dict]] = None,
        download_config: Optional[DownloadConfig] = None,
        download_mode: Optional[Union[DownloadMode, str]] = None,
    ):
        self.name = name
        self.revision = revision
        self.data_files = data_files
        self.data_dir = data_dir
        self.download_config = download_config or DownloadConfig()
        self.download_mode = download_mode
        increase_load_count(name)

    def get_module(self) -> DatasetModule:
        hfh_dataset_info = HfApi(config.HF_ENDPOINT).dataset_info(
            self.name,
            revision=self.revision,
            token=self.download_config.token,
            timeout=100.0,
        )
        # even if metadata_configs is not None (which means that we will resolve files for each config later)
        # we cannot skip resolving all files because we need to infer module name by files extensions
        revision = hfh_dataset_info.sha  # fix the revision in case there are new commits in the meantime
        base_path = f"hf://datasets/{self.name}@{revision}/{self.data_dir or ''}".rstrip("/")

        download_config = self.download_config.copy()
        if download_config.download_desc is None:
            download_config.download_desc = "Downloading readme"
        try:
            dataset_readme_path = cached_path(
                hf_dataset_url(self.name, config.REPOCARD_FILENAME, revision=revision),
                download_config=download_config,
            )
            dataset_card_data = DatasetCard.load(Path(dataset_readme_path)).data
        except FileNotFoundError:
            dataset_card_data = DatasetCardData()
        download_config = self.download_config.copy()
        if download_config.download_desc is None:
            download_config.download_desc = "Downloading standalone yaml"
        try:
            standalone_yaml_path = cached_path(
                hf_dataset_url(self.name, config.REPOYAML_FILENAME, revision=revision),
                download_config=download_config,
            )
            with open(standalone_yaml_path, "r", encoding="utf-8") as f:
                standalone_yaml_data = yaml.safe_load(f.read())
                if standalone_yaml_data:
                    _dataset_card_data_dict = dataset_card_data.to_dict()
                    _dataset_card_data_dict.update(standalone_yaml_data)
                    dataset_card_data = DatasetCardData(**_dataset_card_data_dict)
        except FileNotFoundError:
            pass
        metadata_configs = MetadataConfigs.from_dataset_card_data(dataset_card_data)
        dataset_infos = DatasetInfosDict.from_dataset_card_data(dataset_card_data)
        # Use the infos from the parquet export except in some cases:
        if self.data_dir or self.data_files or (self.revision and self.revision != "main"):
            use_exported_dataset_infos = False
        else:
            use_exported_dataset_infos = True
        if config.USE_PARQUET_EXPORT and use_exported_dataset_infos:
            try:
                exported_dataset_infos = _dataset_viewer.get_exported_dataset_infos(
                    dataset=self.name, revision=self.revision, token=self.download_config.token
                )
                exported_dataset_infos = DatasetInfosDict(
                    {
                        config_name: DatasetInfo.from_dict(exported_dataset_infos[config_name])
                        for config_name in exported_dataset_infos
                    }
                )
            except _dataset_viewer.DatasetViewerError:
                exported_dataset_infos = None
        else:
            exported_dataset_infos = None
        if exported_dataset_infos:
            exported_dataset_infos.update(dataset_infos)
            dataset_infos = exported_dataset_infos
        # we need a set of data files to find which dataset builder to use
        # because we need to infer module name by files extensions
        if self.data_files is not None:
            patterns = sanitize_patterns(self.data_files)
        elif metadata_configs and not self.data_dir and "data_files" in next(iter(metadata_configs.values())):
            patterns = sanitize_patterns(next(iter(metadata_configs.values()))["data_files"])
        else:
            patterns = get_data_patterns(base_path, download_config=self.download_config)
        data_files = DataFilesDict.from_patterns(
            patterns,
            base_path=base_path,
            allowed_extensions=ALL_ALLOWED_EXTENSIONS,
            download_config=self.download_config,
        )
        module_name, default_builder_kwargs = infer_module_for_data_files(
            data_files=data_files,
            path=self.name,
            download_config=self.download_config,
        )
        data_files = data_files.filter_extensions(_MODULE_TO_EXTENSIONS[module_name])
        # Collect metadata files if the module supports them
        supports_metadata = module_name in _MODULE_SUPPORTS_METADATA
        if self.data_files is None and supports_metadata:
            try:
                metadata_patterns = get_metadata_patterns(base_path, download_config=self.download_config)
            except FileNotFoundError:
                metadata_patterns = None
            if metadata_patterns is not None:
                metadata_data_files_list = DataFilesList.from_patterns(
                    metadata_patterns, download_config=self.download_config, base_path=base_path
                )
                if metadata_data_files_list:
                    data_files = DataFilesDict(
                        {
                            split: data_files_list + metadata_data_files_list
                            for split, data_files_list in data_files.items()
                        }
                    )

        module_path, _ = _PACKAGED_DATASETS_MODULES[module_name]
        if metadata_configs:
            builder_configs, default_config_name = create_builder_configs_from_metadata_configs(
                module_path,
                metadata_configs,
                base_path=base_path,
                supports_metadata=supports_metadata,
                default_builder_kwargs=default_builder_kwargs,
                download_config=self.download_config,
            )
        else:
            builder_configs: List[BuilderConfig] = [
                import_main_class(module_path).BUILDER_CONFIG_CLASS(
                    data_files=data_files,
                    **default_builder_kwargs,
                )
            ]
            default_config_name = None
        builder_kwargs = {
            "base_path": hf_dataset_url(self.name, "", revision=revision).rstrip("/"),
            "repo_id": self.name,
            "dataset_name": camelcase_to_snakecase(Path(self.name).name),
        }
        if self.data_dir:
            builder_kwargs["data_files"] = data_files
        download_config = self.download_config.copy()
        if download_config.download_desc is None:
            download_config.download_desc = "Downloading metadata"
        try:
            # this file is deprecated and was created automatically in old versions of push_to_hub
            dataset_infos_path = cached_path(
                hf_dataset_url(self.name, config.DATASETDICT_INFOS_FILENAME, revision=revision),
                download_config=download_config,
            )
            with open(dataset_infos_path, encoding="utf-8") as f:
                legacy_dataset_infos = DatasetInfosDict(
                    {
                        config_name: DatasetInfo.from_dict(dataset_info_dict)
                        for config_name, dataset_info_dict in json.load(f).items()
                    }
                )
                if len(legacy_dataset_infos) == 1:
                    # old config e.g. named "username--dataset_name"
                    legacy_config_name = next(iter(legacy_dataset_infos))
                    legacy_dataset_infos["default"] = legacy_dataset_infos.pop(legacy_config_name)
            legacy_dataset_infos.update(dataset_infos)
            dataset_infos = legacy_dataset_infos
        except FileNotFoundError:
            pass
        if default_config_name is None and len(dataset_infos) == 1:
            default_config_name = next(iter(dataset_infos))

        hash = revision
        return DatasetModule(
            module_path,
            hash,
            builder_kwargs,
            dataset_infos=dataset_infos,
            builder_configs_parameters=BuilderConfigsParameters(
                metadata_configs=metadata_configs,
                builder_configs=builder_configs,
                default_config_name=default_config_name,
            ),
        )


class HubDatasetModuleFactoryWithParquetExport(_DatasetModuleFactory):
    """
    Get the module of a dataset loaded from parquet files of a dataset repository parquet export.
    """

    def __init__(
        self,
        name: str,
        revision: Optional[str] = None,
        download_config: Optional[DownloadConfig] = None,
    ):
        self.name = name
        self.revision = revision
        self.download_config = download_config or DownloadConfig()
        increase_load_count(name)

    def get_module(self) -> DatasetModule:
        exported_parquet_files = _dataset_viewer.get_exported_parquet_files(
            dataset=self.name, revision=self.revision, token=self.download_config.token
        )
        exported_dataset_infos = _dataset_viewer.get_exported_dataset_infos(
            dataset=self.name, revision=self.revision, token=self.download_config.token
        )
        dataset_infos = DatasetInfosDict(
            {
                config_name: DatasetInfo.from_dict(exported_dataset_infos[config_name])
                for config_name in exported_dataset_infos
            }
        )
        hfh_dataset_info = HfApi(config.HF_ENDPOINT).dataset_info(
            self.name,
            revision="refs/convert/parquet",
            token=self.download_config.token,
            timeout=100.0,
        )
        revision = hfh_dataset_info.sha  # fix the revision in case there are new commits in the meantime
        metadata_configs = MetadataConfigs._from_exported_parquet_files_and_dataset_infos(
            revision=revision, exported_parquet_files=exported_parquet_files, dataset_infos=dataset_infos
        )
        module_path, _ = _PACKAGED_DATASETS_MODULES["parquet"]
        builder_configs, default_config_name = create_builder_configs_from_metadata_configs(
            module_path,
            metadata_configs,
            supports_metadata=False,
            download_config=self.download_config,
        )
        hash = self.revision
        builder_kwargs = {
            "repo_id": self.name,
            "dataset_name": camelcase_to_snakecase(Path(self.name).name),
        }

        return DatasetModule(
            module_path,
            hash,
            builder_kwargs,
            dataset_infos=dataset_infos,
            builder_configs_parameters=BuilderConfigsParameters(
                metadata_configs=metadata_configs,
                builder_configs=builder_configs,
                default_config_name=default_config_name,
            ),
        )


class HubDatasetModuleFactoryWithScript(_DatasetModuleFactory):
    """
    Get the module of a dataset from a dataset repository.
    The dataset script comes from the script inside the dataset repository.
    """

    def __init__(
        self,
        name: str,
        revision: Optional[Union[str, Version]] = None,
        download_config: Optional[DownloadConfig] = None,
        download_mode: Optional[Union[DownloadMode, str]] = None,
        dynamic_modules_path: Optional[str] = None,
        trust_remote_code: Optional[bool] = None,
    ):
        self.name = name
        self.revision = revision
        self.download_config = download_config or DownloadConfig()
        self.download_mode = download_mode
        self.dynamic_modules_path = dynamic_modules_path
        self.trust_remote_code = trust_remote_code
        increase_load_count(name)

    def download_loading_script(self) -> str:
        file_path = hf_dataset_url(self.name, self.name.split("/")[-1] + ".py", revision=self.revision)
        download_config = self.download_config.copy()
        if download_config.download_desc is None:
            download_config.download_desc = "Downloading builder script"
        return cached_path(file_path, download_config=download_config)

    def download_dataset_infos_file(self) -> str:
        dataset_infos = hf_dataset_url(self.name, config.DATASETDICT_INFOS_FILENAME, revision=self.revision)
        # Download the dataset infos file if available
        download_config = self.download_config.copy()
        if download_config.download_desc is None:
            download_config.download_desc = "Downloading metadata"
        try:
            return cached_path(
                dataset_infos,
                download_config=download_config,
            )
        except (FileNotFoundError, ConnectionError):
            return None

    def download_dataset_readme_file(self) -> str:
        readme_url = hf_dataset_url(self.name, config.REPOCARD_FILENAME, revision=self.revision)
        # Download the dataset infos file if available
        download_config = self.download_config.copy()
        if download_config.download_desc is None:
            download_config.download_desc = "Downloading readme"
        try:
            return cached_path(
                readme_url,
                download_config=download_config,
            )
        except (FileNotFoundError, ConnectionError):
            return None

    def get_module(self) -> DatasetModule:
        if config.HF_DATASETS_TRUST_REMOTE_CODE and self.trust_remote_code is None:
            warnings.warn(
                f"The repository for {self.name} contains custom code which must be executed to correctly "
                f"load the dataset. You can inspect the repository content at https://hf.co/datasets/{self.name}\n"
                f"You can avoid this message in future by passing the argument `trust_remote_code=True`.\n"
                f"Passing `trust_remote_code=True` will be mandatory to load this dataset from the next major release of `datasets`.",
                FutureWarning,
            )
        # get script and other files
        local_path = self.download_loading_script()
        dataset_infos_path = self.download_dataset_infos_file()
        dataset_readme_path = self.download_dataset_readme_file()
        imports = get_imports(local_path)
        local_imports = _download_additional_modules(
            name=self.name,
            base_path=hf_dataset_url(self.name, "", revision=self.revision),
            imports=imports,
            download_config=self.download_config,
        )
        additional_files = []
        if dataset_infos_path:
            additional_files.append((config.DATASETDICT_INFOS_FILENAME, dataset_infos_path))
        if dataset_readme_path:
            additional_files.append((config.REPOCARD_FILENAME, dataset_readme_path))
        # copy the script and the files in an importable directory
        dynamic_modules_path = self.dynamic_modules_path if self.dynamic_modules_path else init_dynamic_modules()
        hash = files_to_hash([local_path] + [loc[1] for loc in local_imports])
        importable_file_path = _get_importable_file_path(
            dynamic_modules_path=dynamic_modules_path,
            module_namespace="datasets",
            subdirectory_name=hash,
            name=self.name,
        )
        if not os.path.exists(importable_file_path):
            trust_remote_code = resolve_trust_remote_code(self.trust_remote_code, self.name)
            if trust_remote_code:
                _create_importable_file(
                    local_path=local_path,
                    local_imports=local_imports,
                    additional_files=additional_files,
                    dynamic_modules_path=dynamic_modules_path,
                    module_namespace="datasets",
                    subdirectory_name=hash,
                    name=self.name,
                    download_mode=self.download_mode,
                )
            else:
                raise ValueError(
                    f"Loading {self.name} requires you to execute the dataset script in that"
                    " repo on your local machine. Make sure you have read the code there to avoid malicious use, then"
                    " set the option `trust_remote_code=True` to remove this error."
                )
        module_path, hash = _load_importable_file(
            dynamic_modules_path=dynamic_modules_path,
            module_namespace="datasets",
            subdirectory_name=hash,
            name=self.name,
        )
        # make the new module to be noticed by the import system
        importlib.invalidate_caches()
        builder_kwargs = {
            "base_path": hf_dataset_url(self.name, "", revision=self.revision).rstrip("/"),
            "repo_id": self.name,
        }
        return DatasetModule(module_path, hash, builder_kwargs, importable_file_path=importable_file_path)


class CachedDatasetModuleFactory(_DatasetModuleFactory):
    """
    Get the module of a dataset that has been loaded once already and cached.
    The script that is loaded from the cache is the most recent one with a matching name.
    """

    def __init__(
        self,
        name: str,
        cache_dir: Optional[str] = None,
        dynamic_modules_path: Optional[str] = None,
    ):
        self.name = name
        self.cache_dir = cache_dir
        self.dynamic_modules_path = dynamic_modules_path
        assert self.name.count("/") <= 1

    def get_module(self) -> DatasetModule:
        dynamic_modules_path = self.dynamic_modules_path if self.dynamic_modules_path else init_dynamic_modules()
        importable_directory_path = os.path.join(dynamic_modules_path, "datasets", self.name.replace("/", "--"))
        hashes = (
            [h for h in os.listdir(importable_directory_path) if len(h) == 64]
            if os.path.isdir(importable_directory_path)
            else None
        )
        if hashes:
            # get most recent
            def _get_modification_time(module_hash):
                return (
                    (Path(importable_directory_path) / module_hash / (self.name.split("/")[-1] + ".py"))
                    .stat()
                    .st_mtime
                )

            hash = sorted(hashes, key=_get_modification_time)[-1]
            warning_msg = (
                f"Using the latest cached version of the module from {os.path.join(importable_directory_path, hash)} "
                f"(last modified on {time.ctime(_get_modification_time(hash))}) since it "
                f"couldn't be found locally at {self.name}"
            )
            if not config.HF_HUB_OFFLINE:
                warning_msg += ", or remotely on the Hugging Face Hub."
            logger.warning(warning_msg)
            importable_file_path = _get_importable_file_path(
                dynamic_modules_path=dynamic_modules_path,
                module_namespace="datasets",
                subdirectory_name=hash,
                name=self.name,
            )
            module_path, hash = _load_importable_file(
                dynamic_modules_path=dynamic_modules_path,
                module_namespace="datasets",
                subdirectory_name=hash,
                name=self.name,
            )
            # make the new module to be noticed by the import system
            importlib.invalidate_caches()
            builder_kwargs = {
                "repo_id": self.name,
            }
            return DatasetModule(module_path, hash, builder_kwargs, importable_file_path=importable_file_path)
        cache_dir = os.path.expanduser(str(self.cache_dir or config.HF_DATASETS_CACHE))
        namespace_and_dataset_name = self.name.split("/")
        namespace_and_dataset_name[-1] = camelcase_to_snakecase(namespace_and_dataset_name[-1])
        cached_relative_path = "___".join(namespace_and_dataset_name)
        cached_datasets_directory_path_root = os.path.join(cache_dir, cached_relative_path)
        cached_directory_paths = [
            cached_directory_path
            for cached_directory_path in glob.glob(os.path.join(cached_datasets_directory_path_root, "*", "*", "*"))
            if os.path.isdir(cached_directory_path)
        ]
        if cached_directory_paths:
            builder_kwargs = {
                "repo_id": self.name,
                "dataset_name": self.name.split("/")[-1],
            }
            warning_msg = f"Using the latest cached version of the dataset since {self.name} couldn't be found on the Hugging Face Hub"
            if config.HF_HUB_OFFLINE:
                warning_msg += " (offline mode is enabled)."
            logger.warning(warning_msg)
            return DatasetModule(
                "datasets.packaged_modules.cache.cache",
                "auto",
                {**builder_kwargs, "version": "auto"},
            )
        raise FileNotFoundError(f"Dataset {self.name} is not cached in {self.cache_dir}")


def dataset_module_factory(
    path: str,
    revision: Optional[Union[str, Version]] = None,
    download_config: Optional[DownloadConfig] = None,
    download_mode: Optional[Union[DownloadMode, str]] = None,
    dynamic_modules_path: Optional[str] = None,
    data_dir: Optional[str] = None,
    data_files: Optional[Union[Dict, List, str, DataFilesDict]] = None,
    cache_dir: Optional[str] = None,
    trust_remote_code: Optional[bool] = None,
    _require_default_config_name=True,
    _require_custom_configs=False,
    **download_kwargs,
) -> DatasetModule:
    """
    Download/extract/cache a dataset module.

    Dataset codes are cached inside the dynamic modules cache to allow easy import (avoid ugly sys.path tweaks).

    Args:

        path (str): Path or name of the dataset.
            Depending on ``path``, the dataset builder that is used comes from a generic dataset script (JSON, CSV, Parquet, text etc.) or from the dataset script (a python file) inside the dataset directory.

            For local datasets:

            - if ``path`` is a local directory (containing data files only)
              -> load a generic dataset builder (csv, json, text etc.) based on the content of the directory
              e.g. ``'./path/to/directory/with/my/csv/data'``.
            - if ``path`` is a local dataset script or a directory containing a local dataset script (if the script has the same name as the directory):
              -> load the dataset builder from the dataset script
              e.g. ``'./dataset/squad'`` or ``'./dataset/squad/squad.py'``.

            For datasets on the Hugging Face Hub (list all available datasets with ``huggingface_hub.list_datasets()``)

            - if ``path`` is a dataset repository on the HF hub (containing data files only)
              -> load a generic dataset builder (csv, text etc.) based on the content of the repository
              e.g. ``'username/dataset_name'``, a dataset repository on the HF hub containing your data files.
            - if ``path`` is a dataset repository on the HF hub with a dataset script (if the script has the same name as the directory)
              -> load the dataset builder from the dataset script in the dataset repository
              e.g. ``glue``, ``squad``, ``'username/dataset_name'``, a dataset repository on the HF hub containing a dataset script `'dataset_name.py'`.

        revision (:class:`~utils.Version` or :obj:`str`, optional): Version of the dataset script to load.
            As datasets have their own git repository on the Datasets Hub, the default version "main" corresponds to their "main" branch.
            You can specify a different version than the default "main" by using a commit SHA or a git tag of the dataset repository.
        download_config (:class:`DownloadConfig`, optional): Specific download configuration parameters.
        download_mode (:class:`DownloadMode` or :obj:`str`, default ``REUSE_DATASET_IF_EXISTS``): Download/generate mode.
        dynamic_modules_path (Optional str, defaults to HF_MODULES_CACHE / "datasets_modules", i.e. ~/.cache/huggingface/modules/datasets_modules):
            Optional path to the directory in which the dynamic modules are saved. It must have been initialized with :obj:`init_dynamic_modules`.
            By default, the datasets are stored inside the `datasets_modules` module.
        data_dir (:obj:`str`, optional): Directory with the data files. Used only if `data_files` is not specified,
            in which case it's equal to pass `os.path.join(data_dir, "**")` as `data_files`.
        data_files (:obj:`Union[Dict, List, str]`, optional): Defining the data_files of the dataset configuration.
        cache_dir (`str`, *optional*):
            Directory to read/write data. Defaults to `"~/.cache/huggingface/datasets"`.

            <Added version="2.16.0"/>
        trust_remote_code (`bool`, defaults to `False`):
            Whether or not to allow for datasets defined on the Hub using a dataset script. This option
            should only be set to `True` for repositories you trust and in which you have read the code, as it will
            execute code present on the Hub on your local machine.

            <Added version="2.16.0"/>

            <Changed version="2.20.0">

            `trust_remote_code` defaults to `False` if not specified.

            </Changed>

        **download_kwargs (additional keyword arguments): optional attributes for DownloadConfig() which will override
            the attributes in download_config if supplied.

    Returns:
        DatasetModule
    """
    if download_config is None:
        download_config = DownloadConfig(**download_kwargs)
    download_mode = DownloadMode(download_mode or DownloadMode.REUSE_DATASET_IF_EXISTS)
    download_config.extract_compressed_file = True
    download_config.force_extract = True
    download_config.force_download = download_mode == DownloadMode.FORCE_REDOWNLOAD

    filename = list(filter(lambda x: x, path.replace(os.sep, "/").split("/")))[-1]
    if not filename.endswith(".py"):
        filename = filename + ".py"
    combined_path = os.path.join(path, filename)

    # We have several ways to get a dataset builder:
    #
    # - if path is the name of a packaged dataset module
    #   -> use the packaged module (json, csv, etc.)
    #
    # - if os.path.join(path, name) is a local python file
    #   -> use the module from the python file
    # - if path is a local directory (but no python file)
    #   -> use a packaged module (csv, text etc.) based on content of the directory
    #
    # - if path has one "/" and is dataset repository on the HF hub with a python file
    #   -> the module from the python file in the dataset repository
    # - if path has one "/" and is dataset repository on the HF hub without a python file
    #   -> use a packaged module (csv, text etc.) based on content of the repository

    # Try packaged
    if path in _PACKAGED_DATASETS_MODULES:
        return PackagedDatasetModuleFactory(
            path,
            data_dir=data_dir,
            data_files=data_files,
            download_config=download_config,
            download_mode=download_mode,
        ).get_module()
    # Try locally
    elif path.endswith(filename):
        if os.path.isfile(path):
            return LocalDatasetModuleFactoryWithScript(
                path,
                download_mode=download_mode,
                dynamic_modules_path=dynamic_modules_path,
                trust_remote_code=trust_remote_code,
            ).get_module()
        else:
            raise FileNotFoundError(f"Couldn't find a dataset script at {relative_to_absolute_path(path)}")
    elif os.path.isfile(combined_path):
        return LocalDatasetModuleFactoryWithScript(
            combined_path,
            download_mode=download_mode,
            dynamic_modules_path=dynamic_modules_path,
            trust_remote_code=trust_remote_code,
        ).get_module()
    elif os.path.isdir(path):
        return LocalDatasetModuleFactoryWithoutScript(
            path, data_dir=data_dir, data_files=data_files, download_mode=download_mode
        ).get_module()
    # Try remotely
    elif is_relative_path(path) and path.count("/") <= 1:
        try:
            _raise_if_offline_mode_is_enabled()
            hf_api = HfApi(config.HF_ENDPOINT)
            try:
                dataset_info = hf_api.dataset_info(
                    repo_id=path,
                    revision=revision,
                    token=download_config.token,
                    timeout=100.0,
                )
            except (
                OfflineModeIsEnabled,
                requests.exceptions.ConnectTimeout,
                requests.exceptions.ConnectionError,
            ) as e:
                raise ConnectionError(f"Couldn't reach '{path}' on the Hub ({e.__class__.__name__})") from e
            except GatedRepoError as e:
                message = f"Dataset '{path}' is a gated dataset on the Hub."
                if "401 Client Error" in str(e):
                    message += " You must be authenticated to access it."
                elif "403 Client Error" in str(e):
                    message += f" Visit the dataset page at https://huggingface.co/datasets/{path} to ask for access."
                raise DatasetNotFoundError(message) from e
            except RevisionNotFoundError as e:
                raise DatasetNotFoundError(
                    f"Revision '{revision}' doesn't exist for dataset '{path}' on the Hub."
                ) from e
            except RepositoryNotFoundError as e:
                raise DatasetNotFoundError(f"Dataset '{path}' doesn't exist on the Hub or cannot be accessed.") from e

            if filename in [sibling.rfilename for sibling in dataset_info.siblings]:  # contains a dataset script
                fs = HfFileSystem(endpoint=config.HF_ENDPOINT, token=download_config.token)
                if _require_custom_configs or (revision and revision != "main"):
                    can_load_config_from_parquet_export = False
                elif _require_default_config_name:
                    with fs.open(f"datasets/{path}/{filename}", "r", encoding="utf-8") as f:
                        can_load_config_from_parquet_export = "DEFAULT_CONFIG_NAME" not in f.read()
                else:
                    can_load_config_from_parquet_export = True
                if config.USE_PARQUET_EXPORT and can_load_config_from_parquet_export:
                    # If the parquet export is ready (parquet files + info available for the current sha), we can use it instead
                    # This fails when the dataset has multiple configs and a default config and
                    # the user didn't specify a configuration name (_require_default_config_name=True).
                    try:
                        return HubDatasetModuleFactoryWithParquetExport(
                            path, download_config=download_config, revision=dataset_info.sha
                        ).get_module()
                    except _dataset_viewer.DatasetViewerError:
                        pass
                # Otherwise we must use the dataset script if the user trusts it
                return HubDatasetModuleFactoryWithScript(
                    path,
                    revision=revision,
                    download_config=download_config,
                    download_mode=download_mode,
                    dynamic_modules_path=dynamic_modules_path,
                    trust_remote_code=trust_remote_code,
                ).get_module()
            else:
                return HubDatasetModuleFactoryWithoutScript(
                    path,
                    revision=revision,
                    data_dir=data_dir,
                    data_files=data_files,
                    download_config=download_config,
                    download_mode=download_mode,
                ).get_module()
        except Exception as e1:
            # All the attempts failed, before raising the error we should check if the module is already cached
            try:
                return CachedDatasetModuleFactory(
                    path, dynamic_modules_path=dynamic_modules_path, cache_dir=cache_dir
                ).get_module()
            except Exception:
                # If it's not in the cache, then it doesn't exist.
                if isinstance(e1, OfflineModeIsEnabled):
                    raise ConnectionError(f"Couldn't reach the Hugging Face Hub for dataset '{path}': {e1}") from None
                if isinstance(e1, (DataFilesNotFoundError, DatasetNotFoundError, EmptyDatasetError)):
                    raise e1 from None
                if isinstance(e1, FileNotFoundError):
                    raise FileNotFoundError(
                        f"Couldn't find a dataset script at {relative_to_absolute_path(combined_path)} or any data file in the same directory. "
                        f"Couldn't find '{path}' on the Hugging Face Hub either: {type(e1).__name__}: {e1}"
                    ) from None
                raise e1 from None
    else:
        raise FileNotFoundError(
            f"Couldn't find a dataset script at {relative_to_absolute_path(combined_path)} or any data file in the same directory."
        )


<<<<<<< HEAD
=======
@deprecated("Use the new library 🤗 Evaluate instead: https://huggingface.co/docs/evaluate")
def metric_module_factory(
    path: str,
    revision: Optional[Union[str, Version]] = None,
    download_config: Optional[DownloadConfig] = None,
    download_mode: Optional[Union[DownloadMode, str]] = None,
    dynamic_modules_path: Optional[str] = None,
    trust_remote_code: Optional[bool] = None,
    **download_kwargs,
) -> MetricModule:
    """
    Download/extract/cache a metric module.

    <Deprecated version="2.5.0">

    Use the new library 🤗 Evaluate instead: https://huggingface.co/docs/evaluate

    </Deprecated>

    Metrics codes are cached inside the dynamic modules cache to allow easy import (avoid ugly sys.path tweaks).

    Args:

        path (str): Path or name of the metric script.

            - if ``path`` is a local metric script or a directory containing a local metric script (if the script has the same name as the directory):
              -> load the module from the metric script
              e.g. ``'./metrics/accuracy'`` or ``'./metrics/accuracy/accuracy.py'``.
            - if ``path`` is a metric on the Hugging Face Hub (ex: `glue`, `squad`)
              -> load the module from the metric script in the GitHub repository at huggingface/datasets
              e.g. ``'accuracy'`` or ``'rouge'``.

        revision (Optional ``Union[str, datasets.Version]``):
            If specified, the module will be loaded from the datasets repository at this version.
            By default:
            - it is set to the local version of the lib.
            - it will also try to load it from the main branch if it's not available at the local version of the lib.
            Specifying a version that is different from your local version of the lib might cause compatibility issues.
        download_config (:class:`DownloadConfig`, optional): Specific download configuration parameters.
        download_mode (:class:`DownloadMode` or :obj:`str`, default ``REUSE_DATASET_IF_EXISTS``): Download/generate mode.
        dynamic_modules_path (Optional str, defaults to HF_MODULES_CACHE / "datasets_modules", i.e. ~/.cache/huggingface/modules/datasets_modules):
            Optional path to the directory in which the dynamic modules are saved. It must have been initialized with :obj:`init_dynamic_modules`.
            By default, the datasets and metrics are stored inside the `datasets_modules` module.
        trust_remote_code (`bool`, defaults to `False`):
            Whether or not to allow for datasets defined on the Hub using a dataset script. This option
            should only be set to `True` for repositories you trust and in which you have read the code, as it will
            execute code present on the Hub on your local machine.

            <Added version="2.16.0"/>

            <Changed version="2.20.0">

            `trust_remote_code` defaults to `False` if not specified.

            </Changed>

        **download_kwargs (additional keyword arguments): optional attributes for DownloadConfig() which will override
            the attributes in download_config if supplied.

    Returns:
        MetricModule
    """
    with warnings.catch_warnings():
        # Ignore equivalent warnings to the one already issued
        warnings.filterwarnings("ignore", message=".*https://huggingface.co/docs/evaluate$", category=FutureWarning)

        if download_config is None:
            download_config = DownloadConfig(**download_kwargs)
        download_mode = DownloadMode(download_mode or DownloadMode.REUSE_DATASET_IF_EXISTS)
        download_config.extract_compressed_file = True
        download_config.force_extract = True

        filename = list(filter(lambda x: x, path.replace(os.sep, "/").split("/")))[-1]
        if not filename.endswith(".py"):
            filename = filename + ".py"
        combined_path = os.path.join(path, filename)
        # Try locally
        if path.endswith(filename):
            if os.path.isfile(path):
                return LocalMetricModuleFactory(
                    path,
                    download_mode=download_mode,
                    dynamic_modules_path=dynamic_modules_path,
                    trust_remote_code=trust_remote_code,
                ).get_module()
            else:
                raise FileNotFoundError(f"Couldn't find a metric script at {relative_to_absolute_path(path)}")
        elif os.path.isfile(combined_path):
            return LocalMetricModuleFactory(
                combined_path,
                download_mode=download_mode,
                dynamic_modules_path=dynamic_modules_path,
                trust_remote_code=trust_remote_code,
            ).get_module()
        elif is_relative_path(path) and path.count("/") == 0:
            try:
                return GithubMetricModuleFactory(
                    path,
                    revision=revision,
                    download_config=download_config,
                    download_mode=download_mode,
                    dynamic_modules_path=dynamic_modules_path,
                    trust_remote_code=trust_remote_code,
                ).get_module()
            except Exception as e1:  # noqa all the attempts failed, before raising the error we should check if the module is already cached.
                try:
                    return CachedMetricModuleFactory(path, dynamic_modules_path=dynamic_modules_path).get_module()
                except Exception:  # noqa if it's not in the cache, then it doesn't exist.
                    if not isinstance(e1, FileNotFoundError):
                        raise e1 from None
                    raise FileNotFoundError(
                        f"Couldn't find a metric script at {relative_to_absolute_path(combined_path)}. "
                        f"Metric '{path}' doesn't exist on the Hugging Face Hub either."
                    ) from None
        else:
            raise FileNotFoundError(f"Couldn't find a metric script at {relative_to_absolute_path(combined_path)}.")


@deprecated("Use 'evaluate.load' instead, from the new library 🤗 Evaluate: https://huggingface.co/docs/evaluate")
def load_metric(
    path: str,
    config_name: Optional[str] = None,
    process_id: int = 0,
    num_process: int = 1,
    cache_dir: Optional[str] = None,
    experiment_id: Optional[str] = None,
    keep_in_memory: bool = False,
    download_config: Optional[DownloadConfig] = None,
    download_mode: Optional[Union[DownloadMode, str]] = None,
    revision: Optional[Union[str, Version]] = None,
    trust_remote_code: Optional[bool] = None,
    **metric_init_kwargs,
) -> Metric:
    """Load a `datasets.Metric`.

    <Deprecated version="2.5.0">

    Use `evaluate.load` instead, from the new library 🤗 Evaluate: https://huggingface.co/docs/evaluate

    </Deprecated>

    Args:

        path (``str``):
            path to the metric processing script with the metric builder. Can be either:
                - a local path to processing script or the directory containing the script (if the script has the same name as the directory),
                    e.g. ``'./metrics/rouge'`` or ``'./metrics/rogue/rouge.py'``
                - a metric identifier on the HuggingFace datasets repo (list all available metrics with ``datasets.list_metrics()``)
                    e.g. ``'rouge'`` or ``'bleu'``
        config_name (:obj:`str`, optional): selecting a configuration for the metric (e.g. the GLUE metric has a configuration for each subset)
        process_id (:obj:`int`, optional): for distributed evaluation: id of the process
        num_process (:obj:`int`, optional): for distributed evaluation: total number of processes
        cache_dir (Optional str): path to store the temporary predictions and references (default to `~/.cache/huggingface/metrics/`)
        experiment_id (``str``): A specific experiment id. This is used if several distributed evaluations share the same file system.
            This is useful to compute metrics in distributed setups (in particular non-additive metrics like F1).
        keep_in_memory (bool): Whether to store the temporary results in memory (defaults to False)
        download_config (Optional ``datasets.DownloadConfig``: specific download configuration parameters.
        download_mode (:class:`DownloadMode` or :obj:`str`, default ``REUSE_DATASET_IF_EXISTS``): Download/generate mode.
        revision (Optional ``Union[str, datasets.Version]``): if specified, the module will be loaded from the datasets repository
            at this version. By default, it is set to the local version of the lib. Specifying a version that is different from
            your local version of the lib might cause compatibility issues.
        trust_remote_code (`bool`, defaults to `False`):
            Whether or not to allow for datasets defined on the Hub using a dataset script. This option
            should only be set to `True` for repositories you trust and in which you have read the code, as it will
            execute code present on the Hub on your local machine.

            <Added version="2.16.0"/>

            <Changed version="2.20.0">

            `trust_remote_code` defaults to `False` if not specified.

            </Changed>

    Returns:
        `datasets.Metric`

    Example:

    ```py
    >>> from datasets import load_metric
    >>> accuracy = load_metric('accuracy')
    >>> accuracy.compute(references=[1, 0], predictions=[1, 1])
    {'accuracy': 0.5}
    ```
    """
    with warnings.catch_warnings():
        # Ignore equivalent warnings to the one already issued
        warnings.filterwarnings("ignore", message=".*https://huggingface.co/docs/evaluate$", category=FutureWarning)

        download_mode = DownloadMode(download_mode or DownloadMode.REUSE_DATASET_IF_EXISTS)
        metric_module = metric_module_factory(
            path,
            revision=revision,
            download_config=download_config,
            download_mode=download_mode,
            trust_remote_code=trust_remote_code,
        ).module_path
        metric_cls = import_main_class(metric_module, dataset=False)
        metric = metric_cls(
            config_name=config_name,
            process_id=process_id,
            num_process=num_process,
            cache_dir=cache_dir,
            keep_in_memory=keep_in_memory,
            experiment_id=experiment_id,
            **metric_init_kwargs,
        )

        # Download and prepare resources for the metric
        metric.download_and_prepare(download_config=download_config)

        return metric


>>>>>>> a6ccf944
def load_dataset_builder(
    path: str,
    name: Optional[str] = None,
    data_dir: Optional[str] = None,
    data_files: Optional[Union[str, Sequence[str], Mapping[str, Union[str, Sequence[str]]]]] = None,
    cache_dir: Optional[str] = None,
    features: Optional[Features] = None,
    download_config: Optional[DownloadConfig] = None,
    download_mode: Optional[Union[DownloadMode, str]] = None,
    revision: Optional[Union[str, Version]] = None,
    token: Optional[Union[bool, str]] = None,
    use_auth_token="deprecated",
    storage_options: Optional[Dict] = None,
    trust_remote_code: Optional[bool] = None,
    _require_default_config_name=True,
    **config_kwargs,
) -> DatasetBuilder:
    """Load a dataset builder from the Hugging Face Hub, or a local dataset. A dataset builder can be used to inspect general information that is required to build a dataset (cache directory, config, dataset info, etc.)
    without downloading the dataset itself.

    You can find the list of datasets on the [Hub](https://huggingface.co/datasets) or with [`huggingface_hub.list_datasets`].

    A dataset is a directory that contains:

    - some data files in generic formats (JSON, CSV, Parquet, text, etc.)
    - and optionally a dataset script, if it requires some code to read the data files. This is used to load any kind of formats or structures.

    Note that dataset scripts can also download and read data files from anywhere - in case your data files already exist online.

    Args:

        path (`str`):
            Path or name of the dataset.
            Depending on `path`, the dataset builder that is used comes from a generic dataset script (JSON, CSV, Parquet, text etc.) or from the dataset script (a python file) inside the dataset directory.

            For local datasets:

            - if `path` is a local directory (containing data files only)
              -> load a generic dataset builder (csv, json, text etc.) based on the content of the directory
              e.g. `'./path/to/directory/with/my/csv/data'`.
            - if `path` is a local dataset script or a directory containing a local dataset script (if the script has the same name as the directory)
              -> load the dataset builder from the dataset script
              e.g. `'./dataset/squad'` or `'./dataset/squad/squad.py'`.

            For datasets on the Hugging Face Hub (list all available datasets with [`huggingface_hub.list_datasets`])

            - if `path` is a dataset repository on the HF hub (containing data files only)
              -> load a generic dataset builder (csv, text etc.) based on the content of the repository
              e.g. `'username/dataset_name'`, a dataset repository on the HF hub containing your data files.
            - if `path` is a dataset repository on the HF hub with a dataset script (if the script has the same name as the directory)
              -> load the dataset builder from the dataset script in the dataset repository
              e.g. `glue`, `squad`, `'username/dataset_name'`, a dataset repository on the HF hub containing a dataset script `'dataset_name.py'`.

        name (`str`, *optional*):
            Defining the name of the dataset configuration.
        data_dir (`str`, *optional*):
            Defining the `data_dir` of the dataset configuration. If specified for the generic builders (csv, text etc.) or the Hub datasets and `data_files` is `None`,
            the behavior is equal to passing `os.path.join(data_dir, **)` as `data_files` to reference all the files in a directory.
        data_files (`str` or `Sequence` or `Mapping`, *optional*):
            Path(s) to source data file(s).
        cache_dir (`str`, *optional*):
            Directory to read/write data. Defaults to `"~/.cache/huggingface/datasets"`.
        features ([`Features`], *optional*):
            Set the features type to use for this dataset.
        download_config ([`DownloadConfig`], *optional*):
            Specific download configuration parameters.
        download_mode ([`DownloadMode`] or `str`, defaults to `REUSE_DATASET_IF_EXISTS`):
            Download/generate mode.
        revision ([`Version`] or `str`, *optional*):
            Version of the dataset script to load.
            As datasets have their own git repository on the Datasets Hub, the default version "main" corresponds to their "main" branch.
            You can specify a different version than the default "main" by using a commit SHA or a git tag of the dataset repository.
        token (`str` or `bool`, *optional*):
            Optional string or boolean to use as Bearer token for remote files on the Datasets Hub.
            If `True`, or not specified, will get token from `"~/.huggingface"`.
        use_auth_token (`str` or `bool`, *optional*):
            Optional string or boolean to use as Bearer token for remote files on the Datasets Hub.
            If `True`, or not specified, will get token from `"~/.huggingface"`.

            <Deprecated version="2.14.0">

            `use_auth_token` was deprecated in favor of `token` in version 2.14.0 and will be removed in 3.0.0.

            </Deprecated>
        storage_options (`dict`, *optional*, defaults to `None`):
            **Experimental**. Key/value pairs to be passed on to the dataset file-system backend, if any.

            <Added version="2.11.0"/>
        trust_remote_code (`bool`, defaults to `False`):
            Whether or not to allow for datasets defined on the Hub using a dataset script. This option
            should only be set to `True` for repositories you trust and in which you have read the code, as it will
            execute code present on the Hub on your local machine.

            <Added version="2.16.0"/>

            <Changed version="2.20.0">

            `trust_remote_code` defaults to `False` if not specified.

            </Changed>

        **config_kwargs (additional keyword arguments):
            Keyword arguments to be passed to the [`BuilderConfig`]
            and used in the [`DatasetBuilder`].

    Returns:
        [`DatasetBuilder`]

    Example:

    ```py
    >>> from datasets import load_dataset_builder
    >>> ds_builder = load_dataset_builder('rotten_tomatoes')
    >>> ds_builder.info.features
    {'label': ClassLabel(num_classes=2, names=['neg', 'pos'], id=None),
     'text': Value(dtype='string', id=None)}
    ```
    """
    if use_auth_token != "deprecated":
        warnings.warn(
            "'use_auth_token' was deprecated in favor of 'token' in version 2.14.0 and will be removed in 3.0.0.\n"
            "You can remove this warning by passing 'token=<use_auth_token>' instead.",
            FutureWarning,
        )
        token = use_auth_token
    download_mode = DownloadMode(download_mode or DownloadMode.REUSE_DATASET_IF_EXISTS)
    if token is not None:
        download_config = download_config.copy() if download_config else DownloadConfig()
        download_config.token = token
    if storage_options is not None:
        download_config = download_config.copy() if download_config else DownloadConfig()
        download_config.storage_options.update(storage_options)
    dataset_module = dataset_module_factory(
        path,
        revision=revision,
        download_config=download_config,
        download_mode=download_mode,
        data_dir=data_dir,
        data_files=data_files,
        cache_dir=cache_dir,
        trust_remote_code=trust_remote_code,
        _require_default_config_name=_require_default_config_name,
        _require_custom_configs=bool(config_kwargs),
    )
    # Get dataset builder class from the processing script
    builder_kwargs = dataset_module.builder_kwargs
    data_dir = builder_kwargs.pop("data_dir", data_dir)
    data_files = builder_kwargs.pop("data_files", data_files)
    config_name = builder_kwargs.pop(
        "config_name", name or dataset_module.builder_configs_parameters.default_config_name
    )
    dataset_name = builder_kwargs.pop("dataset_name", None)
    info = dataset_module.dataset_infos.get(config_name) if dataset_module.dataset_infos else None

    if (
        path in _PACKAGED_DATASETS_MODULES
        and data_files is None
        and dataset_module.builder_configs_parameters.builder_configs[0].data_files is None
    ):
        error_msg = f"Please specify the data files or data directory to load for the {path} dataset builder."
        example_extensions = [
            extension for extension in _EXTENSION_TO_MODULE if _EXTENSION_TO_MODULE[extension] == path
        ]
        if example_extensions:
            error_msg += f'\nFor example `data_files={{"train": "path/to/data/train/*.{example_extensions[0]}"}}`'
        raise ValueError(error_msg)

    builder_cls = get_dataset_builder_class(dataset_module, dataset_name=dataset_name)
    # Instantiate the dataset builder
    builder_instance: DatasetBuilder = builder_cls(
        cache_dir=cache_dir,
        dataset_name=dataset_name,
        config_name=config_name,
        data_dir=data_dir,
        data_files=data_files,
        hash=dataset_module.hash,
        info=info,
        features=features,
        token=token,
        storage_options=storage_options,
        **builder_kwargs,
        **config_kwargs,
    )
    builder_instance._use_legacy_cache_dir_if_possible(dataset_module)

    return builder_instance


def load_dataset(
    path: str,
    name: Optional[str] = None,
    data_dir: Optional[str] = None,
    data_files: Optional[Union[str, Sequence[str], Mapping[str, Union[str, Sequence[str]]]]] = None,
    split: Optional[Union[str, Split]] = None,
    cache_dir: Optional[str] = None,
    features: Optional[Features] = None,
    download_config: Optional[DownloadConfig] = None,
    download_mode: Optional[Union[DownloadMode, str]] = None,
    verification_mode: Optional[Union[VerificationMode, str]] = None,
    ignore_verifications="deprecated",
    keep_in_memory: Optional[bool] = None,
    save_infos: bool = False,
    revision: Optional[Union[str, Version]] = None,
    token: Optional[Union[bool, str]] = None,
    use_auth_token="deprecated",
    task="deprecated",
    streaming: bool = False,
    num_proc: Optional[int] = None,
    storage_options: Optional[Dict] = None,
    trust_remote_code: bool = None,
    **config_kwargs,
) -> Union[DatasetDict, Dataset, IterableDatasetDict, IterableDataset]:
    """Load a dataset from the Hugging Face Hub, or a local dataset.

    You can find the list of datasets on the [Hub](https://huggingface.co/datasets) or with [`huggingface_hub.list_datasets`].

    A dataset is a directory that contains:

    - some data files in generic formats (JSON, CSV, Parquet, text, etc.).
    - and optionally a dataset script, if it requires some code to read the data files. This is used to load any kind of formats or structures.

    Note that dataset scripts can also download and read data files from anywhere - in case your data files already exist online.

    This function does the following under the hood:

        1. Download and import in the library the dataset script from `path` if it's not already cached inside the library.

            If the dataset has no dataset script, then a generic dataset script is imported instead (JSON, CSV, Parquet, text, etc.)

            Dataset scripts are small python scripts that define dataset builders. They define the citation, info and format of the dataset,
            contain the path or URL to the original data files and the code to load examples from the original data files.

            You can find the complete list of datasets in the Datasets [Hub](https://huggingface.co/datasets).

        2. Run the dataset script which will:

            * Download the dataset file from the original URL (see the script) if it's not already available locally or cached.
            * Process and cache the dataset in typed Arrow tables for caching.

                Arrow table are arbitrarily long, typed tables which can store nested objects and be mapped to numpy/pandas/python generic types.
                They can be directly accessed from disk, loaded in RAM or even streamed over the web.

        3. Return a dataset built from the requested splits in `split` (default: all).

    It also allows to load a dataset from a local directory or a dataset repository on the Hugging Face Hub without dataset script.
    In this case, it automatically loads all the data files from the directory or the dataset repository.

    Args:

        path (`str`):
            Path or name of the dataset.
            Depending on `path`, the dataset builder that is used comes from a generic dataset script (JSON, CSV, Parquet, text etc.) or from the dataset script (a python file) inside the dataset directory.

            For local datasets:

            - if `path` is a local directory (containing data files only)
              -> load a generic dataset builder (csv, json, text etc.) based on the content of the directory
              e.g. `'./path/to/directory/with/my/csv/data'`.
            - if `path` is a local dataset script or a directory containing a local dataset script (if the script has the same name as the directory)
              -> load the dataset builder from the dataset script
              e.g. `'./dataset/squad'` or `'./dataset/squad/squad.py'`.

            For datasets on the Hugging Face Hub (list all available datasets with [`huggingface_hub.list_datasets`])

            - if `path` is a dataset repository on the HF hub (containing data files only)
              -> load a generic dataset builder (csv, text etc.) based on the content of the repository
              e.g. `'username/dataset_name'`, a dataset repository on the HF hub containing your data files.
            - if `path` is a dataset repository on the HF hub with a dataset script (if the script has the same name as the directory)
              -> load the dataset builder from the dataset script in the dataset repository
              e.g. `glue`, `squad`, `'username/dataset_name'`, a dataset repository on the HF hub containing a dataset script `'dataset_name.py'`.

        name (`str`, *optional*):
            Defining the name of the dataset configuration.
        data_dir (`str`, *optional*):
            Defining the `data_dir` of the dataset configuration. If specified for the generic builders (csv, text etc.) or the Hub datasets and `data_files` is `None`,
            the behavior is equal to passing `os.path.join(data_dir, **)` as `data_files` to reference all the files in a directory.
        data_files (`str` or `Sequence` or `Mapping`, *optional*):
            Path(s) to source data file(s).
        split (`Split` or `str`):
            Which split of the data to load.
            If `None`, will return a `dict` with all splits (typically `datasets.Split.TRAIN` and `datasets.Split.TEST`).
            If given, will return a single Dataset.
            Splits can be combined and specified like in tensorflow-datasets.
        cache_dir (`str`, *optional*):
            Directory to read/write data. Defaults to `"~/.cache/huggingface/datasets"`.
        features (`Features`, *optional*):
            Set the features type to use for this dataset.
        download_config ([`DownloadConfig`], *optional*):
            Specific download configuration parameters.
        download_mode ([`DownloadMode`] or `str`, defaults to `REUSE_DATASET_IF_EXISTS`):
            Download/generate mode.
        verification_mode ([`VerificationMode`] or `str`, defaults to `BASIC_CHECKS`):
            Verification mode determining the checks to run on the downloaded/processed dataset information (checksums/size/splits/...).

            <Added version="2.9.1"/>
        ignore_verifications (`bool`, defaults to `False`):
            Ignore the verifications of the downloaded/processed dataset information (checksums/size/splits/...).

            <Deprecated version="2.9.1">

            `ignore_verifications` was deprecated in version 2.9.1 and will be removed in 3.0.0.
            Please use `verification_mode` instead.

            </Deprecated>
        keep_in_memory (`bool`, defaults to `None`):
            Whether to copy the dataset in-memory. If `None`, the dataset
            will not be copied in-memory unless explicitly enabled by setting `datasets.config.IN_MEMORY_MAX_SIZE` to
            nonzero. See more details in the [improve performance](../cache#improve-performance) section.
        save_infos (`bool`, defaults to `False`):
            Save the dataset information (checksums/size/splits/...).
        revision ([`Version`] or `str`, *optional*):
            Version of the dataset script to load.
            As datasets have their own git repository on the Datasets Hub, the default version "main" corresponds to their "main" branch.
            You can specify a different version than the default "main" by using a commit SHA or a git tag of the dataset repository.
        token (`str` or `bool`, *optional*):
            Optional string or boolean to use as Bearer token for remote files on the Datasets Hub.
            If `True`, or not specified, will get token from `"~/.huggingface"`.
        use_auth_token (`str` or `bool`, *optional*):
            Optional string or boolean to use as Bearer token for remote files on the Datasets Hub.
            If `True`, or not specified, will get token from `"~/.huggingface"`.

            <Deprecated version="2.14.0">

            `use_auth_token` was deprecated in favor of `token` in version 2.14.0 and will be removed in 3.0.0.

            </Deprecated>
        task (`str`):
            The task to prepare the dataset for during training and evaluation. Casts the dataset's [`Features`] to standardized column names and types as detailed in `datasets.tasks`.

            <Deprecated version="2.13.0">

            `task` was deprecated in version 2.13.0 and will be removed in 3.0.0.

            </Deprecated>
        streaming (`bool`, defaults to `False`):
            If set to `True`, don't download the data files. Instead, it streams the data progressively while
            iterating on the dataset. An [`IterableDataset`] or [`IterableDatasetDict`] is returned instead in this case.

            Note that streaming works for datasets that use data formats that support being iterated over like txt, csv, jsonl for example.
            Json files may be downloaded completely. Also streaming from remote zip or gzip files is supported but other compressed formats
            like rar and xz are not yet supported. The tgz format doesn't allow streaming.
        num_proc (`int`, *optional*, defaults to `None`):
            Number of processes when downloading and generating the dataset locally.
            Multiprocessing is disabled by default.

            <Added version="2.7.0"/>
        storage_options (`dict`, *optional*, defaults to `None`):
            **Experimental**. Key/value pairs to be passed on to the dataset file-system backend, if any.

            <Added version="2.11.0"/>
        trust_remote_code (`bool`, defaults to `False`):
            Whether or not to allow for datasets defined on the Hub using a dataset script. This option
            should only be set to `True` for repositories you trust and in which you have read the code, as it will
            execute code present on the Hub on your local machine.

            <Added version="2.16.0"/>

            <Changed version="2.20.0">

            `trust_remote_code` defaults to `False` if not specified.

            </Changed>

        **config_kwargs (additional keyword arguments):
            Keyword arguments to be passed to the `BuilderConfig`
            and used in the [`DatasetBuilder`].

    Returns:
        [`Dataset`] or [`DatasetDict`]:
        - if `split` is not `None`: the dataset requested,
        - if `split` is `None`, a [`~datasets.DatasetDict`] with each split.

        or [`IterableDataset`] or [`IterableDatasetDict`]: if `streaming=True`

        - if `split` is not `None`, the dataset is requested
        - if `split` is `None`, a [`~datasets.streaming.IterableDatasetDict`] with each split.

    Example:

    Load a dataset from the Hugging Face Hub:

    ```py
    >>> from datasets import load_dataset
    >>> ds = load_dataset('rotten_tomatoes', split='train')

    # Map data files to splits
    >>> data_files = {'train': 'train.csv', 'test': 'test.csv'}
    >>> ds = load_dataset('namespace/your_dataset_name', data_files=data_files)
    ```

    Load a local dataset:

    ```py
    # Load a CSV file
    >>> from datasets import load_dataset
    >>> ds = load_dataset('csv', data_files='path/to/local/my_dataset.csv')

    # Load a JSON file
    >>> from datasets import load_dataset
    >>> ds = load_dataset('json', data_files='path/to/local/my_dataset.json')

    # Load from a local loading script
    >>> from datasets import load_dataset
    >>> ds = load_dataset('path/to/local/loading_script/loading_script.py', split='train')
    ```

    Load an [`~datasets.IterableDataset`]:

    ```py
    >>> from datasets import load_dataset
    >>> ds = load_dataset('rotten_tomatoes', split='train', streaming=True)
    ```

    Load an image dataset with the `ImageFolder` dataset builder:

    ```py
    >>> from datasets import load_dataset
    >>> ds = load_dataset('imagefolder', data_dir='/path/to/images', split='train')
    ```
    """
    if use_auth_token != "deprecated":
        warnings.warn(
            "'use_auth_token' was deprecated in favor of 'token' in version 2.14.0 and will be removed in 3.0.0.\n"
            "You can remove this warning by passing 'token=<use_auth_token>' instead.",
            FutureWarning,
        )
        token = use_auth_token
    if ignore_verifications != "deprecated":
        verification_mode = VerificationMode.NO_CHECKS if ignore_verifications else VerificationMode.ALL_CHECKS
        warnings.warn(
            "'ignore_verifications' was deprecated in favor of 'verification_mode' in version 2.9.1 and will be removed in 3.0.0.\n"
            f"You can remove this warning by passing 'verification_mode={verification_mode.value}' instead.",
            FutureWarning,
        )
    if task != "deprecated":
        warnings.warn(
            "'task' was deprecated in version 2.13.0 and will be removed in 3.0.0.\n",
            FutureWarning,
        )
    else:
        task = None
    if data_files is not None and not data_files:
        raise ValueError(f"Empty 'data_files': '{data_files}'. It should be either non-empty or None (default).")
    if Path(path, config.DATASET_STATE_JSON_FILENAME).exists():
        raise ValueError(
            "You are trying to load a dataset that was saved using `save_to_disk`. "
            "Please use `load_from_disk` instead."
        )

    if streaming and num_proc is not None:
        raise NotImplementedError(
            "Loading a streaming dataset in parallel with `num_proc` is not implemented. "
            "To parallelize streaming, you can wrap the dataset with a PyTorch DataLoader using `num_workers` > 1 instead."
        )

    download_mode = DownloadMode(download_mode or DownloadMode.REUSE_DATASET_IF_EXISTS)
    verification_mode = VerificationMode(
        (verification_mode or VerificationMode.BASIC_CHECKS) if not save_infos else VerificationMode.ALL_CHECKS
    )

    # Create a dataset builder
    builder_instance = load_dataset_builder(
        path=path,
        name=name,
        data_dir=data_dir,
        data_files=data_files,
        cache_dir=cache_dir,
        features=features,
        download_config=download_config,
        download_mode=download_mode,
        revision=revision,
        token=token,
        storage_options=storage_options,
        trust_remote_code=trust_remote_code,
        _require_default_config_name=name is None,
        **config_kwargs,
    )

    # Return iterable dataset in case of streaming
    if streaming:
        return builder_instance.as_streaming_dataset(split=split)

    # Download and prepare data
    builder_instance.download_and_prepare(
        download_config=download_config,
        download_mode=download_mode,
        verification_mode=verification_mode,
        num_proc=num_proc,
        storage_options=storage_options,
    )

    # Build dataset for splits
    keep_in_memory = (
        keep_in_memory if keep_in_memory is not None else is_small_dataset(builder_instance.info.dataset_size)
    )
    ds = builder_instance.as_dataset(split=split, verification_mode=verification_mode, in_memory=keep_in_memory)
    # Rename and cast features to match task schema
    if task is not None:
        # To avoid issuing the same warning twice
        with warnings.catch_warnings():
            warnings.simplefilter("ignore", FutureWarning)
            ds = ds.prepare_for_task(task)
    if save_infos:
        builder_instance._save_infos()

    return ds


def load_from_disk(
    dataset_path: str, fs="deprecated", keep_in_memory: Optional[bool] = None, storage_options: Optional[dict] = None
) -> Union[Dataset, DatasetDict]:
    """
    Loads a dataset that was previously saved using [`~Dataset.save_to_disk`] from a dataset directory, or
    from a filesystem using any implementation of `fsspec.spec.AbstractFileSystem`.

    Args:
        dataset_path (`str`):
            Path (e.g. `"dataset/train"`) or remote URI (e.g.
            `"s3://my-bucket/dataset/train"`) of the [`Dataset`] or [`DatasetDict`] directory where the dataset will be
            loaded from.
        fs (`~filesystems.S3FileSystem` or `fsspec.spec.AbstractFileSystem`, *optional*):
            Instance of the remote filesystem used to download the files from.

            <Deprecated version="2.9.0">

            `fs` was deprecated in version 2.9.0 and will be removed in 3.0.0.
            Please use `storage_options` instead, e.g. `storage_options=fs.storage_options`.

            </Deprecated>

        keep_in_memory (`bool`, defaults to `None`):
            Whether to copy the dataset in-memory. If `None`, the dataset
            will not be copied in-memory unless explicitly enabled by setting `datasets.config.IN_MEMORY_MAX_SIZE` to
            nonzero. See more details in the [improve performance](../cache#improve-performance) section.

        storage_options (`dict`, *optional*):
            Key/value pairs to be passed on to the file-system backend, if any.

            <Added version="2.9.0"/>

    Returns:
        [`Dataset`] or [`DatasetDict`]:
        - If `dataset_path` is a path of a dataset directory: the dataset requested.
        - If `dataset_path` is a path of a dataset dict directory, a [`DatasetDict`] with each split.

    Example:

    ```py
    >>> from datasets import load_from_disk
    >>> ds = load_from_disk('path/to/dataset/directory')
    ```
    """
    if fs != "deprecated":
        warnings.warn(
            "'fs' was deprecated in favor of 'storage_options' in version 2.9.0 and will be removed in 3.0.0.\n"
            "You can remove this warning by passing 'storage_options=fs.storage_options' instead.",
            FutureWarning,
        )
        storage_options = fs.storage_options

    fs: fsspec.AbstractFileSystem
    fs, *_ = url_to_fs(dataset_path, **(storage_options or {}))
    if not fs.exists(dataset_path):
        raise FileNotFoundError(f"Directory {dataset_path} not found")
    if fs.isfile(posixpath.join(dataset_path, config.DATASET_INFO_FILENAME)) and fs.isfile(
        posixpath.join(dataset_path, config.DATASET_STATE_JSON_FILENAME)
    ):
        return Dataset.load_from_disk(dataset_path, keep_in_memory=keep_in_memory, storage_options=storage_options)
    elif fs.isfile(posixpath.join(dataset_path, config.DATASETDICT_JSON_FILENAME)):
        return DatasetDict.load_from_disk(dataset_path, keep_in_memory=keep_in_memory, storage_options=storage_options)
    else:
        raise FileNotFoundError(
            f"Directory {dataset_path} is neither a `Dataset` directory nor a `DatasetDict` directory."
        )<|MERGE_RESOLUTION|>--- conflicted
+++ resolved
@@ -157,8 +157,7 @@
 
 
 def import_main_class(module_path) -> Optional[Type[DatasetBuilder]]:
-    """Import a module at module_path and return its main class: a DatasetBuilder
-    """
+    """Import a module at module_path and return its main class: a DatasetBuilder"""
     module = importlib.import_module(module_path)
     # Find the main class in our imported module
     module_main_cls = None
@@ -1655,224 +1654,6 @@
         )
 
 
-<<<<<<< HEAD
-=======
-@deprecated("Use the new library 🤗 Evaluate instead: https://huggingface.co/docs/evaluate")
-def metric_module_factory(
-    path: str,
-    revision: Optional[Union[str, Version]] = None,
-    download_config: Optional[DownloadConfig] = None,
-    download_mode: Optional[Union[DownloadMode, str]] = None,
-    dynamic_modules_path: Optional[str] = None,
-    trust_remote_code: Optional[bool] = None,
-    **download_kwargs,
-) -> MetricModule:
-    """
-    Download/extract/cache a metric module.
-
-    <Deprecated version="2.5.0">
-
-    Use the new library 🤗 Evaluate instead: https://huggingface.co/docs/evaluate
-
-    </Deprecated>
-
-    Metrics codes are cached inside the dynamic modules cache to allow easy import (avoid ugly sys.path tweaks).
-
-    Args:
-
-        path (str): Path or name of the metric script.
-
-            - if ``path`` is a local metric script or a directory containing a local metric script (if the script has the same name as the directory):
-              -> load the module from the metric script
-              e.g. ``'./metrics/accuracy'`` or ``'./metrics/accuracy/accuracy.py'``.
-            - if ``path`` is a metric on the Hugging Face Hub (ex: `glue`, `squad`)
-              -> load the module from the metric script in the GitHub repository at huggingface/datasets
-              e.g. ``'accuracy'`` or ``'rouge'``.
-
-        revision (Optional ``Union[str, datasets.Version]``):
-            If specified, the module will be loaded from the datasets repository at this version.
-            By default:
-            - it is set to the local version of the lib.
-            - it will also try to load it from the main branch if it's not available at the local version of the lib.
-            Specifying a version that is different from your local version of the lib might cause compatibility issues.
-        download_config (:class:`DownloadConfig`, optional): Specific download configuration parameters.
-        download_mode (:class:`DownloadMode` or :obj:`str`, default ``REUSE_DATASET_IF_EXISTS``): Download/generate mode.
-        dynamic_modules_path (Optional str, defaults to HF_MODULES_CACHE / "datasets_modules", i.e. ~/.cache/huggingface/modules/datasets_modules):
-            Optional path to the directory in which the dynamic modules are saved. It must have been initialized with :obj:`init_dynamic_modules`.
-            By default, the datasets and metrics are stored inside the `datasets_modules` module.
-        trust_remote_code (`bool`, defaults to `False`):
-            Whether or not to allow for datasets defined on the Hub using a dataset script. This option
-            should only be set to `True` for repositories you trust and in which you have read the code, as it will
-            execute code present on the Hub on your local machine.
-
-            <Added version="2.16.0"/>
-
-            <Changed version="2.20.0">
-
-            `trust_remote_code` defaults to `False` if not specified.
-
-            </Changed>
-
-        **download_kwargs (additional keyword arguments): optional attributes for DownloadConfig() which will override
-            the attributes in download_config if supplied.
-
-    Returns:
-        MetricModule
-    """
-    with warnings.catch_warnings():
-        # Ignore equivalent warnings to the one already issued
-        warnings.filterwarnings("ignore", message=".*https://huggingface.co/docs/evaluate$", category=FutureWarning)
-
-        if download_config is None:
-            download_config = DownloadConfig(**download_kwargs)
-        download_mode = DownloadMode(download_mode or DownloadMode.REUSE_DATASET_IF_EXISTS)
-        download_config.extract_compressed_file = True
-        download_config.force_extract = True
-
-        filename = list(filter(lambda x: x, path.replace(os.sep, "/").split("/")))[-1]
-        if not filename.endswith(".py"):
-            filename = filename + ".py"
-        combined_path = os.path.join(path, filename)
-        # Try locally
-        if path.endswith(filename):
-            if os.path.isfile(path):
-                return LocalMetricModuleFactory(
-                    path,
-                    download_mode=download_mode,
-                    dynamic_modules_path=dynamic_modules_path,
-                    trust_remote_code=trust_remote_code,
-                ).get_module()
-            else:
-                raise FileNotFoundError(f"Couldn't find a metric script at {relative_to_absolute_path(path)}")
-        elif os.path.isfile(combined_path):
-            return LocalMetricModuleFactory(
-                combined_path,
-                download_mode=download_mode,
-                dynamic_modules_path=dynamic_modules_path,
-                trust_remote_code=trust_remote_code,
-            ).get_module()
-        elif is_relative_path(path) and path.count("/") == 0:
-            try:
-                return GithubMetricModuleFactory(
-                    path,
-                    revision=revision,
-                    download_config=download_config,
-                    download_mode=download_mode,
-                    dynamic_modules_path=dynamic_modules_path,
-                    trust_remote_code=trust_remote_code,
-                ).get_module()
-            except Exception as e1:  # noqa all the attempts failed, before raising the error we should check if the module is already cached.
-                try:
-                    return CachedMetricModuleFactory(path, dynamic_modules_path=dynamic_modules_path).get_module()
-                except Exception:  # noqa if it's not in the cache, then it doesn't exist.
-                    if not isinstance(e1, FileNotFoundError):
-                        raise e1 from None
-                    raise FileNotFoundError(
-                        f"Couldn't find a metric script at {relative_to_absolute_path(combined_path)}. "
-                        f"Metric '{path}' doesn't exist on the Hugging Face Hub either."
-                    ) from None
-        else:
-            raise FileNotFoundError(f"Couldn't find a metric script at {relative_to_absolute_path(combined_path)}.")
-
-
-@deprecated("Use 'evaluate.load' instead, from the new library 🤗 Evaluate: https://huggingface.co/docs/evaluate")
-def load_metric(
-    path: str,
-    config_name: Optional[str] = None,
-    process_id: int = 0,
-    num_process: int = 1,
-    cache_dir: Optional[str] = None,
-    experiment_id: Optional[str] = None,
-    keep_in_memory: bool = False,
-    download_config: Optional[DownloadConfig] = None,
-    download_mode: Optional[Union[DownloadMode, str]] = None,
-    revision: Optional[Union[str, Version]] = None,
-    trust_remote_code: Optional[bool] = None,
-    **metric_init_kwargs,
-) -> Metric:
-    """Load a `datasets.Metric`.
-
-    <Deprecated version="2.5.0">
-
-    Use `evaluate.load` instead, from the new library 🤗 Evaluate: https://huggingface.co/docs/evaluate
-
-    </Deprecated>
-
-    Args:
-
-        path (``str``):
-            path to the metric processing script with the metric builder. Can be either:
-                - a local path to processing script or the directory containing the script (if the script has the same name as the directory),
-                    e.g. ``'./metrics/rouge'`` or ``'./metrics/rogue/rouge.py'``
-                - a metric identifier on the HuggingFace datasets repo (list all available metrics with ``datasets.list_metrics()``)
-                    e.g. ``'rouge'`` or ``'bleu'``
-        config_name (:obj:`str`, optional): selecting a configuration for the metric (e.g. the GLUE metric has a configuration for each subset)
-        process_id (:obj:`int`, optional): for distributed evaluation: id of the process
-        num_process (:obj:`int`, optional): for distributed evaluation: total number of processes
-        cache_dir (Optional str): path to store the temporary predictions and references (default to `~/.cache/huggingface/metrics/`)
-        experiment_id (``str``): A specific experiment id. This is used if several distributed evaluations share the same file system.
-            This is useful to compute metrics in distributed setups (in particular non-additive metrics like F1).
-        keep_in_memory (bool): Whether to store the temporary results in memory (defaults to False)
-        download_config (Optional ``datasets.DownloadConfig``: specific download configuration parameters.
-        download_mode (:class:`DownloadMode` or :obj:`str`, default ``REUSE_DATASET_IF_EXISTS``): Download/generate mode.
-        revision (Optional ``Union[str, datasets.Version]``): if specified, the module will be loaded from the datasets repository
-            at this version. By default, it is set to the local version of the lib. Specifying a version that is different from
-            your local version of the lib might cause compatibility issues.
-        trust_remote_code (`bool`, defaults to `False`):
-            Whether or not to allow for datasets defined on the Hub using a dataset script. This option
-            should only be set to `True` for repositories you trust and in which you have read the code, as it will
-            execute code present on the Hub on your local machine.
-
-            <Added version="2.16.0"/>
-
-            <Changed version="2.20.0">
-
-            `trust_remote_code` defaults to `False` if not specified.
-
-            </Changed>
-
-    Returns:
-        `datasets.Metric`
-
-    Example:
-
-    ```py
-    >>> from datasets import load_metric
-    >>> accuracy = load_metric('accuracy')
-    >>> accuracy.compute(references=[1, 0], predictions=[1, 1])
-    {'accuracy': 0.5}
-    ```
-    """
-    with warnings.catch_warnings():
-        # Ignore equivalent warnings to the one already issued
-        warnings.filterwarnings("ignore", message=".*https://huggingface.co/docs/evaluate$", category=FutureWarning)
-
-        download_mode = DownloadMode(download_mode or DownloadMode.REUSE_DATASET_IF_EXISTS)
-        metric_module = metric_module_factory(
-            path,
-            revision=revision,
-            download_config=download_config,
-            download_mode=download_mode,
-            trust_remote_code=trust_remote_code,
-        ).module_path
-        metric_cls = import_main_class(metric_module, dataset=False)
-        metric = metric_cls(
-            config_name=config_name,
-            process_id=process_id,
-            num_process=num_process,
-            cache_dir=cache_dir,
-            keep_in_memory=keep_in_memory,
-            experiment_id=experiment_id,
-            **metric_init_kwargs,
-        )
-
-        # Download and prepare resources for the metric
-        metric.download_and_prepare(download_config=download_config)
-
-        return metric
-
-
->>>>>>> a6ccf944
 def load_dataset_builder(
     path: str,
     name: Optional[str] = None,
