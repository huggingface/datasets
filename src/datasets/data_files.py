import os
import re
from functools import partial
from pathlib import Path, PurePath
from typing import Callable, Dict, List, Optional, Set, Tuple, Union

import huggingface_hub
from fsspec.implementations.local import LocalFileSystem
from tqdm.contrib.concurrent import thread_map

from .filesystems.hffilesystem import HfFileSystem
from .splits import Split
from .utils import logging
from .utils.file_utils import is_relative_path, is_remote_url, request_etag
from .utils.hub import hf_hub_url
from .utils.py_utils import string_to_dict


SANITIZED_DEFAULT_SPLIT = str(Split.TRAIN)


logger = logging.get_logger(__name__)


class Url(str):
    pass


class EmptyDatasetError(FileNotFoundError):
    pass


SPLIT_PATTERN_SHARDED = "data/{split}-[0-9][0-9][0-9][0-9][0-9]-of-[0-9][0-9][0-9][0-9][0-9]*.*"

SPLIT_KEYWORDS = {
    Split.TRAIN: ["train", "training"],
    Split.VALIDATION: ["validation", "valid", "dev", "val"],
    Split.TEST: ["test", "testing", "eval", "evaluation"],
}
NON_WORDS_CHARS = "-._ 0-9"
KEYWORDS_IN_FILENAME_BASE_PATTERNS = ["**[{sep}/]{keyword}[{sep}]*", "{keyword}[{sep}]*"]
KEYWORDS_IN_DIR_NAME_BASE_PATTERNS = ["{keyword}[{sep}/]**", "**[{sep}/]{keyword}[{sep}/]**"]

DEFAULT_SPLITS = [Split.TRAIN, Split.VALIDATION, Split.TEST]
DEFAULT_PATTERNS_SPLIT_IN_FILENAME = {
    split: [
        pattern.format(keyword=keyword, sep=NON_WORDS_CHARS)
        for keyword in SPLIT_KEYWORDS[split]
        for pattern in KEYWORDS_IN_FILENAME_BASE_PATTERNS
    ]
    for split in DEFAULT_SPLITS
}
DEFAULT_PATTERNS_SPLIT_IN_DIR_NAME = {
    split: [
        pattern.format(keyword=keyword, sep=NON_WORDS_CHARS)
        for keyword in SPLIT_KEYWORDS[split]
        for pattern in KEYWORDS_IN_DIR_NAME_BASE_PATTERNS
    ]
    for split in DEFAULT_SPLITS
}

DEFAULT_PATTERNS_ALL = {
    Split.TRAIN: ["**"],
}

ALL_SPLIT_PATTERNS = [SPLIT_PATTERN_SHARDED]
ALL_DEFAULT_PATTERNS = [
    DEFAULT_PATTERNS_SPLIT_IN_DIR_NAME,
    DEFAULT_PATTERNS_SPLIT_IN_FILENAME,
    DEFAULT_PATTERNS_ALL,
]
METADATA_PATTERNS = [
    "metadata.csv",
    "**/metadata.csv",
    "metadata.jsonl",
    "**/metadata.jsonl",
]  # metadata file for ImageFolder and AudioFolder
WILDCARD_CHARACTERS = "*[]"
FILES_TO_IGNORE = ["README.md", "config.json", "dataset_infos.json", "dummy_data.zip", "dataset_dict.json"]


def contains_wildcards(pattern: str) -> bool:
    return any(wilcard_character in pattern for wilcard_character in WILDCARD_CHARACTERS)


def sanitize_patterns(patterns: Union[Dict, List, str]) -> Dict[str, Union[List[str], "DataFilesList"]]:
    """
    Take the data_files patterns from the user, and format them into a dictionary.
    Each key is the name of the split, and each value is a list of data files patterns (paths or urls).
    The default split is "train".

    Returns:
        patterns: dictionary of split_name -> list of patterns
    """
    if isinstance(patterns, dict):
        return {str(key): value if isinstance(value, list) else [value] for key, value in patterns.items()}
    elif isinstance(patterns, str):
        return {SANITIZED_DEFAULT_SPLIT: [patterns]}
    elif isinstance(patterns, list):
        if any(isinstance(pattern, dict) for pattern in patterns):
            for pattern in patterns:
                if not isinstance(pattern, dict) or sorted(pattern) != ["pattern", "split"]:
                    raise ValueError(
                        f"Expected each pattern in a list of patterns to be a string or a list, but got {pattern}"
                    )
            splits = [pattern["split"] for pattern in patterns]
            if len(set(splits)) != len(splits):
                raise ValueError(f"Some splits are duplicated in data_files: {splits}")
            return {
                str(pattern["split"]): pattern["pattern"]
                if isinstance(pattern["pattern"], list)
                else [pattern["pattern"]]
                for pattern in patterns
            }
        else:
            return {SANITIZED_DEFAULT_SPLIT: patterns}
    else:
        return sanitize_patterns(list(patterns))


def _is_inside_unrequested_special_dir(matched_rel_path: str, pattern: str) -> bool:
    """
    When a path matches a pattern, we additionnally check if it's inside a special directory
    we ignore by default (if it starts with a double underscore).

    Users can still explicitly request a filepath inside such a directory if "__pycache__" is
    mentioned explicitly in the requested pattern.

    Some examples:

    base directory:

        ./
        └── __pycache__
            └── b.txt

    >>> _is_inside_unrequested_special_dir("__pycache__/b.txt", "**")
    True
    >>> _is_inside_unrequested_special_dir("__pycache__/b.txt", "*/b.txt")
    True
    >>> _is_inside_unrequested_special_dir("__pycache__/b.txt", "__pycache__/*")
    False
    >>> _is_inside_unrequested_special_dir("__pycache__/b.txt", "__*/*")
    False
    """
    # We just need to check if every special directories from the path is present explicly in the pattern.
    # Since we assume that the path matches the pattern, it's equivalent to counting that both
    # the parent path and the parent pattern have the same number of special directories.
    data_dirs_to_ignore_in_path = [part for part in PurePath(matched_rel_path).parent.parts if part.startswith("__")]
    data_dirs_to_ignore_in_pattern = [part for part in PurePath(pattern).parent.parts if part.startswith("__")]
    return len(data_dirs_to_ignore_in_path) != len(data_dirs_to_ignore_in_pattern)


def _is_unrequested_hidden_file_or_is_inside_unrequested_hidden_dir(matched_rel_path: str, pattern: str) -> bool:
    """
    When a path matches a pattern, we additionnally check if it's a hidden file or if it's inside
    a hidden directory we ignore by default, i.e. if the file name or a parent directory name starts with a dot.

    Users can still explicitly request a filepath that is hidden or is inside a hidden directory
    if the hidden part is mentioned explicitly in the requested pattern.

    Some examples:

    base directory:

        ./
        └── .hidden_file.txt

    >>> _is_unrequested_hidden_file_or_is_inside_unrequested_hidden_dir(".hidden_file.txt", "**")
    True
    >>> _is_unrequested_hidden_file_or_is_inside_unrequested_hidden_dir(".hidden_file.txt", ".*")
    False

    base directory:

        ./
        └── .hidden_dir
            └── a.txt

    >>> _is_unrequested_hidden_file_or_is_inside_unrequested_hidden_dir(".hidden_dir/a.txt", "**")
    True
    >>> _is_unrequested_hidden_file_or_is_inside_unrequested_hidden_dir(".hidden_dir/a.txt", ".*/*")
    False
    >>> _is_unrequested_hidden_file_or_is_inside_unrequested_hidden_dir(".hidden_dir/a.txt", ".hidden_dir/*")
    False

    base directory:

        ./
        └── .hidden_dir
            └── .hidden_file.txt

    >>> _is_unrequested_hidden_file_or_is_inside_unrequested_hidden_dir(".hidden_dir/.hidden_file.txt", "**")
    True
    >>> _is_unrequested_hidden_file_or_is_inside_unrequested_hidden_dir(".hidden_dir/.hidden_file.txt", ".*/*")
    True
    >>> _is_unrequested_hidden_file_or_is_inside_unrequested_hidden_dir(".hidden_dir/.hidden_file.txt", ".*/.*")
    False
    >>> _is_unrequested_hidden_file_or_is_inside_unrequested_hidden_dir(".hidden_dir/.hidden_file.txt", ".hidden_dir/*")
    True
    >>> _is_unrequested_hidden_file_or_is_inside_unrequested_hidden_dir(".hidden_dir/.hidden_file.txt", ".hidden_dir/.*")
    False
    """
    # We just need to check if every hidden part from the path is present explicly in the pattern.
    # Since we assume that the path matches the pattern, it's equivalent to counting that both
    # the path and the pattern have the same number of hidden parts.
    hidden_directories_in_path = [
        part for part in PurePath(matched_rel_path).parts if part.startswith(".") and not set(part) == {"."}
    ]
    hidden_directories_in_pattern = [
        part for part in PurePath(pattern).parts if part.startswith(".") and not set(part) == {"."}
    ]
    return len(hidden_directories_in_path) != len(hidden_directories_in_pattern)


def _get_data_files_patterns(pattern_resolver: Callable[[str], List[PurePath]]) -> Dict[str, List[str]]:
    """
    Get the default pattern from a directory or repository by testing all the supported patterns.
    The first patterns to return a non-empty list of data files is returned.

    In order, it first tests if SPLIT_PATTERN_SHARDED works, otherwise it tests the patterns in ALL_DEFAULT_PATTERNS.
    """
    # first check the split patterns like data/{split}-00000-of-00001.parquet
    for split_pattern in ALL_SPLIT_PATTERNS:
        pattern = split_pattern.replace("{split}", "*")
        data_files = pattern_resolver(pattern)
        if len(data_files) > 0:
            data_files = [p.as_posix() for p in data_files]
            splits: Set[str] = {string_to_dict(p, split_pattern)["split"] for p in data_files}
            sorted_splits = [str(split) for split in DEFAULT_SPLITS if split in splits] + sorted(
                splits - set(DEFAULT_SPLITS)
            )
            return {split: [split_pattern.format(split=split)] for split in sorted_splits}
    # then check the default patterns based on train/valid/test splits
    for patterns_dict in ALL_DEFAULT_PATTERNS:
        non_empty_splits = []
        for split, patterns in patterns_dict.items():
            try:
                for pattern in patterns:
                    data_files = pattern_resolver(pattern)
                    if len(data_files) > 0:
                        non_empty_splits.append(split)
                        break
            except FileNotFoundError:
                pass
        if non_empty_splits:
            return {split: patterns_dict[split] for split in non_empty_splits}
    raise FileNotFoundError(f"Couldn't resolve pattern {pattern} with resolver {pattern_resolver}")


def _get_metadata_files_patterns(pattern_resolver: Callable[[str], List[PurePath]]) -> List[str]:
    """
    Get the supported metadata patterns from a directory or repository.
    """
    non_empty_patterns = []
    for pattern in METADATA_PATTERNS:
        try:
            metadata_files = pattern_resolver(pattern)
            if len(metadata_files) > 0:
                non_empty_patterns.append(pattern)
        except FileNotFoundError:
            pass
    if non_empty_patterns:
        return non_empty_patterns
    raise FileNotFoundError(f"Couldn't resolve pattern {pattern} with resolver {pattern_resolver}")


def _resolve_single_pattern_locally(
    base_path: str, pattern: str, allowed_extensions: Optional[List[str]] = None
) -> List[Path]:
    """
    Return the absolute paths to all the files that match the given patterns.
    It also supports absolute paths in patterns.
    If a URL is passed, it is returned as is.
    """
    if is_relative_path(pattern):
        pattern = os.path.join(base_path, pattern)
    else:
        base_path = os.path.splitdrive(pattern)[0] + os.sep
    fs = LocalFileSystem()
    glob_iter = [PurePath(filepath) for filepath in fs.glob(pattern) if fs.isfile(filepath)]
    matched_paths = [
        Path(os.path.abspath(filepath))
        for filepath in glob_iter
        if (filepath.name not in FILES_TO_IGNORE or PurePath(pattern).name == filepath.name)
        and not _is_inside_unrequested_special_dir(
            os.path.relpath(filepath, base_path), os.path.relpath(pattern, base_path)
        )
        and not _is_unrequested_hidden_file_or_is_inside_unrequested_hidden_dir(
            os.path.relpath(filepath, base_path), os.path.relpath(pattern, base_path)
        )
    ]  # ignore .ipynb and __pycache__, but keep /../
    if allowed_extensions is not None:
        out = [
            filepath for filepath in matched_paths if any(suffix in allowed_extensions for suffix in filepath.suffixes)
        ]
        if len(out) < len(matched_paths):
            invalid_matched_files = list(set(matched_paths) - set(out))
            logger.info(
                f"Some files matched the pattern '{pattern}' at {Path(base_path).resolve()} but don't have valid data file extensions: {invalid_matched_files}"
            )
    else:
        out = matched_paths
    if not out and not contains_wildcards(pattern):
        error_msg = f"Unable to find '{pattern}' at {Path(base_path).resolve()}"
        if allowed_extensions is not None:
            error_msg += f" with any supported extension {list(allowed_extensions)}"
        raise FileNotFoundError(error_msg)
    return sorted(out)


def resolve_patterns_locally_or_by_urls(
    base_path: str, patterns: List[str], allowed_extensions: Optional[List[str]] = None
) -> List[Union[Path, Url]]:
    """
    Resolve the paths and URLs of the data files from the patterns passed by the user.
    URLs are just returned as is.

    You can use patterns to resolve multiple local files. Here are a few examples:
    - *.csv to match all the CSV files at the first level
    - **.csv to match all the CSV files at any level
    - data/* to match all the files inside "data"
    - data/** to match all the files inside "data" and its subdirectories

    The patterns are resolved using the fsspec glob.
    Here are some behaviors specific to fsspec glob that are different from glob.glob, Path.glob, Path.match or fnmatch:
    - '*' matches only first level items
    - '**' matches all items
    - '**/*' matches all at least second level items

    More generally:
    - '*' matches any character except a forward-slash (to match just the file or directory name)
    - '**' matches any character including a forward-slash /

    Hidden files and directories (i.e. whose names start with a dot) are ignored, unless they are explicitly requested.
    The same applies to special directories that start with a double underscore like "__pycache__".
    You can still include one if the pattern explicilty mentions it:
    - to include a hidden file: "*/.hidden.txt" or "*/.*"
    - to include a hidden directory: ".hidden/*" or ".*/*"
    - to include a special directory: "__special__/*" or "__*/*"

    Example::

        >>> from datasets.data_files import resolve_patterns_locally_or_by_urls
        >>> base_path = "."
        >>> resolve_patterns_locally_or_by_urls(base_path, ["docs/**/*.py"])
        [PosixPath('/Users/mariosasko/Desktop/projects/datasets/docs/source/_config.py')]

    Args:
        base_path (str): Base path to use when resolving relative paths.
        patterns (List[str]): Unix patterns or paths or URLs of the data files to resolve.
            The paths can be absolute or relative to base_path.
        allowed_extensions (Optional[list], optional): White-list of file extensions to use. Defaults to None (all extensions).
            For example: allowed_extensions=[".csv", ".json", ".txt", ".parquet"]

    Returns:
        List[Union[Path, Url]]: List of paths or URLs to the local or remote files that match the patterns.
    """
    data_files = []
    for pattern in patterns:
        if is_remote_url(pattern):
            data_files.append(Url(pattern))
        else:
            for path in _resolve_single_pattern_locally(base_path, pattern, allowed_extensions):
                data_files.append(path)

    if not data_files:
        error_msg = f"Unable to resolve any data file that matches '{patterns}' at {Path(base_path).resolve()}"
        if allowed_extensions is not None:
            error_msg += f" with any supported extension {list(allowed_extensions)}"
        raise FileNotFoundError(error_msg)
    return data_files


def get_data_patterns_locally(base_path: str) -> Dict[str, List[str]]:
    """
    Get the default pattern from a directory testing all the supported patterns.
    The first patterns to return a non-empty list of data files is returned.

    Some examples of supported patterns:

    Input:

        my_dataset_repository/
        ├── README.md
        └── dataset.csv

    Output:

        {"train": ["**"]}

    Input:

        my_dataset_repository/
        ├── README.md
        ├── train.csv
        └── test.csv

        my_dataset_repository/
        ├── README.md
        └── data/
            ├── train.csv
            └── test.csv

        my_dataset_repository/
        ├── README.md
        ├── train_0.csv
        ├── train_1.csv
        ├── train_2.csv
        ├── train_3.csv
        ├── test_0.csv
        └── test_1.csv

    Output:

        {"train": [**train*], "test": ["**test*"]}

    Input:

        my_dataset_repository/
        ├── README.md
        └── data/
            ├── train/
            │   ├── shard_0.csv
            │   ├── shard_1.csv
            │   ├── shard_2.csv
            │   └── shard_3.csv
            └── test/
                ├── shard_0.csv
                └── shard_1.csv

    Output:

        {"train": ["**train*/**"], "test": ["**test*/**"]}

    Input:

        my_dataset_repository/
        ├── README.md
        └── data/
            ├── train-00000-of-00003.csv
            ├── train-00001-of-00003.csv
            ├── train-00002-of-00003.csv
            ├── test-00000-of-00001.csv
            ├── random-00000-of-00003.csv
            ├── random-00001-of-00003.csv
            └── random-00002-of-00003.csv

    Output:

        {
            "train": ["data/train-[0-9][0-9][0-9][0-9][0-9]-of-[0-9][0-9][0-9][0-9][0-9].*"],
            "test": ["data/test-[0-9][0-9][0-9][0-9][0-9]-of-[0-9][0-9][0-9][0-9][0-9].*"],
            "random": ["data/random-[0-9][0-9][0-9][0-9][0-9]-of-[0-9][0-9][0-9][0-9][0-9].*"],
        }

    In order, it first tests if SPLIT_PATTERN_SHARDED works, otherwise it tests the patterns in ALL_DEFAULT_PATTERNS.
    """
    resolver = partial(_resolve_single_pattern_locally, base_path)
    try:
        return _get_data_files_patterns(resolver)
    except FileNotFoundError:
        raise EmptyDatasetError(f"The directory at {base_path} doesn't contain any data files") from None


def get_metadata_patterns_locally(base_path: str) -> List[str]:
    """
    Get the supported metadata patterns from a local directory.
    """
    resolver = partial(_resolve_single_pattern_locally, base_path)
    try:
        return _get_metadata_files_patterns(resolver)
    except FileNotFoundError:
        raise FileNotFoundError(f"The directory at {base_path} doesn't contain any metadata file") from None


def _resolve_single_pattern_in_dataset_repository(
    dataset_info: huggingface_hub.hf_api.DatasetInfo,
    pattern: str,
    base_path: Optional[str] = None,
    allowed_extensions: Optional[list] = None,
) -> List[PurePath]:
    fs = HfFileSystem(repo_info=dataset_info)
    if base_path:
        pattern = f"{base_path}/{pattern}"
    else:
        base_path = "/"
    glob_iter = [PurePath(filepath) for filepath in fs.glob(PurePath(pattern).as_posix()) if fs.isfile(filepath)]
    matched_paths = [
        filepath
        for filepath in glob_iter
        if (filepath.name not in FILES_TO_IGNORE or PurePath(pattern).name == filepath.name)
        and not _is_inside_unrequested_special_dir(
            os.path.relpath(filepath, base_path), os.path.relpath(pattern, base_path)
        )
        and not _is_unrequested_hidden_file_or_is_inside_unrequested_hidden_dir(
            os.path.relpath(filepath, base_path), os.path.relpath(pattern, base_path)
        )
    ]  # ignore .ipynb and __pycache__, but keep /../
    if allowed_extensions is not None:
        out = [
            filepath for filepath in matched_paths if any(suffix in allowed_extensions for suffix in filepath.suffixes)
        ]
        if len(out) < len(matched_paths):
            invalid_matched_files = list(set(matched_paths) - set(out))
            logger.info(
                f"Some files matched the pattern {pattern} in dataset repository {dataset_info.id} but don't have valid data file extensions: {invalid_matched_files}"
            )
    else:
        out = matched_paths
    if not out and not contains_wildcards(pattern):
        error_msg = f"Unable to find {pattern} in dataset repository {dataset_info.id}"
        if allowed_extensions is not None:
            error_msg += f" with any supported extension {list(allowed_extensions)}"
        raise FileNotFoundError(error_msg)
    return sorted(out)


def resolve_patterns_in_dataset_repository(
    dataset_info: huggingface_hub.hf_api.DatasetInfo,
    patterns: List[str],
    base_path: Optional[str] = None,
    allowed_extensions: Optional[list] = None,
) -> List[Url]:
    """
    Resolve the URLs of the data files from the patterns passed by the user.

    You can use patterns to resolve multiple files. Here are a few examples:
    - *.csv to match all the CSV files at the first level
    - **.csv to match all the CSV files at any level
    - data/* to match all the files inside "data"
    - data/** to match all the files inside "data" and its subdirectories

    The patterns are resolved using the fsspec glob.
    Here are some behaviors specific to fsspec glob that are different from glob.glob, Path.glob, Path.match or fnmatch:
    - '*' matches only first level items
    - '**' matches all items
    - '**/*' matches all at least second level items

    More generally:
    - '*' matches any character except a forward-slash (to match just the file or directory name)
    - '**' matches any character including a forward-slash /

    Hidden files and directories (i.e. whose names start with a dot) are ignored, unless they are explicitly requested.
    The same applies to special directories that start with a double underscore like "__pycache__".
    You can still include one if the pattern explicilty mentions it:
    - to include a hidden file: "*/.hidden.txt" or "*/.*"
    - to include a hidden directory: ".hidden/*" or ".*/*"
    - to include a special directory: "__special__/*" or "__*/*"

    Example::

        >>> import huggingface_hub
        >>> from datasets.data_files import resolve_patterns_in_dataset_repository
        >>> dataset_info = huggingface_hub.HfApi().dataset_info("lhoestq/demo1")
        >>> resolve_patterns_in_dataset_repository(dataset_info, ["data/*.csv"])
        ['https://huggingface.co/datasets/lhoestq/demo1/resolve/0ca0d9f35b390ad11516095aeb27fd30cfe72578/data/test.csv',
        'https://huggingface.co/datasets/lhoestq/demo1/resolve/0ca0d9f35b390ad11516095aeb27fd30cfe72578/data/train.csv']

    Args:
        dataset_info (huggingface_hub.hf_api.DatasetInfo): dataset info obtained using the hugginggace_hub.HfApi
        patterns (List[str]): Unix patterns or paths of the files in the dataset repository.
            The paths should be relative to the root of the repository.
        base_path (Optional[str], optional): Path inside a repo to use when resolving relative paths.
            Defaults to None (search from a repository's root). Used if files only from a specific
            directory should be resolved.
        allowed_extensions (Optional[list], optional): White-list of file extensions to use. Defaults to None (all extensions).
            For example: allowed_extensions=[".csv", ".json", ".txt", ".parquet"]

    Returns:
        List[Url]: List of URLs to the files in the dataset repository that match the patterns.
    """
    data_files_urls: List[Url] = []
    for pattern in patterns:
        for rel_path in _resolve_single_pattern_in_dataset_repository(
            dataset_info, pattern, base_path, allowed_extensions
        ):
            data_files_urls.append(Url(hf_hub_url(dataset_info.id, rel_path.as_posix(), revision=dataset_info.sha)))
    if not data_files_urls:
        error_msg = f"Unable to resolve any data file that matches {patterns} in dataset repository {dataset_info.id}"
        if allowed_extensions is not None:
            error_msg += f" with any supported extension {list(allowed_extensions)}"
        raise FileNotFoundError(error_msg)
    return data_files_urls


def get_data_patterns_in_dataset_repository(
    dataset_info: huggingface_hub.hf_api.DatasetInfo, base_path: str
) -> Dict[str, List[str]]:
    """
    Get the default pattern from a repository by testing all the supported patterns.
    The first patterns to return a non-empty list of data files is returned.

    Some examples of supported patterns:

    Input:

        my_dataset_repository/
        ├── README.md
        └── dataset.csv

    Output:

        {"train": ["**"]}

    Input:

        my_dataset_repository/
        ├── README.md
        ├── train.csv
        └── test.csv

        my_dataset_repository/
        ├── README.md
        └── data/
            ├── train.csv
            └── test.csv

        my_dataset_repository/
        ├── README.md
        ├── train_0.csv
        ├── train_1.csv
        ├── train_2.csv
        ├── train_3.csv
        ├── test_0.csv
        └── test_1.csv

    Output:

        {"train": ["**train*"], "test": ["**test*"]}

    Input:

        my_dataset_repository/
        ├── README.md
        └── data/
            ├── train/
            │   ├── shard_0.csv
            │   ├── shard_1.csv
            │   ├── shard_2.csv
            │   └── shard_3.csv
            └── test/
                ├── shard_0.csv
                └── shard_1.csv

    Output:

        {"train": ["**train*/**"], "test": ["**test*/**"]}

    Input:

        my_dataset_repository/
        ├── README.md
        └── data/
            ├── train-00000-of-00003.csv
            ├── train-00001-of-00003.csv
            ├── train-00002-of-00003.csv
            ├── test-00000-of-00001.csv
            ├── random-00000-of-00003.csv
            ├── random-00001-of-00003.csv
            └── random-00002-of-00003.csv

    Output:

        {
            "train": ["data/train-[0-9][0-9][0-9][0-9][0-9]-of-[0-9][0-9][0-9][0-9][0-9].*"],
            "test": ["data/test-[0-9][0-9][0-9][0-9][0-9]-of-[0-9][0-9][0-9][0-9][0-9].*"],
            "random": ["data/random-[0-9][0-9][0-9][0-9][0-9]-of-[0-9][0-9][0-9][0-9][0-9].*"],
        }

    In order, it first tests if SPLIT_PATTERN_SHARDED works, otherwise it tests the patterns in ALL_DEFAULT_PATTERNS.
    """
    resolver = partial(_resolve_single_pattern_in_dataset_repository, dataset_info, base_path=base_path)
    try:
        return _get_data_files_patterns(resolver)
    except FileNotFoundError:
        raise EmptyDatasetError(
            f"The dataset repository at '{dataset_info.id}' doesn't contain any data files"
        ) from None


def get_metadata_patterns_in_dataset_repository(
    dataset_info: huggingface_hub.hf_api.DatasetInfo, base_path: str
) -> List[str]:
    """
    Get the supported metadata patterns from a remote repository.
    """
    resolver = partial(_resolve_single_pattern_in_dataset_repository, dataset_info, base_path=base_path)
    try:
        return _get_metadata_files_patterns(resolver)
    except FileNotFoundError:
        raise FileNotFoundError(
            f"The dataset repository at '{dataset_info.id}' doesn't contain any metadata file."
        ) from None


def _get_single_origin_metadata_locally_or_by_urls(
    data_file: Union[Path, Url], token: Optional[Union[bool, str]] = None
) -> Tuple[str]:
    if isinstance(data_file, Url):
        data_file = str(data_file)
        return (request_etag(data_file, token=token),)
    else:
        data_file = str(data_file.resolve())
        return (str(os.path.getmtime(data_file)),)


def _get_origin_metadata_locally_or_by_urls(
    data_files: List[Union[Path, Url]], max_workers=64, token: Optional[Union[bool, str]] = None
) -> Tuple[str]:
    return thread_map(
        partial(_get_single_origin_metadata_locally_or_by_urls, token=token),
        data_files,
        max_workers=max_workers,
        tqdm_class=logging.tqdm,
        desc="Resolving data files",
        disable=len(data_files) <= 16 or not logging.is_progress_bar_enabled(),
    )


class DataFilesList(List[Union[Path, Url]]):
    """
    List of data files (absolute local paths or URLs).
    It has two construction methods given the user's data files patterns :
    - ``from_hf_repo``: resolve patterns inside a dataset repository
    - ``from_local_or_remote``: resolve patterns from a local path

    Moreover DataFilesList has an additional attribute ``origin_metadata``.
    It can store:
    - the last modified time of local files
    - ETag of remote files
    - commit sha of a dataset repository

    Thanks to this additional attribute, it is possible to hash the list
    and get a different hash if and only if at least one file changed.
    This is useful for caching Dataset objects that are obtained from a list of data files.
    """

    def __init__(self, data_files: List[Union[Path, Url]], origin_metadata: List[Tuple[str]]):
        super().__init__(data_files)
        self.origin_metadata = origin_metadata

    def __add__(self, other):
        return DataFilesList([*self, *other], self.origin_metadata + other.origin_metadata)

    @classmethod
    def from_hf_repo(
        cls,
        patterns: List[str],
        dataset_info: huggingface_hub.hf_api.DatasetInfo,
        base_path: Optional[str] = None,
        allowed_extensions: Optional[List[str]] = None,
    ) -> "DataFilesList":
        data_files = resolve_patterns_in_dataset_repository(dataset_info, patterns, base_path, allowed_extensions)
        origin_metadata = [(dataset_info.id, dataset_info.sha)] * len(patterns)
        return cls(data_files, origin_metadata)

    @classmethod
    def from_local_or_remote(
        cls,
        patterns: List[str],
        base_path: Optional[str] = None,
        allowed_extensions: Optional[List[str]] = None,
        token: Optional[Union[bool, str]] = None,
    ) -> "DataFilesList":
        base_path = base_path if base_path is not None else str(Path().resolve())
        data_files = resolve_patterns_locally_or_by_urls(base_path, patterns, allowed_extensions)
        origin_metadata = _get_origin_metadata_locally_or_by_urls(data_files, token=token)
        return cls(data_files, origin_metadata)

    def filter_extensions(self, extensions: List[str]) -> "DataFilesList":
        pattern = "|".join("\\" + ext for ext in extensions)
        pattern = re.compile(f".*({pattern})(\\..+)?$")
        return DataFilesList(
            [
                data_file
                for data_file in self
                if pattern.match(data_file.name if isinstance(data_file, Path) else data_file)
            ],
            origin_metadata=self.origin_metadata,
        )


class DataFilesDict(Dict[str, DataFilesList]):
    """
    Dict of split_name -> list of data files (absolute local paths or URLs).
    It has two construction methods given the user's data files patterns :
    - ``from_hf_repo``: resolve patterns inside a dataset repository
    - ``from_local_or_remote``: resolve patterns from a local path

    Moreover each list is a DataFilesList. It is possible to hash the dictionary
    and get a different hash if and only if at least one file changed.
    For more info, see ``DataFilesList``.

    This is useful for caching Dataset objects that are obtained from a list of data files.

    Changing the order of the keys of this dictionary also doesn't change its hash.
    """

    @classmethod
    def from_local_or_remote(
        cls,
        patterns: Dict[str, Union[List[str], DataFilesList]],
        base_path: Optional[str] = None,
        allowed_extensions: Optional[List[str]] = None,
        token: Optional[Union[bool, str]] = None,
    ) -> "DataFilesDict":
        out = cls()
        for key, patterns_for_key in patterns.items():
            out[key] = (
                DataFilesList.from_local_or_remote(
                    patterns_for_key,
                    base_path=base_path,
                    allowed_extensions=allowed_extensions,
                    token=token,
                )
                if not isinstance(patterns_for_key, DataFilesList)
                else patterns_for_key
            )
        return out

    @classmethod
    def from_hf_repo(
        cls,
        patterns: Dict[str, Union[List[str], DataFilesList]],
        dataset_info: huggingface_hub.hf_api.DatasetInfo,
        base_path: Optional[str] = None,
        allowed_extensions: Optional[List[str]] = None,
    ) -> "DataFilesDict":
        out = cls()
        for key, patterns_for_key in patterns.items():
            out[key] = (
                DataFilesList.from_hf_repo(
                    patterns_for_key,
                    dataset_info=dataset_info,
                    base_path=base_path,
                    allowed_extensions=allowed_extensions,
                )
                if not isinstance(patterns_for_key, DataFilesList)
                else patterns_for_key
            )
        return out

    def __reduce__(self):
        """
        To make sure the order of the keys doesn't matter when pickling and hashing:

        >>> from datasets.data_files import DataFilesDict
        >>> from datasets.fingerprint import Hasher
        >>> assert Hasher.hash(DataFilesDict(a=[], b=[])) == Hasher.hash(DataFilesDict(b=[], a=[]))

        """
        return DataFilesDict, (dict(sorted(self.items())),)

<<<<<<< HEAD

def get_patterns_and_data_files(
    is_repo: bool,
    base_path: Optional[str] = None,
    data_files: Optional[Union[str, List, Dict]] = None,
    hfh_dataset_info: Optional["huggingface_hub.hf_api.DatasetInfo"] = None,
    allowed_extensions: Optional[List[str]] = None,
) -> Tuple[Dict[str, List[str]], DataFilesDict]:
    """
    Search for file patterns in dataset repository or local/remote files
    and resolve data files according to this patterns.
    """
    if is_repo:
        if hfh_dataset_info is None:
            raise ValueError("`hfh_dataset_info` must be provided for Hub datasets. ")
        patterns = (
            sanitize_patterns(data_files)
            if data_files is not None
            else get_data_patterns_in_dataset_repository(hfh_dataset_info, base_path=base_path)
        )
        data_files = DataFilesDict.from_hf_repo(
            patterns,
            dataset_info=hfh_dataset_info,
            base_path=base_path,
            allowed_extensions=allowed_extensions,
        )
        return patterns, data_files

    patterns = (
        sanitize_patterns(data_files) if data_files is not None else get_data_patterns_locally(base_path=base_path)
    )
    data_files = DataFilesDict.from_local_or_remote(
        patterns,
        base_path=base_path,
        allowed_extensions=allowed_extensions,
    )
    return patterns, data_files


def get_metadata_data_files_list(
    is_repo: bool,
    base_path: Optional[str] = None,
    hfh_dataset_info: Optional[huggingface_hub.hf_api.DatasetInfo] = None,
) -> DataFilesList:
    """
    Search for metadata file patterns in a dataset repository or local/remote files
    and resolve data files according to this patterns to get the list of metadata files.
    """
    if is_repo:
        if hfh_dataset_info is None:
            raise ValueError("`hfh_dataset_info` must be provided for Hub datasets. ")
        try:
            metadata_patterns = get_metadata_patterns_in_dataset_repository(hfh_dataset_info, base_path=base_path)
        except FileNotFoundError:
            metadata_patterns = None
        if metadata_patterns is not None:
            return DataFilesList.from_hf_repo(metadata_patterns, dataset_info=hfh_dataset_info, base_path=base_path)

    else:
        try:
            metadata_patterns = get_metadata_patterns_locally(base_path)
        except FileNotFoundError:
            metadata_patterns = None
        if metadata_patterns is not None:
            return DataFilesList.from_local_or_remote(metadata_patterns, base_path=base_path)
=======
    def filter_extensions(self, extensions: List[str]) -> "DataFilesDict":
        out = type(self)()
        for key, data_files_list in self.items():
            out[key] = data_files_list.filter_extensions(extensions)
        return out
>>>>>>> 396cf941
<|MERGE_RESOLUTION|>--- conflicted
+++ resolved
@@ -852,7 +852,12 @@
         """
         return DataFilesDict, (dict(sorted(self.items())),)
 
-<<<<<<< HEAD
+    def filter_extensions(self, extensions: List[str]) -> "DataFilesDict":
+        out = type(self)()
+        for key, data_files_list in self.items():
+            out[key] = data_files_list.filter_extensions(extensions)
+        return out
+
 
 def get_patterns_and_data_files(
     is_repo: bool,
@@ -917,11 +922,4 @@
         except FileNotFoundError:
             metadata_patterns = None
         if metadata_patterns is not None:
-            return DataFilesList.from_local_or_remote(metadata_patterns, base_path=base_path)
-=======
-    def filter_extensions(self, extensions: List[str]) -> "DataFilesDict":
-        out = type(self)()
-        for key, data_files_list in self.items():
-            out[key] = data_files_list.filter_extensions(extensions)
-        return out
->>>>>>> 396cf941
+            return DataFilesList.from_local_or_remote(metadata_patterns, base_path=base_path)