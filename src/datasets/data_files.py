import os
from functools import partial
from pathlib import Path, PurePath
from typing import Callable, Dict, List, Optional, Set, Tuple, Union

import huggingface_hub
from fsspec.implementations.local import LocalFileSystem
from tqdm.contrib.concurrent import thread_map

from datasets.filesystems.hffilesystem import HfFileSystem

from .splits import Split
from .utils import logging
<<<<<<< HEAD
from .utils.file_utils import hf_hub_url, is_local_path, is_relative_path, is_remote_url, request_etag
=======
from .utils.file_utils import hf_hub_url, is_remote_url, request_etag
>>>>>>> 64703716
from .utils.py_utils import string_to_dict
from .utils.tqdm_utils import is_progress_bar_enabled, tqdm


DEFAULT_SPLIT = str(Split.TRAIN)


logger = logging.get_logger(__name__)


class Url(str):
    pass


SPLIT_PATTERN_SHARDED = "data/{split}-[0-9][0-9][0-9][0-9][0-9]-of-[0-9][0-9][0-9][0-9][0-9].*"

DEFAULT_PATTERNS_SPLIT_IN_FILENAME = {
    str(Split.TRAIN): ["**train*"],
    str(Split.TEST): ["**test*", "**eval*"],
    str(Split.VALIDATION): ["**dev*", "**valid*"],
}

DEFAULT_PATTERNS_SPLIT_IN_DIR_NAME = {
    str(Split.TRAIN): ["**train*/**"],
    str(Split.TEST): ["**test*/**", "**eval*/**"],
    str(Split.VALIDATION): ["**dev*/**", "**valid*/**"],
}

DEFAULT_PATTERNS_ALL = {
    str(Split.TRAIN): ["**"],
}

ALL_SPLIT_PATTERNS = [SPLIT_PATTERN_SHARDED]
ALL_DEFAULT_PATTERNS = [
    DEFAULT_PATTERNS_SPLIT_IN_FILENAME,
    DEFAULT_PATTERNS_SPLIT_IN_DIR_NAME,
    DEFAULT_PATTERNS_ALL,
]
WILDCARD_CHARACTERS = "*[]"
FILES_TO_IGNORE = ["README.md", "config.json", "dataset_infos.json", "dummy_data.zip", "dataset_dict.json"]


def contains_wildcards(pattern: str) -> bool:
    return any(wilcard_character in pattern for wilcard_character in WILDCARD_CHARACTERS)


def _sanitize_pattern(pattern: str) -> List[str]:
    """
    When passing a path to a local directory, we want to resolve all the files inside it
    Therefore this function appends '*' and '**/*' to it if this is thr path is a local directory.
    """
    if (
        is_local_path(pattern)
        and not contains_wildcards(pattern)
        and not os.path.isfile(pattern)
        and os.path.isdir(pattern)
    ):
        return [os.path.join(pattern, "*"), os.path.join(pattern, "**/*")]
    else:
        return [pattern]


def sanitize_patterns(patterns: Union[Dict, List, str]) -> Dict[str, Union[List[str], "DataFilesList"]]:
    """
    Take the data_files patterns from the user, and format them into a dictionary.
    Each key is the name of the split, and each value is a list of data files patterns (paths or urls).
    The default split is "train".

    Returns:
        patterns: dictionary of split_name -> list_of _atterns
    """
    if isinstance(patterns, dict):
        return {
            str(key): [p for pattern in value for p in _sanitize_pattern(pattern)]
            if isinstance(value, list)
            else _sanitize_pattern(value)
            for key, value in patterns.items()
        }
    elif isinstance(patterns, str):
        return {DEFAULT_SPLIT: _sanitize_pattern(patterns)}
    elif isinstance(patterns, DataFilesList):
        return {DEFAULT_SPLIT: patterns}
    else:
        return {DEFAULT_SPLIT: [p for pattern in patterns for p in _sanitize_pattern(pattern)]}


def _get_data_files_patterns(pattern_resolver: Callable[[str], List[PurePath]]) -> Dict[str, List[str]]:
    """
    Get the default pattern from a directory or repository by testing all the supported patterns.
    The first patterns to return a non-empty list of data files is returned.

    In order, it first tests if SPLIT_PATTERN_SHARDED works, otherwise it tests the patterns in ALL_DEFAULT_PATTERNS.
    """
    # first check the split patterns like data/{split}-00000-of-00001.parquet
    for split_pattern in ALL_SPLIT_PATTERNS:
        pattern = split_pattern.replace("{split}", "*")
        data_files = pattern_resolver(pattern)
        if len(data_files) > 0:
            data_files = [p.as_posix() for p in data_files]
            splits: Set[str] = {string_to_dict(p, split_pattern)["split"] for p in data_files}
            return {split: [split_pattern.format(split=split)] for split in splits}
    # then check the default patterns based on train/valid/test splits
    for patterns_dict in ALL_DEFAULT_PATTERNS:
        non_empty_splits = []
        for split, patterns in patterns_dict.items():
            try:
                for pattern in patterns:
                    data_files = pattern_resolver(pattern)
                    if len(data_files) > 0:
                        non_empty_splits.append(split)
                        break
            except FileNotFoundError:
                pass
        if non_empty_splits:
            return {split: patterns_dict[split] for split in non_empty_splits}
    raise FileNotFoundError(f"Couldn't resolve pattern {pattern} with resolver {pattern_resolver}")


def _resolve_single_pattern_locally(
    base_path: str, pattern: str, allowed_extensions: Optional[List[str]] = None
) -> List[Path]:
    """
    Return the absolute paths to all the files that match the given patterns.
    It also supports absolute paths in patterns.
    If an URL is passed, it is returned as is.
    """
    pattern = os.path.join(base_path, pattern)
    data_files_ignore = FILES_TO_IGNORE
<<<<<<< HEAD
    if is_relative_path(pattern):
        glob_iter = (
            list(Path(base_path).rglob(pattern)) if contains_wildcards(pattern) else [Path(base_path) / pattern]
        )
    else:
        glob_iter = (
            [Path(filepath) for filepath in glob.glob(pattern)] if contains_wildcards(pattern) else [Path(pattern)]
        )

=======
    fs = LocalFileSystem()
    glob_iter = [PurePath(filepath) for filepath in fs.glob(pattern) if fs.isfile(filepath)]
>>>>>>> 64703716
    matched_paths = [
        Path(filepath).resolve()
        for filepath in glob_iter
        if filepath.name not in data_files_ignore and not filepath.name.startswith(".")
    ]
    if allowed_extensions is not None:
        out = [
            filepath
            for filepath in matched_paths
            if any(suffix[1:] in allowed_extensions for suffix in filepath.suffixes)
        ]
        if len(out) < len(matched_paths):
            invalid_matched_files = list(set(matched_paths) - set(out))
            logger.info(
                f"Some files matched the pattern '{pattern}' at {Path(base_path).resolve()} but don't have valid data file extensions: {invalid_matched_files}"
            )
    else:
        out = matched_paths
    if not out and not contains_wildcards(pattern):
        error_msg = f"Unable to find '{pattern}' at {Path(base_path).resolve()}"
        if allowed_extensions is not None:
            error_msg += f" with any supported extension {list(allowed_extensions)}"
        raise FileNotFoundError(error_msg)
    return sorted(out)


def resolve_patterns_locally_or_by_urls(
    base_path: str, patterns: List[str], allowed_extensions: Optional[List[str]] = None
) -> List[Union[Path, Url]]:
    """
    Resolve the paths and URLs of the data files from the patterns passed by the user.
    URLs are just returned as is.

    You can use patterns to resolve multiple local files. Here are a few examples:
    - *.csv to match all the CSV files at the first level
    - **.csv to match all the CSV files at any level
    - data/* to match all the files inside "data"
    - data/** to match all the files inside "data" and its subdirectories

    The patterns are resolved using the fsspec glob.
    Here are some behaviors specific to fsspec glob that are different from glob.glob, Path.glob, Path.match or fnmatch:
    - '*' matches only first level items
    - '**' matches all items
    - '**/*' matches all at least second level items

    More generally:
    - '*' matches any character except a forward-slash (to match just the file or directory name)
    - '**' matches any character including a forward-slash /

    Examples:

        >>> import huggingface_hub
        >>> from datasets.data_files import resolve_patterns_locally_or_by_urls
        >>> base_path = "."
        >>> resolve_patterns_locally_or_by_urls(base_path, ["src/**/*.yaml"])
        [PosixPath('/Users/quentinlhoest/Desktop/hf/datasets/src/datasets/utils/resources/readme_structure.yaml')]

    Args:
        base_path (str): Base path to use when resolving relative paths.
        patterns (List[str]): Unix patterns or paths or URLs of the data files to resolve.
            The paths can be absolute or relative to base_path.
        allowed_extensions (Optional[list], optional): White-list of file extensions to use. Defaults to None (all extensions).
            For example: allowed_extensions=["csv", "json", "txt", "parquet"]

    Returns:
        List[Union[Path, Url]]: List of paths or URLs to the local or remote files that match the patterns.
    """
    data_files = []
    for pattern in patterns:
        if is_remote_url(pattern):
            data_files.append(Url(pattern))
        else:
            for path in _resolve_single_pattern_locally(base_path, pattern, allowed_extensions):
                data_files.append(path)

    if not data_files:
        error_msg = f"Unable to resolve any data file that matches '{patterns}' at {Path(base_path).resolve()}"
        if allowed_extensions is not None:
            error_msg += f" with any supported extension {list(allowed_extensions)}"
        raise FileNotFoundError(error_msg)
    return data_files


def get_patterns_locally(base_path: str) -> Dict[str, List[str]]:
    """
    Get the default pattern from a directory testing all the supported patterns.
    The first patterns to return a non-empty list of data files is returned.

    Some examples of supported patterns:

    Input:

        my_dataset_repository/
        ├── README.md
        └── dataset.csv

    Output:

        {"train": ["**"]}

    Input:

        my_dataset_repository/
        ├── README.md
        ├── train.csv
        └── test.csv

        my_dataset_repository/
        ├── README.md
        └── data/
            ├── train.csv
            └── test.csv

        my_dataset_repository/
        ├── README.md
        ├── train_0.csv
        ├── train_1.csv
        ├── train_2.csv
        ├── train_3.csv
        ├── test_0.csv
        └── test_1.csv

    Output:

        {"train": [**train*], "test": ["**test*"]}

    Input:

        my_dataset_repository/
        ├── README.md
        └── data/
            ├── train/
            │   ├── shard_0.csv
            │   ├── shard_1.csv
            │   ├── shard_2.csv
            │   └── shard_3.csv
            └── test/
                ├── shard_0.csv
                └── shard_1.csv

    Output:

        {"train": ["**train*/**"], "test": ["**test*/**"]}

    Input:

        my_dataset_repository/
        ├── README.md
        └── data/
            ├── train-00000-of-00003.csv
            ├── train-00001-of-00003.csv
            ├── train-00002-of-00003.csv
            ├── test-00000-of-00001.csv
            ├── random-00000-of-00003.csv
            ├── random-00001-of-00003.csv
            └── random-00002-of-00003.csv

    Output:

        {
            "train": ["data/train-[0-9][0-9][0-9][0-9][0-9]-of-[0-9][0-9][0-9][0-9][0-9].*"],
            "test": ["data/test-[0-9][0-9][0-9][0-9][0-9]-of-[0-9][0-9][0-9][0-9][0-9].*"],
            "random": ["data/random-[0-9][0-9][0-9][0-9][0-9]-of-[0-9][0-9][0-9][0-9][0-9].*"],
        }

    In order, it first tests if SPLIT_PATTERN_SHARDED works, otherwise it tests the patterns in ALL_DEFAULT_PATTERNS.
    """
    resolver = partial(_resolve_single_pattern_locally, base_path)
    try:
        return _get_data_files_patterns(resolver)
    except FileNotFoundError:
        raise FileNotFoundError(f"The directory at {base_path} doesn't contain any data file") from None


def _resolve_single_pattern_in_dataset_repository(
    dataset_info: huggingface_hub.hf_api.DatasetInfo,
    pattern: str,
    allowed_extensions: Optional[list] = None,
) -> List[PurePath]:
    data_files_ignore = FILES_TO_IGNORE
    fs = HfFileSystem(repo_info=dataset_info)
    glob_iter = [PurePath(filepath) for filepath in fs.glob(pattern) if fs.isfile(filepath)]
    matched_paths = [
        filepath
        for filepath in glob_iter
        if filepath.name not in data_files_ignore and not filepath.name.startswith(".")
    ]
    if allowed_extensions is not None:
        out = [
            filepath
            for filepath in matched_paths
            if any(suffix[1:] in allowed_extensions for suffix in filepath.suffixes)
        ]
        if len(out) < len(matched_paths):
            invalid_matched_files = list(set(matched_paths) - set(out))
            logger.info(
                f"Some files matched the pattern {pattern} in dataset repository {dataset_info.id} but don't have valid data file extensions: {invalid_matched_files}"
            )
    else:
        out = matched_paths
    if not out and not contains_wildcards(pattern):
        error_msg = f"Unable to find {pattern} in dataset repository {dataset_info.id}"
        if allowed_extensions is not None:
            error_msg += f" with any supported extension {list(allowed_extensions)}"
        raise FileNotFoundError(error_msg)
    return sorted(out)


def resolve_patterns_in_dataset_repository(
    dataset_info: huggingface_hub.hf_api.DatasetInfo,
    patterns: List[str],
    allowed_extensions: Optional[list] = None,
) -> List[Url]:
    """
    Resolve the URLs of the data files from the patterns passed by the user.

    You can use patterns to resolve multiple files. Here are a few examples:
    - *.csv to match all the CSV files at the first level
    - **.csv to match all the CSV files at any level
    - data/* to match all the files inside "data"
    - data/** to match all the files inside "data" and its subdirectories

    The patterns are resolved using the fsspec glob.
    Here are some behaviors specific to fsspec glob that are different from glob.glob, Path.glob, Path.match or fnmatch:
    - '*' matches only first level items
    - '**' matches all items
    - '**/*' matches all at least second level items

    More generally:
    - '*' matches any character except a forward-slash (to match just the file or directory name)
    - '**' matches any character including a forward-slash /

    Examples:

        >>> import huggingface_hub
        >>> from datasets.data_files import resolve_patterns_in_dataset_repository
        >>> dataset_info = huggingface_hub.HfApi().dataset_info("lhoestq/demo1")
        >>> resolve_patterns_in_dataset_repository(dataset_info, ["data/*.csv"])
        ['https://huggingface.co/datasets/lhoestq/demo1/resolve/0ca0d9f35b390ad11516095aeb27fd30cfe72578/data/test.csv',
        'https://huggingface.co/datasets/lhoestq/demo1/resolve/0ca0d9f35b390ad11516095aeb27fd30cfe72578/data/train.csv']

    Args:
        dataset_info (huggingface_hub.hf_api.DatasetInfo): dataset info obtained using the hugginggace_hub.HfApi
        patterns (List[str]): Unix patterns or paths of the files in the dataset repository.
            The paths should be relative to the root of the repository.
        allowed_extensions (Optional[list], optional): White-list of file extensions to use. Defaults to None (all extensions).
            For example: allowed_extensions=["csv", "json", "txt", "parquet"]

    Returns:
        List[Url]: List of URLs to the files in the dataset repository that match the patterns.
    """
    data_files_urls: List[Url] = []
    for pattern in patterns:
        for rel_path in _resolve_single_pattern_in_dataset_repository(dataset_info, pattern, allowed_extensions):
            data_files_urls.append(Url(hf_hub_url(dataset_info.id, rel_path.as_posix(), revision=dataset_info.sha)))
    if not data_files_urls:
        error_msg = f"Unable to resolve any data file that matches {patterns} in dataset repository {dataset_info.id}"
        if allowed_extensions is not None:
            error_msg += f" with any supported extension {list(allowed_extensions)}"
        raise FileNotFoundError(error_msg)
    return data_files_urls


def get_patterns_in_dataset_repository(dataset_info: huggingface_hub.hf_api.DatasetInfo) -> Dict[str, List[str]]:
    """
    Get the default pattern from a repository by testing all the supported patterns.
    The first patterns to return a non-empty list of data files is returned.

    Some examples of supported patterns:

    Input:

        my_dataset_repository/
        ├── README.md
        └── dataset.csv

    Output:

        {"train": ["**"]}

    Input:

        my_dataset_repository/
        ├── README.md
        ├── train.csv
        └── test.csv

        my_dataset_repository/
        ├── README.md
        └── data/
            ├── train.csv
            └── test.csv

        my_dataset_repository/
        ├── README.md
        ├── train_0.csv
        ├── train_1.csv
        ├── train_2.csv
        ├── train_3.csv
        ├── test_0.csv
        └── test_1.csv

    Output:

        {"train": ["**train*"], "test": ["**test*"]}

    Input:

        my_dataset_repository/
        ├── README.md
        └── data/
            ├── train/
            │   ├── shard_0.csv
            │   ├── shard_1.csv
            │   ├── shard_2.csv
            │   └── shard_3.csv
            └── test/
                ├── shard_0.csv
                └── shard_1.csv

    Output:

        {"train": ["**train*/**"], "test": ["**test*/**"]}

    Input:

        my_dataset_repository/
        ├── README.md
        └── data/
            ├── train-00000-of-00003.csv
            ├── train-00001-of-00003.csv
            ├── train-00002-of-00003.csv
            ├── test-00000-of-00001.csv
            ├── random-00000-of-00003.csv
            ├── random-00001-of-00003.csv
            └── random-00002-of-00003.csv

    Output:

        {
            "train": ["data/train-[0-9][0-9][0-9][0-9][0-9]-of-[0-9][0-9][0-9][0-9][0-9].*"],
            "test": ["data/test-[0-9][0-9][0-9][0-9][0-9]-of-[0-9][0-9][0-9][0-9][0-9].*"],
            "random": ["data/random-[0-9][0-9][0-9][0-9][0-9]-of-[0-9][0-9][0-9][0-9][0-9].*"],
        }

    In order, it first tests if SPLIT_PATTERN_SHARDED works, otherwise it tests the patterns in ALL_DEFAULT_PATTERNS.
    """
    resolver = partial(_resolve_single_pattern_in_dataset_repository, dataset_info)
    try:
        return _get_data_files_patterns(resolver)
    except FileNotFoundError:
        raise FileNotFoundError(
            f"The dataset repository at '{dataset_info.id}' doesn't contain any data file."
        ) from None


def _get_single_origin_metadata_locally_or_by_urls(
    data_file: Union[Path, Url], use_auth_token: Optional[Union[bool, str]] = None
) -> Tuple[str]:
    if isinstance(data_file, Url):
        data_file = str(data_file)
        return (request_etag(data_file, use_auth_token=use_auth_token),)
    else:
        data_file = str(data_file.resolve())
        return (str(os.path.getmtime(data_file)),)


def _get_origin_metadata_locally_or_by_urls(
    data_files: List[Union[Path, Url]], max_workers=64, use_auth_token: Optional[Union[bool, str]] = None
) -> Tuple[str]:
    return thread_map(
        partial(_get_single_origin_metadata_locally_or_by_urls, use_auth_token=use_auth_token),
        data_files,
        max_workers=max_workers,
        tqdm_class=tqdm,
        desc="Resolving data files",
        disable=len(data_files) <= 16 or not is_progress_bar_enabled(),
    )


class DataFilesList(List[Union[Path, Url]]):
    """
    List of data files (absolute local paths or URLs).
    It has two construction methods given the user's data files patterns :
    - ``from_hf_repo``: resolve patterns inside a dataset repository
    - ``from_local_or_remote``: resolve patterns from a local path

    Moreover DataFilesList has an additional attribute ``origin_metadata``.
    It can store:
    - the last modified time of local files
    - ETag of remote files
    - commit sha of a dataset repository

    Thanks to this additional attribute, it is possible to hash the list
    and get a different hash if and only if at least one file changed.
    This is useful for caching Dataset objects that are obtained from a list of data files.
    """

    def __init__(self, data_files: List[Union[Path, Url]], origin_metadata: List[Tuple[str]]):
        super().__init__(data_files)
        self.origin_metadata = origin_metadata

    @classmethod
    def from_hf_repo(
        cls,
        patterns: List[str],
        dataset_info: huggingface_hub.hf_api.DatasetInfo,
        allowed_extensions: Optional[List[str]] = None,
    ) -> "DataFilesList":
        data_files = resolve_patterns_in_dataset_repository(dataset_info, patterns, allowed_extensions)
        origin_metadata = [(dataset_info.id, dataset_info.sha) for _ in patterns]
        return cls(data_files, origin_metadata)

    @classmethod
    def from_local_or_remote(
        cls,
        patterns: List[str],
        base_path: Optional[str] = None,
        allowed_extensions: Optional[List[str]] = None,
        use_auth_token: Optional[Union[bool, str]] = None,
    ) -> "DataFilesList":
        base_path = base_path if base_path is not None else str(Path().resolve())
        data_files = resolve_patterns_locally_or_by_urls(base_path, patterns, allowed_extensions)
        origin_metadata = _get_origin_metadata_locally_or_by_urls(data_files, use_auth_token=use_auth_token)
        return cls(data_files, origin_metadata)


class DataFilesDict(Dict[str, DataFilesList]):
    """
    Dict of split_name -> list of data files (absolute local paths or URLs).
    It has two construction methods given the user's data files patterns :
    - ``from_hf_repo``: resolve patterns inside a dataset repository
    - ``from_local_or_remote``: resolve patterns from a local path

    Moreover each list is a DataFilesList. It is possible to hash the dictionary
    and get a different hash if and only if at least one file changed.
    For more info, see ``DataFilesList``.

    This is useful for caching Dataset objects that are obtained from a list of data files.

    Changing the order of the keys of this dictionary also doesn't change its hash.
    """

    @classmethod
    def from_local_or_remote(
        cls,
        patterns: Dict[str, Union[List[str], DataFilesList]],
        base_path: Optional[str] = None,
        allowed_extensions: Optional[List[str]] = None,
        use_auth_token: Optional[Union[bool, str]] = None,
    ) -> "DataFilesDict":
        out = cls()
        for key, patterns_for_key in patterns.items():
            out[key] = (
                DataFilesList.from_local_or_remote(
                    patterns_for_key,
                    base_path=base_path,
                    allowed_extensions=allowed_extensions,
                    use_auth_token=use_auth_token,
                )
                if not isinstance(patterns_for_key, DataFilesList)
                else patterns_for_key
            )
        return out

    @classmethod
    def from_hf_repo(
        cls,
        patterns: Dict[str, Union[List[str], DataFilesList]],
        dataset_info: huggingface_hub.hf_api.DatasetInfo,
        allowed_extensions: Optional[List[str]] = None,
    ) -> "DataFilesDict":
        out = cls()
        for key, patterns_for_key in patterns.items():
            out[key] = (
                DataFilesList.from_hf_repo(
                    patterns_for_key, dataset_info=dataset_info, allowed_extensions=allowed_extensions
                )
                if not isinstance(patterns_for_key, DataFilesList)
                else patterns_for_key
            )
        return out

    def __reduce__(self):
        """
        To make sure the order of the keys doesn't matter when pickling and hashing:

        >>> from datasets.data_files import DataFilesDict
        >>> from datasets.fingerprint import Hasher
        >>> assert Hasher.hash(DataFilesDict(a=[], b=[])) == Hasher.hash(DataFilesDict(b=[], a=[]))

        """
        return DataFilesDict, (dict(sorted(self.items())),)<|MERGE_RESOLUTION|>--- conflicted
+++ resolved
@@ -11,11 +11,7 @@
 
 from .splits import Split
 from .utils import logging
-<<<<<<< HEAD
-from .utils.file_utils import hf_hub_url, is_local_path, is_relative_path, is_remote_url, request_etag
-=======
-from .utils.file_utils import hf_hub_url, is_remote_url, request_etag
->>>>>>> 64703716
+from .utils.file_utils import hf_hub_url, is_local_path, is_remote_url, request_etag
 from .utils.py_utils import string_to_dict
 from .utils.tqdm_utils import is_progress_bar_enabled, tqdm
 
@@ -144,20 +140,8 @@
     """
     pattern = os.path.join(base_path, pattern)
     data_files_ignore = FILES_TO_IGNORE
-<<<<<<< HEAD
-    if is_relative_path(pattern):
-        glob_iter = (
-            list(Path(base_path).rglob(pattern)) if contains_wildcards(pattern) else [Path(base_path) / pattern]
-        )
-    else:
-        glob_iter = (
-            [Path(filepath) for filepath in glob.glob(pattern)] if contains_wildcards(pattern) else [Path(pattern)]
-        )
-
-=======
     fs = LocalFileSystem()
     glob_iter = [PurePath(filepath) for filepath in fs.glob(pattern) if fs.isfile(filepath)]
->>>>>>> 64703716
     matched_paths = [
         Path(filepath).resolve()
         for filepath in glob_iter
