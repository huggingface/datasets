import os
import re
from functools import partial
from glob import has_magic
from pathlib import Path, PurePath
from typing import Callable, Optional, Union

import huggingface_hub
from fsspec.core import url_to_fs
from fsspec.implementations.http import HTTPFileSystem
from huggingface_hub import HfFileSystem
from packaging import version
from tqdm.contrib.concurrent import thread_map

from . import config
from .download import DownloadConfig
from .naming import _split_re
from .splits import Split
from .utils import logging
from .utils import tqdm as hf_tqdm
from .utils.file_utils import _prepare_path_and_storage_options, is_local_path, is_relative_path, xbasename, xjoin
from .utils.py_utils import glob_pattern_to_regex, string_to_dict


SingleOriginMetadata = Union[tuple[str, str], tuple[str], tuple[()]]


SANITIZED_DEFAULT_SPLIT = str(Split.TRAIN)


logger = logging.get_logger(__name__)


class Url(str):
    pass


class EmptyDatasetError(FileNotFoundError):
    pass


SPLIT_PATTERN_SHARDED = "data/{split}-[0-9][0-9][0-9][0-9][0-9]-of-[0-9][0-9][0-9][0-9][0-9]*.*"

SPLIT_KEYWORDS = {
    Split.TRAIN: ["train", "training"],
    Split.VALIDATION: ["validation", "valid", "dev", "val"],
    Split.TEST: ["test", "testing", "eval", "evaluation"],
}
NON_WORDS_CHARS = "-._ 0-9"
if config.FSSPEC_VERSION < version.parse("2023.9.0"):
    KEYWORDS_IN_FILENAME_BASE_PATTERNS = ["**[{sep}/]{keyword}[{sep}]*", "{keyword}[{sep}]*"]
    KEYWORDS_IN_DIR_NAME_BASE_PATTERNS = [
        "{keyword}/**",
        "{keyword}[{sep}]*/**",
        "**[{sep}/]{keyword}/**",
        "**[{sep}/]{keyword}[{sep}]*/**",
    ]
elif config.FSSPEC_VERSION < version.parse("2023.12.0"):
    KEYWORDS_IN_FILENAME_BASE_PATTERNS = ["**/*[{sep}/]{keyword}[{sep}]*", "{keyword}[{sep}]*"]
    KEYWORDS_IN_DIR_NAME_BASE_PATTERNS = [
        "{keyword}/**/*",
        "{keyword}[{sep}]*/**/*",
        "**/*[{sep}/]{keyword}/**/*",
        "**/*[{sep}/]{keyword}[{sep}]*/**/*",
    ]
else:
    KEYWORDS_IN_FILENAME_BASE_PATTERNS = ["**/{keyword}[{sep}]*", "**/*[{sep}]{keyword}[{sep}]*"]
    KEYWORDS_IN_DIR_NAME_BASE_PATTERNS = [
        "**/{keyword}/**",
        "**/{keyword}[{sep}]*/**",
        "**/*[{sep}]{keyword}/**",
        "**/*[{sep}]{keyword}[{sep}]*/**",
    ]

DEFAULT_SPLITS = [Split.TRAIN, Split.VALIDATION, Split.TEST]
DEFAULT_PATTERNS_SPLIT_IN_FILENAME = {
    split: [
        pattern.format(keyword=keyword, sep=NON_WORDS_CHARS)
        for keyword in SPLIT_KEYWORDS[split]
        for pattern in KEYWORDS_IN_FILENAME_BASE_PATTERNS
    ]
    for split in DEFAULT_SPLITS
}
DEFAULT_PATTERNS_SPLIT_IN_DIR_NAME = {
    split: [
        pattern.format(keyword=keyword, sep=NON_WORDS_CHARS)
        for keyword in SPLIT_KEYWORDS[split]
        for pattern in KEYWORDS_IN_DIR_NAME_BASE_PATTERNS
    ]
    for split in DEFAULT_SPLITS
}


DEFAULT_PATTERNS_ALL = {
    Split.TRAIN: ["**"],
}

ALL_SPLIT_PATTERNS = [SPLIT_PATTERN_SHARDED]
ALL_DEFAULT_PATTERNS = [
    DEFAULT_PATTERNS_SPLIT_IN_DIR_NAME,
    DEFAULT_PATTERNS_SPLIT_IN_FILENAME,
    DEFAULT_PATTERNS_ALL,
]
WILDCARD_CHARACTERS = "*[]"
FILES_TO_IGNORE = [
    "README.md",
    "config.json",
    "dataset_info.json",
    "dataset_infos.json",
    "dummy_data.zip",
    "dataset_dict.json",
]


def contains_wildcards(pattern: str) -> bool:
    return any(wilcard_character in pattern for wilcard_character in WILDCARD_CHARACTERS)


def sanitize_patterns(patterns: Union[dict, list, str]) -> dict[str, Union[list[str], "DataFilesList"]]:
    """
    Take the data_files patterns from the user, and format them into a dictionary.
    Each key is the name of the split, and each value is a list of data files patterns (paths or urls).
    The default split is "train".

    Returns:
        patterns: dictionary of split_name -> list of patterns
    """
    if isinstance(patterns, dict):
        return {str(key): value if isinstance(value, list) else [value] for key, value in patterns.items()}
    elif isinstance(patterns, str):
        return {SANITIZED_DEFAULT_SPLIT: [patterns]}
    elif isinstance(patterns, list):
        if any(isinstance(pattern, dict) for pattern in patterns):
            for pattern in patterns:
                if not (
                    isinstance(pattern, dict)
                    and len(pattern) == 2
                    and "split" in pattern
                    and isinstance(pattern.get("path"), (str, list))
                ):
                    raise ValueError(
                        f"Expected each split to have a 'path' key which can be a string or a list of strings, but got {pattern}"
                    )
            splits = [pattern["split"] for pattern in patterns]
            if len(set(splits)) != len(splits):
                raise ValueError(f"Some splits are duplicated in data_files: {splits}")
            return {
                str(pattern["split"]): pattern["path"] if isinstance(pattern["path"], list) else [pattern["path"]]
                for pattern in patterns
            }
        else:
            return {SANITIZED_DEFAULT_SPLIT: patterns}
    else:
        return sanitize_patterns(list(patterns))


def _is_inside_unrequested_special_dir(matched_rel_path: str, pattern: str) -> bool:
    """
    When a path matches a pattern, we additionnally check if it's inside a special directory
    we ignore by default (if it starts with a double underscore).

    Users can still explicitly request a filepath inside such a directory if "__pycache__" is
    mentioned explicitly in the requested pattern.

    Some examples:

    base directory:

        ./
        └── __pycache__
            └── b.txt

    >>> _is_inside_unrequested_special_dir("__pycache__/b.txt", "**")
    True
    >>> _is_inside_unrequested_special_dir("__pycache__/b.txt", "*/b.txt")
    True
    >>> _is_inside_unrequested_special_dir("__pycache__/b.txt", "__pycache__/*")
    False
    >>> _is_inside_unrequested_special_dir("__pycache__/b.txt", "__*/*")
    False
    """
    # We just need to check if every special directories from the path is present explicly in the pattern.
    # Since we assume that the path matches the pattern, it's equivalent to counting that both
    # the parent path and the parent pattern have the same number of special directories.
    data_dirs_to_ignore_in_path = [part for part in PurePath(matched_rel_path).parent.parts if part.startswith("__")]
    data_dirs_to_ignore_in_pattern = [part for part in PurePath(pattern).parent.parts if part.startswith("__")]
    return len(data_dirs_to_ignore_in_path) != len(data_dirs_to_ignore_in_pattern)


def _is_unrequested_hidden_file_or_is_inside_unrequested_hidden_dir(matched_rel_path: str, pattern: str) -> bool:
    """
    When a path matches a pattern, we additionnally check if it's a hidden file or if it's inside
    a hidden directory we ignore by default, i.e. if the file name or a parent directory name starts with a dot.

    Users can still explicitly request a filepath that is hidden or is inside a hidden directory
    if the hidden part is mentioned explicitly in the requested pattern.

    Some examples:

    base directory:

        ./
        └── .hidden_file.txt

    >>> _is_unrequested_hidden_file_or_is_inside_unrequested_hidden_dir(".hidden_file.txt", "**")
    True
    >>> _is_unrequested_hidden_file_or_is_inside_unrequested_hidden_dir(".hidden_file.txt", ".*")
    False

    base directory:

        ./
        └── .hidden_dir
            └── a.txt

    >>> _is_unrequested_hidden_file_or_is_inside_unrequested_hidden_dir(".hidden_dir/a.txt", "**")
    True
    >>> _is_unrequested_hidden_file_or_is_inside_unrequested_hidden_dir(".hidden_dir/a.txt", ".*/*")
    False
    >>> _is_unrequested_hidden_file_or_is_inside_unrequested_hidden_dir(".hidden_dir/a.txt", ".hidden_dir/*")
    False

    base directory:

        ./
        └── .hidden_dir
            └── .hidden_file.txt

    >>> _is_unrequested_hidden_file_or_is_inside_unrequested_hidden_dir(".hidden_dir/.hidden_file.txt", "**")
    True
    >>> _is_unrequested_hidden_file_or_is_inside_unrequested_hidden_dir(".hidden_dir/.hidden_file.txt", ".*/*")
    True
    >>> _is_unrequested_hidden_file_or_is_inside_unrequested_hidden_dir(".hidden_dir/.hidden_file.txt", ".*/.*")
    False
    >>> _is_unrequested_hidden_file_or_is_inside_unrequested_hidden_dir(".hidden_dir/.hidden_file.txt", ".hidden_dir/*")
    True
    >>> _is_unrequested_hidden_file_or_is_inside_unrequested_hidden_dir(".hidden_dir/.hidden_file.txt", ".hidden_dir/.*")
    False
    """
    # We just need to check if every hidden part from the path is present explicly in the pattern.
    # Since we assume that the path matches the pattern, it's equivalent to counting that both
    # the path and the pattern have the same number of hidden parts.
    hidden_directories_in_path = [
        part for part in PurePath(matched_rel_path).parts if part.startswith(".") and not set(part) == {"."}
    ]
    hidden_directories_in_pattern = [
        part for part in PurePath(pattern).parts if part.startswith(".") and not set(part) == {"."}
    ]
    return len(hidden_directories_in_path) != len(hidden_directories_in_pattern)


def _get_data_files_patterns(pattern_resolver: Callable[[str], list[str]]) -> dict[str, list[str]]:
    """
    Get the default pattern from a directory or repository by testing all the supported patterns.
    The first patterns to return a non-empty list of data files is returned.

    In order, it first tests if SPLIT_PATTERN_SHARDED works, otherwise it tests the patterns in ALL_DEFAULT_PATTERNS.
    """
    # first check the split patterns like data/{split}-00000-of-00001.parquet
    for split_pattern in ALL_SPLIT_PATTERNS:
        pattern = split_pattern.replace("{split}", "*")
        try:
            data_files = pattern_resolver(pattern)
        except FileNotFoundError:
            continue
        if len(data_files) > 0:
            splits: set[str] = {
                string_to_dict(xbasename(p), glob_pattern_to_regex(xbasename(split_pattern)))["split"]
                for p in data_files
            }
            if any(not re.match(_split_re, split) for split in splits):
                raise ValueError(f"Split name should match '{_split_re}'' but got '{splits}'.")
            sorted_splits = [str(split) for split in DEFAULT_SPLITS if split in splits] + sorted(
                splits - set(DEFAULT_SPLITS)
            )
            return {split: [split_pattern.format(split=split)] for split in sorted_splits}
    # then check the default patterns based on train/valid/test splits
    for patterns_dict in ALL_DEFAULT_PATTERNS:
        non_empty_splits = []
        for split, patterns in patterns_dict.items():
            for pattern in patterns:
                try:
                    data_files = pattern_resolver(pattern)
                except FileNotFoundError:
                    continue
                if len(data_files) > 0:
                    non_empty_splits.append(split)
                    break
        if non_empty_splits:
            return {split: patterns_dict[split] for split in non_empty_splits}
    raise FileNotFoundError(f"Couldn't resolve pattern {pattern} with resolver {pattern_resolver}")


<<<<<<< HEAD
=======
def _get_metadata_files_patterns(pattern_resolver: Callable[[str], list[str]]) -> list[str]:
    """
    Get the supported metadata patterns from a directory or repository.
    """
    non_empty_patterns = []
    for pattern in METADATA_PATTERNS:
        try:
            metadata_files = pattern_resolver(pattern)
            if len(metadata_files) > 0:
                non_empty_patterns.append(pattern)
        except FileNotFoundError:
            pass
    if non_empty_patterns:
        return non_empty_patterns
    raise FileNotFoundError(f"Couldn't resolve pattern {pattern} with resolver {pattern_resolver}")


>>>>>>> 26379d54
def resolve_pattern(
    pattern: str,
    base_path: str,
    allowed_extensions: Optional[list[str]] = None,
    download_config: Optional[DownloadConfig] = None,
) -> list[str]:
    """
    Resolve the paths and URLs of the data files from the pattern passed by the user.

    You can use patterns to resolve multiple local files. Here are a few examples:
    - *.csv to match all the CSV files at the first level
    - **.csv to match all the CSV files at any level
    - data/* to match all the files inside "data"
    - data/** to match all the files inside "data" and its subdirectories

    The patterns are resolved using the fsspec glob. In fsspec>=2023.12.0 this is equivalent to
    Python's glob.glob, Path.glob, Path.match and fnmatch where ** is unsupported with a prefix/suffix
    other than a forward slash /.

    More generally:
    - '*' matches any character except a forward-slash (to match just the file or directory name)
    - '**' matches any character including a forward-slash /

    Hidden files and directories (i.e. whose names start with a dot) are ignored, unless they are explicitly requested.
    The same applies to special directories that start with a double underscore like "__pycache__".
    You can still include one if the pattern explicilty mentions it:
    - to include a hidden file: "*/.hidden.txt" or "*/.*"
    - to include a hidden directory: ".hidden/*" or ".*/*"
    - to include a special directory: "__special__/*" or "__*/*"

    Example::

        >>> from datasets.data_files import resolve_pattern
        >>> base_path = "."
        >>> resolve_pattern("docs/**/*.py", base_path)
        [/Users/mariosasko/Desktop/projects/datasets/docs/source/_config.py']

    Args:
        pattern (str): Unix pattern or paths or URLs of the data files to resolve.
            The paths can be absolute or relative to base_path.
            Remote filesystems using fsspec are supported, e.g. with the hf:// protocol.
        base_path (str): Base path to use when resolving relative paths.
        allowed_extensions (Optional[list], optional): White-list of file extensions to use. Defaults to None (all extensions).
            For example: allowed_extensions=[".csv", ".json", ".txt", ".parquet"]
        download_config ([`DownloadConfig`], *optional*): Specific download configuration parameters.
    Returns:
        List[str]: List of paths or URLs to the local or remote files that match the patterns.
    """
    if is_relative_path(pattern):
        pattern = xjoin(base_path, pattern)
    elif is_local_path(pattern):
        base_path = os.path.splitdrive(pattern)[0] + os.sep
    else:
        base_path = ""
    pattern, storage_options = _prepare_path_and_storage_options(pattern, download_config=download_config)
    fs, fs_pattern = url_to_fs(pattern, **storage_options)
    files_to_ignore = set(FILES_TO_IGNORE) - {xbasename(pattern)}
    protocol = fs.protocol if isinstance(fs.protocol, str) else fs.protocol[0]
    protocol_prefix = protocol + "://" if protocol != "file" else ""
    glob_kwargs = {}
    if protocol == "hf" and config.HF_HUB_VERSION >= version.parse("0.20.0"):
        # 10 times faster glob with detail=True (ignores costly info like lastCommit)
        glob_kwargs["expand_info"] = False
    matched_paths = [
        filepath if filepath.startswith(protocol_prefix) else protocol_prefix + filepath
        for filepath, info in fs.glob(pattern, detail=True, **glob_kwargs).items()
        if (info["type"] == "file" or (info.get("islink") and os.path.isfile(os.path.realpath(filepath))))
        and (xbasename(filepath) not in files_to_ignore)
        and not _is_inside_unrequested_special_dir(filepath, fs_pattern)
        and not _is_unrequested_hidden_file_or_is_inside_unrequested_hidden_dir(filepath, fs_pattern)
    ]  # ignore .ipynb and __pycache__, but keep /../
    if allowed_extensions is not None:
        out = [
            filepath
            for filepath in matched_paths
            if any("." + suffix in allowed_extensions for suffix in xbasename(filepath).split(".")[1:])
        ]
        if len(out) < len(matched_paths):
            invalid_matched_files = list(set(matched_paths) - set(out))
            logger.info(
                f"Some files matched the pattern '{pattern}' but don't have valid data file extensions: {invalid_matched_files}"
            )
    else:
        out = matched_paths
    if not out:
        error_msg = f"Unable to find '{pattern}'"
        if allowed_extensions is not None:
            error_msg += f" with any supported extension {list(allowed_extensions)}"
        raise FileNotFoundError(error_msg)
    return out


def get_data_patterns(base_path: str, download_config: Optional[DownloadConfig] = None) -> dict[str, list[str]]:
    """
    Get the default pattern from a directory testing all the supported patterns.
    The first patterns to return a non-empty list of data files is returned.

    Some examples of supported patterns:

    Input:

        my_dataset_repository/
        ├── README.md
        └── dataset.csv

    Output:

        {'train': ['**']}

    Input:

        my_dataset_repository/
        ├── README.md
        ├── train.csv
        └── test.csv

        my_dataset_repository/
        ├── README.md
        └── data/
            ├── train.csv
            └── test.csv

        my_dataset_repository/
        ├── README.md
        ├── train_0.csv
        ├── train_1.csv
        ├── train_2.csv
        ├── train_3.csv
        ├── test_0.csv
        └── test_1.csv

    Output:

        {'train': ['**/train[-._ 0-9]*', '**/*[-._ 0-9]train[-._ 0-9]*', '**/training[-._ 0-9]*', '**/*[-._ 0-9]training[-._ 0-9]*'],
         'test': ['**/test[-._ 0-9]*', '**/*[-._ 0-9]test[-._ 0-9]*', '**/testing[-._ 0-9]*', '**/*[-._ 0-9]testing[-._ 0-9]*', ...]}

    Input:

        my_dataset_repository/
        ├── README.md
        └── data/
            ├── train/
            │   ├── shard_0.csv
            │   ├── shard_1.csv
            │   ├── shard_2.csv
            │   └── shard_3.csv
            └── test/
                ├── shard_0.csv
                └── shard_1.csv

    Output:

        {'train': ['**/train/**', '**/train[-._ 0-9]*/**', '**/*[-._ 0-9]train/**', '**/*[-._ 0-9]train[-._ 0-9]*/**', ...],
         'test': ['**/test/**', '**/test[-._ 0-9]*/**', '**/*[-._ 0-9]test/**', '**/*[-._ 0-9]test[-._ 0-9]*/**', ...]}

    Input:

        my_dataset_repository/
        ├── README.md
        └── data/
            ├── train-00000-of-00003.csv
            ├── train-00001-of-00003.csv
            ├── train-00002-of-00003.csv
            ├── test-00000-of-00001.csv
            ├── random-00000-of-00003.csv
            ├── random-00001-of-00003.csv
            └── random-00002-of-00003.csv

    Output:

        {'train': ['data/train-[0-9][0-9][0-9][0-9][0-9]-of-[0-9][0-9][0-9][0-9][0-9]*.*'],
         'test': ['data/test-[0-9][0-9][0-9][0-9][0-9]-of-[0-9][0-9][0-9][0-9][0-9]*.*'],
         'random': ['data/random-[0-9][0-9][0-9][0-9][0-9]-of-[0-9][0-9][0-9][0-9][0-9]*.*']}

    In order, it first tests if SPLIT_PATTERN_SHARDED works, otherwise it tests the patterns in ALL_DEFAULT_PATTERNS.
    """
    resolver = partial(resolve_pattern, base_path=base_path, download_config=download_config)
    try:
        return _get_data_files_patterns(resolver)
    except FileNotFoundError:
        raise EmptyDatasetError(f"The directory at {base_path} doesn't contain any data files") from None


<<<<<<< HEAD
=======
def get_metadata_patterns(
    base_path: str,
    download_config: Optional[DownloadConfig] = None,
) -> list[str]:
    """
    Get the supported metadata patterns from a local directory.
    """
    resolver = partial(resolve_pattern, base_path=base_path, download_config=download_config)
    try:
        return _get_metadata_files_patterns(resolver)
    except FileNotFoundError:
        raise FileNotFoundError(f"The directory at {base_path} doesn't contain any metadata file") from None


>>>>>>> 26379d54
def _get_single_origin_metadata(
    data_file: str,
    download_config: Optional[DownloadConfig] = None,
) -> SingleOriginMetadata:
    data_file, storage_options = _prepare_path_and_storage_options(data_file, download_config=download_config)
    fs, *_ = url_to_fs(data_file, **storage_options)
    if isinstance(fs, HfFileSystem):
        resolved_path = fs.resolve_path(data_file)
        return resolved_path.repo_id, resolved_path.revision
    elif isinstance(fs, HTTPFileSystem) and data_file.startswith(config.HF_ENDPOINT):
        hffs = HfFileSystem(endpoint=config.HF_ENDPOINT, token=download_config.token)
        data_file = "hf://" + data_file[len(config.HF_ENDPOINT) + 1 :].replace("/resolve/", "@", 1)
        resolved_path = hffs.resolve_path(data_file)
        return resolved_path.repo_id, resolved_path.revision
    info = fs.info(data_file)
    # s3fs uses "ETag", gcsfs uses "etag", and for local we simply check mtime
    for key in ["ETag", "etag", "mtime"]:
        if key in info:
            return (str(info[key]),)
    return ()


def _get_origin_metadata(
    data_files: list[str],
    download_config: Optional[DownloadConfig] = None,
    max_workers: Optional[int] = None,
) -> list[SingleOriginMetadata]:
    max_workers = max_workers if max_workers is not None else config.HF_DATASETS_MULTITHREADING_MAX_WORKERS
    return thread_map(
        partial(_get_single_origin_metadata, download_config=download_config),
        data_files,
        max_workers=max_workers,
        tqdm_class=hf_tqdm,
        desc="Resolving data files",
        # set `disable=None` rather than `disable=False` by default to disable progress bar when no TTY attached
        disable=len(data_files) <= 16 or None,
    )


class DataFilesList(list[str]):
    """
    List of data files (absolute local paths or URLs).
    It has two construction methods given the user's data files patterns:
    - ``from_hf_repo``: resolve patterns inside a dataset repository
    - ``from_local_or_remote``: resolve patterns from a local path

    Moreover, DataFilesList has an additional attribute ``origin_metadata``.
    It can store:
    - the last modified time of local files
    - ETag of remote files
    - commit sha of a dataset repository

    Thanks to this additional attribute, it is possible to hash the list
    and get a different hash if and only if at least one file changed.
    This is useful for caching Dataset objects that are obtained from a list of data files.
    """

    def __init__(self, data_files: list[str], origin_metadata: list[SingleOriginMetadata]) -> None:
        super().__init__(data_files)
        self.origin_metadata = origin_metadata

    def __add__(self, other: "DataFilesList") -> "DataFilesList":
        return DataFilesList([*self, *other], self.origin_metadata + other.origin_metadata)

    @classmethod
    def from_hf_repo(
        cls,
        patterns: list[str],
        dataset_info: huggingface_hub.hf_api.DatasetInfo,
        base_path: Optional[str] = None,
        allowed_extensions: Optional[list[str]] = None,
        download_config: Optional[DownloadConfig] = None,
    ) -> "DataFilesList":
        base_path = f"hf://datasets/{dataset_info.id}@{dataset_info.sha}/{base_path or ''}".rstrip("/")
        return cls.from_patterns(
            patterns, base_path=base_path, allowed_extensions=allowed_extensions, download_config=download_config
        )

    @classmethod
    def from_local_or_remote(
        cls,
        patterns: list[str],
        base_path: Optional[str] = None,
        allowed_extensions: Optional[list[str]] = None,
        download_config: Optional[DownloadConfig] = None,
    ) -> "DataFilesList":
        base_path = base_path if base_path is not None else Path().resolve().as_posix()
        return cls.from_patterns(
            patterns, base_path=base_path, allowed_extensions=allowed_extensions, download_config=download_config
        )

    @classmethod
    def from_patterns(
        cls,
        patterns: list[str],
        base_path: Optional[str] = None,
        allowed_extensions: Optional[list[str]] = None,
        download_config: Optional[DownloadConfig] = None,
    ) -> "DataFilesList":
        base_path = base_path if base_path is not None else Path().resolve().as_posix()
        data_files = []
        for pattern in patterns:
            try:
                data_files.extend(
                    resolve_pattern(
                        pattern,
                        base_path=base_path,
                        allowed_extensions=allowed_extensions,
                        download_config=download_config,
                    )
                )
            except FileNotFoundError:
                if not has_magic(pattern):
                    raise
        origin_metadata = _get_origin_metadata(data_files, download_config=download_config)
        return cls(data_files, origin_metadata)

<<<<<<< HEAD
    def filter(
        self, *, extensions: Optional[list[str]] = None, file_names: Optional[list[str]] = None
    ) -> "DataFilesList":
        patterns = []
        if extensions is not None:
            ext_pattern = "|".join(re.escape(ext) for ext in extensions)
            patterns.append(re.compile(f".*({ext_pattern})(\\..+)?$"))
        if file_names is not None:
            fn_pattern = "|".join(re.escape(fn) for fn in file_names)
            patterns.append(re.compile(rf".*[\/]?({fn_pattern})$"))
        if patterns:
            return DataFilesList(
                [data_file for data_file in self if any(pattern.match(data_file) for pattern in patterns)],
                origin_metadata=self.origin_metadata,
            )
        else:
            return DataFilesList(list(self), origin_metadata=self.origin_metadata)
=======
    def filter_extensions(self, extensions: list[str]) -> "DataFilesList":
        pattern = "|".join("\\" + ext for ext in extensions)
        pattern = re.compile(f".*({pattern})(\\..+)?$")
        return DataFilesList(
            [data_file for data_file in self if pattern.match(data_file)],
            origin_metadata=self.origin_metadata,
        )
>>>>>>> 26379d54


class DataFilesDict(dict[str, DataFilesList]):
    """
    Dict of split_name -> list of data files (absolute local paths or URLs).
    It has two construction methods given the user's data files patterns :
    - ``from_hf_repo``: resolve patterns inside a dataset repository
    - ``from_local_or_remote``: resolve patterns from a local path

    Moreover, each list is a DataFilesList. It is possible to hash the dictionary
    and get a different hash if and only if at least one file changed.
    For more info, see [`DataFilesList`].

    This is useful for caching Dataset objects that are obtained from a list of data files.

    Changing the order of the keys of this dictionary also doesn't change its hash.
    """

    @classmethod
    def from_local_or_remote(
        cls,
        patterns: dict[str, Union[list[str], DataFilesList]],
        base_path: Optional[str] = None,
        allowed_extensions: Optional[list[str]] = None,
        download_config: Optional[DownloadConfig] = None,
    ) -> "DataFilesDict":
        out = cls()
        for key, patterns_for_key in patterns.items():
            out[key] = (
                patterns_for_key
                if isinstance(patterns_for_key, DataFilesList)
                else DataFilesList.from_local_or_remote(
                    patterns_for_key,
                    base_path=base_path,
                    allowed_extensions=allowed_extensions,
                    download_config=download_config,
                )
            )
        return out

    @classmethod
    def from_hf_repo(
        cls,
        patterns: dict[str, Union[list[str], DataFilesList]],
        dataset_info: huggingface_hub.hf_api.DatasetInfo,
        base_path: Optional[str] = None,
        allowed_extensions: Optional[list[str]] = None,
        download_config: Optional[DownloadConfig] = None,
    ) -> "DataFilesDict":
        out = cls()
        for key, patterns_for_key in patterns.items():
            out[key] = (
                patterns_for_key
                if isinstance(patterns_for_key, DataFilesList)
                else DataFilesList.from_hf_repo(
                    patterns_for_key,
                    dataset_info=dataset_info,
                    base_path=base_path,
                    allowed_extensions=allowed_extensions,
                    download_config=download_config,
                )
            )
        return out

    @classmethod
    def from_patterns(
        cls,
        patterns: dict[str, Union[list[str], DataFilesList]],
        base_path: Optional[str] = None,
        allowed_extensions: Optional[list[str]] = None,
        download_config: Optional[DownloadConfig] = None,
    ) -> "DataFilesDict":
        out = cls()
        for key, patterns_for_key in patterns.items():
            out[key] = (
                patterns_for_key
                if isinstance(patterns_for_key, DataFilesList)
                else DataFilesList.from_patterns(
                    patterns_for_key,
                    base_path=base_path,
                    allowed_extensions=allowed_extensions,
                    download_config=download_config,
                )
            )
        return out

<<<<<<< HEAD
    def filter(
        self, *, extensions: Optional[list[str]] = None, file_names: Optional[list[str]] = None
    ) -> "DataFilesDict":
=======
    def filter_extensions(self, extensions: list[str]) -> "DataFilesDict":
>>>>>>> 26379d54
        out = type(self)()
        for key, data_files_list in self.items():
            out[key] = data_files_list.filter(extensions=extensions, file_names=file_names)
        return out


class DataFilesPatternsList(list[str]):
    """
    List of data files patterns (absolute local paths or URLs).
    For each pattern there should also be a list of allowed extensions
    to keep, or a None ot keep all the files for the pattern.
    """

    def __init__(
        self,
        patterns: list[str],
        allowed_extensions: list[Optional[list[str]]],
    ):
        super().__init__(patterns)
        self.allowed_extensions = allowed_extensions

    def __add__(self, other):
        return DataFilesList([*self, *other], self.allowed_extensions + other.allowed_extensions)

    @classmethod
    def from_patterns(
        cls, patterns: list[str], allowed_extensions: Optional[list[str]] = None
    ) -> "DataFilesPatternsList":
        return cls(patterns, [allowed_extensions] * len(patterns))

    def resolve(
        self,
        base_path: str,
        download_config: Optional[DownloadConfig] = None,
    ) -> "DataFilesList":
        base_path = base_path if base_path is not None else Path().resolve().as_posix()
        data_files = []
        for pattern, allowed_extensions in zip(self, self.allowed_extensions):
            try:
                data_files.extend(
                    resolve_pattern(
                        pattern,
                        base_path=base_path,
                        allowed_extensions=allowed_extensions,
                        download_config=download_config,
                    )
                )
            except FileNotFoundError:
                if not has_magic(pattern):
                    raise
        origin_metadata = _get_origin_metadata(data_files, download_config=download_config)
        return DataFilesList(data_files, origin_metadata)

    def filter_extensions(self, extensions: list[str]) -> "DataFilesPatternsList":
        return DataFilesPatternsList(
            self, [allowed_extensions + extensions for allowed_extensions in self.allowed_extensions]
        )


class DataFilesPatternsDict(dict[str, DataFilesPatternsList]):
    """
    Dict of split_name -> list of data files patterns (absolute local paths or URLs).
    """

    @classmethod
    def from_patterns(
        cls, patterns: dict[str, list[str]], allowed_extensions: Optional[list[str]] = None
    ) -> "DataFilesPatternsDict":
        out = cls()
        for key, patterns_for_key in patterns.items():
            out[key] = (
                patterns_for_key
                if isinstance(patterns_for_key, DataFilesPatternsList)
                else DataFilesPatternsList.from_patterns(
                    patterns_for_key,
                    allowed_extensions=allowed_extensions,
                )
            )
        return out

    def resolve(
        self,
        base_path: str,
        download_config: Optional[DownloadConfig] = None,
    ) -> "DataFilesDict":
        out = DataFilesDict()
        for key, data_files_patterns_list in self.items():
            out[key] = data_files_patterns_list.resolve(base_path, download_config)
        return out

    def filter_extensions(self, extensions: list[str]) -> "DataFilesPatternsDict":
        out = type(self)()
        for key, data_files_patterns_list in self.items():
            out[key] = data_files_patterns_list.filter_extensions(extensions)
        return out<|MERGE_RESOLUTION|>--- conflicted
+++ resolved
@@ -291,26 +291,6 @@
     raise FileNotFoundError(f"Couldn't resolve pattern {pattern} with resolver {pattern_resolver}")
 
 
-<<<<<<< HEAD
-=======
-def _get_metadata_files_patterns(pattern_resolver: Callable[[str], list[str]]) -> list[str]:
-    """
-    Get the supported metadata patterns from a directory or repository.
-    """
-    non_empty_patterns = []
-    for pattern in METADATA_PATTERNS:
-        try:
-            metadata_files = pattern_resolver(pattern)
-            if len(metadata_files) > 0:
-                non_empty_patterns.append(pattern)
-        except FileNotFoundError:
-            pass
-    if non_empty_patterns:
-        return non_empty_patterns
-    raise FileNotFoundError(f"Couldn't resolve pattern {pattern} with resolver {pattern_resolver}")
-
-
->>>>>>> 26379d54
 def resolve_pattern(
     pattern: str,
     base_path: str,
@@ -494,23 +474,6 @@
         raise EmptyDatasetError(f"The directory at {base_path} doesn't contain any data files") from None
 
 
-<<<<<<< HEAD
-=======
-def get_metadata_patterns(
-    base_path: str,
-    download_config: Optional[DownloadConfig] = None,
-) -> list[str]:
-    """
-    Get the supported metadata patterns from a local directory.
-    """
-    resolver = partial(resolve_pattern, base_path=base_path, download_config=download_config)
-    try:
-        return _get_metadata_files_patterns(resolver)
-    except FileNotFoundError:
-        raise FileNotFoundError(f"The directory at {base_path} doesn't contain any metadata file") from None
-
-
->>>>>>> 26379d54
 def _get_single_origin_metadata(
     data_file: str,
     download_config: Optional[DownloadConfig] = None,
@@ -628,7 +591,6 @@
         origin_metadata = _get_origin_metadata(data_files, download_config=download_config)
         return cls(data_files, origin_metadata)
 
-<<<<<<< HEAD
     def filter(
         self, *, extensions: Optional[list[str]] = None, file_names: Optional[list[str]] = None
     ) -> "DataFilesList":
@@ -646,15 +608,6 @@
             )
         else:
             return DataFilesList(list(self), origin_metadata=self.origin_metadata)
-=======
-    def filter_extensions(self, extensions: list[str]) -> "DataFilesList":
-        pattern = "|".join("\\" + ext for ext in extensions)
-        pattern = re.compile(f".*({pattern})(\\..+)?$")
-        return DataFilesList(
-            [data_file for data_file in self if pattern.match(data_file)],
-            origin_metadata=self.origin_metadata,
-        )
->>>>>>> 26379d54
 
 
 class DataFilesDict(dict[str, DataFilesList]):
@@ -741,13 +694,9 @@
             )
         return out
 
-<<<<<<< HEAD
     def filter(
         self, *, extensions: Optional[list[str]] = None, file_names: Optional[list[str]] = None
     ) -> "DataFilesDict":
-=======
-    def filter_extensions(self, extensions: list[str]) -> "DataFilesDict":
->>>>>>> 26379d54
         out = type(self)()
         for key, data_files_list in self.items():
             out[key] = data_files_list.filter(extensions=extensions, file_names=file_names)
