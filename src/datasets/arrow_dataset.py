--- conflicted
+++ resolved
@@ -6454,14 +6454,10 @@
                 }
                 default_metadata_configs_to_dump = {
                     "data_files": [
-<<<<<<< HEAD
                         {
                             "split": _resolved_split,
-                            "pattern": f"data/{_resolved_split}-*",
+                            "path": f"data/{_resolved_split}-*",
                         }
-=======
-                        {"split": _resolved_split, "path": f"data/{_resolved_split}-*"}
->>>>>>> 42004430
                         for _resolved_split in _resolved_splits
                     ]
                 }
@@ -6483,27 +6479,19 @@
                 "data_files": [
                     {
                         "split": _split,
-<<<<<<< HEAD
-                        "pattern": _pattern[0]
-                        if isinstance(_pattern, list) and len(_pattern) == 1
+                        "path": _pattern[0]
+                        if len(_pattern) == 1
                         else _pattern,
-=======
-                        "path": _pattern[0] if len(_pattern) == 1 else _pattern,
->>>>>>> 42004430
                     }
                     for _split, _pattern in data_files_to_dump.items()
                 ]
             }
         else:
-<<<<<<< HEAD
             metadata_config_to_dump = {
                 "data_files": [
-                    {"split": split, "pattern": f"{data_dir}/{split}-*"}
+                    {"split": split, "path": f"{data_dir}/{split}-*"}
                 ]
             }
-=======
-            metadata_config_to_dump = {"data_files": [{"split": split, "path": f"{data_dir}/{split}-*"}]}
->>>>>>> 42004430
         # push to the deprecated dataset_infos.json
         if config.DATASETDICT_INFOS_FILENAME in repo_files:
             download_config = DownloadConfig()
