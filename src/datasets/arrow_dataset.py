# coding=utf-8
# Copyright 2020 The HuggingFace Authors.
#
# Licensed under the Apache License, Version 2.0 (the "License");
# you may not use this file except in compliance with the License.
# You may obtain a copy of the License at
#
#     http://www.apache.org/licenses/LICENSE-2.0
#
# Unless required by applicable law or agreed to in writing, software
# distributed under the License is distributed on an "AS IS" BASIS,
# WITHOUT WARRANTIES OR CONDITIONS OF ANY KIND, either express or implied.
# See the License for the specific language governing permissions and
# limitations under the License.

# Lint as: python3
""" Simple Dataset wrapping an Arrow Table."""

import contextlib
import copy
import json
import os
import pickle
import shutil
import tempfile
from collections import defaultdict
from collections.abc import Iterable, Mapping
from dataclasses import asdict
from functools import partial, wraps
from math import ceil, floor
from pathlib import Path
from typing import TYPE_CHECKING, Any, BinaryIO, Callable, Dict, Iterator, List, Optional, Tuple, Union

import fsspec
import numpy as np
import pandas as pd
import pyarrow as pa
from multiprocess import Pool, RLock
from tqdm.auto import tqdm

from . import config
from .arrow_reader import ArrowReader
from .arrow_writer import ArrowWriter, OptimizedTypedSequence
from .features import Features, Value, cast_to_python_objects
from .filesystems import extract_path_from_uri, is_remote_filesystem
from .fingerprint import (
    fingerprint_transform,
    generate_fingerprint,
    generate_random_fingerprint,
    get_temporary_cache_files_directory,
    is_caching_enabled,
    update_fingerprint,
)
from .formatting import format_table, get_format_type_from_alias, get_formatter, query_table
from .info import DatasetInfo
from .search import IndexableMixin
from .splits import NamedSplit
from .utils import map_nested
from .utils.deprecation_utils import deprecated
from .utils.logging import WARNING, get_logger, get_verbosity, set_verbosity_warning
from .utils.typing import PathLike


if TYPE_CHECKING:
    from .dataset_dict import DatasetDict

logger = get_logger(__name__)

if int(pa.__version__.split(".")[0]) == 0:
    PYARROW_V0 = True
else:
    PYARROW_V0 = False


class DatasetInfoMixin(object):
    """This base class exposes some attributes of DatasetInfo
    at the base level of the Dataset for easy access.
    """

    def __init__(self, info: DatasetInfo, split: Optional[NamedSplit]):
        self._info = info
        self._split = split

    @property
    def info(self):
        """ :class:`datasets.DatasetInfo` object containing all the metadata in the dataset."""
        return self._info

    @property
    def split(self):
        """ :class:`datasets.NamedSplit` object corresponding to a named dataset split."""
        return self._split

    @property
    def builder_name(self) -> str:
        return self._info.builder_name

    @property
    def citation(self) -> str:
        return self._info.citation

    @property
    def config_name(self) -> str:
        return self._info.config_name

    @property
    def dataset_size(self) -> Optional[int]:
        return self._info.dataset_size

    @property
    def description(self) -> str:
        return self._info.description

    @property
    def download_checksums(self) -> Optional[dict]:
        return self._info.download_checksums

    @property
    def download_size(self) -> Optional[int]:
        return self._info.download_size

    @property
    def features(self) -> Features:
        return self._info.features

    @property
    def homepage(self) -> Optional[str]:
        return self._info.homepage

    @property
    def license(self) -> Optional[str]:
        return self._info.license

    @property
    def size_in_bytes(self) -> Optional[int]:
        return self._info.size_in_bytes

    @property
    def supervised_keys(self):
        return self._info.supervised_keys

    @property
    def version(self):
        return self._info.version


class DatasetTransformationNotAllowedError(Exception):
    pass


def replayable_table_alteration(func):
    """
    Wrapper for dataset transforms that modify an existing table
    to save the alteration in order to be able to replay it later.

    This happens when the Dataset is pickled and if the table is reloaded from the disk.
    In this case we have to re-alter the table using the history of transforms.

    The replay happens in the __setstate__ method.
    """

    @wraps(func)
    def wrapper(*args, **kwargs):
        if args:
            self: "Dataset" = args[0]
            args = args[1:]
        else:
            self: "Dataset" = kwargs.pop("self")
        # an history item is a tuple of the method name to call and then the args and the kwargs
        new_inplace_history_item = (func.__name__, copy.deepcopy(args), copy.deepcopy(kwargs))
        # apply actual function
        out: Optional["Dataset"] = func(self, *args, **kwargs)
        # get the dataset to update (to handle both in-place and not in-place transforms)
        dataset: "Dataset" = out if out is not None else self
        # update the history to be able to replay it later
        for inplace_hist_per_file in dataset._inplace_history:
            inplace_hist_per_file["transforms"].append(new_inplace_history_item)
        return out

    wrapper._decorator_name_ = "table_alteration"
    return wrapper


def transmit_format(func):
    """Wrapper for dataset transforms that recreate a new Dataset to transmit the format of the original dataset to the new dataset"""

    @wraps(func)
    def wrapper(*args, **kwargs):
        if args:
            self: "Dataset" = args[0]
            args = args[1:]
        else:
            self: "Dataset" = kwargs.pop("self")
        # don't use self.format since it returns a list of columns for 'columns' even if self_format_columns is None
        unformatted_columns = set(self.column_names) - set(self._format_columns or [])
        self_format = {
            "type": self._format_type,
            "format_kwargs": self._format_kwargs,
            "columns": self._format_columns,
            "output_all_columns": self._output_all_columns,
        }
        # apply actual function
        out: Union["Dataset", "DatasetDict"] = func(self, *args, **kwargs)
        datasets: List["Dataset"] = list(out.values()) if isinstance(out, dict) else [out]
        # re-apply format to the output
        for dataset in datasets:
            new_format = self_format.copy()
            if new_format["columns"] is not None:  # new formatted columns = (columns - previously unformatted columns)
                # sort the columns to have a deterministic list of columns that we can compare with `out_format`
                new_format["columns"] = sorted(set(dataset.column_names) - unformatted_columns)
            out_format = {
                "type": dataset._format_type,
                "format_kwargs": dataset._format_kwargs,
                "columns": sorted(dataset._format_columns) if dataset._format_columns is not None else None,
                "output_all_columns": dataset._output_all_columns,
            }
            if out_format != new_format:  # only apply if there's a change not to update the fingerprint for nothing
                dataset.set_format(**new_format)
        return out

    wrapper._decorator_name_ = "transmit_format"
    return wrapper


class Dataset(DatasetInfoMixin, IndexableMixin):
    """A Dataset backed by an Arrow table or Record Batch."""

    def __init__(
        self,
        arrow_table: pa.Table,
        data_files: Optional[List[dict]] = None,
        info: Optional[DatasetInfo] = None,
        split: Optional[NamedSplit] = None,
        indices_table: Optional[pa.Table] = None,
        indices_data_files: Optional[List[dict]] = None,
        fingerprint: Optional[str] = None,
        inplace_history: Optional[List[dict]] = None,
    ):
        info = info.copy() if info is not None else DatasetInfo()
        DatasetInfoMixin.__init__(self, info=info, split=split)
        IndexableMixin.__init__(self)
        self._data: pa.Table = arrow_table
        self._indices: Optional[pa.Table] = indices_table
        self._data_files: List[dict] = data_files if data_files is not None else []
        self._indices_data_files: List[dict] = indices_data_files if indices_data_files is not None else []
        self._inplace_history: List[dict] = (
            inplace_history
            if inplace_history is not None
            else [{"transforms": []} for _ in range(len(self._data_files))]
        )
        self._format_type: Optional[str] = None
        self._format_kwargs: dict = {}
        self._format_columns: Optional[list] = None
        self._output_all_columns: bool = False
        self._fingerprint: str = fingerprint

        # Read metadata

        if self._data.schema.metadata is not None and "huggingface".encode("utf-8") in self._data.schema.metadata:
            metadata = json.loads(self._data.schema.metadata["huggingface".encode("utf-8")].decode())
            if "info" in metadata and self.info.features is None:  # try to load features from the arrow file metadata
                self._info.features = DatasetInfo.from_dict(metadata["info"]).features
            if (
                "fingerprint" in metadata and self._fingerprint is None
            ):  # try to load fingerprint from the arrow file metadata
                self._fingerprint = metadata["fingerprint"]

        # Infer features if None

        inferred_features = Features.from_arrow_schema(arrow_table.schema)
        if self.info.features is None:
            self.info.features = inferred_features

        # Infer fingerprint if None

        if self._fingerprint is None:
            self._fingerprint = generate_fingerprint(self)

        # Sanity checks

        assert self.features is not None, "Features can't be None in a Dataset object"
        assert self._fingerprint is not None, "Fingerprint can't be None in a Dataset object"
        if self.info.features.type != inferred_features.type:
            raise ValueError(
                "External features info don't match the dataset:\nGot\n{}\nwith type\n{}\n\nbut expected something like\n{}\nwith type\n{}".format(
                    self.info.features, self.info.features.type, inferred_features, inferred_features.type
                )
            )

        if self._indices is not None:
            assert pa.types.is_unsigned_integer(
                self._indices.column(0)[0].type
            ), f"indices must be an Arrow table of unsigned integers, current type is {self._indices.column(0)[0].type}"

    @classmethod
    def from_file(
        cls,
        filename: str,
        info: Optional[DatasetInfo] = None,
        split: Optional[NamedSplit] = None,
        indices_filename: Optional[str] = None,
        in_memory: bool = False,
    ) -> "Dataset":
        """Instantiate a Dataset backed by an Arrow table at filename.

        Args:
            filename (str): File name of the dataset.
            info (DatasetInfo, optional): Dataset information, like description, citation, etc.
            split (NamedSplit, optional): Name of the dataset split.
            indices_filename (str, optional): File names of the indices.
            in_memory (bool, default False): Whether to copy the data in-memory.

        Returns:
            datasets.Dataset
        """
        pa_table = ArrowReader.read_table(filename, in_memory=in_memory)
        data_files = [{"filename": filename}] if not in_memory else None

        if indices_filename is not None:
            indices_pa_table = ArrowReader.read_table(indices_filename, in_memory=in_memory)
            indices_data_files = [{"filename": indices_filename}] if not in_memory else None
        else:
            indices_pa_table = None
            indices_data_files = None

        return cls(
            arrow_table=pa_table,
            data_files=data_files,
            info=info,
            split=split,
            indices_table=indices_pa_table,
            indices_data_files=indices_data_files,
        )

    @classmethod
    def from_buffer(
        cls,
        buffer: pa.Buffer,
        info: Optional[DatasetInfo] = None,
        split: Optional[NamedSplit] = None,
        indices_buffer: Optional[pa.Buffer] = None,
    ) -> "Dataset":
        """ Instantiate a Dataset backed by an Arrow buffer """
        stream = pa.BufferReader(buffer)
        f = pa.ipc.open_stream(stream)
        pa_table = f.read_all()

        if indices_buffer is not None:
            indices_mmap = pa.BufferReader(indices_buffer)
            indices_f = pa.ipc.open_stream(indices_mmap)
            indices_pa_table = indices_f.read_all()
        else:
            indices_pa_table = None

        return cls(pa_table, info=info, split=split, indices_table=indices_pa_table)

    @classmethod
    def from_pandas(
        cls,
        df: pd.DataFrame,
        features: Optional[Features] = None,
        info: Optional[DatasetInfo] = None,
        split: Optional[NamedSplit] = None,
    ) -> "Dataset":
        """
        Convert :obj:``pandas.DataFrame`` to a "obj"``pyarrow.Table`` to create a :obj:``datasets.Dataset``.

        The column types in the resulting Arrow Table are inferred from the dtypes of the pandas.Series in the DataFrame. In the case of non-object
        Series, the NumPy dtype is translated to its Arrow equivalent. In the case of `object`, we need to guess the datatype by looking at the
        Python objects in this Series.

        Be aware that Series of the `object` dtype don't carry enough information to always lead to a meaningful Arrow type. In the case that
        we cannot infer a type, e.g. because the DataFrame is of length 0 or the Series only contains None/nan objects, the type is set to
        null. This behavior can be avoided by constructing explicit features and passing it to this function.

        Args:
            df (:obj:``pandas.DataFrame``): the dataframe that contains the dataset.
            features (:obj:``datasets.Features``, `optional`, defaults to :obj:``None``): If specified, the features types of the dataset
            info (:obj:``datasets.DatasetInfo``, `optional`, defaults to :obj:``None``): If specified, the dataset info containing info like
                description, citation, etc.
            split (:obj:``datasets.NamedSplit``, `optional`, defaults to :obj:``None``): If specified, the name of the dataset split.
        """
        if info is not None and features is not None and info.features != features:
            raise ValueError(
                "Features specified in `features` and `info.features` can't be different:\n{}\n{}".format(
                    features, info.features
                )
            )
        features = features if features is not None else info.features if info is not None else None
        if info is None:
            info = DatasetInfo()
        info.features = features
        pa_table: pa.Table = pa.Table.from_pandas(
            df=df, schema=pa.schema(features.type) if features is not None else None
        )
        return cls(pa_table, info=info, split=split)

    @classmethod
    def from_dict(
        cls,
        mapping: dict,
        features: Optional[Features] = None,
        info: Optional[Any] = None,
        split: Optional[Any] = None,
    ) -> "Dataset":
        """
        Convert :obj:``dict`` to a "obj"``pyarrow.Table`` to create a :obj:``datasets.Dataset``.

        Args:
            mapping (:obj:``mapping``): A mapping of strings to Arrays or Python lists.
            features (:obj:``datasets.Features``, `optional`, defaults to :obj:``None``): If specified, the features types of the dataset
            info (:obj:``datasets.DatasetInfo``, `optional`, defaults to :obj:``None``): If specified, the dataset info containing info like
                description, citation, etc.
            split (:obj:``datasets.NamedSplit``, `optional`, defaults to :obj:``None``): If specified, the name of the dataset split.
        """
        if info is not None and features is not None and info.features != features:
            raise ValueError(
                "Features specified in `features` and `info.features` can't be different:\n{}\n{}".format(
                    features, info.features
                )
            )
        features = features if features is not None else info.features if info is not None else None
        if info is None:
            info = DatasetInfo()
        info.features = features
        if features is not None:
            mapping = features.encode_batch(mapping)
        else:
            mapping = cast_to_python_objects(mapping)
        mapping = {
            col: OptimizedTypedSequence(data, type=features.type[col].type if features is not None else None, col=col)
            for col, data in mapping.items()
        }
        pa_table: pa.Table = pa.Table.from_pydict(mapping=mapping)
        return cls(pa_table, info=info, split=split)

    @staticmethod
<<<<<<< HEAD
    def from_text(
=======
    def from_csv(
>>>>>>> 14dc88ba
        path_or_paths: Union[PathLike, List[PathLike]],
        split: Optional[NamedSplit] = None,
        features: Optional[Features] = None,
        cache_dir: str = None,
        keep_in_memory: bool = False,
        **kwargs,
    ):
<<<<<<< HEAD
        """Create Dataset from text file(s).
        Args:
            path_or_paths (path-like or list of path-like): Path(s) of the text file(s).
=======
        """Create Dataset from CSV file(s).

        Args:
            path_or_paths (path-like or list of path-like): Path(s) of the CSV file(s).
>>>>>>> 14dc88ba
            split (NamedSplit, optional): Split name to be assigned to the dataset.
            features (Features, optional): Dataset features.
            cache_dir (str, optional, default="~/datasets"): Directory to cache data.
            keep_in_memory (bool, default=False): Whether to copy the data in-memory.
<<<<<<< HEAD
            **kwargs: Keyword arguments to be passed to :class:`TextConfig`.
=======
            **kwargs: Keyword arguments to be passed to :meth:`pandas.read_csv`.

>>>>>>> 14dc88ba
        Returns:
            datasets.Dataset
        """
        # Dynamic import to avoid circular dependency
<<<<<<< HEAD
        from .io.text import TextDatasetReader

        return TextDatasetReader(
            path_or_paths, split=split, features=features, cache_dir=cache_dir, keep_in_memory=keep_in_memory, **kwargs
        ).read()

=======
        from .io.csv import CsvDatasetReader

        return CsvDatasetReader(
            path_or_paths, split=split, features=features, cache_dir=cache_dir, keep_in_memory=keep_in_memory, **kwargs
        ).read()

    @staticmethod
    def from_json(
        path_or_paths: Union[PathLike, List[PathLike]],
        split: Optional[NamedSplit] = None,
        features: Optional[Features] = None,
        cache_dir: str = None,
        keep_in_memory: bool = False,
        field: Optional[str] = None,
        **kwargs,
    ):
        """Create Dataset from JSON or JSON Lines file(s).
        Args:
            path_or_paths (path-like or list of path-like): Path(s) of the JSON or JSON Lines file(s).
            split (NamedSplit, optional): Split name to be assigned to the dataset.
            features (Features, optional): Dataset features.
            cache_dir (str, optional, default="~/datasets"): Directory to cache data.
            keep_in_memory (bool, default=False): Whether to copy the data in-memory.
            field (str, optional): Field name of the JSON file where the dataset is contained in.
            **kwargs: Keyword arguments to be passed to :class:`JsonConfig`.
        Returns:
            datasets.Dataset
        """
        # Dynamic import to avoid circular dependency
        from .io.json import JsonDatasetReader

        return JsonDatasetReader(
            path_or_paths,
            split=split,
            features=features,
            cache_dir=cache_dir,
            keep_in_memory=keep_in_memory,
            field=field,
            **kwargs,
        ).read()

>>>>>>> 14dc88ba
    def __del__(self):
        if hasattr(self, "_data"):
            del self._data
        if hasattr(self, "_indices"):
            del self._indices

    def __getstate__(self):
        state = self.__dict__.copy()
        state["_info"] = json.dumps(asdict(state["_info"]))
        state["_split"] = str(state["_split"]) if isinstance(state["_split"], NamedSplit) else state["_split"]
        if self._data_files:
            state["_data"] = None
        if self._indices_data_files:
            state["_indices"] = None
        logger.debug("Copying history")
        state["_inplace_history"] = [{"transforms": list(h["transforms"])} for h in state["_inplace_history"]]
        return state

    def __setstate__(self, state):
        assert (
            state.get("_data") is not None or state.get("_data_files") is not None
        ), "tried to unpickle a dataset without arrow_table or data_files"
        state = state.copy()
        state["_info"] = DatasetInfo.from_dict(json.loads(state["_info"]))
        state["_split"] = NamedSplit(state["_split"]) if isinstance(state["_split"], str) else state["_split"]
        self.__dict__ = state
        reader = ArrowReader("", self.info)
        # Read arrow tables
        if self._data is None and self._data_files:
            tables = []
            for data_file, inplace_hist_per_file in zip(self._data_files, self._inplace_history):
                # Replay in-place history of transforms (cast_, rename_column_, etc.)
                pa_table = reader._read_files([data_file])
                sub_dataset = Dataset(pa_table, fingerprint="")
                for inplace_transform_name, args, kwargs in inplace_hist_per_file["transforms"]:
                    out = getattr(sub_dataset, inplace_transform_name)(*args, **kwargs)
                    sub_dataset = sub_dataset if out is None else out
                tables.append(sub_dataset._data)
            tables = [t for t in tables if len(t) > 0]
            # fix all-empty tables
            tables = tables or [pa.Table.from_batches([], schema=pa.schema(self.info.features.type))]
            self._data = pa.concat_tables(tables)
        reader = ArrowReader("", DatasetInfo(features=Features({"indices": Value("int64")})))
        if self._indices is None and self._indices_data_files:
            self._indices = reader._read_files(self._indices_data_files)

    def save_to_disk(self, dataset_path: str, fs=None):
        """
        Saves a dataset to a dataset directory, or in a filesystem using either :class:`datasets.filesystem.S3FileSystem` or any implementation of ``fsspec.spec.AbstractFileSystem``.

        Args:
            dataset_path (``str``): path (e.g. ``dataset/train``) or remote uri (e.g. ``s3://my-bucket/dataset/train``) of the dataset directory where the dataset will be saved to
            fs (Optional[:class:`datasets.filesystem.S3FileSystem`,``fsspec.spec.AbstractFileSystem``],  `optional`, defaults ``None``): instance of :class:`datasets.filesystem.S3FileSystem` or ``fsspec.spec.AbstractFileSystem`` used to download the files from remote filesystem.
        """
        assert (
            not self.list_indexes()
        ), "please remove all the indexes using `dataset.drop_index` before saving a dataset"
        self = pickle.loads(pickle.dumps(self))

        if is_remote_filesystem(fs):
            dataset_path = extract_path_from_uri(dataset_path)
        else:
            fs = fsspec.filesystem("file")

        # create temporary directory for saving
        with tempfile.TemporaryDirectory() as temp_dataset_path:
            fs.makedirs(dataset_path, exist_ok=True)

            # Write indices if needed
            if self._indices is not None:
                if not self._indices_data_files:
                    cache_file_name = os.path.join(temp_dataset_path, "indices.arrow")
                    with ArrowWriter(path=cache_file_name) as writer:
                        writer.write_table(self._indices)
                        writer.finalize()
                    self._indices_data_files = [{"filename": cache_file_name}]
            # Write dataset if needed
            if not self._data_files or any(len(h["transforms"]) > 0 for h in self._inplace_history):
                cache_file_name = os.path.join(temp_dataset_path, "dataset.arrow")
                with ArrowWriter(path=cache_file_name) as writer:
                    writer.write_table(self._data)
                    writer.finalize()
                self._data_files = [{"filename": cache_file_name}]
                self._inplace_history = [{"transforms": []}]
            # Copy all files into the dataset directory
            for data_file in self._data_files + self._indices_data_files:
                src = Path(data_file["filename"])
                dest = Path(dataset_path).joinpath(src.name)
                if fs.protocol != "file":
                    fs.put(src.as_posix(), dest.as_posix())
                elif src.as_posix() != dest.as_posix():
                    fs.put(src.as_posix(), dest.as_posix())
                # Change path to relative path from inside the destination directory
                data_file["filename"] = src.name

            # Get state
            state = self.__getstate__()
            dataset_info = json.loads(state.pop("_info"))
            assert state.get("_data") is None, "arrow table needs to be memory mapped"
            assert state.get("_indices") is None, "arrow table needs to be memory mapped"
            assert all(
                len(h["transforms"]) == 0 for h in state.get("_inplace_history", [])
            ), "in-place history needs to be empty"
            for k in state["_format_kwargs"].keys():
                try:
                    json.dumps(state["_format_kwargs"][k])
                except TypeError as e:
                    raise TypeError(str(e) + f"\nThe format kwargs must be jSON serializable, but key '{k}' isn't.")
            # Serialize state
            with fs.open(Path(dataset_path).joinpath("state.json").as_posix(), "w", encoding="utf-8") as state_file:
                json.dump(state, state_file, indent=2, sort_keys=True)
            with fs.open(
                Path(dataset_path).joinpath("dataset_info.json").as_posix(), "w", encoding="utf-8"
            ) as dataset_info_file:
                json.dump(dataset_info, dataset_info_file, indent=2, sort_keys=True)
            logger.info("Dataset saved in {}".format(dataset_path))

    @staticmethod
    def load_from_disk(dataset_path: str, fs=None) -> "Dataset":
        """
        Loads a dataset that was previously saved using ``dataset.save_to_disk(dataset_path)`` from a dataset directory, or from a filesystem using either :class:`datasets.filesystem.S3FileSystem` or any implementation of ``fsspec.spec.AbstractFileSystem``.

        Args:
            dataset_path (``str``): path (e.g. ``dataset/train``) or remote uri (e.g. ``s3://my-bucket/dataset/train``) of the dataset directory where the dataset will be loaded from
            fs (Optional[:class:`datasets.filesystem.S3FileSystem`,``fsspec.spec.AbstractFileSystem``],  `optional`, defaults ``None``): instance of :class:`datasets.filesystem.S3FileSystem` or ``fsspec.spec.AbstractFileSystem`` used to download the files from remote filesystem.

        Returns:
            ``datasets.Dataset`` or ``datasets.DatasetDict``
                if `dataset_path` is a path of a dataset directory: the dataset requested,
                if `dataset_path` is a path of a dataset dict directory: a ``datasets.DatasetDict`` with each split.
        """
        # copies file from filesystem if it is remote filesystem to local filesystem and modifies dataset_path to temp directory containing local copies
        if is_remote_filesystem(fs):
            src_dataset_path = extract_path_from_uri(dataset_path)
            tmp_dir = tempfile.TemporaryDirectory()
            dataset_path = Path(tmp_dir.name).joinpath(src_dataset_path)
            fs.download(src_dataset_path, dataset_path.as_posix(), recursive=True)

        with open(Path(dataset_path).joinpath("state.json").as_posix(), "r", encoding="utf-8") as state_file:
            state = json.load(state_file)
        with open(
            Path(dataset_path).joinpath("dataset_info.json").as_posix(), "r", encoding="utf-8"
        ) as dataset_info_file:
            dataset_info = json.load(dataset_info_file)
        state["_info"] = json.dumps(dataset_info)
        dataset = Dataset.from_dict({})
        state = {k: state[k] for k in dataset.__dict__.keys()}  # in case we add new fields
        # Change path to absolute path
        for data_file in state.get("_data_files", []) + state.get("_indices_data_files", []):
            data_file["filename"] = Path(dataset_path).joinpath(data_file["filename"]).as_posix()
        dataset.__setstate__(state)

        if "tmp_dir" in vars() and os.path.exists(tmp_dir.name):
            shutil.rmtree(tmp_dir.name, ignore_errors=True)
        return dataset

    @property
    def data(self) -> pa.Table:
        """The Apache Arrow table backing the dataset."""
        return self._data

    @property
    def cache_files(self):
        """The cache file containing the Apache Arrow table backing the dataset."""
        return self._data_files

    @property
    def num_columns(self) -> int:
        """Number of columns in the dataset."""
        return self._data.num_columns

    @property
    def num_rows(self) -> int:
        """Number of rows in the dataset (same as :func:`datasets.Dataset.__len__`)."""
        if self._indices is not None:
            return self._indices.num_rows
        return self._data.num_rows

    @property
    def column_names(self) -> List[str]:
        """Names of the columns in the dataset. """
        return self._data.column_names

    @property
    def shape(self) -> Tuple[int, int]:
        """Shape of the dataset (number of columns, number of rows)."""
        if self._indices is not None:
            return (self._indices.num_rows, self._data.num_columns)
        return self._data.shape

    def unique(self, column: str) -> List[Any]:
        """Return a list of the unique elements in a column.

        This is implemented in the low-level backend and as such, very fast.

        Args:
            column (:obj:`str`):
                column name (list all the column names with :func:`datasets.Dataset.column_names`)

        Returns: :obj:`list` of unique elements in the given column.

        """
        if column not in self._data.column_names:
            raise ValueError(f"Column ({column}) not in table columns ({self._data.column_names}).")

        if self._indices is not None and self._indices.num_rows != self._data.num_rows:
            raise ValueError(
                f"This dataset is a shallow copy using an indices mapping of another Datset {self._data.num_rows}."
                f"The `Dataset.unique()` method is currently not handled on shallow copy. Please use `Dataset.flatten_indices()` "
                f"to create a deep copy of the dataset and be able to use `Dataset.unique()`."
            )

        return self._data.column(column).unique().to_pylist()

    @deprecated(help_message="Use the dataset.dictionary_encode_column method instead.")
    @replayable_table_alteration
    @fingerprint_transform(inplace=True)
    def dictionary_encode_column_(self, column: str):
        """Dictionary encode a column.

            Dictionary encode can reduce the size of a column with many repetitions (e.g. string labels columns)
            by storing a dictionary of the strings. This only affect the internal storage.

        Args:
            column (:obj:`str`):

        """
        if column not in self._data.column_names:
            raise ValueError(f"Column ({column}) not in table columns ({self._data.column_names}).")
        casted_schema: pa.Schema = self._data.schema
        field_index = casted_schema.get_field_index(column)
        field: pa.Field = casted_schema.field(field_index)
        casted_field = pa.field(field.name, pa.dictionary(pa.int32(), field.type), nullable=False)
        casted_schema.set(field_index, casted_field)
        self._data = self._data.cast(casted_schema)
        self.info.features = Features.from_arrow_schema(self._data.schema)

    @deprecated(help_message="Use the dataset.flatten method instead.")
    @replayable_table_alteration
    @fingerprint_transform(inplace=True)
    def flatten_(self, max_depth=16):
        """
        In-place version of :func:`Dataset.flatten`
        This method is deprecated, please use :func:`Dataset.flatten` instead.
        """
        for depth in range(1, max_depth):
            if any(isinstance(field.type, pa.StructType) for field in self._data.schema):
                self._data = self._data.flatten()
            else:
                break
        if self.info is not None:
            self.info.features = Features.from_arrow_schema(self._data.schema)
        logger.info(
            "Flattened dataset from depth {} to depth {}.".format(depth, 1 if depth + 1 < max_depth else "unknown")
        )

    @replayable_table_alteration
    @fingerprint_transform(inplace=False)
    def flatten(self, new_fingerprint, max_depth=16) -> "Dataset":
        """Flattens the table.
        Each column with a struct type is flattened into one column per struct field.
        Other columns are left unchanged.

        Returns:
            A copy of the dataset with flattened columns
        """
        dataset = copy.deepcopy(self)
        for depth in range(1, max_depth):
            if any(isinstance(field.type, pa.StructType) for field in dataset._data.schema):
                dataset._data = dataset._data.flatten()
            else:
                break
        if dataset.info is not None:
            dataset.info.features = Features.from_arrow_schema(dataset._data.schema)
        logger.info(
            "Flattened dataset from depth {} to depth {}.".format(depth, 1 if depth + 1 < max_depth else "unknown")
        )
        dataset._fingerprint = new_fingerprint
        return dataset

    @deprecated(help_message="Use the dataset.cast method instead.")
    @replayable_table_alteration
    @fingerprint_transform(inplace=True)
    def cast_(self, features: Features):
        """
        In-place version of :func:`Dataset.cast`
        This method is deprecated, please use :func:`Dataset.cast` instead.

        Args:
            features (:class:`datasets.Features`): New features to cast the dataset to.
                The name of the fields in the features must match the current column names.
                The type of the data must also be convertible from one type to the other.
                For non-trivial conversion, e.g. string <-> ClassLabel you should use :func:`map` to update the Dataset.
        """
        if sorted(features) != sorted(self._data.column_names):
            raise ValueError(
                f"The columns in features ({list(features)}) must be identical "
                f"as the columns in the dataset: {self._data.column_names}"
            )

        self._info.features = features
        type = features.type
        schema = pa.schema({col_name: type[col_name].type for col_name in self._data.column_names})
        self._data = self._data.cast(schema)

    @replayable_table_alteration
    @fingerprint_transform(inplace=False)
    def cast(self, features: Features, new_fingerprint) -> "Dataset":
        """
        Cast the dataset to a new set of features.

        Args:
            features (:class:`datasets.Features`): New features to cast the dataset to.
                The name of the fields in the features must match the current column names.
                The type of the data must also be convertible from one type to the other.
                For non-trivial conversion, e.g. string <-> ClassLabel you should use :func:`map` to update the Dataset.

        Returns:
            A copy of the dataset with casted features
        """
        dataset = copy.deepcopy(self)
        if sorted(features) != sorted(dataset._data.column_names):
            raise ValueError(
                f"The columns in features ({list(features)}) must be identical "
                f"as the columns in the dataset: {dataset._data.column_names}"
            )

        dataset._info.features = features
        type = features.type
        schema = pa.schema({col_name: type[col_name].type for col_name in dataset._data.column_names})
        dataset._data = dataset._data.cast(schema)
        dataset._fingerprint = new_fingerprint
        return dataset

    @deprecated(help_message="Use the dataset.remove_columns method instead.")
    @replayable_table_alteration
    @fingerprint_transform(inplace=True)
    def remove_columns_(self, column_names: Union[str, List[str]]):
        """
        In-place version of :func:`Dataset.remove_columns`
        This method is deprecated, please use :func:`Dataset.remove_columns` instead.

        Args:
            column_names (:obj:`Union[str, List[str]]`): Name of the column(s) to remove.
        """
        if isinstance(column_names, str):
            column_names = [column_names]

        for column_name in column_names:
            if column_name not in self._data.column_names:
                raise ValueError(
                    f"Column name {column_name} not in the dataset. "
                    f"Current columns in the dataset: {self._data.column_names}"
                )

        for column_name in column_names:
            del self._info.features[column_name]

        self._data = self._data.drop(column_names)

    @replayable_table_alteration
    @fingerprint_transform(inplace=False)
    def remove_columns(self, column_names: Union[str, List[str]], new_fingerprint) -> "Dataset":
        """
        Remove one or several column(s) in the dataset and
        the features associated to them.

        You can also remove a column using :func:`Dataset.map` with `remove_columns` but the present method
        is in-place (doesn't copy the data to a new dataset) and is thus faster.

        Args:
            column_names (:obj:`Union[str, List[str]]`): Name of the column(s) to remove.

        Returns:
            A copy of the dataset object without the columns to remove
        """
        dataset = copy.deepcopy(self)
        if isinstance(column_names, str):
            column_names = [column_names]

        for column_name in column_names:
            if column_name not in dataset._data.column_names:
                raise ValueError(
                    f"Column name {column_name} not in the dataset. "
                    f"Current columns in the dataset: {dataset._data.column_names}"
                )

        for column_name in column_names:
            del dataset._info.features[column_name]

        dataset._data = dataset._data.drop(column_names)
        dataset._fingerprint = new_fingerprint
        return dataset

    @deprecated(help_message="Use the dataset.rename_column method instead.")
    @replayable_table_alteration
    @fingerprint_transform(inplace=True)
    def rename_column_(self, original_column_name: str, new_column_name: str):
        """
        In-place version of :func:`Dataset.rename_column`
        This method is deprecated, please use :func:`Dataset.rename_column` instead.

        Args:
            original_column_name (:obj:`str`): Name of the column to rename.
            new_column_name (:obj:`str`): New name for the column.
        """
        if original_column_name not in self._data.column_names:
            raise ValueError(
                f"Original column name {original_column_name} not in the dataset. "
                f"Current columns in the dataset: {self._data.column_names}"
            )
        if new_column_name in self._data.column_names:
            raise ValueError(
                f"New column name {original_column_name} already in the dataset. "
                f"Please choose a column name which is not already in the dataset. "
                f"Current columns in the dataset: {self._data.column_names}"
            )
        if not new_column_name:
            raise ValueError("New column name is empty.")

        def rename(columns):
            return [new_column_name if col == original_column_name else col for col in columns]

        new_column_names = rename(self._data.column_names)
        if self._format_columns is not None:
            self._format_columns = rename(self._format_columns)

        self._info.features = Features(
            {
                new_column_name if col == original_column_name else col: feature
                for col, feature in self._info.features.items()
            }
        )

        self._data = self._data.rename_columns(new_column_names)

    @replayable_table_alteration
    @fingerprint_transform(inplace=False)
    def rename_column(self, original_column_name: str, new_column_name: str, new_fingerprint) -> "Dataset":
        """
        Rename a column in the dataset, and move the features associated to the original column under the new column name.

        Args:
            original_column_name (:obj:`str`): Name of the column to rename.
            new_column_name (:obj:`str`): New name for the column.

        Returns:
            A copy of the dataset with a renamed column
        """
        dataset = copy.deepcopy(self)
        if original_column_name not in dataset._data.column_names:
            raise ValueError(
                f"Original column name {original_column_name} not in the dataset. "
                f"Current columns in the dataset: {dataset._data.column_names}"
            )
        if new_column_name in dataset._data.column_names:
            raise ValueError(
                f"New column name {original_column_name} already in the dataset. "
                f"Please choose a column name which is not already in the dataset. "
                f"Current columns in the dataset: {dataset._data.column_names}"
            )
        if not new_column_name:
            raise ValueError("New column name is empty.")

        def rename(columns):
            return [new_column_name if col == original_column_name else col for col in columns]

        new_column_names = rename(self._data.column_names)
        if self._format_columns is not None:
            dataset._format_columns = rename(self._format_columns)

        dataset._info.features = Features(
            {
                new_column_name if col == original_column_name else col: feature
                for col, feature in self._info.features.items()
            }
        )

        dataset._data = dataset._data.rename_columns(new_column_names)
        dataset._fingerprint = new_fingerprint
        return dataset

    def __len__(self):
        """ Number of rows in the dataset """
        return self.num_rows

    def __iter__(self):
        """Iterate through the examples.
        If a formatting is set with :func:`datasets.Dataset.set_format` rows will be returned with the
        selected format.
        """
        format_type = self._format_type
        format_kwargs = self._format_kwargs
        format_columns = self._format_columns
        output_all_columns = self._output_all_columns
        for index in range(self.num_rows):
            yield self._getitem(
                index,
                format_type=format_type,
                format_columns=format_columns,
                output_all_columns=output_all_columns,
                format_kwargs=format_kwargs,
            )

    def __repr__(self):
        return f"Dataset({{\n    features: {list(self.features.keys())},\n    num_rows: {self.num_rows}\n}})"

    @property
    def format(self):
        return {
            "type": self._format_type,
            "format_kwargs": self._format_kwargs,
            "columns": self.column_names if self._format_columns is None else self._format_columns,
            "output_all_columns": self._output_all_columns,
        }

    @contextlib.contextmanager
    def formatted_as(
        self,
        type: Optional[str] = None,
        columns: Optional[List] = None,
        output_all_columns: bool = False,
        **format_kwargs,
    ):
        """To be used in a `with` statement. Set __getitem__ return format (type and columns)

        Args:
            type (Optional ``str``): output type selected in [None, 'numpy', 'torch', 'tensorflow', 'pandas']
                None means __getitem__ returns python objects (default)
            columns (Optional ``List[str]``): columns to format in the output
                None means __getitem__ returns all columns (default)
            output_all_columns (``bool`` default to False): keep un-formatted columns as well in the output (as python objects)
            format_kwargs: keywords arguments passed to the convert function like `np.array`, `torch.tensor` or `tensorflow.ragged.constant`.
        """
        old_format_type = self._format_type
        old_format_kwargs = self._format_kwargs
        old_format_columns = self._format_columns
        old_output_all_columns = self._output_all_columns
        try:
            self.set_format(type, columns, output_all_columns, **format_kwargs)
            yield
        finally:
            self.set_format(old_format_type, old_format_columns, old_output_all_columns, **old_format_kwargs)

    @fingerprint_transform(inplace=True)
    def set_format(
        self,
        type: Optional[str] = None,
        columns: Optional[List] = None,
        output_all_columns: bool = False,
        **format_kwargs,
    ):
        """Set __getitem__ return format (type and columns). The data formatting is applied on-the-fly.
        The format ``type`` (for example "numpy") is used to format batches when using __getitem__.
        It's also possible to use custom transforms for formatting using :func:`datasets.Dataset.set_transform`.

        Args:
            type (Optional ``str``):
                Either output type selected in [None, 'numpy', 'torch', 'tensorflow', 'pandas'].
                None means __getitem__ returns python objects (default)
            columns (Optional ``List[str]``): columns to format in the output.
                None means __getitem__ returns all columns (default).
            output_all_columns (``bool`` default to False): keep un-formatted columns as well in the output (as python objects)
            format_kwargs: keywords arguments passed to the convert function like `np.array`, `torch.tensor` or `tensorflow.ragged.constant`.

        It is possible to call ``map`` after calling ``set_format``. Since ``map`` may add new columns, then the list of formatted columns
        gets updated. In this case, if you apply ``map`` on a dataset to add a new column, then this column will be formatted:

            new formatted columns = (all columns - previously unformatted columns)

        """
        format_kwargs.update(format_kwargs.pop("format_kwargs", {}))  # allow to use self.set_format(self.format)

        # Check that the format_type and format_kwargs are valid and make it possible to have a Formatter
        type = get_format_type_from_alias(type)
        _ = get_formatter(type, **format_kwargs)

        # Check filter column
        if isinstance(columns, str):
            columns = [columns]
        if columns is not None and any(col not in self._data.column_names for col in columns):
            raise ValueError(
                "Columns {} not in the dataset. Current columns in the dataset: {}".format(
                    list(filter(lambda col: col not in self._data.column_names, columns)), self._data.column_names
                )
            )

        self._format_type = type
        self._format_kwargs = format_kwargs
        self._format_columns = columns
        self._output_all_columns = output_all_columns
        logger.info(
            "Set __getitem__(key) output type to %s for %s columns "
            " (when key is int or slice) and %s output other (un-formatted) columns.",
            "python objects" if type is None else type,
            "no" if columns is None else str(columns),
            "do" if output_all_columns else "don't",
        )

    def reset_format(self):
        """Reset __getitem__ return format to python objects and all columns.

        Same as ``self.set_format()``
        """
        self.set_format()

    def set_transform(
        self,
        transform: Optional[Callable],
        columns: Optional[List] = None,
        output_all_columns: bool = False,
    ):
        """Set __getitem__ return format using this transform. The transform is applied on-the-fly on batches when __getitem__ is called.
        As :func:`datasets.Dataset.set_format`, this can be reset using :func:`datasets.Dataset.reset_format`

        Args:
            transform (Optional ``Callable``): user-defined formatting transform, replaces the format defined by :func:`datasets.Dataset.set_format`
                A formatting function is a callable that takes a batch (as a dict) as input and returns a batch.
                This function is applied right before returning the objects in __getitem__.
            columns (Optional ``List[str]``): columns to format in the output
                If specified, then the input batch of the transform only contains those columns.
            output_all_columns (``bool`` default to False): keep un-formatted columns as well in the output (as python objects)
                If set to True, then the other un-formatted columns are kept with the output of the transform.

        """
        self.set_format("custom", columns=columns, output_all_columns=output_all_columns, transform=transform)

    def with_format(
        self,
        type: Optional[str] = None,
        columns: Optional[List] = None,
        output_all_columns: bool = False,
        **format_kwargs,
    ):
        """Set __getitem__ return format (type and columns). The data formatting is applied on-the-fly.
        The format ``type`` (for example "numpy") is used to format batches when using __getitem__.

        It's also possible to use custom transforms for formatting using :func:`datasets.Dataset.with_transform`.

        Contrary to :func:`datasets.Dataset.set_format`, ``with_format`` returns a new Dataset object.

        Args:
            type (Optional ``str``):
                Either output type selected in [None, 'numpy', 'torch', 'tensorflow', 'pandas'].
                None means __getitem__ returns python objects (default)
            columns (Optional ``List[str]``): columns to format in the output
                None means __getitem__ returns all columns (default)
            output_all_columns (``bool`` default to False): keep un-formatted columns as well in the output (as python objects)
            format_kwargs: keywords arguments passed to the convert function like `np.array`, `torch.tensor` or `tensorflow.ragged.constant`.
        """
        dataset = copy.deepcopy(self)
        dataset.set_format(type=type, columns=columns, output_all_columns=output_all_columns, **format_kwargs)
        return dataset

    def with_transform(
        self,
        transform: Optional[Callable],
        columns: Optional[List] = None,
        output_all_columns: bool = False,
    ):
        """Set __getitem__ return format using this transform. The transform is applied on-the-fly on batches when __getitem__ is called.

        As :func:`datasets.Dataset.set_format`, this can be reset using :func:`datasets.Dataset.reset_format`.

        Contrary to :func:`datasets.Dataset.set_transform`, ``with_transform`` returns a new Dataset object.

        Args:
            transform (Optional ``Callable``): user-defined formatting transform, replaces the format defined by :func:`datasets.Dataset.set_format`
                A formatting function is a callable that takes a batch (as a dict) as input and returns a batch.
                This function is applied right before returning the objects in __getitem__.
            columns (Optional ``List[str]``): columns to format in the output
                If specified, then the input batch of the transform only contains those columns.
            output_all_columns (``bool`` default to False): keep un-formatted columns as well in the output (as python objects)
                If set to True, then the other un-formatted columns are kept with the output of the transform.

        """
        dataset = copy.deepcopy(self)
        dataset.set_transform(transform=transform, columns=columns, output_all_columns=output_all_columns)
        return dataset

    def _getitem(
        self,
        key: Union[int, slice, str],
        format_type=None,
        format_columns=None,
        output_all_columns=False,
        format_kwargs=None,
    ) -> Union[Dict, List]:
        """
        Can be used to index columns (by string names) or rows (by integer index, slices, or iter of indices or bools)
        """
        format_kwargs = format_kwargs if format_kwargs is not None else {}
        formatter = get_formatter(format_type, **format_kwargs)
        pa_subtable = query_table(
            self._data, key, indices=self._indices.column(0) if self._indices is not None else None
        )
        formatted_output = format_table(
            pa_subtable, key, formatter=formatter, format_columns=format_columns, output_all_columns=output_all_columns
        )
        return formatted_output

    def __getitem__(self, key: Union[int, slice, str]) -> Union[Dict, List]:
        """
        Can be used to index columns (by string names) or rows (by integer index or iterable of indices or bools)
        """
        return self._getitem(
            key,
            format_type=self._format_type,
            format_columns=self._format_columns,
            output_all_columns=self._output_all_columns,
            format_kwargs=self._format_kwargs,
        )

    def cleanup_cache_files(self):
        """Clean up all cache files in the dataset cache directory, excepted the currently used cache file if there is one.
        Be carefull when running this command that no other process is currently using other cache files.

        Return:
            Number of removed files
        """
        if not self._data_files or "filename" not in self._data_files[0]:
            return None
        current_cache_files = [os.path.abspath(cache_file["filename"]) for cache_file in self._data_files]
        cache_directory = os.path.dirname(current_cache_files[0])
        logger.info(f"Listing files in {cache_directory}")
        files: List[str] = os.listdir(cache_directory)
        files_to_remove = []
        for f_name in files:
            full_name = os.path.abspath(os.path.join(cache_directory, f_name))
            if f_name.startswith("cache-") and f_name.endswith(".arrow"):
                if full_name in current_cache_files:
                    logger.info(f"Keeping currently used cache file at {full_name}")
                    continue
                files_to_remove.append(full_name)
        for file_path in files_to_remove:
            logger.info(f"Removing {file_path}")
            os.remove(file_path)
        return len(files_to_remove)

    def _get_cache_file_path(self, fingerprint):
        if is_caching_enabled():
            cache_file_name = "cache-" + fingerprint + ".arrow"
            cache_directory = os.path.dirname(self._data_files[0]["filename"])
        else:
            cache_file_name = "cache-" + generate_random_fingerprint() + ".arrow"
            cache_directory = get_temporary_cache_files_directory()
        cache_file_path = os.path.join(cache_directory, cache_file_name)
        return cache_file_path

    def map(
        self,
        function: Optional[Callable] = None,
        with_indices: bool = False,
        input_columns: Optional[Union[str, List[str]]] = None,
        batched: bool = False,
        batch_size: Optional[int] = 1000,
        drop_last_batch: bool = False,
        remove_columns: Optional[List[str]] = None,
        keep_in_memory: bool = False,
        load_from_cache_file: bool = None,
        cache_file_name: Optional[str] = None,
        writer_batch_size: Optional[int] = 1000,
        features: Optional[Features] = None,
        disable_nullable: bool = False,
        fn_kwargs: Optional[dict] = None,
        num_proc: Optional[int] = None,
        suffix_template: str = "_{rank:05d}_of_{num_proc:05d}",
        new_fingerprint: Optional[str] = None,
    ) -> "Dataset":
        """Apply a function to all the elements in the table (individually or in batches)
        and update the table (if function does updated examples).

        Args:
            function (`callable`): with one of the following signature:
                - `function(example: Union[Dict, Any]) -> Union[Dict, Any]` if `batched=False` and `with_indices=False`
                - `function(example: Union[Dict, Any], indices: int) -> Union[Dict, Any]` if `batched=False` and `with_indices=True`
                - `function(batch: Union[Dict[List], List[Any]]) -> Union[Dict, Any]` if `batched=True` and `with_indices=False`
                - `function(batch: Union[Dict[List], List[Any]], indices: List[int]) -> Union[Dict, Any]` if `batched=True` and `with_indices=True`
                If no function is provided, default to identity function: lambda x: x
            with_indices (`bool`, defaults to `False`): Provide example indices to `function`. Note that in this case the signature of `function` should be `def function(example, idx): ...`.
            input_columns (`Optional[Union[str, List[str]]]`, defaults to `None`): The columns to be passed into `function` as
                positional arguments. If `None`, a dict mapping to all formatted columns is passed as one argument.
            batched (`bool`, defaults to `False`): Provide batch of examples to `function`
            batch_size (`Optional[int]`, defaults to `1000`): Number of examples per batch provided to `function` if `batched=True`
                `batch_size <= 0` or `batch_size == None`: Provide the full dataset as a single batch to `function`
            drop_last_batch (`bool`, default: `False`): Whether a last batch smaller than the batch_size should be
                dropped instead of being processed by the function.
            remove_columns (`Optional[List[str]]`, defaults to `None`): Remove a selection of columns while doing the mapping.
                Columns will be removed before updating the examples with the output of `function`, i.e. if `function` is adding
                columns with names in `remove_columns`, these columns will be kept.
            keep_in_memory (`bool`, defaults to `False`): Keep the dataset in memory instead of writing it to a cache file.
            load_from_cache_file (`bool`, defaults to `True` if caching is enabled): If a cache file storing the current computation from `function`
                can be identified, use it instead of recomputing.
            cache_file_name (`Optional[str]`, defaults to `None`): Provide the name of a path for the cache file. It is used to store the
                results of the computation instead of the automatically generated cache file name.
            writer_batch_size (`int`, defaults to `1000`): Number of rows per write operation for the cache file writer.
                Higher value gives smaller cache files, lower value consume less temporary memory while running `.map()`.
            features (`Optional[datasets.Features]`, defaults to `None`): Use a specific Features to store the cache file
                instead of the automatically generated one.
            disable_nullable (`bool`, defaults to `True`): Disallow null values in the table.
            fn_kwargs (`Optional[Dict]`, defaults to `None`): Keyword arguments to be passed to `function`
            num_proc (`Optional[int]`, defaults to `None`): Number of processes for multiprocessing. By default it doesn't
                use multiprocessing.
            suffix_template (`str`, defaults to "_{rank:05d}_of_{num_proc:05d}"): If cache_file_name is specified, then this suffix
                will be added at the end of the base name of each. For example, if cache_file_name is "processed.arrow", then for
                rank=1 and num_proc=4, the resulting file would be "processed_00001_of_00004.arrow" for the default suffix.
            new_fingerprint (`Optional[str]`, defaults to `None`): the new fingerprint of the dataset after transform.
                If `None`, the new fingerprint is computed using a hash of the previous fingerprint, and the transform arguments
        """
        assert num_proc is None or num_proc > 0, "num_proc must be an integer > 0."

        # If the array is empty we do nothing
        if len(self) == 0:
            return self

        if function is None:
            function = lambda x: x  # noqa: E731

        if isinstance(input_columns, str):
            input_columns = [input_columns]

        if input_columns is not None:
            for input_column in input_columns:
                if input_column not in self._data.column_names:
                    raise ValueError(
                        "Input column {} not in the dataset. Current columns in the dataset: {}".format(
                            input_column, self._data.column_names
                        )
                    )

        load_from_cache_file = load_from_cache_file if load_from_cache_file is not None else is_caching_enabled()

        if fn_kwargs is None:
            fn_kwargs = {}

        # Check if the function returns updated examples
        def does_function_return_dict(inputs, indices):
            """ Does the function returns a dict. """
            fn_args = [inputs] if input_columns is None else [inputs[col] for col in input_columns]
            processed_inputs = (
                function(*fn_args, indices, **fn_kwargs) if with_indices else function(*fn_args, **fn_kwargs)
            )
            does_return_dict = isinstance(processed_inputs, Mapping)

            if does_return_dict is False and processed_inputs is not None:
                raise TypeError(
                    "Provided `function` which is applied to all elements of table returns a variable of type {}. Make sure provided `function` returns a variable of type `dict` to update the dataset or `None` if you are only interested in side effects.".format(
                        type(processed_inputs)
                    )
                )
            elif isinstance(test_indices, list) and does_return_dict is True:
                allowed_batch_return_types = (list, np.ndarray)
                all_dict_values_are_lists = all(
                    isinstance(value, allowed_batch_return_types) for value in processed_inputs.values()
                )
                if all_dict_values_are_lists is False:
                    raise TypeError(
                        "Provided `function` which is applied to all elements of table returns a `dict` of types {}. When using `batched=True`, make sure provided `function` returns a `dict` of types like `{}`.".format(
                            [type(x) for x in processed_inputs.values()], allowed_batch_return_types
                        )
                    )

            return does_return_dict

        # We only update the data table (and use the cache) if the function returns a dict.
        # Test it on the first element or a small batch (0, 1) for batched inputs
        logger.info("Testing the mapped function outputs")
        test_inputs = self[:2] if batched else self[0]
        test_indices = [0, 1] if batched else 0
        update_data = does_function_return_dict(test_inputs, test_indices)
        logger.info("Testing finished, running the mapping function on the dataset")

        if num_proc is None or num_proc == 1:
            return self._map_single(
                function=function,
                with_indices=with_indices,
                input_columns=input_columns,
                batched=batched,
                batch_size=batch_size,
                drop_last_batch=drop_last_batch,
                remove_columns=remove_columns,
                keep_in_memory=keep_in_memory,
                load_from_cache_file=load_from_cache_file,
                cache_file_name=cache_file_name,
                writer_batch_size=writer_batch_size,
                features=features,
                disable_nullable=disable_nullable,
                fn_kwargs=fn_kwargs,
                new_fingerprint=new_fingerprint,
                update_data=update_data,
            )
        else:

            def format_cache_file_name(cache_file_name, rank):
                sep = cache_file_name.rindex(".")
                base_name, extension = cache_file_name[:sep], cache_file_name[sep:]
                cache_file_name = base_name + suffix_template.format(rank=rank, num_proc=num_proc) + extension
                logger.info("Process #{} will write at {}".format(rank, cache_file_name))
                return cache_file_name

            prev_env = os.environ.copy()
            # check if parallelism if off
            # from https://github.com/huggingface/tokenizers/blob/bb668bc439dc34389b71dbb8ce0c597f15707b53/tokenizers/src/utils/parallelism.rs#L22
            if prev_env.get("TOKENIZERS_PARALLELISM", "false").lower() not in (
                "",
                "off",
                "false",
                "f",
                "no",
                "n",
                "0",
            ):
                logger.warning("Setting TOKENIZERS_PARALLELISM=false for forked processes.")
            os.environ["TOKENIZERS_PARALLELISM"] = "false"
            with Pool(num_proc, initargs=(RLock(),), initializer=tqdm.set_lock) as pool:
                os.environ = prev_env
                shards = [
                    self.shard(num_shards=num_proc, index=rank, contiguous=True, keep_in_memory=keep_in_memory)
                    for rank in range(num_proc)
                ]
                kwds_per_shard = [
                    dict(
                        self=shards[rank],
                        function=function,
                        with_indices=with_indices,
                        input_columns=input_columns,
                        batched=batched,
                        batch_size=batch_size,
                        drop_last_batch=drop_last_batch,
                        remove_columns=remove_columns,
                        keep_in_memory=keep_in_memory,
                        load_from_cache_file=load_from_cache_file,
                        cache_file_name=format_cache_file_name(cache_file_name, rank)
                        if cache_file_name is not None
                        else None,
                        writer_batch_size=writer_batch_size,
                        features=features.copy() if features is not None else None,
                        disable_nullable=disable_nullable,
                        fn_kwargs=fn_kwargs,
                        rank=rank,
                        offset=sum(len(s) for s in shards[:rank]),
                        update_data=update_data,
                    )
                    for rank in range(num_proc)
                ]
                logger.info("Spawning {} processes".format(num_proc))
                results = [pool.apply_async(self.__class__._map_single, kwds=kwds) for kwds in kwds_per_shard]
                transformed_shards = [r.get() for r in results]
                logger.info("Concatenating {} shards from multiprocessing".format(num_proc))
                result = concatenate_datasets(transformed_shards)
                if new_fingerprint is not None:
                    result._fingerprint = new_fingerprint
                return result

    @transmit_format
    @fingerprint_transform(inplace=False, ignore_kwargs=["load_from_cache_file", "cache_file_name"])
    def _map_single(
        self,
        function: Optional[Callable] = None,
        with_indices: bool = False,
        input_columns: Optional[Union[str, List[str]]] = None,
        batched: bool = False,
        batch_size: Optional[int] = 1000,
        drop_last_batch: bool = False,
        remove_columns: Optional[List[str]] = None,
        keep_in_memory: bool = False,
        load_from_cache_file: bool = None,
        cache_file_name: Optional[str] = None,
        writer_batch_size: Optional[int] = 1000,
        features: Optional[Features] = None,
        disable_nullable: bool = False,
        fn_kwargs: Optional[dict] = None,
        new_fingerprint: Optional[str] = None,
        rank: Optional[int] = None,
        offset: int = 0,
        update_data=True,
    ) -> "Dataset":
        """Apply a function to all the elements in the table (individually or in batches)
        and update the table (if function does updated examples).

        Args:
            function (`callable`): with one of the following signature:
                - `function(example: Union[Dict, Any]) -> Union[Dict, Any]` if `batched=False` and `with_indices=False`
                - `function(example: Union[Dict, Any], indices: int) -> Union[Dict, Any]` if `batched=False` and `with_indices=True`
                - `function(batch: Union[Dict[List], List[Any]]) -> Union[Dict, Any]` if `batched=True` and `with_indices=False`
                - `function(batch: Union[Dict[List], List[Any]], indices: List[int]) -> Union[Dict, Any]` if `batched=True` and `with_indices=True`
                If no function is provided, default to identity function: lambda x: x
            with_indices (`bool`, defaults to `False`): Provide example indices to `function`. Note that in this case the signature of `function` should be `def function(example, idx): ...`.
            input_columns (`Optional[Union[str, List[str]]]`, defaults to `None`): The columns to be passed into `function` as
                positional arguments. If `None`, a dict mapping to all formatted columns is passed as one argument.
            batched (`bool`, defaults to `False`): Provide batch of examples to `function`
            batch_size (`Optional[int]`, defaults to `1000`): Number of examples per batch provided to `function` if `batched=True`
                `batch_size <= 0` or `batch_size == None`: Provide the full dataset as a single batch to `function`
            drop_last_batch (`bool`, default: `False`): Whether a last batch smaller than the batch_size should be
                dropped instead of being processed by the function.
            remove_columns (`Optional[List[str]]`, defaults to `None`): Remove a selection of columns while doing the mapping.
                Columns will be removed before updating the examples with the output of `function`, i.e. if `function` is adding
                columns with names in `remove_columns`, these columns will be kept.
            keep_in_memory (`bool`, defaults to `False`): Keep the dataset in memory instead of writing it to a cache file.
            load_from_cache_file (`bool`, defaults to `True` if caching is enabled): If a cache file storing the current computation from `function`
                can be identified, use it instead of recomputing.
            cache_file_name (`Optional[str]`, defaults to `None`): Provide the name of a path for the cache file. It is used to store the
                results of the computation instead of the automatically generated cache file name.
            writer_batch_size (`int`, defaults to `1000`): Number of rows per write operation for the cache file writer.
                Higher value gives smaller cache files, lower value consume less temporary memory while running `.map()`.
            features (`Optional[datasets.Features]`, defaults to `None`): Use a specific Features to store the cache file
                instead of the automatically generated one.
            disable_nullable (`bool`, defaults to `True`): Disallow null values in the table.
            fn_kwargs (`Optional[Dict]`, defaults to `None`): Keyword arguments to be passed to `function`
            new_fingerprint (`Optional[str]`, defaults to `None`): the new fingerprint of the dataset after transform.
                If `None`, the new fingerprint is computed using a hash of the previous fingerprint, and the transform arguments
            rank: (`Optional[int]`, defaults to `None`): If specified, this is the process rank when doing multiprocessing
            offset: (`int`, defaults to 0): If specified, this is an offset applied to the indices passed to `function` if `with_indices=True`
            update_data (`bool`, defaults to `True`): If False, no new arrow table will be created
        """
        assert (
            not keep_in_memory or cache_file_name is None
        ), "Please use either `keep_in_memory` or `cache_file_name` but not both."

        not_verbose = bool(logger.getEffectiveLevel() > WARNING)

        # Reduce logging to keep things readable in multiprocessing with tqdm
        if rank is not None and get_verbosity() < WARNING:
            set_verbosity_warning()
        # Print at least one thing to fix tqdm in notebooks in multiprocessing
        # see https://github.com/tqdm/tqdm/issues/485#issuecomment-473338308
        if rank is not None and "notebook" in tqdm.__name__:
            print(" ", end="", flush=True)

        # Select the columns (arrow columns) to process
        if remove_columns is not None and any(col not in self._data.column_names for col in remove_columns):
            raise ValueError(
                "Column to remove {} not in the dataset. Current columns in the dataset: {}".format(
                    list(filter(lambda col: col not in self._data.column_names, remove_columns)),
                    self._data.column_names,
                )
            )

        load_from_cache_file = load_from_cache_file if load_from_cache_file is not None else is_caching_enabled()

        if isinstance(input_columns, str):
            input_columns = [input_columns]

        if input_columns is not None:
            for input_column in input_columns:
                if input_column not in self._data.column_names:
                    raise ValueError(
                        "Input column {} not in the dataset. Current columns in the dataset: {}".format(
                            input_column, self._data.column_names
                        )
                    )

        if fn_kwargs is None:
            fn_kwargs = {}

        # If we do batch computation but no batch size is provided, default to the full dataset
        if batched and (batch_size is None or batch_size <= 0):
            batch_size = self.num_rows

        class NumExamplesMismatch(Exception):
            pass

        def apply_function_on_filtered_inputs(inputs, indices, check_same_num_examples=False, offset=0):
            """ Utility to apply the function on a selection of columns. """
            fn_args = [inputs] if input_columns is None else [inputs[col] for col in input_columns]
            if offset == 0:
                effective_indices = indices
            else:
                effective_indices = [i + offset for i in indices] if isinstance(indices, list) else indices + offset
            processed_inputs = (
                function(*fn_args, effective_indices, **fn_kwargs) if with_indices else function(*fn_args, **fn_kwargs)
            )
            if not update_data:
                return None  # Nothing to update, let's move on
            if remove_columns is not None:
                for column in remove_columns:
                    inputs.pop(column)
            if self._format_type is not None:
                inputs = self._getitem(
                    key=(indices if isinstance(indices, int) else slice(indices[0], indices[-1] + 1)),
                    format_type=None,
                    format_columns=None,
                    format_kwargs=None,
                )
            if check_same_num_examples:
                input_num_examples = len(inputs[next(iter(inputs.keys()))])
                processed_inputs_num_examples = len(processed_inputs[next(iter(processed_inputs.keys()))])
                if input_num_examples != processed_inputs_num_examples:
                    raise NumExamplesMismatch()
            inputs.update(processed_inputs)
            return inputs

        # Check if we've already cached this computation (indexed by a hash)
        if update_data and self._data_files:
            if cache_file_name is None:
                # we create a unique hash from the function, current dataset file and the mapping args
                cache_file_name = self._get_cache_file_path(new_fingerprint)
            if os.path.exists(cache_file_name) and load_from_cache_file:
                logger.warning("Loading cached processed dataset at %s", cache_file_name)
                info = self.info.copy()
                info.features = features
                return Dataset.from_file(cache_file_name, info=info, split=self.split)

        # Prepare output buffer and batched writer in memory or on file if we update the table
        if update_data:
            if features is None:
                features = self.features
                update_features = True
            else:
                update_features = False
            if keep_in_memory or cache_file_name is None:
                buf_writer = pa.BufferOutputStream()
                tmp_file = None
                writer = ArrowWriter(
                    features=features,
                    stream=buf_writer,
                    writer_batch_size=writer_batch_size,
                    update_features=update_features,
                    fingerprint=new_fingerprint,
                    disable_nullable=disable_nullable,
                )
            else:
                buf_writer = None
                logger.info("Caching processed dataset at %s", cache_file_name)
                tmp_file = tempfile.NamedTemporaryFile("wb", dir=os.path.dirname(cache_file_name), delete=False)
                writer = ArrowWriter(
                    features=features,
                    path=tmp_file.name,
                    writer_batch_size=writer_batch_size,
                    update_features=update_features,
                    fingerprint=new_fingerprint,
                    disable_nullable=disable_nullable,
                )
        else:
            # we don't need a writer so we use an empty context
            writer = contextlib.ExitStack()

        with writer:
            try:
                # Loop over single examples or batches and write to buffer/file if examples are to be updated
                pbar_iterable = self if not batched else range(0, len(self), batch_size)
                pbar_unit = "ex" if not batched else "ba"
                pbar_desc = "#" + str(rank) if rank is not None else None
                pbar = tqdm(pbar_iterable, disable=not_verbose, position=rank, unit=pbar_unit, desc=pbar_desc)
                if not batched:
                    for i, example in enumerate(pbar):
                        example = apply_function_on_filtered_inputs(example, i, offset=offset)
                        if update_data:
                            example = cast_to_python_objects(example)
                            writer.write(example)
                else:
                    for i in pbar:
                        if drop_last_batch and i + batch_size > self.num_rows:
                            continue
                        batch = self[i : i + batch_size]
                        indices = list(range(*(slice(i, i + batch_size).indices(self.num_rows))))  # Something simpler?
                        try:
                            batch = apply_function_on_filtered_inputs(
                                batch, indices, check_same_num_examples=len(self.list_indexes()) > 0, offset=offset
                            )
                        except NumExamplesMismatch:
                            raise DatasetTransformationNotAllowedError(
                                "Using `.map` in batched mode on a dataset with attached indexes is allowed only if it doesn't create or remove existing examples. You can first run `.drop_index() to remove your index and then re-add it."
                            )
                        if update_data:
                            batch = cast_to_python_objects(batch)
                            writer.write_batch(batch)
                if update_data:
                    writer.finalize()  # close_stream=bool(buf_writer is None))  # We only close if we are writing in a file
            except (Exception, KeyboardInterrupt):
                if update_data:
                    writer.finalize()
                if update_data and tmp_file is not None:
                    tmp_file.close()
                    if os.path.exists(tmp_file.name):
                        os.remove(tmp_file.name)
                raise

        if update_data and tmp_file is not None:
            tmp_file.close()
            shutil.move(tmp_file.name, cache_file_name)

        if update_data:
            # Create new Dataset from buffer or file
            info = self.info.copy()
            info.features = writer._features
            if buf_writer is None:
                return Dataset.from_file(cache_file_name, info=info, split=self.split)
            else:
                return Dataset.from_buffer(buf_writer.getvalue(), info=info, split=self.split)
        else:
            return self

    @transmit_format
    @fingerprint_transform(inplace=False, ignore_kwargs=["load_from_cache_file", "cache_file_name"])
    def filter(
        self,
        function: Optional[Callable] = None,
        with_indices=False,
        input_columns: Optional[Union[str, List[str]]] = None,
        batch_size: Optional[int] = 1000,
        remove_columns: Optional[List[str]] = None,
        keep_in_memory: bool = False,
        load_from_cache_file: bool = True,
        cache_file_name: Optional[str] = None,
        writer_batch_size: Optional[int] = 1000,
        fn_kwargs: Optional[dict] = None,
        num_proc: Optional[int] = None,
        suffix_template: str = "_{rank:05d}_of_{num_proc:05d}",
        new_fingerprint: Optional[str] = None,
    ) -> "Dataset":
        """Apply a filter function to all the elements in the table in batches
        and update the table so that the dataset only includes examples according to the filter function.

        Args:
            function (`callable`): with one of the following signature:
                - `function(example: Union[Dict, Any]) -> bool` if `with_indices=False`
                - `function(example: Union[Dict, Any], indices: int) -> bool` if `with_indices=True`
                If no function is provided, default to an always True function: lambda x: True
            with_indices (`bool`, defaults to `False`): Provide example indices to `function`. Note that in this case the signature of `function` should be `def function(example, idx): ...`.
            input_columns (`Optional[Union[str, List[str]]]`, defaults to `None`): The columns to be passed into `function` as
                positional arguments. If `None`, a dict mapping to all formatted columns is passed as one argument.
            batch_size (`Optional[int]`, defaults to `1000`): Number of examples per batch provided to `function` if `batched=True`
                `batch_size <= 0` or `batch_size == None`: Provide the full dataset as a single batch to `function`
            remove_columns (`Optional[List[str]]`, defaults to `None`): Remove a selection of columns while doing the mapping.
                Columns will be removed before updating the examples with the output of `function`, i.e. if `function` is adding
                columns with names in `remove_columns`, these columns will be kept.
            keep_in_memory (`bool`, defaults to `False`): Keep the dataset in memory instead of writing it to a cache file.
            load_from_cache_file (`bool`, defaults to `True`): If a cache file storing the current computation from `function`
                can be identified, use it instead of recomputing.
            cache_file_name (`Optional[str]`, defaults to `None`): Provide the name of a path for the cache file. It is used to store the
                results of the computation instead of the automatically generated cache file name.
            writer_batch_size (`int`, defaults to `1000`): Number of rows per write operation for the cache file writer.
                Higher value gives smaller cache files, lower value consume less temporary memory while running `.map()`.
            fn_kwargs (`Optional[Dict]`, defaults to `None`): Keyword arguments to be passed to `function`
            num_proc (`Optional[int]`, defaults to `None`): Number of processes for multiprocessing. By default it doesn't
                use multiprocessing.
            suffix_template (`str`, defaults to "_{rank:05d}_of_{num_proc:05d}"): If cache_file_name is specified, then this suffix
                will be added at the end of the base name of each. For example, if cache_file_name is "processed.arrow", then for
                rank=1 and num_proc=4, the resulting file would be "processed_00001_of_00004.arrow" for the default suffix.
            new_fingerprint (`Optional[str]`, defaults to `None`): the new fingerprint of the dataset after transform.
                If `None`, the new fingerprint is computed using a hash of the previous fingerprint, and the transform arguments
        """
        if len(self.list_indexes()) > 0:
            raise DatasetTransformationNotAllowedError(
                "Using `.filter` on a dataset with attached indexes is not allowed. You can first run `.drop_index() to remove your index and then re-add it.`"
            )

        if function is None:
            function = lambda x: True  # noqa: E731

        if isinstance(input_columns, str):
            input_columns = [input_columns]

        if input_columns is not None:
            for input_column in input_columns:
                if input_column not in self._data.column_names:
                    raise ValueError(
                        "Input column {} not in the dataset. Current columns in the dataset: {}".format(
                            input_column, self._data.column_names
                        )
                    )

        if fn_kwargs is None:
            fn_kwargs = {}
        fn_kwargs["input_columns"] = input_columns

        # return map function
        return self.map(
            partial(map_function, function=function, with_indices=with_indices),
            batched=True,
            with_indices=with_indices,
            features=self.features,
            batch_size=batch_size,
            remove_columns=remove_columns,
            keep_in_memory=keep_in_memory,
            load_from_cache_file=load_from_cache_file,
            cache_file_name=cache_file_name,
            writer_batch_size=writer_batch_size,
            fn_kwargs=fn_kwargs,
            num_proc=num_proc,
            suffix_template=suffix_template,
            new_fingerprint=new_fingerprint,
        )

    @transmit_format
    @fingerprint_transform(inplace=False, ignore_kwargs=["cache_file_name"])
    def flatten_indices(
        self,
        keep_in_memory: bool = False,
        cache_file_name: Optional[str] = None,
        writer_batch_size: Optional[int] = 1000,
        features: Optional[Features] = None,
        disable_nullable: bool = True,
        new_fingerprint: Optional[str] = None,
    ) -> "Dataset":
        """Create and cache a new Dataset by flattening the indices mapping.

        Args:
            keep_in_memory (`bool`, default: `False`): Keep the dataset in memory instead of writing it to a cache file.
            cache_file_name (`Optional[str]`, defaults to `None`): Provide the name of a path for the cache file. It is used to store the
                results of the computation instead of the automatically generated cache file name.
            writer_batch_size (`int`, defaults to `1000`): Number of rows per write operation for the cache file writer.
                Higher value gives smaller cache files, lower value consume less temporary memory while running `.map()`.
            features (`Optional[datasets.Features]`, default: `None`): Use a specific Features to store the cache file
                instead of the automatically generated one.
            disable_nullable (`bool`, default: `True`): Allow null values in the table.
            new_fingerprint (`Optional[str]`, defaults to `None`): the new fingerprint of the dataset after transform.
                If `None`, the new fingerprint is computed using a hash of the previous fingerprint, and the transform arguments
        """

        return self.map(
            batched=True,  # for speed
            keep_in_memory=keep_in_memory,
            cache_file_name=cache_file_name,
            writer_batch_size=writer_batch_size,
            features=features,
            disable_nullable=disable_nullable,
            new_fingerprint=new_fingerprint,
        )

    def _new_dataset_with_indices(
        self,
        indices_cache_file_name: Optional[str] = None,
        indices_buffer: Optional[pa.Buffer] = None,
        fingerprint: Optional[str] = None,
    ) -> "Dataset":
        """ Return a new Dataset obtained by adding indices (provided in indices_cache_file_name or in a buffer) to the current Dataset. """

        assert (
            indices_cache_file_name is not None or indices_buffer is not None
        ), "At least one of indices_cache_file_name or indices_buffer must be provided."

        assert fingerprint is not None, "please specify a fingerprint for the dataset with indices"
        data_files = self._data_files
        if indices_cache_file_name is not None:
            indices_mmap = pa.memory_map(indices_cache_file_name)
            if data_files is None:
                data_files = []
            indices_data_files = [{"filename": indices_cache_file_name}]
        else:
            indices_mmap = pa.BufferReader(indices_buffer)
            indices_data_files = None
        indices_f = pa.ipc.open_stream(indices_mmap)
        indices_pa_table = indices_f.read_all()

        # Return new Dataset object
        # don't forget to copy the objects
        return Dataset(
            self._data,
            data_files=copy.deepcopy(data_files),
            info=self.info.copy(),
            split=self.split,
            indices_table=indices_pa_table,
            indices_data_files=copy.deepcopy(indices_data_files),
            fingerprint=fingerprint,
            inplace_history=copy.deepcopy(
                self._inplace_history
            ),  # in-place transforms have to be kept as we kept the same data_files
        )

    @transmit_format
    @fingerprint_transform(inplace=False, ignore_kwargs=["indices_cache_file_name"])
    def select(
        self,
        indices: Iterable,
        keep_in_memory: bool = False,
        indices_cache_file_name: Optional[str] = None,
        writer_batch_size: Optional[int] = 1000,
        new_fingerprint: Optional[str] = None,
    ) -> "Dataset":
        """Create a new dataset with rows selected following the list/array of indices.

        Args:
            `indices` (sequence, iterable, ndarray or Series): List or 1D-array of integer indices for indexing.
            `keep_in_memory` (`bool`, default: `False`): Keep the indices mapping in memory instead of writing it to a cache file.
            `indices_cache_file_name` (`Optional[str]`, default: `None`): Provide the name of a path for the cache file. It is used to store the
                indices mapping instead of the automatically generated cache file name.
            `writer_batch_size` (`int`, default: `1000`): Number of rows per write operation for the cache file writer.
                Higher value gives smaller cache files, lower value consume less temporary memory while running `.map()`.
            new_fingerprint (`Optional[str]`, defaults to `None`): the new fingerprint of the dataset after transform.
                If `None`, the new fingerprint is computed using a hash of the previous fingerprint, and the transform arguments
        """
        assert (
            not keep_in_memory or indices_cache_file_name is None
        ), "Please use either `keep_in_memory` or `indices_cache_file_name` but not both."
        if len(self.list_indexes()) > 0:
            raise DatasetTransformationNotAllowedError(
                "Using `.select` on a dataset with attached indexes is not allowed. You can first run `.drop_index() to remove your index and then re-add it."
            )

        # If the array is empty we do nothing
        if len(self) == 0:
            return self

        # Prepare the writer for our indices arrow table
        if keep_in_memory or indices_cache_file_name is None:
            buf_writer = pa.BufferOutputStream()
            tmp_file = None
            writer = ArrowWriter(
                stream=buf_writer, writer_batch_size=writer_batch_size, fingerprint=new_fingerprint, unit="indices"
            )
        else:
            buf_writer = None
            logger.info("Caching indices mapping at %s", indices_cache_file_name)
            tmp_file = tempfile.NamedTemporaryFile("wb", dir=os.path.dirname(indices_cache_file_name), delete=False)
            writer = ArrowWriter(
                path=tmp_file.name, writer_batch_size=writer_batch_size, fingerprint=new_fingerprint, unit="indices"
            )

        indices_array = pa.array(indices, type=pa.uint64())
        # Check if we need to convert indices
        if self._indices is not None:
            if PYARROW_V0:
                indices_array = pa.concat_tables(self._indices.slice(i.as_py(), 1) for i in indices_array).column(0)
            else:
                indices_array = self._indices.column(0).take(indices_array)

        indices_table = pa.Table.from_arrays([indices_array], names=["indices"])

        with writer:
            try:
                writer.write_table(indices_table)
                writer.finalize()  # close_stream=bool(buf_writer is None))  We only close if we are writing in a file
            except (Exception, KeyboardInterrupt):
                if tmp_file is not None:
                    tmp_file.close()
                    if os.path.exists(tmp_file.name):
                        os.remove(tmp_file.name)
                raise

        if tmp_file is not None:
            tmp_file.close()
            shutil.move(tmp_file.name, indices_cache_file_name)

        # Return new Dataset object
        if buf_writer is None:
            return self._new_dataset_with_indices(
                indices_cache_file_name=indices_cache_file_name, fingerprint=new_fingerprint
            )
        else:
            return self._new_dataset_with_indices(indices_buffer=buf_writer.getvalue(), fingerprint=new_fingerprint)

    @transmit_format
    @fingerprint_transform(inplace=False, ignore_kwargs=["load_from_cache_file", "indices_cache_file_name"])
    def sort(
        self,
        column: str,
        reverse: bool = False,
        kind: str = None,
        keep_in_memory: bool = False,
        load_from_cache_file: bool = True,
        indices_cache_file_name: Optional[str] = None,
        writer_batch_size: Optional[int] = 1000,
        new_fingerprint: Optional[str] = None,
    ) -> "Dataset":
        """Create a new dataset sorted according to a column.

        Currently sorting according to a column name uses numpy sorting algorithm under the hood.
        The column should thus be a numpy compatible type (in particular not a nested type).
        This also means that the column used for sorting is fully loaded in memory (which should be fine in most cases).

        Args:
            column (`str`): column name to sort by.
            reverse: (`bool`, defaults to `False`): If True, sort by descending order rather then ascending.
            kind (Optional `str`): Numpy algorithm for sorting selected in {‘quicksort’, ‘mergesort’, ‘heapsort’, ‘stable’},
                The default is ‘quicksort’. Note that both ‘stable’ and ‘mergesort’ use timsort under the covers and, in general,
                the actual implementation will vary with data type. The ‘mergesort’ option is retained for backwards compatibility.
            keep_in_memory (`bool`, defaults to `False`): Keep the sorted indices in memory instead of writing it to a cache file.
            load_from_cache_file (`bool`, defaults to `True`): If a cache file storing the sorted indices
                can be identified, use it instead of recomputing.
            indices_cache_file_name (`Optional[str]`, defaults to `None`): Provide the name of a path for the cache file. It is used to store the
                sorted indices instead of the automatically generated cache file name.
            writer_batch_size (`int`, defaults to `1000`): Number of rows per write operation for the cache file writer.
                Higher value gives smaller cache files, lower value consume less temporary memory.
            new_fingerprint (`Optional[str]`, defaults to `None`): the new fingerprint of the dataset after transform.
                If `None`, the new fingerprint is computed using a hash of the previous fingerprint, and the transform arguments
        """
        if len(self.list_indexes()) > 0:
            raise DatasetTransformationNotAllowedError(
                "Using `.sort` on a dataset with attached indexes is not allowed. You can first run `.drop_index() to remove your index and then re-add it."
            )
        # If the array is empty we do nothing
        if len(self) == 0:
            return self

        # Check the column name
        if not isinstance(column, str) or column not in self._data.column_names:
            raise ValueError(
                "Column '{}' not found in the dataset. Please provide a column selected in: {}".format(
                    column,
                    self._data.column_names,
                )
            )

        # Check if we've already cached this computation (indexed by a hash)
        if self._data_files:
            if indices_cache_file_name is None:
                # we create a unique hash from the function, current dataset file and the mapping args
                indices_cache_file_name = self._get_cache_file_path(new_fingerprint)
            if os.path.exists(indices_cache_file_name) and load_from_cache_file:
                logger.warning("Loading cached sorted indices for dataset at %s", indices_cache_file_name)
                return self._new_dataset_with_indices(
                    fingerprint=new_fingerprint, indices_cache_file_name=indices_cache_file_name
                )

        column_data = self._getitem(
            column, format_type="numpy", format_columns=None, output_all_columns=False, format_kwargs=None
        )
        indices = np.argsort(column_data, kind=kind)
        if reverse:
            indices = indices[::-1]

        return self.select(
            indices=indices,
            keep_in_memory=keep_in_memory,
            indices_cache_file_name=indices_cache_file_name,
            writer_batch_size=writer_batch_size,
            new_fingerprint=new_fingerprint,
        )

    @transmit_format
    @fingerprint_transform(
        inplace=False, randomized_function=True, ignore_kwargs=["load_from_cache_file", "indices_cache_file_name"]
    )
    def shuffle(
        self,
        seed: Optional[int] = None,
        generator: Optional[np.random.Generator] = None,
        keep_in_memory: bool = False,
        load_from_cache_file: bool = True,
        indices_cache_file_name: Optional[str] = None,
        writer_batch_size: Optional[int] = 1000,
        new_fingerprint: Optional[str] = None,
    ) -> "Dataset":
        """Create a new Dataset where the rows are shuffled.

        Currently shuffling uses numpy random generators.
        You can either supply a NumPy BitGenerator to use, or a seed to initiate NumPy's default random generator (PCG64).

        Args:
            seed (Optional `int`): A seed to initialize the default BitGenerator if ``generator=None``.
                If None, then fresh, unpredictable entropy will be pulled from the OS.
                If an int or array_like[ints] is passed, then it will be passed to SeedSequence to derive the initial BitGenerator state.
            generator (Optional `np.random.Generator`): Numpy random Generator to use to compute the permutation of the dataset rows.
                If ``generator=None`` (default), uses np.random.default_rng (the default BitGenerator (PCG64) of NumPy).
            keep_in_memory (`bool`, defaults to `False`): Keep the shuffled indices in memory instead of writing it to a cache file.
            load_from_cache_file (`bool`, defaults to `True`): If a cache file storing the shuffled indices
                can be identified, use it instead of recomputing.
            indices_cache_file_name (`Optional[str]`, defaults to `None`): Provide the name of a path for the cache file. It is used to store the
                shuffled indices instead of the automatically generated cache file name.
            writer_batch_size (`int`, defaults to `1000`): Number of rows per write operation for the cache file writer.
                Higher value gives smaller cache files, lower value consume less temporary memory while running `.map()`.
            new_fingerprint (`Optional[str]`, defaults to `None`): the new fingerprint of the dataset after transform.
                If `None`, the new fingerprint is computed using a hash of the previous fingerprint, and the transform arguments
        """
        if len(self.list_indexes()) > 0:
            raise DatasetTransformationNotAllowedError(
                "Using `.shuffle` on a dataset with attached indexes is not allowed. You can first run `.drop_index() to remove your index and then re-add it."
            )
        # If the array is empty we do nothing
        if len(self) == 0:
            return self

        if seed is not None and generator is not None:
            raise ValueError("Both `seed` and `generator` were provided. Please specify just one of them.")

        assert generator is None or isinstance(
            generator, np.random.Generator
        ), "The provided generator must be an instance of numpy.random.Generator"

        if generator is None:
            if seed is None:
                seed = np.random.get_state()[1][0]
                _ = np.random.random()  # do 1 step of rng
            generator = np.random.default_rng(seed)

        # Check if we've already cached this computation (indexed by a hash)
        if self._data_files:
            if indices_cache_file_name is None:
                # we create a unique hash from the function, current dataset file and the mapping args
                indices_cache_file_name = self._get_cache_file_path(new_fingerprint)
            if os.path.exists(indices_cache_file_name) and load_from_cache_file:
                logger.warning("Loading cached shuffled indices for dataset at %s", indices_cache_file_name)
                return self._new_dataset_with_indices(
                    fingerprint=new_fingerprint, indices_cache_file_name=indices_cache_file_name
                )

        permutation = generator.permutation(len(self))

        return self.select(
            indices=permutation,
            keep_in_memory=keep_in_memory,
            indices_cache_file_name=indices_cache_file_name,
            writer_batch_size=writer_batch_size,
            new_fingerprint=new_fingerprint,
        )

    @transmit_format
    @fingerprint_transform(
        inplace=False,
        randomized_function=True,
        fingerprint_names=["train_new_fingerprint", "test_new_fingerprint"],
        ignore_kwargs=["load_from_cache_file", "train_indices_cache_file_name", "test_indices_cache_file_name"],
    )
    def train_test_split(
        self,
        test_size: Union[float, int, None] = None,
        train_size: Union[float, int, None] = None,
        shuffle: bool = True,
        seed: Optional[int] = None,
        generator: Optional[np.random.Generator] = None,
        keep_in_memory: bool = False,
        load_from_cache_file: bool = True,
        train_indices_cache_file_name: Optional[str] = None,
        test_indices_cache_file_name: Optional[str] = None,
        writer_batch_size: Optional[int] = 1000,
        train_new_fingerprint: Optional[str] = None,
        test_new_fingerprint: Optional[str] = None,
    ) -> "DatasetDict":
        """Return a dictionary (:obj:`datasets.DatsetDict`) with two random train and test subsets (`train` and `test` ``Dataset`` splits).
        Splits are created from the dataset according to `test_size`, `train_size` and `shuffle`.

        This method is similar to scikit-learn `train_test_split` with the omission of the stratified options.

        Args:
            test_size (Optional `np.random.Generator`): Size of the test split
                If float, should be between 0.0 and 1.0 and represent the proportion of the dataset to include in the test split.
                If int, represents the absolute number of test samples.
                If None, the value is set to the complement of the train size.
                If train_size is also None, it will be set to 0.25.
            train_size (Optional `np.random.Generator`): Size of the train split
                If float, should be between 0.0 and 1.0 and represent the proportion of the dataset to include in the train split.
                If int, represents the absolute number of train samples.
                If None, the value is automatically set to the complement of the test size.
            shuffle (Optional `bool`, defaults to `True`): Whether or not to shuffle the data before splitting.
            seed (Optional `int`): A seed to initialize the default BitGenerator if ``generator=None``.
                If None, then fresh, unpredictable entropy will be pulled from the OS.
                If an int or array_like[ints] is passed, then it will be passed to SeedSequence to derive the initial BitGenerator state.
            generator (Optional `np.random.Generator`): Numpy random Generator to use to compute the permutation of the dataset rows.
                If ``generator=None`` (default), uses np.random.default_rng (the default BitGenerator (PCG64) of NumPy).
            keep_in_memory (`bool`, defaults to `False`): Keep the splits indices in memory instead of writing it to a cache file.
            load_from_cache_file (`bool`, defaults to `True`): If a cache file storing the splits indices
                can be identified, use it instead of recomputing.
            train_cache_file_name (`Optional[str]`, defaults to `None`): Provide the name of a path for the cache file. It is used to store the
                train split indices instead of the automatically generated cache file name.
            test_cache_file_name (`Optional[str]`, defaults to `None`): Provide the name of a path for the cache file. It is used to store the
                test split indices instead of the automatically generated cache file name.
            writer_batch_size (`int`, defaults to `1000`): Number of rows per write operation for the cache file writer.
                Higher value gives smaller cache files, lower value consume less temporary memory while running `.map()`.
            train_new_fingerprint (`Optional[str]`, defaults to `None`): the new fingerprint of the train set after transform.
                If `None`, the new fingerprint is computed using a hash of the previous fingerprint, and the transform arguments
            test_new_fingerprint (`Optional[str]`, defaults to `None`): the new fingerprint of the test set after transform.
                If `None`, the new fingerprint is computed using a hash of the previous fingerprint, and the transform arguments
        """
        from .dataset_dict import DatasetDict  # import here because of circular dependency

        if len(self.list_indexes()) > 0:
            raise DatasetTransformationNotAllowedError(
                "Using `.train_test_split` on a dataset with attached indexes is not allowed. You can first run `.drop_index() to remove your index and then re-add it."
            )
        # If the array is empty we do nothing
        if len(self) == 0:
            return DatasetDict({"train": self, "test": self})

        if test_size is None and train_size is None:
            test_size = 0.25

        # Safety checks similar to scikit-learn's ones.
        # (adapted from https://github.com/scikit-learn/scikit-learn/blob/fd237278e895b42abe8d8d09105cbb82dc2cbba7/sklearn/model_selection/_split.py#L1750)
        n_samples = len(self)
        if (
            isinstance(test_size, int)
            and (test_size >= n_samples or test_size <= 0)
            or isinstance(test_size, float)
            and (test_size <= 0 or test_size >= 1)
        ):
            raise ValueError(
                f"test_size={test_size} should be either positive and smaller "
                f"than the number of samples {n_samples} or a float in the (0, 1) range"
            )

        if (
            isinstance(train_size, int)
            and (train_size >= n_samples or train_size <= 0)
            or isinstance(train_size, float)
            and (train_size <= 0 or train_size >= 1)
        ):
            raise ValueError(
                f"train_size={train_size} should be either positive and smaller "
                f"than the number of samples {n_samples} or a float in the (0, 1) range"
            )

        if train_size is not None and not isinstance(train_size, (int, float)):
            raise ValueError(f"Invalid value for train_size: {train_size} of type {type(train_size)}")
        if test_size is not None and not isinstance(test_size, (int, float)):
            raise ValueError(f"Invalid value for test_size: {test_size} of type {type(test_size)}")

        if isinstance(train_size, float) and isinstance(test_size, float) and train_size + test_size > 1:
            raise ValueError(
                f"The sum of test_size and train_size = {train_size + test_size}, should be in the (0, 1)"
                " range. Reduce test_size and/or train_size."
            )

        if isinstance(test_size, float):
            n_test = ceil(test_size * n_samples)
        elif isinstance(test_size, int):
            n_test = float(test_size)

        if isinstance(train_size, float):
            n_train = floor(train_size * n_samples)
        elif isinstance(train_size, int):
            n_train = float(train_size)

        if train_size is None:
            n_train = n_samples - n_test
        elif test_size is None:
            n_test = n_samples - n_train

        if n_train + n_test > n_samples:
            raise ValueError(
                f"The sum of train_size and test_size = {n_train + n_test}, "
                "should be smaller than the number of "
                f"samples {n_samples}. Reduce test_size and/or "
                "train_size."
            )

        n_train, n_test = int(n_train), int(n_test)

        if n_train == 0:
            raise ValueError(
                f"With n_samples={n_samples}, test_size={test_size} and train_size={train_size}, the "
                "resulting train set will be empty. Adjust any of the "
                "aforementioned parameters."
            )

        if generator is None and shuffle is True:
            if seed is None:
                seed = np.random.get_state()[1][0]
                _ = np.random.random()  # do 1 step of rng
            generator = np.random.default_rng(seed)

        # Check if we've already cached this computation (indexed by a hash)
        if self._data_files:
            if train_indices_cache_file_name is None or test_indices_cache_file_name is None:
                # we create a unique hash from the function, current dataset file and the mapping args

                if train_indices_cache_file_name is None:
                    train_indices_cache_file_name = self._get_cache_file_path(train_new_fingerprint)
                if test_indices_cache_file_name is None:
                    test_indices_cache_file_name = self._get_cache_file_path(test_new_fingerprint)
            if (
                os.path.exists(train_indices_cache_file_name)
                and os.path.exists(test_indices_cache_file_name)
                and load_from_cache_file
            ):
                logger.warning(
                    "Loading cached split indices for dataset at %s and %s",
                    train_indices_cache_file_name,
                    test_indices_cache_file_name,
                )
                return DatasetDict(
                    {
                        "train": self._new_dataset_with_indices(
                            fingerprint=train_new_fingerprint, indices_cache_file_name=train_indices_cache_file_name
                        ),
                        "test": self._new_dataset_with_indices(
                            fingerprint=test_new_fingerprint, indices_cache_file_name=test_indices_cache_file_name
                        ),
                    }
                )

        if not shuffle:
            train_indices = np.arange(n_train)
            test_indices = np.arange(n_train, n_train + n_test)
        else:
            # random partition
            permutation = generator.permutation(len(self))
            test_indices = permutation[:n_test]
            train_indices = permutation[n_test : (n_test + n_train)]

        train_split = self.select(
            indices=train_indices,
            keep_in_memory=keep_in_memory,
            indices_cache_file_name=train_indices_cache_file_name,
            writer_batch_size=writer_batch_size,
            new_fingerprint=train_new_fingerprint,
        )
        test_split = self.select(
            indices=test_indices,
            keep_in_memory=keep_in_memory,
            indices_cache_file_name=test_indices_cache_file_name,
            writer_batch_size=writer_batch_size,
            new_fingerprint=test_new_fingerprint,
        )

        return DatasetDict({"train": train_split, "test": test_split})

    def shard(
        self,
        num_shards: int,
        index: int,
        contiguous: bool = False,
        keep_in_memory: bool = False,
        indices_cache_file_name: Optional[str] = None,
        writer_batch_size: Optional[int] = 1000,
    ) -> "Dataset":
        """Return the `index`-nth shard from dataset split into `num_shards` pieces.

        This shards deterministically. dset.shard(n, i) will contain all elements of dset whose
        index mod n = i.

        dset.shard(n, i, contiguous=True) will instead split dset into contiguous chunks,
        so it can be easily concatenated back together after processing. If n % i == l, then the
        first l shards will have length (n // i) + 1, and the remaining shards will have length (n // i).
        `datasets.concatenate([dset.shard(n, i, contiguous=True) for i in range(n)])` will return
        a dataset with the same order as the original.

        Be sure to shard before using any randomizing operator (such as shuffle).
        It is best if the shard operator is used early in the dataset pipeline.


        Args:
            num_shards (`int`): How many shards to split the dataset into.
            index (`int`): Which shard to select and return.
            contiguous: (`bool`, defaults to `False`): Whether to select contiguous blocks of indices for shards.
            keep_in_memory (`bool`, defaults to `False`): Keep the dataset in memory instead of writing it to a cache file.
            load_from_cache_file (`bool`, defaults to `True`): If a cache file storing the current computation from `function`
                can be identified, use it instead of recomputing.
            indices_cache_file_name (`Optional[str]`, defaults to `None`): Provide the name of a path for the cache file. It is used to store the
                indices of each shard instead of the automatically generated cache file name.
            writer_batch_size (`int`, defaults to `1000`): Number of rows per write operation for the cache file writer.
                Higher value gives smaller cache files, lower value consume less temporary memory while running `.map()`.
        """
        assert 0 <= index < num_shards, "index should be in [0, num_shards-1]"
        if contiguous:
            div = len(self) // num_shards
            mod = len(self) % num_shards
            start = div * index + min(index, mod)
            end = start + div + (1 if index < mod else 0)
            indices = np.arange(start, end)
        else:
            indices = np.arange(index, len(self), num_shards)

        return self.select(
            indices=indices,
            keep_in_memory=keep_in_memory,
            indices_cache_file_name=indices_cache_file_name,
            writer_batch_size=writer_batch_size,
        )

    def export(
        self,
        filename: str,
        format: str = "tfrecord",
    ):
        """Writes the Arrow dataset to a TFRecord file.

        The dataset must already be in tensorflow format. The records will be written with
        keys from `dataset._format_columns`.

        Args:
            `filename` (`str`): The filename, including the .tfrecord extension, to write to.
            `format` (`Optional[str]`, default: `"tfrecord"`): The type of output file. Currently this is a no-op, as
                TFRecords are the only option. This enables a more flexible function signature
                later.
        """
        try:
            import tensorflow as tf  # noqa: F401
        except ImportError:
            logger.error("Tensorflow needs to be installed to be able to return Tensorflow tensors.")

        # From https://www.tensorflow.org/tutorials/load_data/tfrecord
        def _bytes_feature(values):
            """Returns a bytes_list from a list of string / byte."""
            return tf.train.Feature(bytes_list=tf.train.BytesList(value=values))

        def _float_feature(values):
            """Returns a float_list from a list of float / double."""
            return tf.train.Feature(float_list=tf.train.FloatList(value=values))

        def _int64_feature(values):
            """Returns an int64_list from a list of bool / enum / int / uint."""
            return tf.train.Feature(int64_list=tf.train.Int64List(value=values))

        def _feature(values: Union[float, int, str, np.ndarray]) -> "tf.train.Feature":
            """Typechecks `values` and returns the corresponding tf.train.Feature."""
            if isinstance(values, np.ndarray):
                if values.dtype == np.dtype(float):
                    return _float_feature(values)
                elif values.dtype == np.int64:
                    return _int64_feature(values)
                elif values.dtype == np.dtype(str) or (
                    values.dtype == np.dtype(object) and len(values) > 0 and isinstance(values[0], str)
                ):
                    return _bytes_feature([v.encode() for v in values])
                else:
                    raise ValueError(
                        f"values={values} is an np.ndarray with items of dtype {values[0].dtype}, which cannot be serialized"
                    )
            if hasattr(values, "dtype"):
                if np.issubdtype(values.dtype, np.floating):
                    return _float_feature([values.item()])
                elif np.issubdtype(values.dtype, np.integer):
                    return _int64_feature([values.item()])
                elif np.issubdtype(values.dtype, np.str):
                    return _bytes_feature([values.item().encode()])
                else:
                    raise ValueError(f"values={values} has dtype {values.dtype}, which cannot be serialized")
            else:
                raise ValueError(f"values={values} are not numpy objects, and so cannot be serialized")

        def serialize_example(ex):
            feature = {key: _feature(value) for key, value in ex.items()}
            example_proto = tf.train.Example(features=tf.train.Features(feature=feature))
            return example_proto.SerializeToString()

        def tf_serialize_example(ex):
            tf_string = tf.py_function(serialize_example, (ex,), tf.string)
            return tf.reshape(tf_string, ())

        def generator():
            for ex in self:
                yield serialize_example(ex)

        assert self._format_type == "numpy", "Dataset format must be numpy before exporting"
        assert filename.endswith(".tfrecord")
        tf_dataset = tf.data.Dataset.from_generator(generator, output_types=tf.string, output_shapes=())
        writer = tf.data.experimental.TFRecordWriter(filename)
        logger.info(f"Writing TFRecord to {filename}")
        writer.write(tf_dataset)
        logger.info(f"Finished writing TFRecord to {filename}")
        self = None  # delete the dataset reference used by tf_dataset

    def _write_csv(self, file_obj: BinaryIO, batch_size: int, **to_csv_kwargs) -> int:
        """
        Writes the pyarrow table as CSV to a binary file handle.
        Caller is responsible for opening and closing the handle.
        """
        written = 0
        header = to_csv_kwargs.pop("header", True)
        encoding = to_csv_kwargs.pop("encoding", "utf-8")
        to_csv_kwargs.pop("path_or_buf", None)

        for offset in range(0, len(self), batch_size):
            batch = query_table(
                pa_table=self._data,
                key=slice(offset, offset + batch_size),
                indices=self._indices.column(0) if self._indices is not None else None,
            )
            csv_str = batch.to_pandas().to_csv(
                path_or_buf=None, header=header if (offset == 0) else False, encoding=encoding, **to_csv_kwargs
            )
            written += file_obj.write(csv_str.encode(encoding))
        return written

    def to_csv(
        self,
        path_or_buf: Union[PathLike, BinaryIO],
        batch_size: Optional[int] = None,
        **to_csv_kwargs,
    ):
        """Exports the dataset to csv

        Args:
            path_or_buf (``PathLike`` or ``FileOrBuffer``): Either a path to a file or a BinaryIO.
            batch_size (Optional ``int``): Size of the batch to load in memory and write at once.
                Defaults to :obj:`datasets.config.DEFAULT_MAX_BATCH_SIZE`.
            to_csv_kwargs: Parameters to pass to pandas's :func:`pandas.DataFrame.to_csv`

        Returns:
            int: The number of characters or bytes written
        """
        batch_size = batch_size if batch_size else config.DEFAULT_MAX_BATCH_SIZE

        if isinstance(path_or_buf, (str, bytes, os.PathLike)):
            with open(path_or_buf, "wb+") as buffer:
                written = self._write_csv(file_obj=buffer, batch_size=batch_size, **to_csv_kwargs)
        else:
            written = self._write_csv(file_obj=path_or_buf, batch_size=batch_size, **to_csv_kwargs)
        return written

    def to_dict(self, batch_size: Optional[int] = None, batched: bool = False) -> Union[dict, Iterator[dict]]:
        """Returns the dataset as a Python dict. Can also return a generator for large datasets.

        Args:
            batched (``bool``): Set to :obj:`True` to return a generator that yields the dataset as batches
                of ``batch_size`` rows. Defaults to :obj:`False` (returns the whole datasetas once)
            bacth_size (Optional ``int``): The size (number of rows) of the batches if ``batched`` is `True`.
                Defaults to :obj:`datasets.config.DEFAULT_MAX_BATCH_SIZE`.

        Returns:
            `dict` or `Iterator[dict]`
        """
        if not batched:
            return query_table(
                pa_table=self._data,
                key=slice(0, len(self)),
                indices=self._indices.column(0) if self._indices is not None else None,
            ).to_pydict()
        else:
            batch_size = batch_size if batch_size else config.DEFAULT_MAX_BATCH_SIZE
            return (
                query_table(
                    pa_table=self._data,
                    key=slice(offset, offset + batch_size),
                    indices=self._indices.column(0) if self._indices is not None else None,
                ).to_pydict()
                for offset in range(0, len(self), batch_size)
            )

    def to_pandas(
        self, batch_size: Optional[int] = None, batched: bool = False
    ) -> Union[pd.DataFrame, Iterator[pd.DataFrame]]:
        """Returns the dataset as a :class:`pandas.DataFrame`. Can also return a generator for large datasets.

        Args:
            batched (``bool``): Set to :obj:`True` to return a generator that yields the dataset as batches
                of ``batch_size`` rows. Defaults to :obj:`False` (returns the whole datasetas once)
            bacth_size (Optional ``int``): The size (number of rows) of the batches if ``batched`` is `True`.
                Defaults to :obj:`datasets.config.DEFAULT_MAX_BATCH_SIZE`.

        Returns:
            `pandas.DataFrame` or `Iterator[pandas.DataFrame]`
        """
        if not batched:
            return query_table(
                pa_table=self._data,
                key=slice(0, len(self)),
                indices=self._indices.column(0) if self._indices is not None else None,
            ).to_pandas()
        else:
            batch_size = batch_size if batch_size else config.DEFAULT_MAX_BATCH_SIZE
            return (
                query_table(
                    pa_table=self._data,
                    key=slice(offset, offset + batch_size),
                    indices=self._indices.column(0) if self._indices is not None else None,
                ).to_pandas()
                for offset in range(0, len(self), batch_size)
            )

    def add_faiss_index(
        self,
        column: str,
        index_name: Optional[str] = None,
        device: Optional[int] = None,
        string_factory: Optional[str] = None,
        metric_type: Optional[int] = None,
        custom_index: Optional["faiss.Index"] = None,  # noqa: F821
        train_size: Optional[int] = None,
        faiss_verbose: bool = False,
        dtype=np.float32,
    ):
        """Add a dense index using Faiss for fast retrieval.
        By default the index is done over the vectors of the specified column.
        You can specify :obj:`device` if you want to run it on GPU (:obj:`device` must be the GPU index).
        You can find more information about Faiss here:

            - For `string factory <https://github.com/facebookresearch/faiss/wiki/The-index-factory>`__

        Args:
            column (:obj:`str`):
                The column of the vectors to add to the index.
            index_name (Optional :obj:`str`):
                The index_name/identifier of the index.
                This is the index_name that is used to call :func:`datasets.Dataset.get_nearest_examples` or :func:`datasets.Dataset.search`.
                By default it corresponds to `column`.
            device (Optional :obj:`int`):
                If not None, this is the index of the GPU to use.
                By default it uses the CPU.
            string_factory (Optional :obj:`str`):
                This is passed to the index factory of Faiss to create the index.
                Default index class is ``IndexFlat``.
            metric_type (Optional :obj:`int`):
                Type of metric. Ex: faiss.faiss.METRIC_INNER_PRODUCT or faiss.METRIC_L2.
            custom_index (Optional :obj:`faiss.Index`):
                Custom Faiss index that you already have instantiated and configured for your needs.
            train_size (Optional :obj:`int`):
                If the index needs a training step, specifies how many vectors will be used to train the index.
            faiss_verbose (:obj:`bool`, defaults to False):
                Enable the verbosity of the Faiss index.
            dtype (data-type): The dtype of the numpy arrays that are indexed.
                Default is ``np.float32``.

        Example::

            ds = datasets.load_dataset('crime_and_punish', split='train')
            ds_with_embeddings = ds.map(lambda example: {'embeddings': embed(example['line']}))
            ds_with_embeddings.add_faiss_index(column='embeddings')
            # query
            scores, retrieved_examples = ds_with_embeddings.get_nearest_examples('embeddings', embed('my new query'), k=10)
            # save index
            ds_with_embeddings.save_faiss_index('embeddings', 'my_index.faiss')

            ds = datasets.load_dataset('crime_and_punish', split='train')
            # load index
            ds.load_faiss_index('embeddings', 'my_index.faiss')
            # query
            scores, retrieved_examples = ds.get_nearest_examples('embeddings', embed('my new query'), k=10)
        """
        with self.formatted_as(type="numpy", columns=[column], dtype=dtype):
            super().add_faiss_index(
                column=column,
                index_name=index_name,
                device=device,
                string_factory=string_factory,
                metric_type=metric_type,
                custom_index=custom_index,
                train_size=train_size,
                faiss_verbose=faiss_verbose,
            )
        return self

    def add_faiss_index_from_external_arrays(
        self,
        external_arrays: np.array,
        index_name: str,
        device: Optional[int] = None,
        string_factory: Optional[str] = None,
        metric_type: Optional[int] = None,
        custom_index: Optional["faiss.Index"] = None,  # noqa: F821
        train_size: Optional[int] = None,
        faiss_verbose: bool = False,
        dtype=np.float32,
    ):
        """Add a dense index using Faiss for fast retrieval.
        The index is created using the vectors of `external_arrays`.
        You can specify `device` if you want to run it on GPU (`device` must be the GPU index).
        You can find more information about Faiss here:
        - For `string factory <https://github.com/facebookresearch/faiss/wiki/The-index-factory>`__

        Args:
            external_arrays (:obj:`np.array`):
                If you want to use arrays from outside the lib for the index, you can set :obj:`external_arrays`.
                It will use :obj:`external_arrays` to create the Faiss index instead of the arrays in the given :obj:`column`.
            index_name (:obj:`str`):
                The index_name/identifier of the index.
                This is the index_name that is used to call :func:`datasets.Dataset.get_nearest_examples` or :func:`datasets.Dataset.search`.
            device (Optional :obj:`int`):
                If not None, this is the index of the GPU to use.
                By default it uses the CPU.
            string_factory (Optional :obj:`str`):
                This is passed to the index factory of Faiss to create the index.
                Default index class is ``IndexFlat``.
            metric_type (Optional :obj:`int`):
                Type of metric. Ex: faiss.faiss.METRIC_INNER_PRODUCT or faiss.METRIC_L2.
            custom_index (Optional :obj:`faiss.Index`):
                Custom Faiss index that you already have instantiated and configured for your needs.
            train_size (Optional :obj:`int`):
                If the index needs a training step, specifies how many vectors will be used to train the index.
            faiss_verbose (:obj:`bool`, defaults to False):
                Enable the verbosity of the Faiss index.
            dtype (:obj:`numpy.dtype`): The dtype of the numpy arrays that are indexed. Default is np.float32.
        """
        super().add_faiss_index_from_external_arrays(
            external_arrays=external_arrays.astype(dtype),
            index_name=index_name,
            device=device,
            string_factory=string_factory,
            metric_type=metric_type,
            custom_index=custom_index,
            train_size=train_size,
            faiss_verbose=faiss_verbose,
        )

    def add_elasticsearch_index(
        self,
        column: str,
        index_name: Optional[str] = None,
        host: Optional[str] = None,
        port: Optional[int] = None,
        es_client: Optional["elasticsearch.Elasticsearch"] = None,  # noqa: F821
        es_index_name: Optional[str] = None,
        es_index_config: Optional[dict] = None,
    ):
        """Add a text index using ElasticSearch for fast retrieval. This is done in-place.

        Args:
            column (:obj:`str`):
                The column of the documents to add to the index.
            index_name (Optional :obj:`str`):
                The index_name/identifier of the index.
                This is the index name that is used to call :func:`datasets.Dataset.get_nearest_examples` or :func:`datasets.Dataset.search`.
                By default it corresponds to :obj:`column`.
            host (Optional :obj:`str`, defaults to localhost):
                host of where ElasticSearch is running
            port (Optional :obj:`str`, defaults to 9200):
                port of where ElasticSearch is running
            es_client (Optional :obj:`elasticsearch.Elasticsearch`):
                The elasticsearch client used to create the index if host and port are None.
            es_index_name (Optional :obj:`str`):
                The elasticsearch index name used to create the index.
            es_index_config (Optional :obj:`dict`):
                The configuration of the elasticsearch index.
                Default config is:

        Config::

            {
                "settings": {
                    "number_of_shards": 1,
                    "analysis": {"analyzer": {"stop_standard": {"type": "standard", " stopwords": "_english_"}}},
                },
                "mappings": {
                    "properties": {
                        "text": {
                            "type": "text",
                            "analyzer": "standard",
                            "similarity": "BM25"
                        },
                    }
                },
            }

        Example::

            es_client = elasticsearch.Elasticsearch()
            ds = datasets.load_dataset('crime_and_punish', split='train')
            ds.add_elasticsearch_index(column='line', es_client=es_client, es_index_name="my_es_index")
            scores, retrieved_examples = ds.get_nearest_examples('line', 'my new query', k=10)

        """
        with self.formatted_as(type=None, columns=[column]):
            super().add_elasticsearch_index(
                column=column,
                index_name=index_name,
                host=host,
                port=port,
                es_client=es_client,
                es_index_name=es_index_name,
                es_index_config=es_index_config,
            )
        return self


def concatenate_datasets(
    dsets: List[Dataset],
    info: Optional[Any] = None,
    split: Optional[Any] = None,
):
    """
    Converts a list of :obj:``datasets.Dataset`` with the same schema into a single :obj:``datasets.Dataset``.

    Args:
        dsets (:obj:``List[datasets.Dataset]``): A list of Datasets to concatenate
        info (:obj:``datasets.DatasetInfo``, `optional`, defaults to :obj:``None``): If specified, the dataset info containing info like
            description, citation, etc.
        split (:obj:``datasets.NamedSplit``, `optional`, defaults to :obj:``None``): If specified, the name of the dataset split.
    """
    if not all([dset.features.type == dsets[0].features.type for dset in dsets]):
        raise ValueError("Features must match for all datasets")

    # Datasets tables should all come from disk or memory, but not a mix

    dsets_in_memory = [not dset._data_files for dset in dsets]
    if any(dset_in_memory != dsets_in_memory[0] for dset_in_memory in dsets_in_memory):
        raise ValueError(
            "Datasets should ALL come from memory, or should ALL come from disk.\n"
            "However datasets {} come from memory and datasets {} come from disk.".format(
                [i for i in range(len(dsets)) if dsets_in_memory[i]],
                [i for i in range(len(dsets)) if not dsets_in_memory[i]],
            )
        )

    # Find common format or reset format

    format = dsets[0].format
    if any(dset.format != format for dset in dsets):
        format = {}
        logger.info("Some of the datasets have disparate format. Resetting the format of the concatenated dataset.")

    # Concatenate tables

    table = pa.concat_tables(dset._data for dset in dsets if len(dset._data) > 0)
    data_files = [copy.deepcopy(f) for dset in dsets for f in dset._data_files]
    inplace_history = [copy.deepcopy(h) for dset in dsets for h in dset._inplace_history]

    def apply_offset_to_indices_table(table, offset):
        if offset == 0:
            return table
        else:
            array = table["indices"]
            if isinstance(array, pa.ChunkedArray):
                new_array = pa.array(np.concatenate([c.to_numpy() for c in array.chunks]) + offset, pa.uint64())
            else:
                new_array = pa.array(array.to_numpy() + offset, pa.uint64())
            return pa.Table.from_arrays([new_array], names=["indices"])

    # Concatenate indices if they exist

    if any(dset._indices is not None for dset in dsets):

        # Datasets indices tables should all come from disk or memory, but not a mix
        # Datasets with no indices tables are replaced with a dataset with an indicies table in memory

        indices_mappings_in_memory = [not dset._indices_data_files for dset in dsets]
        if any(
            indices_mapping_in_memory != indices_mappings_in_memory[0]
            for indices_mapping_in_memory in indices_mappings_in_memory
        ):
            raise ValueError(
                "Datasets' indices should ALL come from memory, or should ALL come from disk.\n"
                "However datasets' indices {} come from memory and datasets' indices {} come from disk.".format(
                    [i for i in range(len(dsets)) if indices_mappings_in_memory[i]],
                    [i for i in range(len(dsets)) if not indices_mappings_in_memory[i]],
                )
            )
        indices_in_memory = indices_mappings_in_memory[0]

        # Create missing indices tables in memory

        if indices_in_memory:
            for i in range(len(dsets)):
                if dsets[i]._indices is None:
                    dsets[i] = dsets[i].select(range(len(dsets[i])))
        assert all(dset._indices is not None for dset in dsets), "each dataset should have an indices table"

        # An offset needs to be applied to the indices before concatenating

        indices_tables = []
        offset = 0
        for dset in dsets:
            indices_tables.append(apply_offset_to_indices_table(dset._indices, offset))
            offset += len(dset._data)

        # Concatenate indices

        indices_tables = [t for t in indices_tables if len(t) > 0]
        if indices_tables:
            indices_table = pa.concat_tables(indices_tables)
        else:
            indices_table = pa.Table.from_batches([], schema=pa.schema({"indices": pa.int64()}))
    else:
        indices_table = None
    if info is None:
        info = DatasetInfo.from_merge([dset.info for dset in dsets])
    fingerprint = update_fingerprint(
        "".join(dset._fingerprint for dset in dsets), concatenate_datasets, {"info": info, "split": split}
    )
    concatenated_dataset = Dataset(
        table,
        info=info,
        split=split,
        data_files=data_files,
        indices_table=indices_table,
        indices_data_files=None,  # can't reuse same files as an offset was applied
        fingerprint=fingerprint,
        inplace_history=inplace_history,
    )
    concatenated_dataset.set_format(**format)
    return concatenated_dataset


# This is outside Dataset.filter as it needs to be picklable for multiprocessing

# transform the filter function into the map function
def map_function(batch, *args, function=None, with_indices=None, **fn_kwargs):
    assert function is not None and with_indices is not None
    result = defaultdict(list)
    num_examples = len(batch[next(iter(batch.keys()))])
    input_columns = fn_kwargs.pop("input_columns", None)

    # create single examples
    for i in range(num_examples):
        example = map_nested(lambda x: x[i], batch, dict_only=True)
        fn_args = [example] if input_columns is None else [example[col] for col in input_columns]

        # check if example should be filtered or not
        if with_indices:
            keep_example = function(*fn_args, args[0][i], **fn_kwargs)
        else:
            keep_example = function(*fn_args, **fn_kwargs)

        assert isinstance(
            keep_example, bool
        ), f"The filter function returns a variable of type {type(keep_example)}, but should return a variable of type `bool`."
        # if example shall be kept add to result
        if keep_example:
            for key in batch.keys():
                result[key].append(example[key])

    # if no example shall be kept, init with empty list
    if bool(result) is False:
        for key in batch.keys():
            result[key] = []

    return result<|MERGE_RESOLUTION|>--- conflicted
+++ resolved
@@ -435,11 +435,7 @@
         return cls(pa_table, info=info, split=split)
 
     @staticmethod
-<<<<<<< HEAD
-    def from_text(
-=======
     def from_csv(
->>>>>>> 14dc88ba
         path_or_paths: Union[PathLike, List[PathLike]],
         split: Optional[NamedSplit] = None,
         features: Optional[Features] = None,
@@ -447,38 +443,20 @@
         keep_in_memory: bool = False,
         **kwargs,
     ):
-<<<<<<< HEAD
-        """Create Dataset from text file(s).
-        Args:
-            path_or_paths (path-like or list of path-like): Path(s) of the text file(s).
-=======
         """Create Dataset from CSV file(s).
 
         Args:
             path_or_paths (path-like or list of path-like): Path(s) of the CSV file(s).
->>>>>>> 14dc88ba
             split (NamedSplit, optional): Split name to be assigned to the dataset.
             features (Features, optional): Dataset features.
             cache_dir (str, optional, default="~/datasets"): Directory to cache data.
             keep_in_memory (bool, default=False): Whether to copy the data in-memory.
-<<<<<<< HEAD
-            **kwargs: Keyword arguments to be passed to :class:`TextConfig`.
-=======
             **kwargs: Keyword arguments to be passed to :meth:`pandas.read_csv`.
 
->>>>>>> 14dc88ba
         Returns:
             datasets.Dataset
         """
         # Dynamic import to avoid circular dependency
-<<<<<<< HEAD
-        from .io.text import TextDatasetReader
-
-        return TextDatasetReader(
-            path_or_paths, split=split, features=features, cache_dir=cache_dir, keep_in_memory=keep_in_memory, **kwargs
-        ).read()
-
-=======
         from .io.csv import CsvDatasetReader
 
         return CsvDatasetReader(
@@ -520,7 +498,33 @@
             **kwargs,
         ).read()
 
->>>>>>> 14dc88ba
+    @staticmethod
+    def from_text(
+        path_or_paths: Union[PathLike, List[PathLike]],
+        split: Optional[NamedSplit] = None,
+        features: Optional[Features] = None,
+        cache_dir: str = None,
+        keep_in_memory: bool = False,
+        **kwargs,
+    ):
+        """Create Dataset from text file(s).
+        Args:
+            path_or_paths (path-like or list of path-like): Path(s) of the text file(s).
+            split (NamedSplit, optional): Split name to be assigned to the dataset.
+            features (Features, optional): Dataset features.
+            cache_dir (str, optional, default="~/datasets"): Directory to cache data.
+            keep_in_memory (bool, default=False): Whether to copy the data in-memory.
+            **kwargs: Keyword arguments to be passed to :class:`TextConfig`.
+        Returns:
+            datasets.Dataset
+        """
+        # Dynamic import to avoid circular dependency
+        from .io.text import TextDatasetReader
+
+        return TextDatasetReader(
+            path_or_paths, split=split, features=features, cache_dir=cache_dir, keep_in_memory=keep_in_memory, **kwargs
+        ).read()
+
     def __del__(self):
         if hasattr(self, "_data"):
             del self._data
