--- conflicted
+++ resolved
@@ -5280,16 +5280,8 @@
             )
             dataset_metadata = DatasetMetadata.from_readme(Path(dataset_readme_path))
             dataset_infos: DatasetInfosDict = DatasetInfosDict.from_metadata(dataset_metadata)
-<<<<<<< HEAD
             repo_info = dataset_infos.get(config_name, None)
-        # get the deprecated dataset_infos.json to uodate them
-=======
-            if dataset_infos:
-                repo_info = dataset_infos[next(iter(dataset_infos))]
-            else:
-                repo_info = None
         # get the deprecated dataset_infos.json to update them
->>>>>>> 6569014a
         elif config.DATASETDICT_INFOS_FILENAME in repo_files:
             dataset_metadata = DatasetMetadata()
             download_config = DownloadConfig()
@@ -5304,6 +5296,7 @@
                 if dataset_infos:
                     repo_info = DatasetInfo.from_dict(dataset_infos[next(iter(dataset_infos))])
                 else:
+                    dataset_metadata = DatasetMetadata()
                     repo_info = None
         else:
             dataset_metadata = DatasetMetadata()
