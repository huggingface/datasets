--- conflicted
+++ resolved
@@ -3285,12 +3285,8 @@
         new_fingerprint: Optional[str] = None,
         rank: Optional[int] = None,
         offset: int = 0,
-<<<<<<< HEAD
+        try_original_type: Optional[bool] = True,
     ) -> Iterable[tuple[Optional[int], bool, Union[int, "Dataset"]]]:
-=======
-        try_original_type: Optional[bool] = True,
-    ) -> Iterable[tuple[int, bool, Union[int, "Dataset"]]]:
->>>>>>> 491d8082
         """Apply a function to all the elements in the table (individually or in batches)
         and update the table (if function does update examples).
 
