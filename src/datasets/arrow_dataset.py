# coding=utf-8
# Copyright 2020 The HuggingFace Authors.
#
# Licensed under the Apache License, Version 2.0 (the "License");
# you may not use this file except in compliance with the License.
# You may obtain a copy of the License at
#
#     http://www.apache.org/licenses/LICENSE-2.0
#
# Unless required by applicable law or agreed to in writing, software
# distributed under the License is distributed on an "AS IS" BASIS,
# WITHOUT WARRANTIES OR CONDITIONS OF ANY KIND, either express or implied.
# See the License for the specific language governing permissions and
# limitations under the License.

# Lint as: python3
""" Simple Dataset wrapping an Arrow Table."""

import contextlib
import copy
import json
import os
import pickle
import shutil
import tempfile
from collections import defaultdict
from collections.abc import Iterable, Mapping
from dataclasses import asdict
from functools import partial, wraps
from math import ceil, floor
from pathlib import Path
from typing import TYPE_CHECKING, Any, Callable, Dict, List, Optional, Tuple, Union

import fsspec
import numpy as np
import pandas as pd
import pyarrow as pa
from multiprocess import Pool, RLock
from tqdm.auto import tqdm

from .arrow_reader import ArrowReader
from .arrow_writer import ArrowWriter, TypedSequence
from .features import Features, Value, cast_to_python_objects, pandas_types_mapper
<<<<<<< HEAD
from .filesystems import extract_path_from_uri, is_remote_filesystem
from .fingerprint import fingerprint, generate_fingerprint, update_fingerprint
=======
from .fingerprint import (
    fingerprint_transform,
    generate_fingerprint,
    generate_random_fingerprint,
    get_temporary_cache_files_directory,
    is_caching_enabled,
    update_fingerprint,
)
>>>>>>> 8c93e483
from .info import DatasetInfo
from .search import IndexableMixin
from .splits import NamedSplit
from .utils import map_nested
from .utils.logging import WARNING, get_logger, get_verbosity, set_verbosity_warning


if TYPE_CHECKING:
    from .dataset_dict import DatasetDict

logger = get_logger(__name__)

if int(pa.__version__.split(".")[0]) == 0:
    PYARROW_V0 = True
else:
    PYARROW_V0 = False


class DatasetInfoMixin(object):
    """This base class exposes some attributes of DatasetInfo
    at the base level of the Dataset for easy access.
    """

    def __init__(self, info: DatasetInfo, split: Optional[NamedSplit]):
        self._info = info
        self._split = split

    @property
    def info(self):
        """ :class:`datasets.DatasetInfo` object containing all the metadata in the dataset."""
        return self._info

    @property
    def split(self):
        """ :class:`datasets.NamedSplit` object corresponding to a named dataset split."""
        return self._split

    @property
    def builder_name(self) -> str:
        return self._info.builder_name

    @property
    def citation(self) -> str:
        return self._info.citation

    @property
    def config_name(self) -> str:
        return self._info.config_name

    @property
    def dataset_size(self) -> Optional[int]:
        return self._info.dataset_size

    @property
    def description(self) -> str:
        return self._info.description

    @property
    def download_checksums(self) -> Optional[dict]:
        return self._info.download_checksums

    @property
    def download_size(self) -> Optional[int]:
        return self._info.download_size

    @property
    def features(self) -> Features:
        return self._info.features

    @property
    def homepage(self) -> Optional[str]:
        return self._info.homepage

    @property
    def license(self) -> Optional[str]:
        return self._info.license

    @property
    def size_in_bytes(self) -> Optional[int]:
        return self._info.size_in_bytes

    @property
    def supervised_keys(self):
        return self._info.supervised_keys

    @property
    def version(self):
        return self._info.version


class DatasetTransformationNotAllowedError(Exception):
    pass


def transmit_format(func):
    """Wrapper for dataset transforms that are not in-place to transmit the format of the original dataset to the new dataset"""

    @wraps(func)
    def wrapper(*args, **kwargs):
        if args:
            self: "Dataset" = args[0]
            args = args[1:]
        else:
            self: "Dataset" = kwargs.pop("self")
        # don't use self.format since it returns a list of columns for 'columns' even if self_format_columns is None
        unformatted_columns = set(self.column_names) - set(self._format_columns or [])
        self_format = {
            "type": self._format_type,
            "format_kwargs": self._format_kwargs,
            "columns": self._format_columns,
            "output_all_columns": self._output_all_columns,
        }
        # apply actual function
        out: Union["Dataset", "DatasetDict"] = func(self, *args, **kwargs)
        datasets: List["Dataset"] = list(out.values()) if isinstance(out, dict) else [out]
        # re-apply format to the output
        for dataset in datasets:
            new_format = dict(self_format)
            if new_format["columns"] is not None:  # new formatted columns = (columns - previously unformatted columns)
                # sort the columns to have a deterministic list of columns that we can compare with `out_format`
                new_format["columns"] = sorted(set(dataset.column_names) - unformatted_columns)
            out_format = {
                "type": dataset._format_type,
                "format_kwargs": dataset._format_kwargs,
                "columns": sorted(dataset._format_columns) if dataset._format_columns is not None else None,
                "output_all_columns": dataset._output_all_columns,
            }
            if out_format != new_format:  # only apply if there's a change not to update the fingerprint for nothing
                dataset.set_format(**new_format)
        return out

    wrapper._decorator_name_ = "transmit_format"
    return wrapper


class Dataset(DatasetInfoMixin, IndexableMixin):
    """A Dataset backed by an Arrow table or Record Batch."""

    def __init__(
        self,
        arrow_table: pa.Table,
        data_files: Optional[List[dict]] = None,
        info: Optional[DatasetInfo] = None,
        split: Optional[NamedSplit] = None,
        indices_table: Optional[pa.Table] = None,
        indices_data_files: Optional[List[dict]] = None,
        fingerprint: Optional[str] = None,
        inplace_history: Optional[List[dict]] = None,
    ):
        info = info.copy() if info is not None else DatasetInfo()
        DatasetInfoMixin.__init__(self, info=info, split=split)
        IndexableMixin.__init__(self)
        self._data: pa.Table = arrow_table
        self._indices: Optional[pa.Table] = indices_table
        self._data_files: List[dict] = data_files if data_files is not None else []
        self._indices_data_files: List[dict] = indices_data_files if indices_data_files is not None else []
        self._inplace_history: List[dict] = (
            inplace_history
            if inplace_history is not None
            else [{"transforms": []} for _ in range(len(self._data_files))]
        )
        self._format_type: Optional[str] = None
        self._format_kwargs: dict = {}
        self._format_columns: Optional[list] = None
        self._output_all_columns: bool = False
        self._fingerprint: str = fingerprint

        # Read metadata

        if self._data.schema.metadata is not None and "huggingface".encode("utf-8") in self._data.schema.metadata:
            metadata = json.loads(self._data.schema.metadata["huggingface".encode("utf-8")].decode())
            if "info" in metadata and self.info.features is None:  # try to load features from the arrow file metadata
                self._info.features = DatasetInfo.from_dict(metadata["info"]).features
            if (
                "fingerprint" in metadata and self._fingerprint is None
            ):  # try to load fingerprint from the arrow file metadata
                self._fingerprint = metadata["fingerprint"]

        # Infer features if None

        inferred_features = Features.from_arrow_schema(arrow_table.schema)
        if self.info.features is None:
            self.info.features = inferred_features

        # Infer fingerprint if None

        if self._fingerprint is None:
            self._fingerprint = generate_fingerprint(self)

        # Sanity checks

        assert self.features is not None, "Features can't be None in a Dataset object"
        assert self._fingerprint is not None, "Fingerprint can't be None in a Dataset object"
        if self.info.features.type != inferred_features.type:
            raise ValueError(
                "External features info don't match the dataset:\nGot\n{}\nwith type\n{}\n\nbut expected something like\n{}\nwith type\n{}".format(
                    self.info.features, self.info.features.type, inferred_features, inferred_features.type
                )
            )

        if self._indices is not None:
            assert pa.types.is_unsigned_integer(
                self._indices.column(0)[0].type
            ), f"indices must be an Arrow table of unsigned integers, current type is {self._indices.column(0)[0].type}"

    @classmethod
    def from_file(
        cls,
        filename: str,
        info: Optional[DatasetInfo] = None,
        split: Optional[NamedSplit] = None,
        indices_filename: Optional[str] = None,
    ) -> "Dataset":
        """ Instantiate a Dataset backed by an Arrow table at filename """
        mmap = pa.memory_map(filename)
        f = pa.ipc.open_stream(mmap)
        pa_table = f.read_all()
        data_files = [{"filename": filename}]

        if indices_filename is not None:
            indices_mmap = pa.memory_map(indices_filename)
            indices_f = pa.ipc.open_stream(indices_mmap)
            indices_pa_table = indices_f.read_all()
            indices_data_files = [{"filename": indices_filename}]
        else:
            indices_pa_table = None
            indices_data_files = None

        return cls(
            arrow_table=pa_table,
            data_files=data_files,
            info=info,
            split=split,
            indices_table=indices_pa_table,
            indices_data_files=indices_data_files,
        )

    @classmethod
    def from_buffer(
        cls,
        buffer: pa.Buffer,
        info: Optional[DatasetInfo] = None,
        split: Optional[NamedSplit] = None,
        indices_buffer: Optional[pa.Buffer] = None,
    ) -> "Dataset":
        """ Instantiate a Dataset backed by an Arrow buffer """
        mmap = pa.BufferReader(buffer)
        f = pa.ipc.open_stream(mmap)
        pa_table = f.read_all()

        if indices_buffer is not None:
            indices_mmap = pa.BufferReader(indices_buffer)
            indices_f = pa.ipc.open_stream(indices_mmap)
            indices_pa_table = indices_f.read_all()
        else:
            indices_pa_table = None

        return cls(pa_table, info=info, split=split, indices_table=indices_pa_table)

    @classmethod
    def from_pandas(
        cls,
        df: pd.DataFrame,
        features: Optional[Features] = None,
        info: Optional[DatasetInfo] = None,
        split: Optional[NamedSplit] = None,
    ) -> "Dataset":
        """
        Convert :obj:``pandas.DataFrame`` to a "obj"``pyarrow.Table`` to create a :obj:``datasets.Dataset``.

        The column types in the resulting Arrow Table are inferred from the dtypes of the pandas.Series in the DataFrame. In the case of non-object
        Series, the NumPy dtype is translated to its Arrow equivalent. In the case of `object`, we need to guess the datatype by looking at the
        Python objects in this Series.

        Be aware that Series of the `object` dtype don't carry enough information to always lead to a meaningful Arrow type. In the case that
        we cannot infer a type, e.g. because the DataFrame is of length 0 or the Series only contains None/nan objects, the type is set to
        null. This behavior can be avoided by constructing explicit features and passing it to this function.

        Args:
            df (:obj:``pandas.DataFrame``): the dataframe that contains the dataset.
            features (:obj:``datasets.Features``, `optional`, defaults to :obj:``None``): If specified, the features types of the dataset
            info (:obj:``datasets.DatasetInfo``, `optional`, defaults to :obj:``None``): If specified, the dataset info containing info like
                description, citation, etc.
            split (:obj:``datasets.NamedSplit``, `optional`, defaults to :obj:``None``): If specified, the name of the dataset split.
        """
        if info is not None and features is not None and info.features != features:
            raise ValueError(
                "Features specified in `features` and `info.features` can't be different:\n{}\n{}".format(
                    features, info.features
                )
            )
        features = features if features is not None else info.features if info is not None else None
        if info is None:
            info = DatasetInfo()
        info.features = features
        pa_table: pa.Table = pa.Table.from_pandas(
            df=df, schema=pa.schema(features.type) if features is not None else None
        )
        return cls(pa_table, info=info, split=split)

    @classmethod
    def from_dict(
        cls,
        mapping: dict,
        features: Optional[Features] = None,
        info: Optional[Any] = None,
        split: Optional[Any] = None,
    ) -> "Dataset":
        """
        Convert :obj:``dict`` to a "obj"``pyarrow.Table`` to create a :obj:``datasets.Dataset``.

        Args:
            mapping (:obj:``mapping``): A mapping of strings to Arrays or Python lists.
            features (:obj:``datasets.Features``, `optional`, defaults to :obj:``None``): If specified, the features types of the dataset
            info (:obj:``datasets.DatasetInfo``, `optional`, defaults to :obj:``None``): If specified, the dataset info containing info like
                description, citation, etc.
            split (:obj:``datasets.NamedSplit``, `optional`, defaults to :obj:``None``): If specified, the name of the dataset split.
        """
        if info is not None and features is not None and info.features != features:
            raise ValueError(
                "Features specified in `features` and `info.features` can't be different:\n{}\n{}".format(
                    features, info.features
                )
            )
        features = features if features is not None else info.features if info is not None else None
        if info is None:
            info = DatasetInfo()
        info.features = features
        if features is not None:
            mapping = features.encode_batch(mapping)
        else:
            mapping = cast_to_python_objects(mapping)
        mapping = {
            col: TypedSequence(data, type=features.type[col].type if features is not None else None)
            for col, data in mapping.items()
        }
        pa_table: pa.Table = pa.Table.from_pydict(mapping=mapping)
        return cls(pa_table, info=info, split=split)

    def __del__(self):
        if hasattr(self, "_data"):
            del self._data
        if hasattr(self, "_indices"):
            del self._indices

    def __getstate__(self):
        state = dict(self.__dict__)
        state["_info"] = json.dumps(asdict(state["_info"]))
        state["_split"] = str(state["_split"]) if state["_split"] is not None else None
        if self._data_files:
            state["_data"] = None
        if self._indices_data_files:
            state["_indices"] = None
        logger.debug("Copying history")
        state["_inplace_history"] = [{"transforms": list(h["transforms"])} for h in state["_inplace_history"]]
        return state

    def __setstate__(self, state):
        assert (
            state.get("_data") is not None or state.get("_data_files") is not None
        ), "tried to unpickle a dataset without arrow_table or data_files"
        state = dict(state)
        state["_info"] = DatasetInfo.from_dict(json.loads(state["_info"]))
        state["_split"] = NamedSplit(state["_split"]) if state["_split"] is not None else None
        self.__dict__ = state
        reader = ArrowReader("", self.info)
        # Read arrow tables
        if self._data is None and self._data_files:
            tables = []
            for data_file, inplace_hist_per_file in zip(self._data_files, self._inplace_history):
                # Replay in-place history of transforms (cast_, rename_column_, etc.)
                pa_table = reader._read_files([data_file])
                sub_dataset = Dataset(pa_table, fingerprint="")
                for inplace_transform_name, args, kwargs in inplace_hist_per_file["transforms"]:
                    getattr(sub_dataset, inplace_transform_name)(*args, **kwargs)
                tables.append(sub_dataset._data)
            tables = [t for t in tables if len(t) > 0]
            # fix all-empty tables
            tables = tables or [pa.Table.from_batches([], schema=pa.schema(self.info.features.type))]
            self._data = pa.concat_tables(tables)
        reader = ArrowReader("", DatasetInfo(features=Features({"indices": Value("int64")})))
        if self._indices is None and self._indices_data_files:
            self._indices = reader._read_files(self._indices_data_files)

    def save_to_disk(self, dataset_path: str, fs=None):
        """
        Saves a dataset to a filesystem using either :class:`datasets.filesystem.S3FileSystem` or ``fsspec.spec.AbstractFileSystem``.

        Args:
            dataset_path (``str``): path (e.g. ``dataset/train``) or remote uri (e.g. ``s3://my-bucket/dataset/train``) of the dataset directory where the dataset will be saved to
            fs (Optional[:class:`datasets.filesystem.S3FileSystem`,``fsspec.spec.AbstractFileSystem``],  `optional`, defaults ``None``): instance of :class:`datasets.filesystem.S3FileSystem` or ``fsspec.spec.AbstractFileSystem`` used to download the files from remote filesystem.
        """
        assert (
            not self.list_indexes()
        ), "please remove all the indexes using `dataset.drop_index` before saving a dataset"
        self = pickle.loads(pickle.dumps(self))

        if is_remote_filesystem(fs):
            dataset_path = extract_path_from_uri(dataset_path)
        else:
            fs = fsspec.filesystem("file")

        # create temporary directory for saving
        with tempfile.TemporaryDirectory() as tmp_dir:
            temp_dataset_path = Path(tmp_dir).joinpath(dataset_path)
            os.makedirs(temp_dataset_path, exist_ok=True)

            # Write indices if needed
            if self._indices is not None:
                if not self._indices_data_files:
                    cache_file_name = os.path.join(temp_dataset_path, "indices.arrow")
                    writer = ArrowWriter(path=cache_file_name)
                    writer.write_table(self._indices)
                    writer.finalize()
                    self._indices_data_files = [{"filename": cache_file_name}]
            # Write dataset if needed
            if not self._data_files or any(len(h["transforms"]) > 0 for h in self._inplace_history):
                cache_file_name = os.path.join(temp_dataset_path, "dataset.arrow")
                writer = ArrowWriter(path=cache_file_name)
                writer.write_table(self._data)
                writer.finalize()
                self._data_files = [{"filename": cache_file_name}]
                self._inplace_history = [{"transforms": []}]
            # Copy all files into the dataset directory
            for data_file in self._data_files + self._indices_data_files:
                src = Path(data_file["filename"])
                dest = Path(dataset_path).joinpath(src.name)
                if fs.protocol != "file":
                    fs.put(src.as_posix(), dest.as_posix())
                elif src.as_posix() != dest.as_posix():
                    fs.put(src.as_posix(), dest.as_posix())
                # Change path to relative path from inside the destination directory
                data_file["filename"] = src.name

            # Get state
            state = self.__getstate__()
            dataset_info = json.loads(state.pop("_info"))
            assert state.get("_data") is None, "arrow table needs to be memory mapped"
            assert state.get("_indices") is None, "arrow table needs to be memory mapped"
            assert all(
                len(h["transforms"]) == 0 for h in state.get("_inplace_history", [])
            ), "in-place history needs to be empty"
            # Serialize state
            with fs.open(Path(dataset_path).joinpath("state.json").as_posix(), "w", encoding="utf-8") as state_file:
                json.dump(state, state_file, indent=2, sort_keys=True)
            with fs.open(
                Path(dataset_path).joinpath("dataset_info.json").as_posix(), "w", encoding="utf-8"
            ) as dataset_info_file:
                json.dump(dataset_info, dataset_info_file, indent=2, sort_keys=True)
            logger.info("Dataset saved in {}".format(dataset_path))

    @staticmethod
    def load_from_disk(dataset_path: str, fs=None) -> "Dataset":
        """
        Loads a dataset that was previously saved using ``dataset.save_to_disk(dataset_path)`` from a filesystem using either :class:`datasets.filesystem.S3FileSystem` or ``fsspec.spec.AbstractFileSystem``.

        Args:
            dataset_path (``str``): path (e.g. ``dataset/train``) or remote uri (e.g. ``s3://my-bucket/dataset/train``) of the dataset directory where the dataset will be loaded from
            fs (Optional[:class:`datasets.filesystem.S3FileSystem`,``fsspec.spec.AbstractFileSystem``],  `optional`, defaults ``None``): instance of :class:`datasets.filesystem.S3FileSystem` or ``fsspec.spec.AbstractFileSystem`` used to download the files from remote filesystem.

        Returns:
            ``datasets.Dataset`` or ``datasets.DatasetDict``
                if `dataset_path` is a path of a dataset directory: the dataset requested,
                if `dataset_path` is a path of a dataset dict directory: a ``datasets.DatasetDict`` with each split.
        """
        # copies file from filesystem if it is remote filesystem to local filesystem and modifies dataset_path to temp directory containing local copies
        if is_remote_filesystem(fs):
            src_dataset_path = extract_path_from_uri(dataset_path)
            tmp_dir = tempfile.TemporaryDirectory()
            dataset_path = Path(tmp_dir.name).joinpath(src_dataset_path)
            fs.download(src_dataset_path, dataset_path.as_posix(), recursive=True)

        with open(Path(dataset_path).joinpath("state.json").as_posix(), "r", encoding="utf-8") as state_file:
            state = json.load(state_file)
        with open(
            Path(dataset_path).joinpath("dataset_info.json").as_posix(), "r", encoding="utf-8"
        ) as dataset_info_file:
            dataset_info = json.load(dataset_info_file)
        state["_info"] = json.dumps(dataset_info)
        dataset = Dataset.from_dict({})
        state = {k: state[k] for k in dataset.__dict__.keys()}  # in case we add new fields
        # Change path to absolute path
        for data_file in state.get("_data_files", []) + state.get("_indices_data_files", []):
            data_file["filename"] = Path(dataset_path).joinpath(data_file["filename"]).as_posix()
        dataset.__setstate__(state)

        if "tmp_dir" in vars() and os.path.exists(tmp_dir.name):
            shutil.rmtree(tmp_dir.name, ignore_errors=True)
        return dataset

    @property
    def data(self) -> pa.Table:
        """The Apache Arrow table backing the dataset."""
        return self._data

    @property
    def cache_files(self):
        """The cache file containing the Apache Arrow table backing the dataset."""
        return self._data_files

    @property
    def num_columns(self) -> int:
        """Number of columns in the dataset."""
        return self._data.num_columns

    @property
    def num_rows(self) -> int:
        """Number of rows in the dataset (same as :func:`datasets.Dataset.__len__`)."""
        if self._indices is not None:
            return self._indices.num_rows
        return self._data.num_rows

    @property
    def column_names(self) -> List[str]:
        """Names of the columns in the dataset. """
        return self._data.column_names

    @property
    def shape(self) -> Tuple[int]:
        """Shape of the dataset (number of columns, number of rows)."""
        if self._indices is not None:
            return (self._indices.num_rows, self._data.num_columns)
        return self._data.shape

    def unique(self, column: str) -> List[Any]:
        """Return a list of the unique elements in a column.

        This is implemented in the low-level backend and as such, very fast.

        Args:
            column (:obj:`str`):
                column name (list all the column names with :func:`datasets.Dataset.column_names`)

        Returns: :obj:`list` of unique elements in the given column.

        """
        if column not in self._data.column_names:
            raise ValueError(f"Column ({column}) not in table columns ({self._data.column_names}).")

        if self._indices is not None and self._indices.num_rows != self._data.num_rows:
            raise ValueError(
                f"This dataset is a shallow copy using an indices mapping of another Datset {self._data.num_rows}."
                f"The `Dataset.unique()` method is currently not handled on shallow copy. Please use `Dataset.flatten_indices()` "
                f"to create a deep copy of the dataset and be able to use `Dataset.unique()`."
            )

        return self._data.column(column).unique().to_pylist()

    @fingerprint_transform(inplace=True)
    def dictionary_encode_column_(self, column: str):
        """Dictionary encode a column.

            Dictionary encode can reduce the size of a column with many repetitions (e.g. string labels columns)
            by storing a dictionary of the strings. This only affect the internal storage.

        Args:
            column (:obj:`str`):

        """
        if column not in self._data.column_names:
            raise ValueError(f"Column ({column}) not in table columns ({self._data.column_names}).")
        casted_schema: pa.Schema = self._data.schema
        field_index = casted_schema.get_field_index(column)
        field: pa.Field = casted_schema.field(field_index)
        casted_field = pa.field(field.name, pa.dictionary(pa.int32(), field.type), nullable=False)
        casted_schema.set(field_index, casted_field)
        self._data = self._data.cast(casted_schema)
        self.info.features = Features.from_arrow_schema(self._data.schema)

    @fingerprint_transform(inplace=True)
    def flatten_(self, max_depth=16):
        """Flatten the Table.
        Each column with a struct type is flattened into one column per struct field.
        Other columns are left unchanged.
        """
        for depth in range(1, max_depth):
            if any(isinstance(field.type, pa.StructType) for field in self._data.schema):
                self._data = self._data.flatten()
            else:
                break
        if self.info is not None:
            self.info.features = Features.from_arrow_schema(self._data.schema)
        logger.info(
            "Flattened dataset from depth {} to depth {}.".format(depth, 1 if depth + 1 < max_depth else "unknown")
        )

    @fingerprint_transform(inplace=True)
    def cast_(self, features: Features):
        """
        Cast the dataset to a new set of features.

        You can also remove a column using :func:`Dataset.map` with `feature` but :func:`cast_`
        is in-place (doesn't copy the data to a new dataset) and is thus faster.

        Args:
            features (:class:`datasets.Features`): New features to cast the dataset to.
                The name of the fields in the features must match the current column names.
                The type of the data must also be convertible from one type to the other.
                For non-trivial conversion, e.g. string <-> ClassLabel you should use :func:`map` to update the Dataset.
        """
        if sorted(features) != sorted(self._data.column_names):
            raise ValueError(
                f"The columns in features ({list(features)}) must be identical "
                f"as the columns in the dataset: {self._data.column_names}"
            )

        self._info.features = features
        type = features.type
        schema = pa.schema({col_name: type[col_name].type for col_name in self._data.column_names})
        self._data = self._data.cast(schema)

    @fingerprint_transform(inplace=True)
    def remove_columns_(self, column_names: Union[str, List[str]]):
        """
        Remove one or several column(s) in the dataset and
        the features associated to them.

        You can also remove a column using :func:`Dataset.map` with `remove_columns` but the present method
        is in-place (doesn't copy the data to a new dataset) and is thus faster.

        Args:
            column_names (:obj:`Union[str, List[str]]`): Name of the column(s) to remove.
        """
        if isinstance(column_names, str):
            column_names = [column_names]

        for column_name in column_names:
            if column_name not in self._data.column_names:
                raise ValueError(
                    f"Column name {column_name} not in the dataset. "
                    f"Current columns in the dataset: {self._data.column_names}"
                )

        for column_name in column_names:
            del self._info.features[column_name]

        self._data = self._data.drop(column_names)

    @fingerprint_transform(inplace=True)
    def rename_column_(self, original_column_name: str, new_column_name: str):
        """
        Rename a column in the dataset and move the features associated to the original column under the new column name.

        You can also rename a column using :func:`Dataset.map` with `remove_columns` but the present method:
            - takes care of moving the original features under the new column name.
            - doesn't copy the data to a new dataset and is thus much faster.

        Args:
            original_column_name (:obj:`str`): Name of the column to rename.
            new_column_name (:obj:`str`): New name for the column.
        """
        if original_column_name not in self._data.column_names:
            raise ValueError(
                f"Original column name {original_column_name} not in the dataset. "
                f"Current columns in the dataset: {self._data.column_names}"
            )
        if new_column_name in self._data.column_names:
            raise ValueError(
                f"New column name {original_column_name} already in the dataset. "
                f"Please choose a column name which is not already in the dataset. "
                f"Current columns in the dataset: {self._data.column_names}"
            )
        if not new_column_name:
            raise ValueError("New column name is empty.")

        new_column_names = [new_column_name if col == original_column_name else col for col in self._data.column_names]

        self._info.features[new_column_name] = self._info.features[original_column_name]
        del self._info.features[original_column_name]

        self._data = self._data.rename_columns(new_column_names)

    def __len__(self):
        """ Number of rows in the dataset """
        return self.num_rows

    def __iter__(self):
        """Iterate through the examples.
        If a formatting is set with :func:`datasets.Dataset.set_format` rows will be returned with the
        selected format.
        """
        format_type = self._format_type
        format_kwargs = self._format_kwargs
        format_columns = self._format_columns
        output_all_columns = self._output_all_columns
        for index in range(self.num_rows):
            yield self._getitem(
                index,
                format_type=format_type,
                format_columns=format_columns,
                output_all_columns=output_all_columns,
                format_kwargs=format_kwargs,
            )

    def __repr__(self):
        return f"Dataset({{\n    features: {list(self.features.keys())},\n    num_rows: {self.num_rows}\n}})"

    @property
    def format(self):
        return {
            "type": self._format_type,
            "format_kwargs": self._format_kwargs,
            "columns": self.column_names if self._format_columns is None else self._format_columns,
            "output_all_columns": self._output_all_columns,
        }

    @contextlib.contextmanager
    def formatted_as(
        self,
        type: Optional[str] = None,
        columns: Optional[List] = None,
        output_all_columns: bool = False,
        **format_kwargs,
    ):
        """To be used in a `with` statement. Set __getitem__ return format (type and columns)

        Args:
            type (Optional ``str``): output type selected in [None, 'numpy', 'torch', 'tensorflow', 'pandas']
                None means __getitem__ returns python objects (default)
            columns (Optional ``List[str]``): columns to format in the output
                None means __getitem__ returns all columns (default)
            output_all_columns (``bool`` default to False): keep un-formatted columns as well in the output (as python objects)
            format_kwargs: keywords arguments passed to the convert function like `np.array`, `torch.tensor` or `tensorflow.ragged.constant`.
        """
        old_format_type = self._format_type
        old_format_kwargs = self._format_kwargs
        old_format_columns = self._format_columns
        old_output_all_columns = self._output_all_columns
        try:
            self.set_format(type, columns, output_all_columns, **format_kwargs)
            yield
        finally:
            self.set_format(old_format_type, old_format_columns, old_output_all_columns, **old_format_kwargs)

    @fingerprint_transform(inplace=True)
    def set_format(
        self,
        type: Optional[str] = None,
        columns: Optional[List] = None,
        output_all_columns: bool = False,
        **format_kwargs,
    ):
        """Set __getitem__ return format (type and columns)

        Args:
            type (Optional ``str``): output type selected in [None, 'numpy', 'torch', 'tensorflow', 'pandas']
                None means __getitem__ returns python objects (default)
            columns (Optional ``List[str]``): columns to format in the output
                None means __getitem__ returns all columns (default)
            output_all_columns (``bool`` default to False): keep un-formatted columns as well in the output (as python objects)
            format_kwargs: keywords arguments passed to the convert function like `np.array`, `torch.tensor` or `tensorflow.ragged.constant`.
        """
        # Check return type
        if type in ["torch", "pytorch", "pt"]:
            try:
                import torch  # noqa: F401
            except ImportError:
                logger.error("PyTorch needs to be installed to be able to return PyTorch tensors.")
            type = "torch"
        elif type in ["tensorflow", "tf"]:
            try:
                import tensorflow  # noqa: F401
            except ImportError:
                logger.error("Tensorflow needs to be installed to be able to return Tensorflow tensors.")
            type = "tensorflow"
        elif type in ["numpy", "np"]:
            type = "numpy"
        elif type in ["pandas", "pd"]:
            type = "pandas"
        elif type in [None, "python"]:
            type = None
        else:
            assert not (
                type == "pandas" and (output_all_columns or format_kwargs)
            ), "Format type 'pandas' doesn't allow the use of `output_all_columns` or `**format_kwargs`."
            assert (
                type is None or type == "numpy" or type == "pandas"
            ), "Return type should be None or selected in ['numpy', 'torch', 'tensorflow', 'pandas'], but got '{}'".format(
                type
            )

        # Check filter column
        if isinstance(columns, str):
            columns = [columns]
        if columns is not None and any(col not in self._data.column_names for col in columns):
            raise ValueError(
                "Columns {} not in the dataset. Current columns in the dataset: {}".format(
                    list(filter(lambda col: col not in self._data.column_names, columns)), self._data.column_names
                )
            )

        format_kwargs.update(format_kwargs.pop("format_kwargs", {}))  # allow to use self.set_format(self.format)
        self._format_type = type
        self._format_kwargs = format_kwargs
        self._format_columns = columns
        self._output_all_columns = output_all_columns
        logger.info(
            "Set __getitem__(key) output type to %s for %s columns "
            " (when key is int or slice) and %s output other (un-formatted) columns.",
            "python objects" if type is None else type,
            "no" if columns is None else str(columns),
            "do" if output_all_columns else "don't",
        )

    def reset_format(self):
        """Reset __getitem__ return format to python objects and all columns.

        Same as ``self.set_format()``
        """
        self.set_format()

    def _convert_outputs(
        self, outputs, format_type=None, format_columns=None, output_all_columns=False, format_kwargs=None
    ):
        format_kwargs = format_kwargs if format_kwargs is not None else {}
        if format_type is None:
            if output_all_columns:
                return outputs
            if isinstance(outputs, dict) and format_columns is not None:
                return {k: v for k, v in outputs.items() if k in format_columns}
            return outputs

        map_nested_kwargs = {}
        if format_type == "numpy":
            if "copy" not in format_kwargs:
                format_kwargs["copy"] = False
            command = partial(np.array, **format_kwargs)
            map_nested_kwargs["map_list"] = False  # convert lists to arrays
        elif format_type == "torch":
            import torch

            map_nested_kwargs["map_list"] = False  # convert lists to tensors

            def command(x):
                if isinstance(
                    x, (list, tuple, np.ndarray)
                ):  # add support for nested types like struct of list of struct
                    x = np.array(x, copy=False)
                    if x.dtype == np.object:  # pytorch tensors cannot be instantied from an array of objects
                        return [map_nested(command, i, **map_nested_kwargs) for i in x]
                return torch.tensor(x, **format_kwargs)

        elif format_type == "tensorflow":
            import tensorflow

            map_nested_kwargs["map_list"] = False  # convert lists to tensors

            def command(x):
                if isinstance(
                    x, (list, tuple, np.ndarray)
                ):  # add support for nested types like struct of list of struct
                    x = np.array(x, copy=False)
                    if x.dtype == np.object:  # tensorflow tensors can sometimes be instantied from an array of objects
                        try:
                            return tensorflow.ragged.constant(x, **format_kwargs)
                        except ValueError:
                            return [map_nested(command, i, **map_nested_kwargs) for i in x]
                return tensorflow.ragged.constant(x, **format_kwargs)

        else:

            def identity(x):
                return x

            command = identity
        if isinstance(outputs, (list, tuple, np.ndarray, pd.Series)):
            return command(outputs)
        elif isinstance(outputs, pd.DataFrame):
            if format_columns is not None and not output_all_columns:
                to_remove_columns = [col for col in self.column_names if col not in format_columns]
                output_dict = outputs.drop(to_remove_columns, axis=1)
            else:
                output_dict = outputs
        else:
            output_dict = {}
            for k, v in outputs.items():
                if format_columns is not None and k not in format_columns and not output_all_columns:
                    continue
                if format_columns is None or k in format_columns:
                    v = map_nested(command, v, **map_nested_kwargs)
                output_dict[k] = v
        return output_dict

    @staticmethod
    def _unnest(py_dict):
        return dict((key, array[0]) for key, array in py_dict.items())

    @staticmethod
    def _nest(py_dict):
        return dict((key, [elem]) for key, elem in py_dict.items())

    def _map_indices(self, indices: Union[int, slice, pa.Array, Iterable]):
        if self._indices is None:
            return indices

        if isinstance(indices, int):
            return self._indices.column(0)[indices].as_py()

        slice_indices = None
        array_indices = None
        if isinstance(indices, slice):
            slice_indices = indices.indices(self.num_rows)
            # Check if the slice is a contiguous slice - else build an indices array
            if slice_indices[2] != 1 or slice_indices[1] < slice_indices[0]:
                array_indices = pa.array(list(range(*slice_indices)), type=pa.uint64())
        elif isinstance(indices, pa.Array):
            array_indices = indices
        elif isinstance(indices, Iterable):
            array_indices = pa.array([int(i) for i in indices], type=pa.uint64())

        # We can do a slice
        if array_indices is None:
            return self._indices.column(0).slice(slice_indices[0], slice_indices[1] - slice_indices[0])

        # We cannot do a slice, we need to do a take or some concatenation on pyarrow < 1.0.0
        if PYARROW_V0:  # pre-1.0.0 backward compatibility
            data_array = pa.concat_tables(self._indices.slice(i.as_py(), 1) for i in array_indices).column(0)
        else:
            data_array = self._indices.column(0).take(array_indices)

        return data_array

    def _getitem(
        self,
        key: Union[int, slice, str],
        format_type=None,
        format_columns=None,
        output_all_columns=False,
        format_kwargs=None,
    ) -> Union[Dict, List]:
        """
        Can be used to index columns (by string names) or rows (by integer index, slices, or iter of indices or bools)
        """
        # In the following, to convert data from the arrow table to dicts or lists,
        # we use .to_pandas().to_dict() or .to_pandas().to_list() as they are
        # significantly faster than .to_pydict() thanks to zero-copy and because it doesn't
        # call `list()` on every object in sequences of sequences of objects for example
        if isinstance(key, int):
            if key < 0:
                key = self.num_rows + key
            if key >= self.num_rows or key < 0:
                raise IndexError(f"Index ({key}) outside of table length ({self.num_rows}).")

            # Check if we need to convert indices
            key = self._map_indices(key)

            if format_type is not None:
                if format_type == "pandas":
                    outputs = self._data.slice(key, 1).to_pandas(types_mapper=pandas_types_mapper)
                else:
                    outputs = self._unnest(
                        self._data.slice(key, 1).to_pandas(types_mapper=pandas_types_mapper).to_dict("list")
                    )
            else:
                outputs = self._unnest(self._data.slice(key, 1).to_pydict())

        elif isinstance(key, slice):
            indices_array = None
            key_indices = key.indices(self.num_rows)

            # Check if the slice is a contiguous slice - else build an indices array
            if key_indices[2] != 1 or key_indices[1] < key_indices[0]:
                indices_array = pa.array(list(range(*key)), type=pa.uint64())

            # Check if we need to convert indices
            if self._indices is not None:
                indices_array = self._map_indices(indices_array if indices_array else key)
                # TODO: here we could add a check that the resulting indices are a contiguous slice
                # to avoid using 'take' instead of 'slice'

            # Get the subset of the table
            if indices_array is not None:
                # if PYARROW_V0:  # don't use take (see https://issues.apache.org/jira/browse/ARROW-9773)
                data_subset = pa.concat_tables(
                    self._data.slice(indices_array[i].as_py(), 1) for i in range(len(indices_array))
                )
                # else:
                #     data_subset = self._data.take(indices_array)
            else:
                data_subset = self._data.slice(key_indices[0], key_indices[1] - key_indices[0])

            # Convert to the format
            if format_type is not None:
                if format_type == "pandas":
                    outputs = data_subset.to_pandas(types_mapper=pandas_types_mapper)
                else:
                    outputs = data_subset.to_pandas(types_mapper=pandas_types_mapper).to_dict("list")
            else:
                outputs = data_subset.to_pydict()

        elif isinstance(key, str):
            if key not in self._data.column_names:
                raise ValueError(f"Column ({key}) not in table columns ({self._data.column_names}).")

            # Check if we need to convert indices
            if self._indices is not None:
                indices_array = self._indices.column(0)
                # if PYARROW_V0:  # don't use take (see https://issues.apache.org/jira/browse/ARROW-9773)
                data_array = pa.concat_tables(self._data.slice(i.as_py(), 1) for i in indices_array).column(key)
                # else:
                #     data_array = self._data.column(key).take(indices_array)
            else:
                data_array = self._data.column(key)

            if format_type is not None:
                # We should use
                # outputs = self._data[key].to_pandas(types_mapper=pandas_types_mapper)
                # but there is a bug in pyarrow that makes ignores the types_mapper in that case
                # see https://issues.apache.org/jira/browse/ARROW-9664
                # We build a table with one column and call to_pandas on it instead
                one_column_table = pa.Table.from_arrays([data_array], schema=pa.schema([self._data.schema.field(key)]))
                if format_columns is None or key in format_columns:
                    if format_type == "pandas":
                        outputs = one_column_table.to_pandas(types_mapper=pandas_types_mapper)[key]
                    else:
                        outputs = one_column_table.to_pandas(types_mapper=pandas_types_mapper)[key].to_list()
                else:
                    outputs = one_column_table.to_pandas(types_mapper=pandas_types_mapper)[key].to_list()
            else:
                outputs = data_array.to_pylist()

        elif isinstance(key, Iterable):
            if len(key) > 0 and isinstance(key[0], (bool, np.bool_)):
                if len(key) != self.__len__():
                    raise ValueError(
                        f"Iterable with bool entries must be length of dataset ({self.__len__()}), " f"not {len(key)}"
                    )
                indices = [i for i, val in enumerate(key) if val]
            else:
                indices = key

            indices_array = pa.array([int(i) + len(self) if int(i) < 0 else int(i) for i in indices], type=pa.uint64())

            # Check if we need to convert indices
            indices_array = self._map_indices(indices_array)

            # TODO: here we could add a check that the resulting indices are a contiguous slice
            # to avoid using 'take' instead of 'slice'

            # if PYARROW_V0:  # don't use take (see https://issues.apache.org/jira/browse/ARROW-9773)
            data_subset = pa.concat_tables(
                self._data.slice(indices_array[i].as_py(), 1) for i in range(len(indices_array))
            )
            # else:
            #     data_subset = self._data.take(indices_array)

            if format_type is not None:
                if format_type == "pandas":
                    outputs = data_subset.to_pandas(types_mapper=pandas_types_mapper)
                else:
                    outputs = data_subset.to_pandas(types_mapper=pandas_types_mapper).to_dict("list")
            else:
                outputs = data_subset.to_pydict()

        else:
            raise ValueError("Can only get row(s) (int or slice or list[int]) or columns (string).")

        if format_type is not None or format_columns is not None:
            outputs = self._convert_outputs(
                outputs,
                format_type=format_type,
                format_columns=format_columns,
                output_all_columns=output_all_columns,
                format_kwargs=format_kwargs,
            )
        return outputs

    def __getitem__(self, key: Union[int, slice, str]) -> Union[Dict, List]:
        """
        Can be used to index columns (by string names) or rows (by integer index or iterable of indices or bools)
        """
        return self._getitem(
            key,
            format_type=self._format_type,
            format_columns=self._format_columns,
            output_all_columns=self._output_all_columns,
            format_kwargs=self._format_kwargs,
        )

    def cleanup_cache_files(self):
        """Clean up all cache files in the dataset cache directory, excepted the currently used cache file if there is one.
        Be carefull when running this command that no other process is currently using other cache files.

        Return:
            Number of removed files
        """
        if not self._data_files or "filename" not in self._data_files[0]:
            return None
        current_cache_files = [os.path.abspath(cache_file["filename"]) for cache_file in self._data_files]
        cache_directory = os.path.dirname(current_cache_files[0])
        logger.info(f"Listing files in {cache_directory}")
        files: List[str] = os.listdir(cache_directory)
        files_to_remove = []
        for f_name in files:
            full_name = os.path.abspath(os.path.join(cache_directory, f_name))
            if f_name.startswith("cache-") and f_name.endswith(".arrow"):
                if full_name in current_cache_files:
                    logger.info(f"Keeping currently used cache file at {full_name}")
                    continue
                files_to_remove.append(full_name)
        for file_path in files_to_remove:
            logger.info(f"Removing {file_path}")
            os.remove(file_path)
        return len(files_to_remove)

    def _get_cache_file_path(self, fingerprint):
        if is_caching_enabled():
            cache_file_name = "cache-" + fingerprint + ".arrow"
            cache_directory = os.path.dirname(self._data_files[0]["filename"])
        else:
            cache_file_name = "cache-" + generate_random_fingerprint() + ".arrow"
            cache_directory = get_temporary_cache_files_directory()
        cache_file_path = os.path.join(cache_directory, cache_file_name)
        return cache_file_path

    def map(
        self,
        function: Optional[Callable] = None,
        with_indices: bool = False,
        input_columns: Optional[Union[str, List[str]]] = None,
        batched: bool = False,
        batch_size: Optional[int] = 1000,
        drop_last_batch: bool = False,
        remove_columns: Optional[List[str]] = None,
        keep_in_memory: bool = False,
        load_from_cache_file: bool = None,
        cache_file_name: Optional[str] = None,
        writer_batch_size: Optional[int] = 1000,
        features: Optional[Features] = None,
        disable_nullable: bool = False,
        fn_kwargs: Optional[dict] = None,
        num_proc: Optional[int] = None,
        suffix_template: str = "_{rank:05d}_of_{num_proc:05d}",
        new_fingerprint: Optional[str] = None,
    ) -> "Dataset":
        """Apply a function to all the elements in the table (individually or in batches)
        and update the table (if function does updated examples).

        Args:
            function (`callable`): with one of the following signature:
                - `function(example: Union[Dict, Any]) -> Union[Dict, Any]` if `batched=False` and `with_indices=False`
                - `function(example: Union[Dict, Any], indices: int) -> Union[Dict, Any]` if `batched=False` and `with_indices=True`
                - `function(batch: Union[Dict[List], List[Any]]) -> Union[Dict, Any]` if `batched=True` and `with_indices=False`
                - `function(batch: Union[Dict[List], List[Any]], indices: List[int]) -> Union[Dict, Any]` if `batched=True` and `with_indices=True`
                If no function is provided, default to identity function: lambda x: x
            with_indices (`bool`, defaults to `False`): Provide example indices to `function`. Note that in this case the signature of `function` should be `def function(example, idx): ...`.
            input_columns (`Optional[Union[str, List[str]]]`, defaults to `None`): The columns to be passed into `function` as
                positional arguments. If `None`, a dict mapping to all formatted columns is passed as one argument.
            batched (`bool`, defaults to `False`): Provide batch of examples to `function`
            batch_size (`Optional[int]`, defaults to `1000`): Number of examples per batch provided to `function` if `batched=True`
                `batch_size <= 0` or `batch_size == None`: Provide the full dataset as a single batch to `function`
            drop_last_batch (`bool`, default: `False`): Whether a last batch smaller than the batch_size should be
                dropped instead of being processed by the function.
            remove_columns (`Optional[List[str]]`, defaults to `None`): Remove a selection of columns while doing the mapping.
                Columns will be removed before updating the examples with the output of `function`, i.e. if `function` is adding
                columns with names in `remove_columns`, these columns will be kept.
            keep_in_memory (`bool`, defaults to `False`): Keep the dataset in memory instead of writing it to a cache file.
            load_from_cache_file (`bool`, defaults to `True` if caching is enabled): If a cache file storing the current computation from `function`
                can be identified, use it instead of recomputing.
            cache_file_name (`Optional[str]`, defaults to `None`): Provide the name of a path for the cache file. It is used to store the
                results of the computation instead of the automatically generated cache file name.
            writer_batch_size (`int`, defaults to `1000`): Number of rows per write operation for the cache file writer.
                Higher value gives smaller cache files, lower value consume less temporary memory while running `.map()`.
            features (`Optional[datasets.Features]`, defaults to `None`): Use a specific Features to store the cache file
                instead of the automatically generated one.
            disable_nullable (`bool`, defaults to `True`): Disallow null values in the table.
            fn_kwargs (`Optional[Dict]`, defaults to `None`): Keyword arguments to be passed to `function`
            num_proc (`Optional[int]`, defaults to `None`): Number of processes for multiprocessing. By default it doesn't
                use multiprocessing.
            suffix_template (`str`, defaults to "_{rank:05d}_of_{num_proc:05d}"): If cache_file_name is specified, then this suffix
                will be added at the end of the base name of each. For example, if cache_file_name is "processed.arrow", then for
                rank=1 and num_proc=4, the resulting file would be "processed_00001_of_00004.arrow" for the default suffix.
            new_fingerprint (`Optional[str]`, defaults to `None`): the new fingerprint of the dataset after transform.
                If `None`, the new fingerprint is computed using a hash of the previous fingerprint, and the transform arguments
        """
        assert num_proc is None or num_proc > 0, "num_proc must be an integer > 0."

        # If the array is empty we do nothing
        if len(self) == 0:
            return self

        if function is None:
            function = lambda x: x  # noqa: E731

        if isinstance(input_columns, str):
            input_columns = [input_columns]

        if input_columns is not None:
            for input_column in input_columns:
                if input_column not in self._data.column_names:
                    raise ValueError(
                        "Input column {} not in the dataset. Current columns in the dataset: {}".format(
                            input_column, self._data.column_names
                        )
                    )

        load_from_cache_file = load_from_cache_file if load_from_cache_file is not None else is_caching_enabled()

        if fn_kwargs is None:
            fn_kwargs = dict()

        # Check if the function returns updated examples
        def does_function_return_dict(inputs, indices):
            """ Does the function returns a dict. """
            fn_args = [inputs] if input_columns is None else [inputs[col] for col in input_columns]
            processed_inputs = (
                function(*fn_args, indices, **fn_kwargs) if with_indices else function(*fn_args, **fn_kwargs)
            )
            does_return_dict = isinstance(processed_inputs, Mapping)

            if does_return_dict is False and processed_inputs is not None:
                raise TypeError(
                    "Provided `function` which is applied to all elements of table returns a variable of type {}. Make sure provided `function` returns a variable of type `dict` to update the dataset or `None` if you are only interested in side effects.".format(
                        type(processed_inputs)
                    )
                )
            elif isinstance(test_indices, list) and does_return_dict is True:
                allowed_batch_return_types = (list, np.ndarray)
                all_dict_values_are_lists = all(
                    isinstance(value, allowed_batch_return_types) for value in processed_inputs.values()
                )
                if all_dict_values_are_lists is False:
                    raise TypeError(
                        "Provided `function` which is applied to all elements of table returns a `dict` of types {}. When using `batched=True`, make sure provided `function` returns a `dict` of types like `{}`.".format(
                            [type(x) for x in processed_inputs.values()], allowed_batch_return_types
                        )
                    )

            return does_return_dict

        # We only update the data table (and use the cache) if the function returns a dict.
        # Test it on the first element or a small batch (0, 1) for batched inputs
        logger.info("Testing the mapped function outputs")
        test_inputs = self[:2] if batched else self[0]
        test_indices = [0, 1] if batched else 0
        update_data = does_function_return_dict(test_inputs, test_indices)
        logger.info("Testing finished, running the mapping function on the dataset")

        if num_proc is None or num_proc == 1:
            return self._map_single(
                function=function,
                with_indices=with_indices,
                input_columns=input_columns,
                batched=batched,
                batch_size=batch_size,
                drop_last_batch=drop_last_batch,
                remove_columns=remove_columns,
                keep_in_memory=keep_in_memory,
                load_from_cache_file=load_from_cache_file,
                cache_file_name=cache_file_name,
                writer_batch_size=writer_batch_size,
                features=features,
                disable_nullable=disable_nullable,
                fn_kwargs=fn_kwargs,
                new_fingerprint=new_fingerprint,
                update_data=update_data,
            )
        else:

            def format_cache_file_name(cache_file_name, rank):
                sep = cache_file_name.rindex(".")
                base_name, extension = cache_file_name[:sep], cache_file_name[sep:]
                cache_file_name = base_name + suffix_template.format(rank=rank, num_proc=num_proc) + extension
                logger.info("Process #{} will write at {}".format(rank, cache_file_name))
                return cache_file_name

            prev_env = dict(os.environ)
            # check if parallelism if off
            # from https://github.com/huggingface/tokenizers/blob/bb668bc439dc34389b71dbb8ce0c597f15707b53/tokenizers/src/utils/parallelism.rs#L22
            if prev_env.get("TOKENIZERS_PARALLELISM", "false").lower() not in (
                "",
                "off",
                "false",
                "f",
                "no",
                "n",
                "0",
            ):
                logger.warning("Setting TOKENIZERS_PARALLELISM=false for forked processes.")
            os.environ["TOKENIZERS_PARALLELISM"] = "false"
            with Pool(num_proc, initargs=(RLock(),), initializer=tqdm.set_lock) as pool:
                os.environ = prev_env
                shards = [
                    self.shard(num_shards=num_proc, index=rank, contiguous=True, keep_in_memory=keep_in_memory)
                    for rank in range(num_proc)
                ]
                kwds_per_shard = [
                    dict(
                        self=shards[rank],
                        function=function,
                        with_indices=with_indices,
                        input_columns=input_columns,
                        batched=batched,
                        batch_size=batch_size,
                        drop_last_batch=drop_last_batch,
                        remove_columns=remove_columns,
                        keep_in_memory=keep_in_memory,
                        load_from_cache_file=load_from_cache_file,
                        cache_file_name=format_cache_file_name(cache_file_name, rank)
                        if cache_file_name is not None
                        else None,
                        writer_batch_size=writer_batch_size,
                        features=features.copy() if features is not None else None,
                        disable_nullable=disable_nullable,
                        fn_kwargs=fn_kwargs,
                        rank=rank,
                        offset=sum(len(s) for s in shards[:rank]),
                        update_data=update_data,
                    )
                    for rank in range(num_proc)
                ]
                logger.info("Spawning {} processes".format(num_proc))
                results = [pool.apply_async(self.__class__._map_single, kwds=kwds) for kwds in kwds_per_shard]
                transformed_shards = [r.get() for r in results]
                logger.info("Concatenating {} shards from multiprocessing".format(num_proc))
                result = concatenate_datasets(transformed_shards)
                if new_fingerprint is not None:
                    result._fingerprint = new_fingerprint
                return result

    @transmit_format
    @fingerprint_transform(inplace=False, ignore_kwargs=["load_from_cache_file", "cache_file_name"])
    def _map_single(
        self,
        function: Optional[Callable] = None,
        with_indices: bool = False,
        input_columns: Optional[Union[str, List[str]]] = None,
        batched: bool = False,
        batch_size: Optional[int] = 1000,
        drop_last_batch: bool = False,
        remove_columns: Optional[List[str]] = None,
        keep_in_memory: bool = False,
        load_from_cache_file: bool = None,
        cache_file_name: Optional[str] = None,
        writer_batch_size: Optional[int] = 1000,
        features: Optional[Features] = None,
        disable_nullable: bool = False,
        fn_kwargs: Optional[dict] = None,
        new_fingerprint: Optional[str] = None,
        rank: Optional[int] = None,
        offset: int = 0,
        update_data=True,
    ) -> "Dataset":
        """Apply a function to all the elements in the table (individually or in batches)
        and update the table (if function does updated examples).

        Args:
            function (`callable`): with one of the following signature:
                - `function(example: Union[Dict, Any]) -> Union[Dict, Any]` if `batched=False` and `with_indices=False`
                - `function(example: Union[Dict, Any], indices: int) -> Union[Dict, Any]` if `batched=False` and `with_indices=True`
                - `function(batch: Union[Dict[List], List[Any]]) -> Union[Dict, Any]` if `batched=True` and `with_indices=False`
                - `function(batch: Union[Dict[List], List[Any]], indices: List[int]) -> Union[Dict, Any]` if `batched=True` and `with_indices=True`
                If no function is provided, default to identity function: lambda x: x
            with_indices (`bool`, defaults to `False`): Provide example indices to `function`. Note that in this case the signature of `function` should be `def function(example, idx): ...`.
            input_columns (`Optional[Union[str, List[str]]]`, defaults to `None`): The columns to be passed into `function` as
                positional arguments. If `None`, a dict mapping to all formatted columns is passed as one argument.
            batched (`bool`, defaults to `False`): Provide batch of examples to `function`
            batch_size (`Optional[int]`, defaults to `1000`): Number of examples per batch provided to `function` if `batched=True`
                `batch_size <= 0` or `batch_size == None`: Provide the full dataset as a single batch to `function`
            drop_last_batch (`bool`, default: `False`): Whether a last batch smaller than the batch_size should be
                dropped instead of being processed by the function.
            remove_columns (`Optional[List[str]]`, defaults to `None`): Remove a selection of columns while doing the mapping.
                Columns will be removed before updating the examples with the output of `function`, i.e. if `function` is adding
                columns with names in `remove_columns`, these columns will be kept.
            keep_in_memory (`bool`, defaults to `False`): Keep the dataset in memory instead of writing it to a cache file.
            load_from_cache_file (`bool`, defaults to `True` if caching is enabled): If a cache file storing the current computation from `function`
                can be identified, use it instead of recomputing.
            cache_file_name (`Optional[str]`, defaults to `None`): Provide the name of a path for the cache file. It is used to store the
                results of the computation instead of the automatically generated cache file name.
            writer_batch_size (`int`, defaults to `1000`): Number of rows per write operation for the cache file writer.
                Higher value gives smaller cache files, lower value consume less temporary memory while running `.map()`.
            features (`Optional[datasets.Features]`, defaults to `None`): Use a specific Features to store the cache file
                instead of the automatically generated one.
            disable_nullable (`bool`, defaults to `True`): Disallow null values in the table.
            fn_kwargs (`Optional[Dict]`, defaults to `None`): Keyword arguments to be passed to `function`
            new_fingerprint (`Optional[str]`, defaults to `None`): the new fingerprint of the dataset after transform.
                If `None`, the new fingerprint is computed using a hash of the previous fingerprint, and the transform arguments
            rank: (`Optional[int]`, defaults to `None`): If specified, this is the process rank when doing multiprocessing
            offset: (`int`, defaults to 0): If specified, this is an offset applied to the indices passed to `function` if `with_indices=True`
            update_data (`bool`, defaults to `True`): If False, no new arrow table will be created
        """
        assert (
            not keep_in_memory or cache_file_name is None
        ), "Please use either `keep_in_memory` or `cache_file_name` but not both."

        not_verbose = bool(logger.getEffectiveLevel() > WARNING)

        # Reduce logging to keep things readable in multiprocessing with tqdm
        if rank is not None and get_verbosity() < WARNING:
            set_verbosity_warning()
        # Print at least one thing to fix tqdm in notebooks in multiprocessing
        # see https://github.com/tqdm/tqdm/issues/485#issuecomment-473338308
        if rank is not None and "notebook" in tqdm.__name__:
            print(" ", end="", flush=True)

        # Select the columns (arrow columns) to process
        if remove_columns is not None and any(col not in self._data.column_names for col in remove_columns):
            raise ValueError(
                "Column to remove {} not in the dataset. Current columns in the dataset: {}".format(
                    list(filter(lambda col: col not in self._data.column_names, remove_columns)),
                    self._data.column_names,
                )
            )

        load_from_cache_file = load_from_cache_file if load_from_cache_file is not None else is_caching_enabled()

        if isinstance(input_columns, str):
            input_columns = [input_columns]

        if input_columns is not None:
            for input_column in input_columns:
                if input_column not in self._data.column_names:
                    raise ValueError(
                        "Input column {} not in the dataset. Current columns in the dataset: {}".format(
                            input_column, self._data.column_names
                        )
                    )

        if fn_kwargs is None:
            fn_kwargs = dict()

        # If we do batch computation but no batch sze is provided, default to the full dataset
        if batched and (batch_size is None or batch_size <= 0):
            batch_size = self.num_rows

        class NumExamplesMismatch(Exception):
            pass

        def apply_function_on_filtered_inputs(inputs, indices, check_same_num_examples=False, offset=0):
            """ Utility to apply the function on a selection of columns. """
            fn_args = [inputs] if input_columns is None else [inputs[col] for col in input_columns]
            if offset == 0:
                effective_indices = indices
            else:
                effective_indices = [i + offset for i in indices] if isinstance(indices, list) else indices + offset
            processed_inputs = (
                function(*fn_args, effective_indices, **fn_kwargs) if with_indices else function(*fn_args, **fn_kwargs)
            )
            if not update_data:
                return None  # Nothing to update, let's move on
            if remove_columns is not None:
                for column in remove_columns:
                    inputs.pop(column)
            if self._format_type is not None:
                inputs = self._getitem(
                    key=(indices if isinstance(indices, int) else slice(indices[0], indices[-1] + 1)),
                    format_type=None,
                    format_columns=None,
                    format_kwargs=None,
                )
            if check_same_num_examples:
                input_num_examples = len(inputs[next(iter(inputs.keys()))])
                processed_inputs_num_examples = len(processed_inputs[next(iter(processed_inputs.keys()))])
                if input_num_examples != processed_inputs_num_examples:
                    raise NumExamplesMismatch()
            inputs.update(processed_inputs)
            return inputs

        # Check if we've already cached this computation (indexed by a hash)
        if update_data and self._data_files:
            if cache_file_name is None:
                # we create a unique hash from the function, current dataset file and the mapping args
                cache_file_name = self._get_cache_file_path(new_fingerprint)
            if os.path.exists(cache_file_name) and load_from_cache_file:
                logger.warning("Loading cached processed dataset at %s", cache_file_name)
                info = self.info.copy()
                info.features = features
                return Dataset.from_file(cache_file_name, info=info, split=self.split)

        # Prepare output buffer and batched writer in memory or on file if we update the table
        if update_data:
            if features is None:
                features = self.features
                update_features = True
            else:
                update_features = False
            if keep_in_memory or cache_file_name is None:
                buf_writer = pa.BufferOutputStream()
                tmp_file = None
                writer = ArrowWriter(
                    features=features,
                    stream=buf_writer,
                    writer_batch_size=writer_batch_size,
                    update_features=update_features,
                    fingerprint=new_fingerprint,
                )
            else:
                buf_writer = None
                logger.info("Caching processed dataset at %s", cache_file_name)
                tmp_file = tempfile.NamedTemporaryFile("wb", dir=os.path.dirname(cache_file_name), delete=False)
                writer = ArrowWriter(
                    features=features,
                    path=tmp_file.name,
                    writer_batch_size=writer_batch_size,
                    update_features=update_features,
                    fingerprint=new_fingerprint,
                )

        try:
            # Loop over single examples or batches and write to buffer/file if examples are to be updated
            pbar_iterable = self if not batched else range(0, len(self), batch_size)
            pbar_unit = "ex" if not batched else "ba"
            pbar_desc = "#" + str(rank) if rank is not None else None
            pbar = tqdm(pbar_iterable, disable=not_verbose, position=rank, unit=pbar_unit, desc=pbar_desc)
            if not batched:
                for i, example in enumerate(pbar):
                    example = apply_function_on_filtered_inputs(example, i, offset=offset)
                    if update_data:
                        example = cast_to_python_objects(example)
                        writer.write(example)
            else:
                for i in pbar:
                    if drop_last_batch and i + batch_size > self.num_rows:
                        continue
                    batch = self[i : i + batch_size]
                    indices = list(range(*(slice(i, i + batch_size).indices(self.num_rows))))  # Something simpler?
                    try:
                        batch = apply_function_on_filtered_inputs(
                            batch, indices, check_same_num_examples=len(self.list_indexes()) > 0, offset=offset
                        )
                    except NumExamplesMismatch:
                        raise DatasetTransformationNotAllowedError(
                            "Using `.map` in batched mode on a dataset with attached indexes is allowed only if it doesn't create or remove existing examples. You can first run `.drop_index() to remove your index and then re-add it."
                        )
                    if update_data:
                        batch = cast_to_python_objects(batch)
                        writer.write_batch(batch)
            if update_data:
                writer.finalize()  # close_stream=bool(buf_writer is None))  # We only close if we are writing in a file
        except (Exception, KeyboardInterrupt):
            if update_data:
                writer.finalize()
            if update_data and tmp_file is not None:
                tmp_file.close()
                if os.path.exists(tmp_file.name):
                    os.remove(tmp_file.name)
            raise

        if update_data and tmp_file is not None:
            tmp_file.close()
            shutil.move(tmp_file.name, cache_file_name)

        if update_data:
            # Create new Dataset from buffer or file
            info = self.info.copy()
            info.features = writer._features
            if buf_writer is None:
                return Dataset.from_file(cache_file_name, info=info, split=self.split)
            else:
                return Dataset.from_buffer(buf_writer.getvalue(), info=info, split=self.split)
        else:
            return self

    @transmit_format
    @fingerprint_transform(inplace=False, ignore_kwargs=["load_from_cache_file", "cache_file_name"])
    def filter(
        self,
        function: Optional[Callable] = None,
        with_indices=False,
        input_columns: Optional[Union[str, List[str]]] = None,
        batch_size: Optional[int] = 1000,
        remove_columns: Optional[List[str]] = None,
        keep_in_memory: bool = False,
        load_from_cache_file: bool = True,
        cache_file_name: Optional[str] = None,
        writer_batch_size: Optional[int] = 1000,
        fn_kwargs: Optional[dict] = None,
        num_proc: Optional[int] = None,
        suffix_template: str = "_{rank:05d}_of_{num_proc:05d}",
        new_fingerprint: Optional[str] = None,
    ) -> "Dataset":
        """Apply a filter function to all the elements in the table in batches
        and update the table so that the dataset only includes examples according to the filter function.

        Args:
            function (`callable`): with one of the following signature:
                - `function(example: Union[Dict, Any]) -> bool` if `with_indices=False`
                - `function(example: Union[Dict, Any], indices: int) -> bool` if `with_indices=True`
                If no function is provided, default to an always True function: lambda x: True
            with_indices (`bool`, defaults to `False`): Provide example indices to `function`. Note that in this case the signature of `function` should be `def function(example, idx): ...`.
            input_columns (`Optional[Union[str, List[str]]]`, defaults to `None`): The columns to be passed into `function` as
                positional arguments. If `None`, a dict mapping to all formatted columns is passed as one argument.
            batch_size (`Optional[int]`, defaults to `1000`): Number of examples per batch provided to `function` if `batched=True`
                `batch_size <= 0` or `batch_size == None`: Provide the full dataset as a single batch to `function`
            remove_columns (`Optional[List[str]]`, defaults to `None`): Remove a selection of columns while doing the mapping.
                Columns will be removed before updating the examples with the output of `function`, i.e. if `function` is adding
                columns with names in `remove_columns`, these columns will be kept.
            keep_in_memory (`bool`, defaults to `False`): Keep the dataset in memory instead of writing it to a cache file.
            load_from_cache_file (`bool`, defaults to `True`): If a cache file storing the current computation from `function`
                can be identified, use it instead of recomputing.
            cache_file_name (`Optional[str]`, defaults to `None`): Provide the name of a path for the cache file. It is used to store the
                results of the computation instead of the automatically generated cache file name.
            writer_batch_size (`int`, defaults to `1000`): Number of rows per write operation for the cache file writer.
                Higher value gives smaller cache files, lower value consume less temporary memory while running `.map()`.
            fn_kwargs (`Optional[Dict]`, defaults to `None`): Keyword arguments to be passed to `function`
            num_proc (`Optional[int]`, defaults to `None`): Number of processes for multiprocessing. By default it doesn't
                use multiprocessing.
            suffix_template (`str`, defaults to "_{rank:05d}_of_{num_proc:05d}"): If cache_file_name is specified, then this suffix
                will be added at the end of the base name of each. For example, if cache_file_name is "processed.arrow", then for
                rank=1 and num_proc=4, the resulting file would be "processed_00001_of_00004.arrow" for the default suffix.
            new_fingerprint (`Optional[str]`, defaults to `None`): the new fingerprint of the dataset after transform.
                If `None`, the new fingerprint is computed using a hash of the previous fingerprint, and the transform arguments
        """
        if len(self.list_indexes()) > 0:
            raise DatasetTransformationNotAllowedError(
                "Using `.filter` on a dataset with attached indexes is not allowed. You can first run `.drop_index() to remove your index and then re-add it.`"
            )

        if function is None:
            function = lambda x: True  # noqa: E731

        if isinstance(input_columns, str):
            input_columns = [input_columns]

        if input_columns is not None:
            for input_column in input_columns:
                if input_column not in self._data.column_names:
                    raise ValueError(
                        "Input column {} not in the dataset. Current columns in the dataset: {}".format(
                            input_column, self._data.column_names
                        )
                    )

        if fn_kwargs is None:
            fn_kwargs = dict()
        fn_kwargs["input_columns"] = input_columns

        # return map function
        return self.map(
            partial(map_function, function=function, with_indices=with_indices),
            batched=True,
            with_indices=with_indices,
            features=self.features,
            batch_size=batch_size,
            remove_columns=remove_columns,
            keep_in_memory=keep_in_memory,
            load_from_cache_file=load_from_cache_file,
            cache_file_name=cache_file_name,
            writer_batch_size=writer_batch_size,
            fn_kwargs=fn_kwargs,
            num_proc=num_proc,
            suffix_template=suffix_template,
            new_fingerprint=new_fingerprint,
        )

    @transmit_format
    @fingerprint_transform(inplace=False, ignore_kwargs=["cache_file_name"])
    def flatten_indices(
        self,
        keep_in_memory: bool = False,
        cache_file_name: Optional[str] = None,
        writer_batch_size: Optional[int] = 1000,
        features: Optional[Features] = None,
        disable_nullable: bool = True,
        new_fingerprint: Optional[str] = None,
    ) -> "Dataset":
        """Create and cache a new Dataset by flattening the indices mapping.

        Args:
            keep_in_memory (`bool`, default: `False`): Keep the dataset in memory instead of writing it to a cache file.
            cache_file_name (`Optional[str]`, defaults to `None`): Provide the name of a path for the cache file. It is used to store the
                results of the computation instead of the automatically generated cache file name.
            writer_batch_size (`int`, defaults to `1000`): Number of rows per write operation for the cache file writer.
                Higher value gives smaller cache files, lower value consume less temporary memory while running `.map()`.
            features (`Optional[datasets.Features]`, default: `None`): Use a specific Features to store the cache file
                instead of the automatically generated one.
            disable_nullable (`bool`, default: `True`): Allow null values in the table.
            new_fingerprint (`Optional[str]`, defaults to `None`): the new fingerprint of the dataset after transform.
                If `None`, the new fingerprint is computed using a hash of the previous fingerprint, and the transform arguments
        """

        return self.map(
            batched=True,  # for speed
            keep_in_memory=keep_in_memory,
            cache_file_name=cache_file_name,
            writer_batch_size=writer_batch_size,
            features=features,
            disable_nullable=disable_nullable,
            new_fingerprint=new_fingerprint,
        )

    def _new_dataset_with_indices(
        self,
        indices_cache_file_name: Optional[str] = None,
        indices_buffer: Optional[pa.Buffer] = None,
        fingerprint: Optional[str] = None,
    ) -> "Dataset":
        """ Return a new Dataset obtained by adding indices (provided in indices_cache_file_name or in a buffer) to the current Dataset. """

        assert (
            indices_cache_file_name is not None or indices_buffer is not None
        ), "At least one of indices_cache_file_name or indices_buffer must be provided."

        assert fingerprint is not None, "please specify a fingerprint for the dataset with indices"
        data_files = self._data_files
        if indices_cache_file_name is not None:
            indices_mmap = pa.memory_map(indices_cache_file_name)
            if data_files is None:
                data_files = []
            indices_data_files = [{"filename": indices_cache_file_name}]
        else:
            indices_mmap = pa.BufferReader(indices_buffer)
            indices_data_files = None
        indices_f = pa.ipc.open_stream(indices_mmap)
        indices_pa_table = indices_f.read_all()

        # Return new Dataset object
        # don't forget to copy the objects
        return Dataset(
            self._data,
            data_files=copy.deepcopy(data_files),
            info=self.info.copy(),
            split=self.split,
            indices_table=indices_pa_table,
            indices_data_files=copy.deepcopy(indices_data_files),
            fingerprint=fingerprint,
            inplace_history=copy.deepcopy(
                self._inplace_history
            ),  # in-place transforms have to be kept as we kept the same data_files
        )

    @transmit_format
    @fingerprint_transform(inplace=False, ignore_kwargs=["indices_cache_file_name"])
    def select(
        self,
        indices: Iterable,
        keep_in_memory: bool = False,
        indices_cache_file_name: Optional[str] = None,
        writer_batch_size: Optional[int] = 1000,
        new_fingerprint: Optional[str] = None,
    ) -> "Dataset":
        """Create a new dataset with rows selected following the list/array of indices.

        Args:
            `indices` (sequence, iterable, ndarray or Series): List or 1D-array of integer indices for indexing.
            `keep_in_memory` (`bool`, default: `False`): Keep the indices mapping in memory instead of writing it to a cache file.
            `indices_cache_file_name` (`Optional[str]`, default: `None`): Provide the name of a path for the cache file. It is used to store the
                indices mapping instead of the automatically generated cache file name.
            `writer_batch_size` (`int`, default: `1000`): Number of rows per write operation for the cache file writer.
                Higher value gives smaller cache files, lower value consume less temporary memory while running `.map()`.
            new_fingerprint (`Optional[str]`, defaults to `None`): the new fingerprint of the dataset after transform.
                If `None`, the new fingerprint is computed using a hash of the previous fingerprint, and the transform arguments
        """
        assert (
            not keep_in_memory or indices_cache_file_name is None
        ), "Please use either `keep_in_memory` or `indices_cache_file_name` but not both."
        if len(self.list_indexes()) > 0:
            raise DatasetTransformationNotAllowedError(
                "Using `.select` on a dataset with attached indexes is not allowed. You can first run `.drop_index() to remove your index and then re-add it."
            )

        # If the array is empty we do nothing
        if len(self) == 0:
            return self

        # Prepare the writer for our indices arrow table
        if keep_in_memory or indices_cache_file_name is None:
            buf_writer = pa.BufferOutputStream()
            tmp_file = None
            writer = ArrowWriter(
                stream=buf_writer, writer_batch_size=writer_batch_size, fingerprint=new_fingerprint, unit="indices"
            )
        else:
            buf_writer = None
            logger.info("Caching indices mapping at %s", indices_cache_file_name)
            tmp_file = tempfile.NamedTemporaryFile("wb", dir=os.path.dirname(indices_cache_file_name), delete=False)
            writer = ArrowWriter(
                path=tmp_file.name, writer_batch_size=writer_batch_size, fingerprint=new_fingerprint, unit="indices"
            )

        indices_array = pa.array(indices, type=pa.uint64())
        # Check if we need to convert indices
        if self._indices is not None:
            if PYARROW_V0:
                indices_array = pa.concat_tables(self._indices.slice(i.as_py(), 1) for i in indices_array).column(0)
            else:
                indices_array = self._indices.column(0).take(indices_array)

        indices_table = pa.Table.from_arrays([indices_array], names=["indices"])

        try:
            writer.write_table(indices_table)
            writer.finalize()  # close_stream=bool(buf_writer is None))  # We only close if we are writing in a file
        except (Exception, KeyboardInterrupt):
            if tmp_file is not None:
                tmp_file.close()
                if os.path.exists(tmp_file.name):
                    os.remove(tmp_file.name)
            raise

        if tmp_file is not None:
            tmp_file.close()
            shutil.move(tmp_file.name, indices_cache_file_name)

        # Return new Dataset object
        if buf_writer is None:
            return self._new_dataset_with_indices(
                indices_cache_file_name=indices_cache_file_name, fingerprint=new_fingerprint
            )
        else:
            return self._new_dataset_with_indices(indices_buffer=buf_writer.getvalue(), fingerprint=new_fingerprint)

    @transmit_format
    @fingerprint_transform(inplace=False, ignore_kwargs=["load_from_cache_file", "indices_cache_file_name"])
    def sort(
        self,
        column: str,
        reverse: bool = False,
        kind: str = None,
        keep_in_memory: bool = False,
        load_from_cache_file: bool = True,
        indices_cache_file_name: Optional[str] = None,
        writer_batch_size: Optional[int] = 1000,
        new_fingerprint: Optional[str] = None,
    ) -> "Dataset":
        """Create a new dataset sorted according to a column.

        Currently sorting according to a column name uses numpy sorting algorithm under the hood.
        The column should thus be a numpy compatible type (in particular not a nested type).
        This also means that the column used for sorting is fully loaded in memory (which should be fine in most cases).

        Args:
            column (`str`): column name to sort by.
            reverse: (`bool`, defaults to `False`): If True, sort by descending order rather then ascending.
            kind (Optional `str`): Numpy algorithm for sorting selected in {‘quicksort’, ‘mergesort’, ‘heapsort’, ‘stable’},
                The default is ‘quicksort’. Note that both ‘stable’ and ‘mergesort’ use timsort under the covers and, in general,
                the actual implementation will vary with data type. The ‘mergesort’ option is retained for backwards compatibility.
            keep_in_memory (`bool`, defaults to `False`): Keep the sorted indices in memory instead of writing it to a cache file.
            load_from_cache_file (`bool`, defaults to `True`): If a cache file storing the sorted indices
                can be identified, use it instead of recomputing.
            indices_cache_file_name (`Optional[str]`, defaults to `None`): Provide the name of a path for the cache file. It is used to store the
                sorted indices instead of the automatically generated cache file name.
            writer_batch_size (`int`, defaults to `1000`): Number of rows per write operation for the cache file writer.
                Higher value gives smaller cache files, lower value consume less temporary memory.
            new_fingerprint (`Optional[str]`, defaults to `None`): the new fingerprint of the dataset after transform.
                If `None`, the new fingerprint is computed using a hash of the previous fingerprint, and the transform arguments
        """
        if len(self.list_indexes()) > 0:
            raise DatasetTransformationNotAllowedError(
                "Using `.sort` on a dataset with attached indexes is not allowed. You can first run `.drop_index() to remove your index and then re-add it."
            )
        # If the array is empty we do nothing
        if len(self) == 0:
            return self

        # Check the column name
        if not isinstance(column, str) or column not in self._data.column_names:
            raise ValueError(
                "Column '{}' not found in the dataset. Please provide a column selected in: {}".format(
                    column,
                    self._data.column_names,
                )
            )

        # Check if we've already cached this computation (indexed by a hash)
        if self._data_files:
            if indices_cache_file_name is None:
                # we create a unique hash from the function, current dataset file and the mapping args
                indices_cache_file_name = self._get_cache_file_path(new_fingerprint)
            if os.path.exists(indices_cache_file_name) and load_from_cache_file:
                logger.warning("Loading cached sorted indices for dataset at %s", indices_cache_file_name)
                return self._new_dataset_with_indices(
                    fingerprint=new_fingerprint, indices_cache_file_name=indices_cache_file_name
                )

        column_data = self._getitem(
            column, format_type="numpy", format_columns=None, output_all_columns=False, format_kwargs=None
        )
        indices = np.argsort(column_data, kind=kind)
        if reverse:
            indices = indices[::-1]

        return self.select(
            indices=indices,
            keep_in_memory=keep_in_memory,
            indices_cache_file_name=indices_cache_file_name,
            writer_batch_size=writer_batch_size,
            new_fingerprint=new_fingerprint,
        )

    @transmit_format
    @fingerprint_transform(
        inplace=False, randomized_function=True, ignore_kwargs=["load_from_cache_file", "indices_cache_file_name"]
    )
    def shuffle(
        self,
        seed: Optional[int] = None,
        generator: Optional[np.random.Generator] = None,
        keep_in_memory: bool = False,
        load_from_cache_file: bool = True,
        indices_cache_file_name: Optional[str] = None,
        writer_batch_size: Optional[int] = 1000,
        new_fingerprint: Optional[str] = None,
    ) -> "Dataset":
        """Create a new Dataset where the rows are shuffled.

        Currently shuffling uses numpy random generators.
        You can either supply a NumPy BitGenerator to use, or a seed to initiate NumPy's default random generator (PCG64).

        Args:
            seed (Optional `int`): A seed to initialize the default BitGenerator if ``generator=None``.
                If None, then fresh, unpredictable entropy will be pulled from the OS.
                If an int or array_like[ints] is passed, then it will be passed to SeedSequence to derive the initial BitGenerator state.
            generator (Optional `np.random.Generator`): Numpy random Generator to use to compute the permutation of the dataset rows.
                If ``generator=None`` (default), uses np.random.default_rng (the default BitGenerator (PCG64) of NumPy).
            keep_in_memory (`bool`, defaults to `False`): Keep the shuffled indices in memory instead of writing it to a cache file.
            load_from_cache_file (`bool`, defaults to `True`): If a cache file storing the shuffled indices
                can be identified, use it instead of recomputing.
            indices_cache_file_name (`Optional[str]`, defaults to `None`): Provide the name of a path for the cache file. It is used to store the
                shuffled indices instead of the automatically generated cache file name.
            writer_batch_size (`int`, defaults to `1000`): Number of rows per write operation for the cache file writer.
                Higher value gives smaller cache files, lower value consume less temporary memory while running `.map()`.
            new_fingerprint (`Optional[str]`, defaults to `None`): the new fingerprint of the dataset after transform.
                If `None`, the new fingerprint is computed using a hash of the previous fingerprint, and the transform arguments
        """
        if len(self.list_indexes()) > 0:
            raise DatasetTransformationNotAllowedError(
                "Using `.shuffle` on a dataset with attached indexes is not allowed. You can first run `.drop_index() to remove your index and then re-add it."
            )
        # If the array is empty we do nothing
        if len(self) == 0:
            return self

        if seed is not None and generator is not None:
            raise ValueError("Both `seed` and `generator` were provided. Please specify just one of them.")

        assert generator is None or isinstance(
            generator, np.random.Generator
        ), "The provided generator must be an instance of numpy.random.Generator"

        if generator is None:
            if seed is None:
                seed = np.random.get_state()[1][0]
                _ = np.random.random()  # do 1 step of rng
            generator = np.random.default_rng(seed)

        # Check if we've already cached this computation (indexed by a hash)
        if self._data_files:
            if indices_cache_file_name is None:
                # we create a unique hash from the function, current dataset file and the mapping args
                indices_cache_file_name = self._get_cache_file_path(new_fingerprint)
            if os.path.exists(indices_cache_file_name) and load_from_cache_file:
                logger.warning("Loading cached shuffled indices for dataset at %s", indices_cache_file_name)
                return self._new_dataset_with_indices(
                    fingerprint=new_fingerprint, indices_cache_file_name=indices_cache_file_name
                )

        permutation = generator.permutation(len(self))

        return self.select(
            indices=permutation,
            keep_in_memory=keep_in_memory,
            indices_cache_file_name=indices_cache_file_name,
            writer_batch_size=writer_batch_size,
            new_fingerprint=new_fingerprint,
        )

    @transmit_format
    @fingerprint_transform(
        inplace=False,
        randomized_function=True,
        fingerprint_names=["train_new_fingerprint", "test_new_fingerprint"],
        ignore_kwargs=["load_from_cache_file", "train_indices_cache_file_name", "test_indices_cache_file_name"],
    )
    def train_test_split(
        self,
        test_size: Union[float, int, None] = None,
        train_size: Union[float, int, None] = None,
        shuffle: bool = True,
        seed: Optional[int] = None,
        generator: Optional[np.random.Generator] = None,
        keep_in_memory: bool = False,
        load_from_cache_file: bool = True,
        train_indices_cache_file_name: Optional[str] = None,
        test_indices_cache_file_name: Optional[str] = None,
        writer_batch_size: Optional[int] = 1000,
        train_new_fingerprint: Optional[str] = None,
        test_new_fingerprint: Optional[str] = None,
    ) -> "DatasetDict":
        """Return a dictionary (:obj:`datasets.DatsetDict`) with two random train and test subsets (`train` and `test` ``Dataset`` splits).
        Splits are created from the dataset according to `test_size`, `train_size` and `shuffle`.

        This method is similar to scikit-learn `train_test_split` with the omission of the stratified options.

        Args:
            test_size (Optional `np.random.Generator`): Size of the test split
                If float, should be between 0.0 and 1.0 and represent the proportion of the dataset to include in the test split.
                If int, represents the absolute number of test samples.
                If None, the value is set to the complement of the train size.
                If train_size is also None, it will be set to 0.25.
            train_size (Optional `np.random.Generator`): Size of the train split
                If float, should be between 0.0 and 1.0 and represent the proportion of the dataset to include in the train split.
                If int, represents the absolute number of train samples.
                If None, the value is automatically set to the complement of the test size.
            shuffle (Optional `bool`, defaults to `True`): Whether or not to shuffle the data before splitting.
            seed (Optional `int`): A seed to initialize the default BitGenerator if ``generator=None``.
                If None, then fresh, unpredictable entropy will be pulled from the OS.
                If an int or array_like[ints] is passed, then it will be passed to SeedSequence to derive the initial BitGenerator state.
            generator (Optional `np.random.Generator`): Numpy random Generator to use to compute the permutation of the dataset rows.
                If ``generator=None`` (default), uses np.random.default_rng (the default BitGenerator (PCG64) of NumPy).
            keep_in_memory (`bool`, defaults to `False`): Keep the splits indices in memory instead of writing it to a cache file.
            load_from_cache_file (`bool`, defaults to `True`): If a cache file storing the splits indices
                can be identified, use it instead of recomputing.
            train_cache_file_name (`Optional[str]`, defaults to `None`): Provide the name of a path for the cache file. It is used to store the
                train split indices instead of the automatically generated cache file name.
            test_cache_file_name (`Optional[str]`, defaults to `None`): Provide the name of a path for the cache file. It is used to store the
                test split indices instead of the automatically generated cache file name.
            writer_batch_size (`int`, defaults to `1000`): Number of rows per write operation for the cache file writer.
                Higher value gives smaller cache files, lower value consume less temporary memory while running `.map()`.
            train_new_fingerprint (`Optional[str]`, defaults to `None`): the new fingerprint of the train set after transform.
                If `None`, the new fingerprint is computed using a hash of the previous fingerprint, and the transform arguments
            test_new_fingerprint (`Optional[str]`, defaults to `None`): the new fingerprint of the test set after transform.
                If `None`, the new fingerprint is computed using a hash of the previous fingerprint, and the transform arguments
        """
        from .dataset_dict import DatasetDict  # import here because of circular dependency

        if len(self.list_indexes()) > 0:
            raise DatasetTransformationNotAllowedError(
                "Using `.train_test_split` on a dataset with attached indexes is not allowed. You can first run `.drop_index() to remove your index and then re-add it."
            )
        # If the array is empty we do nothing
        if len(self) == 0:
            return DatasetDict({"train": self, "test": self})

        if test_size is None and train_size is None:
            test_size = 0.25

        # Safety checks similar to scikit-learn's ones.
        # (adapted from https://github.com/scikit-learn/scikit-learn/blob/fd237278e895b42abe8d8d09105cbb82dc2cbba7/sklearn/model_selection/_split.py#L1750)
        n_samples = len(self)
        if (
            isinstance(test_size, int)
            and (test_size >= n_samples or test_size <= 0)
            or isinstance(test_size, float)
            and (test_size <= 0 or test_size >= 1)
        ):
            raise ValueError(
                f"test_size={test_size} should be either positive and smaller "
                f"than the number of samples {n_samples} or a float in the (0, 1) range"
            )

        if (
            isinstance(train_size, int)
            and (train_size >= n_samples or train_size <= 0)
            or isinstance(train_size, float)
            and (train_size <= 0 or train_size >= 1)
        ):
            raise ValueError(
                f"train_size={train_size} should be either positive and smaller "
                f"than the number of samples {n_samples} or a float in the (0, 1) range"
            )

        if train_size is not None and not isinstance(train_size, (int, float)):
            raise ValueError(f"Invalid value for train_size: {train_size} of type {type(train_size)}")
        if test_size is not None and not isinstance(test_size, (int, float)):
            raise ValueError(f"Invalid value for test_size: {test_size} of type {type(test_size)}")

        if isinstance(train_size, float) and isinstance(test_size, float) and train_size + test_size > 1:
            raise ValueError(
                f"The sum of test_size and train_size = {train_size + test_size}, should be in the (0, 1)"
                " range. Reduce test_size and/or train_size."
            )

        if isinstance(test_size, float):
            n_test = ceil(test_size * n_samples)
        elif isinstance(test_size, int):
            n_test = float(test_size)

        if isinstance(train_size, float):
            n_train = floor(train_size * n_samples)
        elif isinstance(train_size, int):
            n_train = float(train_size)

        if train_size is None:
            n_train = n_samples - n_test
        elif test_size is None:
            n_test = n_samples - n_train

        if n_train + n_test > n_samples:
            raise ValueError(
                f"The sum of train_size and test_size = {n_train + n_test}, "
                "should be smaller than the number of "
                f"samples {n_samples}. Reduce test_size and/or "
                "train_size."
            )

        n_train, n_test = int(n_train), int(n_test)

        if n_train == 0:
            raise ValueError(
                f"With n_samples={n_samples}, test_size={test_size} and train_size={train_size}, the "
                "resulting train set will be empty. Adjust any of the "
                "aforementioned parameters."
            )

        if generator is None and shuffle is True:
            if seed is None:
                seed = np.random.get_state()[1][0]
                _ = np.random.random()  # do 1 step of rng
            generator = np.random.default_rng(seed)

        # Check if we've already cached this computation (indexed by a hash)
        if self._data_files:
            if train_indices_cache_file_name is None or test_indices_cache_file_name is None:
                # we create a unique hash from the function, current dataset file and the mapping args

                if train_indices_cache_file_name is None:
                    train_indices_cache_file_name = self._get_cache_file_path(train_new_fingerprint)
                if test_indices_cache_file_name is None:
                    test_indices_cache_file_name = self._get_cache_file_path(test_new_fingerprint)
            if (
                os.path.exists(train_indices_cache_file_name)
                and os.path.exists(test_indices_cache_file_name)
                and load_from_cache_file
            ):
                logger.warning(
                    "Loading cached split indices for dataset at %s and %s",
                    train_indices_cache_file_name,
                    test_indices_cache_file_name,
                )
                return DatasetDict(
                    {
                        "train": self._new_dataset_with_indices(
                            fingerprint=train_new_fingerprint, indices_cache_file_name=train_indices_cache_file_name
                        ),
                        "test": self._new_dataset_with_indices(
                            fingerprint=test_new_fingerprint, indices_cache_file_name=test_indices_cache_file_name
                        ),
                    }
                )

        if not shuffle:
            train_indices = np.arange(n_train)
            test_indices = np.arange(n_train, n_train + n_test)
        else:
            # random partition
            permutation = generator.permutation(len(self))
            test_indices = permutation[:n_test]
            train_indices = permutation[n_test : (n_test + n_train)]

        train_split = self.select(
            indices=train_indices,
            keep_in_memory=keep_in_memory,
            indices_cache_file_name=train_indices_cache_file_name,
            writer_batch_size=writer_batch_size,
            new_fingerprint=train_new_fingerprint,
        )
        test_split = self.select(
            indices=test_indices,
            keep_in_memory=keep_in_memory,
            indices_cache_file_name=test_indices_cache_file_name,
            writer_batch_size=writer_batch_size,
            new_fingerprint=test_new_fingerprint,
        )

        return DatasetDict({"train": train_split, "test": test_split})

    def shard(
        self,
        num_shards: int,
        index: int,
        contiguous: bool = False,
        keep_in_memory: bool = False,
        indices_cache_file_name: Optional[str] = None,
        writer_batch_size: Optional[int] = 1000,
    ) -> "Dataset":
        """Return the `index`-nth shard from dataset split into `num_shards` pieces.

        This shards deterministically. dset.shard(n, i) will contain all elements of dset whose
        index mod n = i.

        dset.shard(n, i, contiguous=True) will instead split dset into contiguous chunks,
        so it can be easily concatenated back together after processing. If n % i == l, then the
        first l shards will have length (n // i) + 1, and the remaining shards will have length (n // i).
        `datasets.concatenate([dset.shard(n, i, contiguous=True) for i in range(n)])` will return
        a dataset with the same order as the original.

        Be sure to shard before using any randomizing operator (such as shuffle).
        It is best if the shard operator is used early in the dataset pipeline.


        Args:
            num_shards (`int`): How many shards to split the dataset into.
            index (`int`): Which shard to select and return.
            contiguous: (`bool`, defaults to `False`): Whether to select contiguous blocks of indices for shards.
            keep_in_memory (`bool`, defaults to `False`): Keep the dataset in memory instead of writing it to a cache file.
            load_from_cache_file (`bool`, defaults to `True`): If a cache file storing the current computation from `function`
                can be identified, use it instead of recomputing.
            indices_cache_file_name (`Optional[str]`, defaults to `None`): Provide the name of a path for the cache file. It is used to store the
                indices of each shard instead of the automatically generated cache file name.
            writer_batch_size (`int`, defaults to `1000`): Number of rows per write operation for the cache file writer.
                Higher value gives smaller cache files, lower value consume less temporary memory while running `.map()`.
        """
        assert 0 <= index < num_shards, "index should be in [0, num_shards-1]"
        if contiguous:
            div = len(self) // num_shards
            mod = len(self) % num_shards
            start = div * index + min(index, mod)
            end = start + div + (1 if index < mod else 0)
            indices = np.arange(start, end)
        else:
            indices = np.arange(index, len(self), num_shards)

        return self.select(
            indices=indices,
            keep_in_memory=keep_in_memory,
            indices_cache_file_name=indices_cache_file_name,
            writer_batch_size=writer_batch_size,
        )

    def export(
        self,
        filename: str,
        format: str = "tfrecord",
    ):
        """Writes the Arrow dataset to a TFRecord file.

        The dataset must already be in tensorflow format. The records will be written with
        keys from `dataset._format_columns`.

        Args:
            `filename` (`str`): The filename, including the .tfrecord extension, to write to.
            `format` (`Optional[str]`, default: `"tfrecord"`): The type of output file. Currently this is a no-op, as
                TFRecords are the only option. This enables a more flexible function signature
                later.
        """
        try:
            import tensorflow as tf  # noqa: F401
        except ImportError:
            logger.error("Tensorflow needs to be installed to be able to return Tensorflow tensors.")

        # From https://www.tensorflow.org/tutorials/load_data/tfrecord
        def _bytes_feature(values):
            """Returns a bytes_list from a list of string / byte."""
            return tf.train.Feature(bytes_list=tf.train.BytesList(value=values))

        def _float_feature(values):
            """Returns a float_list from a list of float / double."""
            return tf.train.Feature(float_list=tf.train.FloatList(value=values))

        def _int64_feature(values):
            """Returns an int64_list from a list of bool / enum / int / uint."""
            return tf.train.Feature(int64_list=tf.train.Int64List(value=values))

        def _feature(values: np.ndarray) -> "tf.train.Feature":
            """Typechecks `values` and returns the corresponding tf.train.Feature."""
            if values.ndim == 0:
                values = values.item()
            if isinstance(values, np.ndarray):
                if values.dtype == np.dtype(float):
                    return _float_feature(values)
                elif values.dtype == np.int64:
                    return _int64_feature(values)
                elif values.dtype == np.dtype(str) or (
                    values.dtype == np.dtype(object) and len(values) > 0 and isinstance(values[0], str)
                ):
                    return _bytes_feature([v.encode() for v in values])
                else:
                    raise ValueError(
                        f"values={values} is an np.ndarray with items of dtype {values[0].dtype}, which cannot be serialized"
                    )
            elif isinstance(values, float):
                return _float_feature([values])
            elif isinstance(values, int):
                return _int64_feature([values])
            elif isinstance(values, str):
                return _bytes_feature([values.encode()])
            else:
                raise ValueError(f"values={values} has dtype {values.dtype}, which cannot be serialized")

        def serialize_example(ex):
            feature = {key: _feature(value) for key, value in ex.items()}
            example_proto = tf.train.Example(features=tf.train.Features(feature=feature))
            return example_proto.SerializeToString()

        def tf_serialize_example(ex):
            tf_string = tf.py_function(serialize_example, (ex,), tf.string)
            return tf.reshape(tf_string, ())

        def generator():
            for ex in self:
                yield serialize_example(ex)

        assert self._format_type == "numpy", "Dataset format must be numpy before exporting"
        assert filename.endswith(".tfrecord")
        tf_dataset = tf.data.Dataset.from_generator(generator, output_types=tf.string, output_shapes=())
        writer = tf.data.experimental.TFRecordWriter(filename)
        logger.info(f"Writing TFRecord to {filename}")
        writer.write(tf_dataset)
        logger.info(f"Finished writing TFRecord to {filename}")
        self = None  # delete the dataset reference used by tf_dataset

    def add_faiss_index(
        self,
        column: str,
        index_name: Optional[str] = None,
        device: Optional[int] = None,
        string_factory: Optional[str] = None,
        metric_type: Optional[int] = None,
        custom_index: Optional["faiss.Index"] = None,  # noqa: F821
        train_size: Optional[int] = None,
        faiss_verbose: bool = False,
        dtype=np.float32,
    ):
        """Add a dense index using Faiss for fast retrieval.
        By default the index is done over the vectors of the specified column.
        You can specify :obj:`device` if you want to run it on GPU (:obj:`device` must be the GPU index).
        You can find more information about Faiss here:

            - For `string factory <https://github.com/facebookresearch/faiss/wiki/The-index-factory>`__

        Args:
            column (:obj:`str`):
                The column of the vectors to add to the index.
            index_name (Optional :obj:`str`):
                The index_name/identifier of the index.
                This is the index_name that is used to call :func:`datasets.Dataset.get_nearest_examples` or :func:`datasets.Dataset.search`.
                By default it corresponds to `column`.
            device (Optional :obj:`int`):
                If not None, this is the index of the GPU to use.
                By default it uses the CPU.
            string_factory (Optional :obj:`str`):
                This is passed to the index factory of Faiss to create the index.
                Default index class is ``IndexFlat``.
            metric_type (Optional :obj:`int`):
                Type of metric. Ex: faiss.faiss.METRIC_INNER_PRODUCT or faiss.METRIC_L2.
            custom_index (Optional :obj:`faiss.Index`):
                Custom Faiss index that you already have instantiated and configured for your needs.
            train_size (Optional :obj:`int`):
                If the index needs a training step, specifies how many vectors will be used to train the index.
            faiss_verbose (:obj:`bool`, defaults to False):
                Enable the verbosity of the Faiss index.
            dtype (data-type): The dtype of the numpy arrays that are indexed.
                Default is ``np.float32``.

        Example::

            ds = datasets.load_dataset('crime_and_punish', split='train')
            ds_with_embeddings = ds.map(lambda example: {'embeddings': embed(example['line']}))
            ds_with_embeddings.add_faiss_index(column='embeddings')
            # query
            scores, retrieved_examples = ds_with_embeddings.get_nearest_examples('embeddings', embed('my new query'), k=10)
            # save index
            ds_with_embeddings.save_faiss_index('embeddings', 'my_index.faiss')

            ds = datasets.load_dataset('crime_and_punish', split='train')
            # load index
            ds.load_faiss_index('embeddings', 'my_index.faiss')
            # query
            scores, retrieved_examples = ds.get_nearest_examples('embeddings', embed('my new query'), k=10)
        """
        with self.formatted_as(type="numpy", columns=[column], dtype=dtype):
            super().add_faiss_index(
                column=column,
                index_name=index_name,
                device=device,
                string_factory=string_factory,
                metric_type=metric_type,
                custom_index=custom_index,
                train_size=train_size,
                faiss_verbose=faiss_verbose,
            )
        return self

    def add_faiss_index_from_external_arrays(
        self,
        external_arrays: np.array,
        index_name: str,
        device: Optional[int] = None,
        string_factory: Optional[str] = None,
        metric_type: Optional[int] = None,
        custom_index: Optional["faiss.Index"] = None,  # noqa: F821
        train_size: Optional[int] = None,
        faiss_verbose: bool = False,
        dtype=np.float32,
    ):
        """Add a dense index using Faiss for fast retrieval.
        The index is created using the vectors of `external_arrays`.
        You can specify `device` if you want to run it on GPU (`device` must be the GPU index).
        You can find more information about Faiss here:
        - For `string factory <https://github.com/facebookresearch/faiss/wiki/The-index-factory>`__

        Args:
            external_arrays (:obj:`np.array`):
                If you want to use arrays from outside the lib for the index, you can set :obj:`external_arrays`.
                It will use :obj:`external_arrays` to create the Faiss index instead of the arrays in the given :obj:`column`.
            index_name (:obj:`str`):
                The index_name/identifier of the index.
                This is the index_name that is used to call :func:`datasets.Dataset.get_nearest_examples` or :func:`datasets.Dataset.search`.
            device (Optional :obj:`int`):
                If not None, this is the index of the GPU to use.
                By default it uses the CPU.
            string_factory (Optional :obj:`str`):
                This is passed to the index factory of Faiss to create the index.
                Default index class is ``IndexFlat``.
            metric_type (Optional :obj:`int`):
                Type of metric. Ex: faiss.faiss.METRIC_INNER_PRODUCT or faiss.METRIC_L2.
            custom_index (Optional :obj:`faiss.Index`):
                Custom Faiss index that you already have instantiated and configured for your needs.
            train_size (Optional :obj:`int`):
                If the index needs a training step, specifies how many vectors will be used to train the index.
            faiss_verbose (:obj:`bool`, defaults to False):
                Enable the verbosity of the Faiss index.
            dtype (:obj:`numpy.dtype`): The dtype of the numpy arrays that are indexed. Default is np.float32.
        """
        super().add_faiss_index_from_external_arrays(
            external_arrays=external_arrays.astype(dtype),
            index_name=index_name,
            device=device,
            string_factory=string_factory,
            metric_type=metric_type,
            custom_index=custom_index,
            train_size=train_size,
            faiss_verbose=faiss_verbose,
        )

    def add_elasticsearch_index(
        self,
        column: str,
        index_name: Optional[str] = None,
        host: Optional[str] = None,
        port: Optional[int] = None,
        es_client: Optional["elasticsearch.Elasticsearch"] = None,  # noqa: F821
        es_index_name: Optional[str] = None,
        es_index_config: Optional[dict] = None,
    ):
        """Add a text index using ElasticSearch for fast retrieval. This is done in-place.

        Args:
            column (:obj:`str`):
                The column of the documents to add to the index.
            index_name (Optional :obj:`str`):
                The index_name/identifier of the index.
                This is the index name that is used to call :func:`datasets.Dataset.get_nearest_examples` or :func:`datasets.Dataset.search`.
                By default it corresponds to :obj:`column`.
            host (Optional :obj:`str`, defaults to localhost):
                host of where ElasticSearch is running
            port (Optional :obj:`str`, defaults to 9200):
                port of where ElasticSearch is running
            es_client (Optional :obj:`elasticsearch.Elasticsearch`):
                The elasticsearch client used to create the index if host and port are None.
            es_index_name (Optional :obj:`str`):
                The elasticsearch index name used to create the index.
            es_index_config (Optional :obj:`dict`):
                The configuration of the elasticsearch index.
                Default config is:

        Config::

            {
                "settings": {
                    "number_of_shards": 1,
                    "analysis": {"analyzer": {"stop_standard": {"type": "standard", " stopwords": "_english_"}}},
                },
                "mappings": {
                    "properties": {
                        "text": {
                            "type": "text",
                            "analyzer": "standard",
                            "similarity": "BM25"
                        },
                    }
                },
            }

        Example::

            es_client = elasticsearch.Elasticsearch()
            ds = datasets.load_dataset('crime_and_punish', split='train')
            ds.add_elasticsearch_index(column='line', es_client=es_client, es_index_name="my_es_index")
            scores, retrieved_examples = ds.get_nearest_examples('line', 'my new query', k=10)

        """
        with self.formatted_as(type=None, columns=[column]):
            super().add_elasticsearch_index(
                column=column,
                index_name=index_name,
                host=host,
                port=port,
                es_client=es_client,
                es_index_name=es_index_name,
                es_index_config=es_index_config,
            )
        return self


def concatenate_datasets(
    dsets: List[Dataset],
    info: Optional[Any] = None,
    split: Optional[Any] = None,
):
    """
    Converts a list of :obj:``datasets.Dataset`` with the same schema into a single :obj:``datasets.Dataset``.

    Args:
        dsets (:obj:``List[datasets.Dataset]``): A list of Datasets to concatenate
        info (:obj:``datasets.DatasetInfo``, `optional`, defaults to :obj:``None``): If specified, the dataset info containing info like
            description, citation, etc.
        split (:obj:``datasets.NamedSplit``, `optional`, defaults to :obj:``None``): If specified, the name of the dataset split.
    """
    if not all([dset.features.type == dsets[0].features.type for dset in dsets]):
        raise ValueError("Features must match for all datasets")

    # Datasets tables should all come from disk or memory, but not a mix

    dsets_in_memory = [not dset._data_files for dset in dsets]
    if any(dset_in_memory != dsets_in_memory[0] for dset_in_memory in dsets_in_memory):
        raise ValueError(
            "Datasets should ALL come from memory, or should ALL come from disk.\n"
            "However datasets {} come from memory and datasets {} come from disk.".format(
                [i for i in range(len(dsets)) if dsets_in_memory[i]],
                [i for i in range(len(dsets)) if not dsets_in_memory[i]],
            )
        )

    # Find common format or reset format

    format = dsets[0].format
    if any(dset.format != format for dset in dsets):
        format = {}
        logger.info("Some of the datasets have disparate format. Resetting the format of the concatenated dataset.")

    # Concatenate tables

    table = pa.concat_tables(dset._data for dset in dsets if len(dset._data) > 0)
    data_files = [copy.deepcopy(f) for dset in dsets for f in dset._data_files]
    inplace_history = [copy.deepcopy(h) for dset in dsets for h in dset._inplace_history]

    def apply_offset_to_indices_table(table, offset):
        if offset == 0:
            return table
        else:
            array = table["indices"]
            if isinstance(array, pa.ChunkedArray):
                new_array = pa.array(np.concatenate([c.to_numpy() for c in array.chunks]) + offset, pa.uint64())
            else:
                new_array = pa.array(array.to_numpy() + offset, pa.uint64())
            return pa.Table.from_arrays([new_array], names=["indices"])

    # Concatenate indices if they exist

    if any(dset._indices is not None for dset in dsets):

        # Datasets indices tables should all come from disk or memory, but not a mix
        # Datasets with no indices tables are replaced with a dataset with an indicies table in memory

        indices_mappings_in_memory = [not dset._indices_data_files for dset in dsets]
        if any(
            indices_mapping_in_memory != indices_mappings_in_memory[0]
            for indices_mapping_in_memory in indices_mappings_in_memory
        ):
            raise ValueError(
                "Datasets' indices should ALL come from memory, or should ALL come from disk.\n"
                "However datasets' indices {} come from memory and datasets' indices {} come from disk.".format(
                    [i for i in range(len(dsets)) if indices_mappings_in_memory[i]],
                    [i for i in range(len(dsets)) if not indices_mappings_in_memory[i]],
                )
            )
        indices_in_memory = indices_mappings_in_memory[0]

        # Create missing indices tables in memory

        if indices_in_memory:
            for i in range(len(dsets)):
                if dsets[i]._indices is None:
                    dsets[i] = dsets[i].select(range(len(dsets[i])))
        assert all(dset._indices is not None for dset in dsets), "each dataset should have an indices table"

        # An offset needs to be applied to the indices before concatenating

        indices_tables = []
        offset = 0
        for dset in dsets:
            indices_tables.append(apply_offset_to_indices_table(dset._indices, offset))
            offset += len(dset._data)

        # Concatenate indices

        indices_tables = [t for t in indices_tables if len(t) > 0]
        if indices_tables:
            indices_table = pa.concat_tables(indices_tables)
        else:
            indices_table = pa.Table.from_batches([], schema=pa.schema({"indices": pa.int64()}))
    else:
        indices_table = None
    if info is None:
        info = DatasetInfo.from_merge([dset.info for dset in dsets])
    fingerprint = update_fingerprint(
        "".join(dset._fingerprint for dset in dsets), concatenate_datasets, {"info": info, "split": split}
    )
    concatenated_dataset = Dataset(
        table,
        info=info,
        split=split,
        data_files=data_files,
        indices_table=indices_table,
        indices_data_files=None,  # can't reuse same files as an offset was applied
        fingerprint=fingerprint,
        inplace_history=inplace_history,
    )
    concatenated_dataset.set_format(**format)
    return concatenated_dataset


# This is outside Dataset.filter as it needs to be picklable for multiprocessing

# transform the filter function into the map function
def map_function(batch, *args, function=None, with_indices=None, **fn_kwargs):
    assert function is not None and with_indices is not None
    result = defaultdict(list)
    num_examples = len(batch[next(iter(batch.keys()))])
    input_columns = fn_kwargs.pop("input_columns", None)

    # create single examples
    for i in range(num_examples):
        example = map_nested(lambda x: x[i], batch, dict_only=True)
        fn_args = [example] if input_columns is None else [example[col] for col in input_columns]

        # check if example should be filtered or not
        if with_indices:
            keep_example = function(*fn_args, args[0][i], **fn_kwargs)
        else:
            keep_example = function(*fn_args, **fn_kwargs)

        assert isinstance(
            keep_example, bool
        ), f"The filter function returns a variable of type {type(keep_example)}, but should return a variable of type `bool`."
        # if example shall be kept add to result
        if keep_example:
            for key in batch.keys():
                result[key].append(example[key])

    # if no example shall be kept, init with empty list
    if bool(result) is False:
        for key in batch.keys():
            result[key] = []

    return result<|MERGE_RESOLUTION|>--- conflicted
+++ resolved
@@ -41,10 +41,7 @@
 from .arrow_reader import ArrowReader
 from .arrow_writer import ArrowWriter, TypedSequence
 from .features import Features, Value, cast_to_python_objects, pandas_types_mapper
-<<<<<<< HEAD
 from .filesystems import extract_path_from_uri, is_remote_filesystem
-from .fingerprint import fingerprint, generate_fingerprint, update_fingerprint
-=======
 from .fingerprint import (
     fingerprint_transform,
     generate_fingerprint,
@@ -53,7 +50,6 @@
     is_caching_enabled,
     update_fingerprint,
 )
->>>>>>> 8c93e483
 from .info import DatasetInfo
 from .search import IndexableMixin
 from .splits import NamedSplit
