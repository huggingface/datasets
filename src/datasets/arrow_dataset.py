--- conflicted
+++ resolved
@@ -58,12 +58,7 @@
 from .formatting import format_table, get_format_type_from_alias, get_formatter, query_table
 from .info import DatasetInfo
 from .search import IndexableMixin
-<<<<<<< HEAD
 from .splits import NamedSplit, Split
-from .table import InMemoryTable, MemoryMappedTable, Table, concat_tables, list_table_cache_files
-from .utils import map_nested
-=======
-from .splits import NamedSplit
 from .table import (
     ConcatenationTable,
     InMemoryTable,
@@ -75,7 +70,6 @@
 )
 from .tasks import TaskTemplate
 from .utils import logging, map_nested
->>>>>>> 5a322178
 from .utils.deprecation_utils import deprecated
 from .utils.file_utils import estimate_dataset_size
 from .utils.info_utils import is_small_dataset
