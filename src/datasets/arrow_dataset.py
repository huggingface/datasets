# coding=utf-8
# Copyright 2020 The HuggingFace Authors.
#
# Licensed under the Apache License, Version 2.0 (the "License");
# you may not use this file except in compliance with the License.
# You may obtain a copy of the License at
#
#     http://www.apache.org/licenses/LICENSE-2.0
#
# Unless required by applicable law or agreed to in writing, software
# distributed under the License is distributed on an "AS IS" BASIS,
# WITHOUT WARRANTIES OR CONDITIONS OF ANY KIND, either express or implied.
# See the License for the specific language governing permissions and
# limitations under the License.

# Lint as: python3
""" Simple Dataset wrapping an Arrow Table."""

import contextlib
import copy
import json
import os
import shutil
import tempfile
<<<<<<< HEAD
from collections import Counter, UserDict
=======
import weakref
from collections import Counter
>>>>>>> 9ff7e555
from collections.abc import Iterable, Mapping
from copy import deepcopy
from dataclasses import asdict
from functools import partial, wraps
from math import ceil, floor
from pathlib import Path
from typing import TYPE_CHECKING, Any, BinaryIO, Callable, Dict, Iterator, List, Optional, Tuple, Union

import fsspec
import numpy as np
import pandas as pd
import pyarrow as pa
import pyarrow.compute as pc
from multiprocess import Pool, RLock
from tqdm.auto import tqdm

from datasets.tasks.text_classification import TextClassification

from . import config, utils
from .arrow_reader import ArrowReader
from .arrow_writer import ArrowWriter, OptimizedTypedSequence
from .features import ClassLabel, Features, Sequence, Value, _ArrayXD
from .filesystems import extract_path_from_uri, is_remote_filesystem
from .fingerprint import (
    fingerprint_transform,
    generate_fingerprint,
    generate_random_fingerprint,
    get_temporary_cache_files_directory,
    is_caching_enabled,
    maybe_register_dataset_for_temp_dir_deletion,
    update_fingerprint,
)
from .formatting import format_table, get_format_type_from_alias, get_formatter, query_table
from .info import DatasetInfo
from .search import IndexableMixin
from .splits import NamedSplit, Split
from .table import (
    ConcatenationTable,
    InMemoryTable,
    MemoryMappedTable,
    Table,
    cast_with_sliced_list_support,
    concat_tables,
    list_table_cache_files,
)
from .tasks import TaskTemplate
from .utils import logging
from .utils.deprecation_utils import deprecated
from .utils.file_utils import estimate_dataset_size
from .utils.info_utils import is_small_dataset
from .utils.typing import PathLike


if TYPE_CHECKING:
    from .dataset_dict import DatasetDict

logger = logging.get_logger(__name__)

if config.PYARROW_VERSION.major == 0:
    PYARROW_V0 = True
else:
    PYARROW_V0 = False


class LazyDict(UserDict):
    def __init__(self, data, features=None, decoding=True):
        self.data = data
        self.features = (
            {key: feature for key, feature in features.items() if hasattr(feature, "decode_example")}
            if features
            else {}
        )
        self.decoding = decoding

    def values(self):
        return self.data.values()

    def items(self):
        return self.data.items()


class Example(LazyDict):
    def __getitem__(self, key):
        value = super().__getitem__(key)
        if self.decoding and self.features and key in self.features:
            value = self.features[key].decode_example(value)
            self[key] = value
            del self.features[key]
        return value


class Batch(LazyDict):
    def __getitem__(self, key):
        values = super().__getitem__(key)
        if self.decoding and self.features and key in self.features:
            values = [self.features[key].decode_example(value) for value in values]
            self[key] = values
            del self.features[key]
        return values


class DatasetInfoMixin:
    """This base class exposes some attributes of DatasetInfo
    at the base level of the Dataset for easy access.
    """

    def __init__(self, info: DatasetInfo, split: Optional[NamedSplit]):
        self._info = info
        self._split = split

    @property
    def info(self):
        """:class:`datasets.DatasetInfo` object containing all the metadata in the dataset."""
        return self._info

    @property
    def split(self):
        """:class:`datasets.NamedSplit` object corresponding to a named dataset split."""
        return self._split

    @property
    def builder_name(self) -> str:
        return self._info.builder_name

    @property
    def citation(self) -> str:
        return self._info.citation

    @property
    def config_name(self) -> str:
        return self._info.config_name

    @property
    def dataset_size(self) -> Optional[int]:
        return self._info.dataset_size

    @property
    def description(self) -> str:
        return self._info.description

    @property
    def download_checksums(self) -> Optional[dict]:
        return self._info.download_checksums

    @property
    def download_size(self) -> Optional[int]:
        return self._info.download_size

    @property
    def features(self) -> Features:
        return self._info.features

    @property
    def homepage(self) -> Optional[str]:
        return self._info.homepage

    @property
    def license(self) -> Optional[str]:
        return self._info.license

    @property
    def size_in_bytes(self) -> Optional[int]:
        return self._info.size_in_bytes

    @property
    def supervised_keys(self):
        return self._info.supervised_keys

    @property
    def version(self):
        return self._info.version


class TensorflowDatasetMixin:
    _TF_DATASET_REFS = set()

    @staticmethod
    def _get_output_signature(dataset, cols_to_retain, test_batch, batch_size):
        if config.TF_AVAILABLE:
            import tensorflow as tf
        else:
            raise ImportError("Called a Tensorflow-specific function but Tensorflow is not installed.")

        signatures = {}
        for column, col_feature in dataset.features.items():
            if column not in cols_to_retain:
                continue
            dtype_feature = col_feature
            while hasattr(dtype_feature, "feature"):  # Descend this godforsaken nested rabbit hole as long as it takes
                dtype_feature = dtype_feature.feature
            dtype_str = dtype_feature.dtype
            if dtype_str.startswith("int") or dtype_str.startswith("uint"):
                dtype = tf.int64
            elif dtype_str.startswith("float"):
                dtype = tf.float32
            else:
                raise ValueError(f"Could not convert datatype {dtype_str} in column {column}.")

            shape = []
            shape_feature = col_feature
            while not isinstance(shape_feature, (Value, ClassLabel)):
                if isinstance(shape_feature, _ArrayXD):
                    shape.extend(list(shape_feature.shape))
                    break
                elif isinstance(shape_feature, Sequence):
                    shape.insert(0, shape_feature.length)
                    shape_feature = shape_feature.feature
                else:
                    raise ValueError(
                        f"Couldn't parse feature {column} with type {type(col_feature)}! "
                        "This may indicate a column was included with an unusual datatype "
                        "that we were unable to process correctly. "
                        "If you're getting this error with one of our datasets, and you're "
                        "sure the column should be convertable to tf.Tensor, please "
                        "file an issue at github.com/huggingface/datasets and tag "
                        "@rocketknight1."
                    )
            shape = [batch_size] + shape
            shape = [dim if dim != -1 else None for dim in shape]

            signatures[column] = tf.TensorSpec(shape=shape, dtype=dtype)

        # Catching columns added by the collate_fn, such as MLM labels
        for column, tensor in test_batch.items():
            if column in signatures:
                continue
            if column.startswith("label"):
                if "input_ids" in signatures and test_batch[column].shape == test_batch["input_ids"].shape:
                    shape = signatures["input_ids"].shape
                else:
                    # If this doesn't look like LM labels that got added by the collate_fn, let's not say anything
                    # about the dimensions we're unsure of
                    shape = [batch_size] + [None for dim in tensor.shape.as_list()[1:]]
            else:
                # If this doesn't look like LM labels that got added by the collate_fn, let's not say anything
                # about the dimensions we're unsure of
                shape = [batch_size] + [None for dim in tensor.shape.as_list()[1:]]
            signatures[column] = tf.TensorSpec(shape=shape, dtype=tensor.dtype)
        return signatures

    def to_tf_dataset(
        self,
        columns: Union[str, List[str]],
        batch_size: int,
        shuffle: bool,
        drop_remainder: bool = None,
        collate_fn: Callable = None,
        collate_fn_args: Dict[str, Any] = None,
        label_cols: Union[str, List[str]] = None,
        dummy_labels: bool = False,
        prefetch: bool = True,
    ):
        """Create a tf.data.Dataset from the underlying Dataset. This tf.data.Dataset will load and collate batches from
        the Dataset, and is suitable for passing to methods like model.fit() or model.predict().

        Args:
            columns (:obj:`List[str]` or :obj:`str`): Dataset column(s) to load in the tf.data.Dataset. In general,
            only columns that the model can use as input should be included here (numeric data only).
            batch_size (:obj:`int`): Size of batches to load from the dataset.
            shuffle(:obj:`bool`): Shuffle the dataset order when loading. Recommended True for training, False for
                validation/evaluation.
            drop_remainder(:obj:`bool`, default ``None``): Drop the last incomplete batch when loading. If not provided,
                defaults to the same setting as shuffle.
            collate_fn(:obj:`Callable`): A function or callable object (such as a `DataCollator`) that will collate
                lists of samples into a batch.
            collate_fn_args (:obj:`Dict`, optional): An optional `dict` of keyword arguments to be passed to the
                `collate_fn`.
            label_cols (:obj:`List[str]` or :obj:`str`, default ``None``): Dataset column(s) to load as
                labels. Note that many models compute loss internally rather than letting Keras do it, in which case it is
                not necessary to actually pass the labels here, as long as they're in the input `columns`.
            dummy_labels (:obj:`bool`, default ``False``): If no `label_cols` are set, output an array of "dummy" labels
                with each batch. This can avoid problems with `fit()` or `train_on_batch()` that expect labels to be
                a Tensor or np.ndarray, but should (hopefully) not be necessary with our standard train_step().
            prefetch (:obj:`bool`, default ``True``): Whether to run the dataloader in a separate thread and maintain
                a small buffer of batches for training. Improves performance by allowing data to be loaded in the
                background while the model is training.
        """
        if config.TF_AVAILABLE:
            import tensorflow as tf
        else:
            raise ImportError("Called a Tensorflow-specific function but Tensorflow is not installed.")

        if collate_fn_args is None:
            collate_fn_args = {}

        if label_cols is None:
            label_cols = []
        elif isinstance(label_cols, str):
            label_cols = [label_cols]
        elif len(set(label_cols)) < len(label_cols):
            raise ValueError("List of label_cols contains duplicates.")
        if not columns:
            raise ValueError("Need to specify at least one column.")
        elif isinstance(columns, str):
            columns = [columns]
        elif len(set(columns)) < len(columns):
            raise ValueError("List of columns contains duplicates.")
        if label_cols is not None:
            cols_to_retain = list(set(columns + label_cols))
        else:
            cols_to_retain = columns
        # Special casing when the dataset has 'label' and the model expects 'labels' and the collator fixes it up for us
        if "labels" in cols_to_retain and "labels" not in self.features and "label" in self.features:
            cols_to_retain[cols_to_retain.index("labels")] = "label"
        for col in cols_to_retain:
            if col not in self.features:
                raise ValueError(f"Couldn't find column {col} in dataset.")
        if drop_remainder is None:
            # We assume that if you're shuffling it's the train set, so we drop the remainder unless told not to
            drop_remainder = shuffle
        dataset = self.with_format("numpy", columns=cols_to_retain)

        def numpy_pad(data):
            try:
                # When this is finally fully removed, remove this line
                # Alternatively, find a more elegant way to do this whole thing
                np.warnings.filterwarnings("error", category=np.VisibleDeprecationWarning)
                data = np.array(data)
                if data.dtype == np.object:
                    raise AssertionError  # Do it this way so that the assert doesn't get optimized out
                return data
            except (np.VisibleDeprecationWarning, AssertionError):
                pass
            # Get lengths of each row of data
            lens = np.array([len(i) for i in data])

            # Mask of valid places in each row
            mask = np.arange(lens.max()) < lens[:, None]

            # Setup output array and put elements from data into masked positions
            out = np.zeros(mask.shape, dtype=np.array(data[0]).dtype)
            out[mask] = np.concatenate(data)
            return out

        def np_get_batch(indices):
            batch = dataset[indices]
            out_batch = []
            if collate_fn is not None:
                actual_size = len(list(batch.values())[0])  # Get the length of one of the arrays, assume all same
                # Our collators expect a list of dicts, not a dict of lists/arrays, so we invert
                batch = [{key: value[i] for key, value in batch.items()} for i in range(actual_size)]
                batch = collate_fn(batch, **collate_fn_args)
                # Special casing when the dataset has 'label' and the model
                # expects 'labels' and the collator fixes it up for us
                if "label" in cols_to_retain and "label" not in batch and "labels" in batch:
                    cols_to_retain[cols_to_retain.index("label")] = "labels"
                for key in cols_to_retain:
                    # In case the collate_fn returns something strange
                    array = np.array(batch[key])
                    cast_dtype = np.int64 if np.issubdtype(array.dtype, np.integer) else np.float32
                    array = array.astype(cast_dtype)
                    out_batch.append(array)
            else:
                for key in cols_to_retain:
                    array = batch[key]
                    array = numpy_pad(array)
                    cast_dtype = np.int64 if np.issubdtype(array.dtype, np.integer) else np.float32
                    array = array.astype(cast_dtype)
                    out_batch.append(array)
            return [tf.convert_to_tensor(arr) for arr in out_batch]

        test_batch = np_get_batch(np.arange(batch_size))

        @tf.function(input_signature=[tf.TensorSpec(None, tf.int64)])
        def fetch_function(indices):
            output = tf.numpy_function(
                np_get_batch, inp=[indices], Tout=[tf.dtypes.as_dtype(arr.dtype) for arr in test_batch]
            )
            return {key: output[i] for i, key in enumerate(cols_to_retain)}

        test_batch_dict = {key: test_batch[i] for i, key in enumerate(cols_to_retain)}
        output_signature = TensorflowDatasetMixin._get_output_signature(
            dataset, cols_to_retain, test_batch_dict, batch_size=batch_size if drop_remainder else None
        )

        def ensure_shapes(input_dict):
            return {key: tf.ensure_shape(val, output_signature[key].shape) for key, val in input_dict.items()}

        tf_dataset = tf.data.Dataset.from_tensor_slices(np.arange(len(dataset), dtype=np.int64))

        if shuffle:
            tf_dataset = tf_dataset.shuffle(len(dataset))

        tf_dataset = tf_dataset.batch(batch_size, drop_remainder=drop_remainder).map(fetch_function).map(ensure_shapes)

        if label_cols:

            def split_features_and_labels(input_batch):
                features = {key: tensor for key, tensor in input_batch.items() if key in columns}
                labels = {key: tensor for key, tensor in input_batch.items() if key in label_cols}
                if len(features) == 1:
                    features = list(features.values())[0]
                if len(labels) == 1:
                    labels = list(labels.values())[0]
                return features, labels

            tf_dataset = tf_dataset.map(split_features_and_labels)

        elif len(columns) == 1:
            tf_dataset = tf_dataset.map(lambda x: list(x.values())[0])

        if dummy_labels and not label_cols:

            def add_dummy_labels(input_batch):
                return input_batch, tf.zeros(tf.shape(input_batch[columns[0]])[0])

            tf_dataset = tf_dataset.map(add_dummy_labels)

        if prefetch:
            tf_dataset = tf_dataset.prefetch(tf.data.experimental.AUTOTUNE)

        # Remove a reference to the open Arrow file on delete
        def cleanup_callback(ref):
            dataset.__del__()
            self._TF_DATASET_REFS.remove(ref)

        self._TF_DATASET_REFS.add(weakref.ref(tf_dataset, cleanup_callback))
        return tf_dataset


class DatasetTransformationNotAllowedError(Exception):
    pass


def transmit_format(func):
    """Wrapper for dataset transforms that recreate a new Dataset to transmit the format of the original dataset to the new dataset"""

    @wraps(func)
    def wrapper(*args, **kwargs):
        if args:
            self: "Dataset" = args[0]
            args = args[1:]
        else:
            self: "Dataset" = kwargs.pop("self")
        # don't use self.format since it returns a list of columns for 'columns' even if self_format_columns is None
        unformatted_columns = set(self.column_names) - set(self._format_columns or [])
        self_format = {
            "type": self._format_type,
            "format_kwargs": self._format_kwargs,
            "columns": self._format_columns,
            "output_all_columns": self._output_all_columns,
        }
        # apply actual function
        out: Union["Dataset", "DatasetDict"] = func(self, *args, **kwargs)
        datasets: List["Dataset"] = list(out.values()) if isinstance(out, dict) else [out]
        # re-apply format to the output
        for dataset in datasets:
            new_format = self_format.copy()
            if new_format["columns"] is not None:  # new formatted columns = (columns - previously unformatted columns)
                # sort the columns to have a deterministic list of columns that we can compare with `out_format`
                new_format["columns"] = sorted(set(dataset.column_names) - unformatted_columns)
            out_format = {
                "type": dataset._format_type,
                "format_kwargs": dataset._format_kwargs,
                "columns": sorted(dataset._format_columns) if dataset._format_columns is not None else None,
                "output_all_columns": dataset._output_all_columns,
            }
            if out_format != new_format:  # only apply if there's a change not to update the fingerprint for nothing
                dataset.set_format(**new_format)
        return out

    wrapper._decorator_name_ = "transmit_format"
    return wrapper


def transmit_tasks(func):
    """Wrapper for dataset transforms that recreate a new Dataset to transmit the task templates of the original dataset to the new dataset"""

    @wraps(func)
    def wrapper(*args, **kwargs):
        if args:
            self: "Dataset" = args[0]
            args = args[1:]
        else:
            self: "Dataset" = kwargs.pop("self")
        # apply actual function
        out: Union["Dataset", "DatasetDict"] = func(self, *args, **kwargs)
        datasets: List["Dataset"] = list(out.values()) if isinstance(out, dict) else [out]
        for dataset in datasets:
            # Remove task templates if a feature of the template has changed
            if self.info.task_templates is not None:
                dataset.info.task_templates = [
                    template
                    for template in self.info.task_templates
                    if all(dataset.features.get(k) == self.features.get(k) for k in template.features.keys())
                ]
        return out

    wrapper._decorator_name_ = "transmit_tasks"
    return wrapper


def update_metadata_with_features(table: Table, features: Features):
    """To be used in dataset transforms that modify the features of the dataset, in order to update the features stored in the metadata of its schema."""
    if table.schema.metadata is None or "huggingface".encode("utf-8") not in table.schema.metadata:
        pa_metadata = ArrowWriter._build_metadata(DatasetInfo(features=features))
    else:
        metadata = json.loads(table.schema.metadata["huggingface".encode("utf-8")].decode())
        if "info" not in metadata:
            metadata["info"] = asdict(DatasetInfo(features=features))
        else:
            metadata["info"]["features"] = asdict(DatasetInfo(features=features))["features"]
        pa_metadata = {"huggingface": json.dumps(metadata)}
    table = table.replace_schema_metadata(pa_metadata)
    return table


def _check_table(table) -> Table:
    """We check the table type to make sure it's an instance of :class:`datasets.table.Table`"""
    if isinstance(table, pa.Table):
        # for a pyarrow table, we can just consider it as a in-memory table
        # this is here for backward compatibility
        return InMemoryTable(table)
    elif isinstance(table, Table):
        return table
    else:
        raise TypeError(f"Expected a pyarrow.Table or a datasets.table.Table object, but got {table}.")


class NonExistentDatasetError(Exception):
    """Used when we expect the existence of a dataset"""

    pass


class Dataset(DatasetInfoMixin, IndexableMixin, TensorflowDatasetMixin):
    """A Dataset backed by an Arrow table."""

    def __init__(
        self,
        arrow_table: Table,
        info: Optional[DatasetInfo] = None,
        split: Optional[NamedSplit] = None,
        indices_table: Optional[Table] = None,
        fingerprint: Optional[str] = None,
    ):
        info = info.copy() if info is not None else DatasetInfo()
        DatasetInfoMixin.__init__(self, info=info, split=split)
        IndexableMixin.__init__(self)

        self._data: Table = _check_table(arrow_table)
        self._indices: Optional[Table] = _check_table(indices_table) if indices_table is not None else None
        maybe_register_dataset_for_temp_dir_deletion(self)

        self._format_type: Optional[str] = None
        self._format_kwargs: dict = {}
        self._format_columns: Optional[list] = None
        self._output_all_columns: bool = False
        self._fingerprint: str = fingerprint

        # Read metadata

        if self._data.schema.metadata is not None and "huggingface".encode("utf-8") in self._data.schema.metadata:
            metadata = json.loads(self._data.schema.metadata["huggingface".encode("utf-8")].decode())
            if "info" in metadata and self.info.features is None:  # try to load features from the arrow file metadata
                self._info.features = DatasetInfo.from_dict(metadata["info"]).features
            if (
                "fingerprint" in metadata and self._fingerprint is None
            ):  # try to load fingerprint from the arrow file metadata
                self._fingerprint = metadata["fingerprint"]

        # Infer features if None
        inferred_features = Features.from_arrow_schema(arrow_table.schema)
        if self.info.features is None:
            self.info.features = inferred_features
        else:  # make sure the nested columns are in the right order
            self.info.features = self.info.features.reorder_fields_as(inferred_features)

        # Infer fingerprint if None

        if self._fingerprint is None:
            self._fingerprint = generate_fingerprint(self)

        # Sanity checks

        assert self.features is not None, "Features can't be None in a Dataset object"
        assert self._fingerprint is not None, "Fingerprint can't be None in a Dataset object"
        if self.info.features.type != inferred_features.type:
            raise ValueError(
                "External features info don't match the dataset:\nGot\n{}\nwith type\n{}\n\nbut expected something like\n{}\nwith type\n{}".format(
                    self.info.features, self.info.features.type, inferred_features, inferred_features.type
                )
            )

        if self._indices is not None:
            assert pa.types.is_unsigned_integer(
                self._indices.column(0)[0].type
            ), f"indices must be an Arrow table of unsigned integers, current type is {self._indices.column(0)[0].type}"
        counter = Counter(self._data.column_names)
        if not all(count == 1 for count in counter.values()):
            duplicated_columns = [col for col in counter if counter[col] > 1]
            raise ValueError(
                f"The table can't have duplicated columns but columns {duplicated_columns} are duplicated."
            )

        # Update metadata

        self._data = update_metadata_with_features(self._data, self.features)

    @classmethod
    def from_file(
        cls,
        filename: str,
        info: Optional[DatasetInfo] = None,
        split: Optional[NamedSplit] = None,
        indices_filename: Optional[str] = None,
        in_memory: bool = False,
    ) -> "Dataset":
        """Instantiate a Dataset backed by an Arrow table at filename.

        Args:
            filename (:obj:`str`): File name of the dataset.
            info (:class:`DatasetInfo`, optional): Dataset information, like description, citation, etc.
            split (:class:`NamedSplit`, optional): Name of the dataset split.
            indices_filename (:obj:`str`, optional): File names of the indices.
            in_memory (:obj:`bool`, default ``False``): Whether to copy the data in-memory.

        Returns:
            :class:`Dataset`
        """
        table = ArrowReader.read_table(filename, in_memory=in_memory)

        if indices_filename is not None:
            indices_pa_table = ArrowReader.read_table(indices_filename, in_memory=in_memory)
        else:
            indices_pa_table = None

        return cls(
            arrow_table=table,
            info=info,
            split=split,
            indices_table=indices_pa_table,
        )

    @classmethod
    def from_buffer(
        cls,
        buffer: pa.Buffer,
        info: Optional[DatasetInfo] = None,
        split: Optional[NamedSplit] = None,
        indices_buffer: Optional[pa.Buffer] = None,
    ) -> "Dataset":
        """Instantiate a Dataset backed by an Arrow buffer.

        Args:
            buffer (:obj:`pyarrow.Buffer`): Arrow buffer.
            info (:class:`DatasetInfo`, optional): Dataset information, like description, citation, etc.
            split (:class:`NamedSplit`, optional): Name of the dataset split.
            indices_buffer (:obj:`pyarrow.Buffer`, optional): Indices Arrow buffer.

        Returns:
            :class:`Dataset`
        """
        table = InMemoryTable.from_buffer(buffer)

        if indices_buffer is not None:
            indices_table = InMemoryTable.from_buffer(buffer)
        else:
            indices_table = None

        return cls(table, info=info, split=split, indices_table=indices_table)

    @classmethod
    def from_pandas(
        cls,
        df: pd.DataFrame,
        features: Optional[Features] = None,
        info: Optional[DatasetInfo] = None,
        split: Optional[NamedSplit] = None,
    ) -> "Dataset":
        """
        Convert :obj:`pandas.DataFrame` to a :obj:`pyarrow.Table` to create a :class:`Dataset`.

        The column types in the resulting Arrow Table are inferred from the dtypes of the pandas.Series in the
        DataFrame. In the case of non-object Series, the NumPy dtype is translated to its Arrow equivalent. In the
        case of `object`, we need to guess the datatype by looking at the Python objects in this Series.

        Be aware that Series of the `object` dtype don't carry enough information to always lead to a meaningful Arrow
        type. In the case that we cannot infer a type, e.g. because the DataFrame is of length 0 or the Series only
        contains None/nan objects, the type is set to null. This behavior can be avoided by constructing explicit
        features and passing it to this function.

        Args:
            df (:obj:`pandas.DataFrame`): Dataframe that contains the dataset.
            features (:class:`Features`, optional): Dataset features.
            info (:class:`DatasetInfo`, optional): Dataset information, like description, citation, etc.
            split (:class:`NamedSplit`, optional): Name of the dataset split.

        Returns:
            :class:`Dataset`
        """
        if info is not None and features is not None and info.features != features:
            raise ValueError(
                "Features specified in `features` and `info.features` can't be different:\n{}\n{}".format(
                    features, info.features
                )
            )
        features = features if features is not None else info.features if info is not None else None
        if info is None:
            info = DatasetInfo()
        info.features = features
        table = InMemoryTable.from_pandas(df=df, schema=pa.schema(features.type) if features is not None else None)
        return cls(table, info=info, split=split)

    @classmethod
    def from_dict(
        cls,
        mapping: dict,
        features: Optional[Features] = None,
        info: Optional[Any] = None,
        split: Optional[Any] = None,
    ) -> "Dataset":
        """
        Convert :obj:`dict` to a :obj:`pyarrow.Table` to create a :class:`Dataset`.

        Args:
            mapping (:obj:`Mapping`): Mapping of strings to Arrays or Python lists.
            features (:class:`Features`, optional): Dataset features.
            info (:class:`DatasetInfo`, optional): Dataset information, like description, citation, etc.
            split (:class:`NamedSplit`, optional): Name of the dataset split.

        Returns:
            :class:`Dataset`
        """
        if info is not None and features is not None and info.features != features:
            raise ValueError(
                "Features specified in `features` and `info.features` can't be different:\n{}\n{}".format(
                    features, info.features
                )
            )
        features = features if features is not None else info.features if info is not None else None
        if info is None:
            info = DatasetInfo()
        info.features = features
        if features is not None:
            mapping = features.encode_batch(mapping)
        mapping = {
            col: OptimizedTypedSequence(data, type=features.type[col].type if features is not None else None, col=col)
            for col, data in mapping.items()
        }
        pa_table = InMemoryTable.from_pydict(mapping=mapping)
        return cls(pa_table, info=info, split=split)

    @staticmethod
    def from_csv(
        path_or_paths: Union[PathLike, List[PathLike]],
        split: Optional[NamedSplit] = None,
        features: Optional[Features] = None,
        cache_dir: str = None,
        keep_in_memory: bool = False,
        **kwargs,
    ):
        """Create Dataset from CSV file(s).

        Args:
            path_or_paths (path-like or list of path-like): Path(s) of the CSV file(s).
            split (:class:`NamedSplit`, optional): Split name to be assigned to the dataset.
            features (:class:`Features`, optional): Dataset features.
            cache_dir (:obj:`str`, optional, default ``"~/.cache/huggingface/datasets"``): Directory to cache data.
            keep_in_memory (:obj:`bool`, default ``False``): Whether to copy the data in-memory.
            **kwargs: Keyword arguments to be passed to :meth:`pandas.read_csv`.

        Returns:
            :class:`Dataset`
        """
        # Dynamic import to avoid circular dependency
        from .io.csv import CsvDatasetReader

        return CsvDatasetReader(
            path_or_paths, split=split, features=features, cache_dir=cache_dir, keep_in_memory=keep_in_memory, **kwargs
        ).read()

    @staticmethod
    def from_json(
        path_or_paths: Union[PathLike, List[PathLike]],
        split: Optional[NamedSplit] = None,
        features: Optional[Features] = None,
        cache_dir: str = None,
        keep_in_memory: bool = False,
        field: Optional[str] = None,
        **kwargs,
    ):
        """Create Dataset from JSON or JSON Lines file(s).

        Args:
            path_or_paths (path-like or list of path-like): Path(s) of the JSON or JSON Lines file(s).
            split (:class:`NamedSplit`, optional): Split name to be assigned to the dataset.
            features (:class:`Features`, optional): Dataset features.
            cache_dir (:obj:`str`, optional, default ``"~/.cache/huggingface/datasets"``): Directory to cache data.
            keep_in_memory (:obj:`bool`, default ``False``): Whether to copy the data in-memory.
            field (:obj:`str`, optional): Field name of the JSON file where the dataset is contained in.
            **kwargs: Keyword arguments to be passed to :class:`JsonConfig`.

        Returns:
            :class:`Dataset`
        """
        # Dynamic import to avoid circular dependency
        from .io.json import JsonDatasetReader

        return JsonDatasetReader(
            path_or_paths,
            split=split,
            features=features,
            cache_dir=cache_dir,
            keep_in_memory=keep_in_memory,
            field=field,
            **kwargs,
        ).read()

    @staticmethod
    def from_parquet(
        path_or_paths: Union[PathLike, List[PathLike]],
        split: Optional[NamedSplit] = None,
        features: Optional[Features] = None,
        cache_dir: str = None,
        keep_in_memory: bool = False,
        columns: Optional[List[str]] = None,
        **kwargs,
    ):
        """Create Dataset from Parquet file(s).

        Args:
            path_or_paths (path-like or list of path-like): Path(s) of the Parquet file(s).
            split (:class:`NamedSplit`, optional): Split name to be assigned to the dataset.
            features (:class:`Features`, optional): Dataset features.
            cache_dir (:obj:`str`, optional, default ``"~/.cache/huggingface/datasets"``): Directory to cache data.
            keep_in_memory (:obj:`bool`, default ``False``): Whether to copy the data in-memory.
            columns (:obj:`List[str]`, optional): If not None, only these columns will be read from the file.
                A column name may be a prefix of a nested field, e.g. 'a' will select
                'a.b', 'a.c', and 'a.d.e'.
            **kwargs: Keyword arguments to be passed to :class:`ParquetConfig`.

        Returns:
            :class:`Dataset`
        """
        # Dynamic import to avoid circular dependency
        from .io.parquet import ParquetDatasetReader

        return ParquetDatasetReader(
            path_or_paths,
            split=split,
            features=features,
            cache_dir=cache_dir,
            keep_in_memory=keep_in_memory,
            columns=columns,
            **kwargs,
        ).read()

    @staticmethod
    def from_text(
        path_or_paths: Union[PathLike, List[PathLike]],
        split: Optional[NamedSplit] = None,
        features: Optional[Features] = None,
        cache_dir: str = None,
        keep_in_memory: bool = False,
        **kwargs,
    ):
        """Create Dataset from text file(s).

        Args:
            path_or_paths (path-like or list of path-like): Path(s) of the text file(s).
            split (:class:`NamedSplit`, optional): Split name to be assigned to the dataset.
            features (:class:`Features`, optional): Dataset features.
            cache_dir (:obj:`str`, optional, default ``"~/.cache/huggingface/datasets"``): Directory to cache data.
            keep_in_memory (:obj:`bool`, default ``False``): Whether to copy the data in-memory.
            **kwargs: Keyword arguments to be passed to :class:`TextConfig`.

        Returns:
            :class:`Dataset`
        """
        # Dynamic import to avoid circular dependency
        from .io.text import TextDatasetReader

        return TextDatasetReader(
            path_or_paths, split=split, features=features, cache_dir=cache_dir, keep_in_memory=keep_in_memory, **kwargs
        ).read()

    def __del__(self):
        if hasattr(self, "_data"):
            del self._data
        if hasattr(self, "_indices"):
            del self._indices

    def __enter__(self):
        return self

    def __exit__(self, exc_type, exc_val, exc_tb):
        # Here `del` is used to del the pyarrow tables. This properly closes the files used for memory mapped tables
        self.__del__()

    def save_to_disk(self, dataset_path: str, fs=None):
        """
        Saves a dataset to a dataset directory, or in a filesystem using either :class:`~filesystems.S3FileSystem` or
        any implementation of ``fsspec.spec.AbstractFileSystem``.


        Note regarding sliced datasets:

        If you sliced the dataset in some way (using shard, train_test_split or select for example), then an indices mapping
        is added to avoid having to rewrite a new arrow Table (save time + disk/memory usage).
        It maps the indices used by __getitem__ to the right rows if the arrow Table.
        By default save_to_disk does save the full dataset table + the mapping.

        If you want to only save the shard of the dataset instead of the original arrow file and the indices,
        then you have to call :func:`datasets.Dataset.flatten_indices` before saving.
        This will create a new arrow table by using the right rows of the original table.

        Args:
            dataset_path (:obj:`str`): Path (e.g. `dataset/train`) or remote URI (e.g. `s3://my-bucket/dataset/train`)
                of the dataset directory where the dataset will be saved to.
            fs (:class:`~filesystems.S3FileSystem`, ``fsspec.spec.AbstractFileSystem``, optional, defaults ``None``):
                Instance of the remote filesystem used to download the files from.
        """
        assert (
            not self.list_indexes()
        ), "please remove all the indexes using `dataset.drop_index` before saving a dataset"

        if is_remote_filesystem(fs):
            dataset_path = extract_path_from_uri(dataset_path)
        else:
            fs = fsspec.filesystem("file")
            cache_files_paths = [Path(cache_filename["filename"]) for cache_filename in self.cache_files]
            # Check that the dataset doesn't overwrite iself. It can cause a permission error on Windows and a segfault on linux.
            if Path(dataset_path, config.DATASET_ARROW_FILENAME) in cache_files_paths:
                raise PermissionError(
                    f"Tried to overwrite {Path(dataset_path, config.DATASET_ARROW_FILENAME)} but a dataset can't overwrite itself."
                )
            if Path(dataset_path, config.DATASET_INDICES_FILENAME) in cache_files_paths:
                raise PermissionError(
                    f"Tried to overwrite {Path(dataset_path, config.DATASET_INDICES_FILENAME)} but a dataset can't overwrite itself."
                )

        # Get json serializable state
        state = {
            key: self.__dict__[key]
            for key in [
                "_fingerprint",
                "_format_columns",
                "_format_kwargs",
                "_format_type",
                "_indexes",
                "_output_all_columns",
            ]
        }

        split = self.__dict__["_split"]
        state["_split"] = str(split) if split is not None else split

        state["_data_files"] = [{"filename": config.DATASET_ARROW_FILENAME}]
        state["_indices_data_files"] = (
            [{"filename": config.DATASET_INDICES_FILENAME}] if self._indices is not None else None
        )
        for k in state["_format_kwargs"].keys():
            try:
                json.dumps(state["_format_kwargs"][k])
            except TypeError as e:
                raise TypeError(
                    str(e) + f"\nThe format kwargs must be JSON serializable, but key '{k}' isn't."
                ) from None

        # Get json serializable dataset info
        dataset_info = asdict(self._info)

        # Save dataset + indices + state + info
        fs.makedirs(dataset_path, exist_ok=True)
        with fs.open(Path(dataset_path, config.DATASET_ARROW_FILENAME).as_posix(), "wb") as dataset_file:
            with ArrowWriter(stream=dataset_file) as writer:
                writer.write_table(self._data)
                writer.finalize()
        if self._indices is not None:
            with fs.open(Path(dataset_path, config.DATASET_INDICES_FILENAME).as_posix(), "wb") as indices_file:
                with ArrowWriter(stream=indices_file) as writer:
                    writer.write_table(self._indices)
                    writer.finalize()
        with fs.open(
            Path(dataset_path, config.DATASET_STATE_JSON_FILENAME).as_posix(), "w", encoding="utf-8"
        ) as state_file:
            json.dump(state, state_file, indent=2, sort_keys=True)
        with fs.open(
            Path(dataset_path, config.DATASET_INFO_FILENAME).as_posix(), "w", encoding="utf-8"
        ) as dataset_info_file:
            # Sort only the first level of keys, or we might shuffle fields of nested features if we use sort_keys=True
            sorted_keys_dataset_info = {key: dataset_info[key] for key in sorted(dataset_info)}
            json.dump(sorted_keys_dataset_info, dataset_info_file, indent=2)
        logger.info("Dataset saved in {}".format(dataset_path))

    @staticmethod
    def load_from_disk(dataset_path: str, fs=None, keep_in_memory: Optional[bool] = None) -> "Dataset":
        """
        Loads a dataset that was previously saved using :meth:`save_to_disk` from a dataset directory, or from a
        filesystem using either :class:`~filesystems.S3FileSystem` or any implementation of
        ``fsspec.spec.AbstractFileSystem``.

        Args:
            dataset_path (:obj:`str`): Path (e.g. `"dataset/train"`) or remote URI (e.g.
                `"s3//my-bucket/dataset/train"`) of the dataset directory where the dataset will be loaded from.
            fs (:class:`~filesystems.S3FileSystem`, ``fsspec.spec.AbstractFileSystem``, optional, default ``None``):
                Instance of the remote filesystem used to download the files from.
            keep_in_memory (:obj:`bool`, default ``None``): Whether to copy the dataset in-memory. If `None`, the
                dataset will not be copied in-memory unless explicitly enabled by setting
                `datasets.config.IN_MEMORY_MAX_SIZE` to nonzero. See more details in the
                :ref:`load_dataset_enhancing_performance` section.

        Returns:
            :class:`Dataset` or :class:`DatasetDict`:
            - If `dataset_path` is a path of a dataset directory: the dataset requested.
            - If `dataset_path` is a path of a dataset dict directory: a ``datasets.DatasetDict`` with each split.
        """
        # copies file from filesystem if it is remote filesystem to local filesystem and modifies dataset_path to temp directory containing local copies
        fs = fsspec.filesystem("file") if fs is None else fs
        dataset_dict_json_path = Path(dataset_path, config.DATASETDICT_JSON_FILENAME).as_posix()
        dataset_info_path = Path(dataset_path, config.DATASET_INFO_FILENAME).as_posix()
        if not fs.isfile(dataset_info_path) and fs.isfile(dataset_dict_json_path):
            raise FileNotFoundError(
                f"No such file or directory: '{dataset_info_path}'. Expected to load a Dataset object, but got a DatasetDict. Please use datasets.load_from_disk instead."
            )

        if is_remote_filesystem(fs):
            src_dataset_path = extract_path_from_uri(dataset_path)
            tmp_dir = tempfile.TemporaryDirectory()
            dataset_path = Path(tmp_dir.name, src_dataset_path)
            fs.download(src_dataset_path, dataset_path.as_posix(), recursive=True)

        with open(
            Path(dataset_path, config.DATASET_STATE_JSON_FILENAME).as_posix(), "r", encoding="utf-8"
        ) as state_file:
            state = json.load(state_file)
        with open(
            Path(dataset_path, config.DATASET_INFO_FILENAME).as_posix(), "r", encoding="utf-8"
        ) as dataset_info_file:
            dataset_info = DatasetInfo.from_dict(json.load(dataset_info_file))

        dataset_size = estimate_dataset_size(
            Path(dataset_path, data_file["filename"]) for data_file in state["_data_files"]
        )
        keep_in_memory = keep_in_memory if keep_in_memory is not None else is_small_dataset(dataset_size)
        table_cls = InMemoryTable if keep_in_memory else MemoryMappedTable
        arrow_table = concat_tables(
            table_cls.from_file(Path(dataset_path, data_file["filename"]).as_posix())
            for data_file in state["_data_files"]
        )
        if state.get("_indices_data_files"):
            indices_table = concat_tables(
                table_cls.from_file(Path(dataset_path, indices_file["filename"]).as_posix())
                for indices_file in state["_indices_data_files"]
            )
        else:
            indices_table = None

        split = state["_split"]
        split = Split(split) if split is not None else split

        return Dataset(
            arrow_table=arrow_table,
            indices_table=indices_table,
            info=dataset_info,
            split=split,
            fingerprint=state["_fingerprint"],
        )

    @property
    def data(self) -> Table:
        """The Apache Arrow table backing the dataset."""
        return self._data

    @property
    def cache_files(self) -> List[dict]:
        """The cache files containing the Apache Arrow table backing the dataset."""
        cache_files = list_table_cache_files(self._data)
        if self._indices is not None:
            cache_files += list_table_cache_files(self._indices)
        return [{"filename": cache_filename} for cache_filename in cache_files]

    @property
    def num_columns(self) -> int:
        """Number of columns in the dataset."""
        return self._data.num_columns

    @property
    def num_rows(self) -> int:
        """Number of rows in the dataset (same as :meth:`Dataset.__len__`)."""
        if self._indices is not None:
            return self._indices.num_rows
        return self._data.num_rows

    @property
    def column_names(self) -> List[str]:
        """Names of the columns in the dataset."""
        return self._data.column_names

    @property
    def shape(self) -> Tuple[int, int]:
        """Shape of the dataset (number of columns, number of rows)."""
        if self._indices is not None:
            return (self._indices.num_rows, self._data.num_columns)
        return self._data.shape

    def unique(self, column: str) -> List[Any]:
        """Return a list of the unique elements in a column.

        This is implemented in the low-level backend and as such, very fast.

        Args:
            column (:obj:`str`): Column name (list all the column names with :func:`datasets.Dataset.column_names`).

        Returns:
            :obj:`list`: List of unique elements in the given column.
        """
        if column not in self._data.column_names:
            raise ValueError(f"Column ({column}) not in table columns ({self._data.column_names}).")

        if self._indices is not None and self._indices.num_rows != self._data.num_rows:
            raise ValueError(
                f"This dataset is a shallow copy using an indices mapping of another Datset {self._data.num_rows}."
                f"The `Dataset.unique()` method is currently not handled on shallow copy. Please use `Dataset.flatten_indices()` "
                f"to create a deep copy of the dataset and be able to use `Dataset.unique()`."
            )

        return self._data.column(column).unique().to_pylist()

    def class_encode_column(self, column: str) -> "Dataset":
        """Casts the given column as :obj:``datasets.features.ClassLabel`` and updates the table.

        Args:
            column (`str`): The name of the column to cast (list all the column names with :func:`datasets.Dataset.column_names`)
        """
        # Sanity checks
        if column not in self._data.column_names:
            raise ValueError(f"Column ({column}) not in table columns ({self._data.column_names}).")
        src_feat = self.features[column]
        if not isinstance(src_feat, Value):
            raise ValueError(
                f"Class encoding is only supported for {type(Value)} column, and column {column} is {type(src_feat)}."
            )

        # Stringify the column
        if src_feat.dtype != "string":
            dset = self.map(
                lambda batch: {column: [str(sample) for sample in batch]}, input_columns=column, batched=True
            )
        else:
            dset = self

        # Create the new feature
        class_names = sorted(dset.unique(column))
        dst_feat = ClassLabel(names=class_names)
        dset = dset.map(lambda batch: {column: dst_feat.str2int(batch)}, input_columns=column, batched=True)
        dset = concatenate_datasets([self.remove_columns([column]), dset], axis=1)

        new_features = dset.features.copy()
        new_features[column] = dst_feat
        dset = dset.cast(new_features)

        return dset

    @deprecated()
    @fingerprint_transform(inplace=True)
    def dictionary_encode_column_(self, column: str):
        """Dictionary encode a column.

        Dictionary encode can reduce the size of a column with many repetitions (e.g. string labels columns)
        by storing a dictionary of the strings. This only affect the internal storage.

        .. deprecated:: 1.4.0

        Args:
            column (:obj:`str`):

        """
        if column not in self._data.column_names:
            raise ValueError(f"Column ({column}) not in table columns ({self._data.column_names}).")
        casted_schema: pa.Schema = self._data.schema
        field_index = casted_schema.get_field_index(column)
        field: pa.Field = casted_schema.field(field_index)
        casted_field = pa.field(field.name, pa.dictionary(pa.int32(), field.type), nullable=False)
        casted_schema.set(field_index, casted_field)
        self._data = self._data.cast(casted_schema)
        self.info.features = Features.from_arrow_schema(self._data.schema)
        self._data = update_metadata_with_features(self._data, self.features)

    @deprecated(help_message="Use Dataset.flatten instead.")
    @fingerprint_transform(inplace=True)
    def flatten_(self, max_depth=16):
        """In-place version of :meth:`Dataset.flatten`.

        .. deprecated:: 1.4.0
            Use :meth:`Dataset.flatten` instead.
        """
        for depth in range(1, max_depth):
            if any(isinstance(field.type, pa.StructType) for field in self._data.schema):
                self._data = self._data.flatten()
            else:
                break
        self.info.features = Features.from_arrow_schema(self._data.schema)
        self._data = update_metadata_with_features(self._data, self.features)
        logger.info(
            "Flattened dataset from depth {} to depth {}.".format(depth, 1 if depth + 1 < max_depth else "unknown")
        )

    @fingerprint_transform(inplace=False)
    def flatten(self, new_fingerprint, max_depth=16) -> "Dataset":
        """Flatten the table.
        Each column with a struct type is flattened into one column per struct field.
        Other columns are left unchanged.

        Returns:
            :class:`Dataset`: A copy of the dataset with flattened columns.
        """
        dataset = copy.deepcopy(self)
        for depth in range(1, max_depth):
            if any(isinstance(field.type, pa.StructType) for field in dataset._data.schema):
                dataset._data = dataset._data.flatten()
            else:
                break
        dataset.info.features = Features.from_arrow_schema(dataset._data.schema)
        dataset._data = update_metadata_with_features(dataset._data, dataset.features)
        logger.info(
            "Flattened dataset from depth {} to depth {}.".format(depth, 1 if depth + 1 < max_depth else "unknown")
        )
        dataset._fingerprint = new_fingerprint
        return dataset

    @deprecated(help_message="Use Dataset.cast instead.")
    def cast_(
        self,
        features: Features,
        batch_size: Optional[int] = 10_000,
        keep_in_memory: bool = False,
        load_from_cache_file: bool = True,
        cache_file_name: Optional[str] = None,
        writer_batch_size: Optional[int] = 10_000,
        num_proc: Optional[int] = None,
    ):
        """In-place version of :meth:`Dataset.cast`.

        .. deprecated:: 1.4.0
            Use :meth:`Dataset.cast` instead.

        Args:
            features (:class:`datasets.Features`): New features to cast the dataset to.
                The name of the fields in the features must match the current column names.
                The type of the data must also be convertible from one type to the other.
                For non-trivial conversion, e.g. string <-> ClassLabel you should use :func:`map` to update the Dataset.
            batch_size (`Optional[int]`, defaults to `1000`): Number of examples per batch provided to cast.
                `batch_size <= 0` or `batch_size == None`: Provide the full dataset as a single batch to cast.
            keep_in_memory (:obj:`bool`, default ``False``): Whether to copy the data in-memory.
            load_from_cache_file (:obj:`bool`, default `True` if caching is enabled): If a cache file storing the current computation from `function`
                can be identified, use it instead of recomputing.
            cache_file_name (`Optional[str]`, default `None`): Provide the name of a path for the cache file. It is used to store the
                results of the computation instead of the automatically generated cache file name.
            writer_batch_size (:obj:`int`, default `1000`): Number of rows per write operation for the cache file writer.
                This value is a good trade-off between memory usage during the processing, and processing speed.
                Higher value makes the processing do fewer lookups, lower value consume less temporary memory while running `.map()`.
            num_proc (`Optional[int]`, default `None`): Number of processes for multiprocessing. By default it doesn't
                use multiprocessing.
        """
        if sorted(features) != sorted(self._data.column_names):
            raise ValueError(
                f"The columns in features ({list(features)}) must be identical "
                f"as the columns in the dataset: {self._data.column_names}"
            )

        type = features.type
        schema = pa.schema({col_name: type[col_name].type for col_name in self._data.column_names})
        dataset = self.with_format("arrow")
        dataset = dataset.map(
            lambda t: t.cast(schema)
            if config.PYARROW_VERSION.major >= 4
            else cast_with_sliced_list_support(t, schema),
            batched=True,
            batch_size=batch_size,
            keep_in_memory=keep_in_memory,
            load_from_cache_file=load_from_cache_file,
            cache_file_name=cache_file_name,
            writer_batch_size=writer_batch_size,
            num_proc=num_proc,
            features=features,
        )
        self._data = dataset._data
        self._info = dataset._info
        self._fingerprint = dataset._fingerprint

    def cast(
        self,
        features: Features,
        batch_size: Optional[int] = 10_000,
        keep_in_memory: bool = False,
        load_from_cache_file: bool = True,
        cache_file_name: Optional[str] = None,
        writer_batch_size: Optional[int] = 10_000,
        num_proc: Optional[int] = None,
    ) -> "Dataset":
        """
        Cast the dataset to a new set of features.

        Args:
            features (:class:`datasets.Features`): New features to cast the dataset to.
                The name of the fields in the features must match the current column names.
                The type of the data must also be convertible from one type to the other.
                For non-trivial conversion, e.g. string <-> ClassLabel you should use :func:`map` to update the Dataset.
            batch_size (`Optional[int]`, defaults to `1000`): Number of examples per batch provided to cast.
                `batch_size <= 0` or `batch_size == None`: Provide the full dataset as a single batch to cast.
            keep_in_memory (:obj:`bool`, default ``False``): Whether to copy the data in-memory.
            load_from_cache_file (:obj:`bool`, default `True` if caching is enabled): If a cache file storing the current computation from `function`
                can be identified, use it instead of recomputing.
            cache_file_name (`Optional[str]`, default `None`): Provide the name of a path for the cache file. It is used to store the
                results of the computation instead of the automatically generated cache file name.
            writer_batch_size (:obj:`int`, default `1000`): Number of rows per write operation for the cache file writer.
                This value is a good trade-off between memory usage during the processing, and processing speed.
                Higher value makes the processing do fewer lookups, lower value consume less temporary memory while running `.map()`.
            num_proc (`Optional[int]`, default `None`): Number of processes for multiprocessing. By default it doesn't
                use multiprocessing.

        Returns:
            :class:`Dataset`: A copy of the dataset with casted features.
        """
        if sorted(features) != sorted(self._data.column_names):
            raise ValueError(
                f"The columns in features ({list(features)}) must be identical "
                f"as the columns in the dataset: {self._data.column_names}"
            )

        type = features.type
        schema = pa.schema({col_name: type[col_name].type for col_name in self._data.column_names})
        format = self.format
        dataset = self.with_format("arrow")
        dataset = dataset.map(
            lambda t: t.cast(schema)
            if config.PYARROW_VERSION.major >= 4
            else cast_with_sliced_list_support(t, schema),
            batched=True,
            batch_size=batch_size,
            keep_in_memory=keep_in_memory,
            load_from_cache_file=load_from_cache_file,
            cache_file_name=cache_file_name,
            writer_batch_size=writer_batch_size,
            num_proc=num_proc,
            features=features,
        )
        dataset = dataset.with_format(**format)
        return dataset

    @fingerprint_transform(inplace=False)
    def cast_column(self, column: str, feature, new_fingerprint: str):
        """Cast column to feature for decoding.

        Args:
            column (:obj:`str`): Column name.
            feature (:class:`Feature`): Target feature.

        Returns:
            :class:`Dataset`
        """
        if hasattr(feature, "decode_example"):
            dataset = copy.deepcopy(self)
            dataset.features[column] = feature
            dataset._fingerprint = new_fingerprint
            return dataset
        else:
            features = self.features.copy()
            features[column] = feature
            return self.cast(features)

    @deprecated(help_message="Use Dataset.remove_columns instead.")
    @fingerprint_transform(inplace=True)
    def remove_columns_(self, column_names: Union[str, List[str]]):
        """In-place version of :meth:`Dataset.remove_columns`.

        .. deprecated:: 1.4.0
            Use :meth:`Dataset.remove_columns` instead.

        Args:
            column_names (:obj:`Union[str, List[str]]`): Name of the column(s) to remove.
        """
        if isinstance(column_names, str):
            column_names = [column_names]

        for column_name in column_names:
            if column_name not in self._data.column_names:
                raise ValueError(
                    f"Column name {column_name} not in the dataset. "
                    f"Current columns in the dataset: {self._data.column_names}"
                )

        for column_name in column_names:
            del self._info.features[column_name]

        self._data = self._data.drop(column_names)
        self._data = update_metadata_with_features(self._data, self.features)

    @transmit_tasks
    @fingerprint_transform(inplace=False)
    def remove_columns(self, column_names: Union[str, List[str]], new_fingerprint) -> "Dataset":
        """
        Remove one or several column(s) in the dataset and the features associated to them.

        You can also remove a column using :func:`Dataset.map` with `remove_columns` but the present method
        is in-place (doesn't copy the data to a new dataset) and is thus faster.

        Args:
            column_names (:obj:`Union[str, List[str]]`): Name of the column(s) to remove.
            new_fingerprint

        Returns:
            :class:`Dataset`: A copy of the dataset object without the columns to remove.
        """
        dataset = copy.deepcopy(self)
        if isinstance(column_names, str):
            column_names = [column_names]

        for column_name in column_names:
            if column_name not in dataset._data.column_names:
                raise ValueError(
                    f"Column name {column_name} not in the dataset. "
                    f"Current columns in the dataset: {dataset._data.column_names}"
                )

        for column_name in column_names:
            del dataset._info.features[column_name]

        dataset._data = dataset._data.drop(column_names)
        dataset._data = update_metadata_with_features(dataset._data, dataset.features)
        dataset._fingerprint = new_fingerprint
        return dataset

    @deprecated(help_message="Use Dataset.rename_column instead.")
    @fingerprint_transform(inplace=True)
    def rename_column_(self, original_column_name: str, new_column_name: str):
        """In-place version of :meth:`Dataset.rename_column`.

        .. deprecated:: 1.4.0
            Use :meth:`Dataset.rename_column` instead.

        Args:
            original_column_name (:obj:`str`): Name of the column to rename.
            new_column_name (:obj:`str`): New name for the column.
        """
        if original_column_name not in self._data.column_names:
            raise ValueError(
                f"Original column name {original_column_name} not in the dataset. "
                f"Current columns in the dataset: {self._data.column_names}"
            )
        if new_column_name in self._data.column_names:
            raise ValueError(
                f"New column name {original_column_name} already in the dataset. "
                f"Please choose a column name which is not already in the dataset. "
                f"Current columns in the dataset: {self._data.column_names}"
            )
        if not new_column_name:
            raise ValueError("New column name is empty.")

        def rename(columns):
            return [new_column_name if col == original_column_name else col for col in columns]

        new_column_names = rename(self._data.column_names)
        if self._format_columns is not None:
            self._format_columns = rename(self._format_columns)

        self._info.features = Features(
            {
                new_column_name if col == original_column_name else col: feature
                for col, feature in self._info.features.items()
            }
        )

        self._data = self._data.rename_columns(new_column_names)
        self._data = update_metadata_with_features(self._data, self.features)

    @transmit_tasks
    @fingerprint_transform(inplace=False)
    def rename_column(self, original_column_name: str, new_column_name: str, new_fingerprint) -> "Dataset":
        """
        Rename a column in the dataset, and move the features associated to the original column under the new column
        name.

        Args:
            original_column_name (:obj:`str`): Name of the column to rename.
            new_column_name (:obj:`str`): New name for the column.
            new_fingerprint

        Returns:
            :class:`Dataset`: A copy of the dataset with a renamed column.
        """
        dataset = copy.deepcopy(self)
        if original_column_name not in dataset._data.column_names:
            raise ValueError(
                f"Original column name {original_column_name} not in the dataset. "
                f"Current columns in the dataset: {dataset._data.column_names}"
            )
        if new_column_name in dataset._data.column_names:
            raise ValueError(
                f"New column name {original_column_name} already in the dataset. "
                f"Please choose a column name which is not already in the dataset. "
                f"Current columns in the dataset: {dataset._data.column_names}"
            )
        if not new_column_name:
            raise ValueError("New column name is empty.")

        def rename(columns):
            return [new_column_name if col == original_column_name else col for col in columns]

        new_column_names = rename(self._data.column_names)
        if self._format_columns is not None:
            dataset._format_columns = rename(self._format_columns)

        dataset._info.features = Features(
            {
                new_column_name if col == original_column_name else col: feature
                for col, feature in self._info.features.items()
            }
        )

        dataset._data = dataset._data.rename_columns(new_column_names)
        dataset._data = update_metadata_with_features(dataset._data, dataset.features)
        dataset._fingerprint = new_fingerprint
        return dataset

    @transmit_tasks
    @fingerprint_transform(inplace=False)
    def rename_columns(self, column_mapping: Dict[str, str], new_fingerprint) -> "Dataset":
        """
        Rename several columns in the dataset, and move the features associated to the original columns under
        the new column names.

        Args:
            column_mapping (:obj:`Dict[str, str]`): A mapping of columns to rename to their new names

        Returns:
            :class:`Dataset`: A copy of the dataset with renamed columns
        """
        dataset = copy.deepcopy(self)

        extra_columns = set(column_mapping.keys()) - set(dataset.column_names)
        if extra_columns:
            raise ValueError(
                f"Original column names {extra_columns} not in the dataset. "
                f"Current columns in the dataset: {dataset._data.column_names}"
            )

        number_of_duplicates_in_new_columns = len(column_mapping.values()) - len(set(column_mapping.values()))
        if number_of_duplicates_in_new_columns != 0:
            raise ValueError(
                "New column names must all be different, but this column mapping "
                f"has {number_of_duplicates_in_new_columns} duplicates"
            )

        empty_new_columns = [new_col for new_col in column_mapping.values() if not new_col]
        if empty_new_columns:
            raise ValueError(f"New column names {empty_new_columns} are empty.")

        def rename(columns):
            return [column_mapping[col] if col in column_mapping else col for col in columns]

        new_column_names = rename(self._data.column_names)
        if self._format_columns is not None:
            dataset._format_columns = rename(self._format_columns)

        dataset._info.features = Features(
            {
                column_mapping[col] if col in column_mapping else col: feature
                for col, feature in (self._info.features or {}).items()
            }
        )

        dataset._data = dataset._data.rename_columns(new_column_names)
        dataset._data = update_metadata_with_features(dataset._data, self.features)
        dataset._fingerprint = new_fingerprint
        return dataset

    def __len__(self):
        """Number of rows in the dataset."""
        return self.num_rows

    def __iter__(self):
        """Iterate through the examples.

        If a formatting is set with :meth:`Dataset.set_format` rows will be returned with the
        selected format.
        """
        for index in range(self.num_rows):
            yield self._getitem(
                index,
                decoded=False,
            )

    def __repr__(self):
        return f"Dataset({{\n    features: {list(self.features.keys())},\n    num_rows: {self.num_rows}\n}})"

    @property
    def format(self):
        return {
            "type": self._format_type,
            "format_kwargs": self._format_kwargs,
            "columns": self.column_names if self._format_columns is None else self._format_columns,
            "output_all_columns": self._output_all_columns,
        }

    @contextlib.contextmanager
    def formatted_as(
        self,
        type: Optional[str] = None,
        columns: Optional[List] = None,
        output_all_columns: bool = False,
        **format_kwargs,
    ):
        """To be used in a `with` statement. Set __getitem__ return format (type and columns).

        Args:
            type (Optional ``str``): output type selected in [None, 'numpy', 'torch', 'tensorflow', 'pandas', 'arrow']
                None means __getitem__ returns python objects (default)
            columns (Optional ``List[str]``): columns to format in the output
                None means __getitem__ returns all columns (default)
            output_all_columns (``bool`` default to False): keep un-formatted columns as well in the output (as python objects)
            format_kwargs: keywords arguments passed to the convert function like `np.array`, `torch.tensor` or `tensorflow.ragged.constant`.
        """
        old_format_type = self._format_type
        old_format_kwargs = self._format_kwargs
        old_format_columns = self._format_columns
        old_output_all_columns = self._output_all_columns
        try:
            self.set_format(type, columns, output_all_columns, **format_kwargs)
            yield
        finally:
            self.set_format(old_format_type, old_format_columns, old_output_all_columns, **old_format_kwargs)

    @fingerprint_transform(inplace=True)
    def set_format(
        self,
        type: Optional[str] = None,
        columns: Optional[List] = None,
        output_all_columns: bool = False,
        **format_kwargs,
    ):
        """Set __getitem__ return format (type and columns). The data formatting is applied on-the-fly.
        The format ``type`` (for example "numpy") is used to format batches when using __getitem__.
        It's also possible to use custom transforms for formatting using :func:`datasets.Dataset.set_transform`.

        Args:
            type (Optional ``str``):
                Either output type selected in [None, 'numpy', 'torch', 'tensorflow', 'pandas', 'arrow'].
                None means __getitem__ returns python objects (default)
            columns (Optional ``List[str]``): columns to format in the output.
                None means __getitem__ returns all columns (default).
            output_all_columns (``bool`` default to False): keep un-formatted columns as well in the output (as python objects)
            format_kwargs: keywords arguments passed to the convert function like `np.array`, `torch.tensor` or `tensorflow.ragged.constant`.

        It is possible to call ``map`` after calling ``set_format``. Since ``map`` may add new columns, then the list of formatted columns
        gets updated. In this case, if you apply ``map`` on a dataset to add a new column, then this column will be formatted:

            new formatted columns = (all columns - previously unformatted columns)

        """
        format_kwargs.update(format_kwargs.pop("format_kwargs", {}))  # allow to use self.set_format(self.format)

        # Check that the format_type and format_kwargs are valid and make it possible to have a Formatter
        type = get_format_type_from_alias(type)
        _ = get_formatter(type, features=self.features, **format_kwargs)

        # Check filter column
        if isinstance(columns, str):
            columns = [columns]
        if isinstance(columns, tuple):
            columns = list(columns)
        if columns is not None and any(col not in self._data.column_names for col in columns):
            raise ValueError(
                "Columns {} not in the dataset. Current columns in the dataset: {}".format(
                    list(filter(lambda col: col not in self._data.column_names, columns)), self._data.column_names
                )
            )
        if columns is not None:
            columns = columns.copy()  # Ensures modifications made to the list after this call don't cause bugs

        self._format_type = type
        self._format_kwargs = format_kwargs
        self._format_columns = columns
        self._output_all_columns = output_all_columns
        logger.debug(
            "Set __getitem__(key) output type to %s for %s columns "
            " (when key is int or slice) and %s output other (un-formatted) columns.",
            "python objects" if type is None else type,
            "no" if columns is None else str(columns),
            "do" if output_all_columns else "don't",
        )

    def reset_format(self):
        """Reset __getitem__ return format to python objects and all columns.

        Same as ``self.set_format()``
        """
        self.set_format()

    def set_transform(
        self,
        transform: Optional[Callable],
        columns: Optional[List] = None,
        output_all_columns: bool = False,
    ):
        """Set __getitem__ return format using this transform. The transform is applied on-the-fly on batches when __getitem__ is called.
        As :func:`datasets.Dataset.set_format`, this can be reset using :func:`datasets.Dataset.reset_format`

        Args:
            transform (Optional ``Callable``): user-defined formatting transform, replaces the format defined by :func:`datasets.Dataset.set_format`
                A formatting function is a callable that takes a batch (as a dict) as input and returns a batch.
                This function is applied right before returning the objects in __getitem__.
            columns (Optional ``List[str]``): columns to format in the output
                If specified, then the input batch of the transform only contains those columns.
            output_all_columns (``bool`` default to False): keep un-formatted columns as well in the output (as python objects)
                If set to True, then the other un-formatted columns are kept with the output of the transform.

        """
        self.set_format("custom", columns=columns, output_all_columns=output_all_columns, transform=transform)

    def with_format(
        self,
        type: Optional[str] = None,
        columns: Optional[List] = None,
        output_all_columns: bool = False,
        **format_kwargs,
    ):
        """Set __getitem__ return format (type and columns). The data formatting is applied on-the-fly.
        The format ``type`` (for example "numpy") is used to format batches when using __getitem__.

        It's also possible to use custom transforms for formatting using :func:`datasets.Dataset.with_transform`.

        Contrary to :func:`datasets.Dataset.set_format`, ``with_format`` returns a new Dataset object.

        Args:
            type (Optional ``str``):
                Either output type selected in [None, 'numpy', 'torch', 'tensorflow', 'pandas', 'arrow'].
                None means __getitem__ returns python objects (default)
            columns (Optional ``List[str]``): columns to format in the output
                None means __getitem__ returns all columns (default)
            output_all_columns (``bool`` default to False): keep un-formatted columns as well in the output (as python objects)
            format_kwargs: keywords arguments passed to the convert function like `np.array`, `torch.tensor` or `tensorflow.ragged.constant`.
        """
        dataset = copy.deepcopy(self)
        dataset.set_format(type=type, columns=columns, output_all_columns=output_all_columns, **format_kwargs)
        return dataset

    def with_transform(
        self,
        transform: Optional[Callable],
        columns: Optional[List] = None,
        output_all_columns: bool = False,
    ):
        """Set __getitem__ return format using this transform. The transform is applied on-the-fly on batches when __getitem__ is called.

        As :func:`datasets.Dataset.set_format`, this can be reset using :func:`datasets.Dataset.reset_format`.

        Contrary to :func:`datasets.Dataset.set_transform`, ``with_transform`` returns a new Dataset object.

        Args:
            transform (Optional ``Callable``): user-defined formatting transform, replaces the format defined by :func:`datasets.Dataset.set_format`
                A formatting function is a callable that takes a batch (as a dict) as input and returns a batch.
                This function is applied right before returning the objects in __getitem__.
            columns (Optional ``List[str]``): columns to format in the output
                If specified, then the input batch of the transform only contains those columns.
            output_all_columns (``bool`` default to False): keep un-formatted columns as well in the output (as python objects)
                If set to True, then the other un-formatted columns are kept with the output of the transform.

        """
        dataset = copy.deepcopy(self)
        dataset.set_transform(transform=transform, columns=columns, output_all_columns=output_all_columns)
        return dataset

    def prepare_for_task(self, task: Union[str, TaskTemplate]) -> "Dataset":
        """Prepare a dataset for the given task by casting the dataset's :class:`Features` to standardized column names and types as detailed in :py:mod:`datasets.tasks`.

        Casts :attr:`datasets.DatasetInfo.features` according to a task-specific schema. Intended for single-use only, so all task templates are removed from :attr:`datasets.DatasetInfo.task_templates` after casting.

        Args:
            task (:obj:`Union[str, TaskTemplate]`): The task to prepare the dataset for during training and evaluation. If :obj:`str`, supported tasks include:

                - :obj:`"text-classification"`
                - :obj:`"question-answering"`

                If :obj:`TaskTemplate`, must be one of the task templates in :py:mod:`datasets.tasks`.
        """
        # TODO(lewtun): Add support for casting nested features like answers.text and answers.answer_start in SQuAD
        if isinstance(task, str):
            tasks = [template.task for template in (self.info.task_templates or [])]
            compatible_templates = [template for template in (self.info.task_templates or []) if template.task == task]
            if not compatible_templates:
                raise ValueError(f"Task {task} is not compatible with this dataset! Available tasks: {tasks}")

            if len(compatible_templates) > 1:
                raise ValueError(
                    f"Expected 1 task template but found {len(compatible_templates)}! Please ensure that `datasets.DatasetInfo.task_templates` contains a unique set of task types."
                )
            template = compatible_templates[0]
        elif isinstance(task, TaskTemplate):
            template = task
        else:
            raise ValueError(
                f"Expected a `str` or `datasets.tasks.TaskTemplate` object but got task {task} with type {type(task)}."
            )
        if isinstance(template, TextClassification) and self.info.features is not None:
            dataset_labels = tuple(sorted(self.info.features[template.label_column].names))
            if template.labels is None or template.labels != dataset_labels:
                raise ValueError(
                    f"Incompatible labels between the dataset and task template! Expected labels {dataset_labels} but got {template.labels}. Please ensure that `datasets.tasks.TextClassification.labels` matches the features of the dataset."
                )
        column_mapping = template.column_mapping
        columns_to_drop = [column for column in self.column_names if column not in column_mapping]
        dataset = self.remove_columns(columns_to_drop)
        dataset = dataset.rename_columns(column_mapping)
        # We found a template so now flush `DatasetInfo` to skip the template update in `DatasetInfo.__post_init__`
        dataset.info.task_templates = None
        dataset = dataset.cast(features=template.features)
        return dataset

    def _getitem(self, key: Union[int, slice, str], decoded: bool = True, **kwargs) -> Union[Dict, List]:
        """
        Can be used to index columns (by string names) or rows (by integer index, slices, or iter of indices or bools)
        """
        format_type = kwargs["format_type"] if "format_type" in kwargs else self._format_type
        format_columns = kwargs["format_columns"] if "format_columns" in kwargs else self._format_columns
        output_all_columns = (
            kwargs["output_all_columns"] if "output_all_columns" in kwargs else self._output_all_columns
        )
        format_kwargs = kwargs["format_kwargs"] if "format_kwargs" in kwargs else self._format_kwargs
        format_kwargs = format_kwargs if format_kwargs is not None else {}
        formatter = get_formatter(format_type, features=self.features, decoded=decoded, **format_kwargs)
        pa_subtable = query_table(self._data, key, indices=self._indices if self._indices is not None else None)
        formatted_output = format_table(
            pa_subtable, key, formatter=formatter, format_columns=format_columns, output_all_columns=output_all_columns
        )
        return formatted_output

    def __getitem__(self, key: Union[int, slice, str]) -> Union[Dict, List]:
        """Can be used to index columns (by string names) or rows (by integer index or iterable of indices or bools)."""
        return self._getitem(
            key,
        )

    def cleanup_cache_files(self) -> int:
        """Clean up all cache files in the dataset cache directory, excepted the currently used cache file if there is
        one.

        Be careful when running this command that no other process is currently using other cache files.

        Returns:
            :obj:`int`: Number of removed files.
        """
        current_cache_files = [os.path.abspath(cache_file["filename"]) for cache_file in self.cache_files]
        if not current_cache_files:
            return 0
        cache_directory = os.path.dirname(current_cache_files[0])
        logger.info(f"Listing files in {cache_directory}")
        files: List[str] = os.listdir(cache_directory)
        files_to_remove = []
        for f_name in files:
            full_name = os.path.abspath(os.path.join(cache_directory, f_name))
            if f_name.startswith("cache-") and f_name.endswith(".arrow"):
                if full_name in current_cache_files:
                    logger.info(f"Keeping currently used cache file at {full_name}")
                    continue
                files_to_remove.append(full_name)
        for file_path in files_to_remove:
            logger.info(f"Removing {file_path}")
            os.remove(file_path)
        return len(files_to_remove)

    def _get_cache_file_path(self, fingerprint):
        if is_caching_enabled() and self.cache_files:
            cache_file_name = "cache-" + fingerprint + ".arrow"
            cache_directory = os.path.dirname(self.cache_files[0]["filename"])
        else:
            cache_file_name = "cache-" + generate_random_fingerprint() + ".arrow"
            cache_directory = get_temporary_cache_files_directory()
        cache_file_path = os.path.join(cache_directory, cache_file_name)
        return cache_file_path

    def map(
        self,
        function: Optional[Callable] = None,
        with_indices: bool = False,
        input_columns: Optional[Union[str, List[str]]] = None,
        batched: bool = False,
        batch_size: Optional[int] = 1000,
        drop_last_batch: bool = False,
        remove_columns: Optional[Union[str, List[str]]] = None,
        keep_in_memory: bool = False,
        load_from_cache_file: bool = None,
        cache_file_name: Optional[str] = None,
        writer_batch_size: Optional[int] = 1000,
        features: Optional[Features] = None,
        disable_nullable: bool = False,
        fn_kwargs: Optional[dict] = None,
        num_proc: Optional[int] = None,
        suffix_template: str = "_{rank:05d}_of_{num_proc:05d}",
        new_fingerprint: Optional[str] = None,
        desc: Optional[str] = None,
    ) -> "Dataset":
        """Apply a function to all the elements in the table (individually or in batches)
        and update the table (if function does update examples).

        Args:
            function (:obj:`Callable`): Function with one of the following signatures:

                - `function(example: Union[Dict, Any]) -> Union[Dict, Any]` if `batched=False` and `with_indices=False`
                - `function(example: Union[Dict, Any], indices: int) -> Union[Dict, Any]` if `batched=False` and `with_indices=True`
                - `function(batch: Union[Dict[List], List[Any]]) -> Union[Dict, Any]` if `batched=True` and `with_indices=False`
                - `function(batch: Union[Dict[List], List[Any]], indices: List[int]) -> Union[Dict, Any]` if `batched=True` and `with_indices=True`

                If no function is provided, default to identity function: ``lambda x: x``.
            with_indices (:obj:`bool`, default `False`): Provide example indices to `function`. Note that in this case the
                signature of `function` should be `def function(example, idx): ...`.
            input_columns (`Optional[Union[str, List[str]]]`, default `None`): The columns to be passed into `function`
                as positional arguments. If `None`, a dict mapping to all formatted columns is passed as one argument.
            batched (:obj:`bool`, default `False`): Provide batch of examples to `function`.
            batch_size (`Optional[int]`, default `1000`): Number of examples per batch provided to `function` if `batched=True`
                `batch_size <= 0` or `batch_size == None`: Provide the full dataset as a single batch to `function`.
            drop_last_batch (:obj:`bool`, default `False`): Whether a last batch smaller than the batch_size should be
                dropped instead of being processed by the function.
            remove_columns (`Optional[Union[str, List[str]]]`, default `None`): Remove a selection of columns while doing the mapping.
                Columns will be removed before updating the examples with the output of `function`, i.e. if `function` is adding
                columns with names in `remove_columns`, these columns will be kept.
            keep_in_memory (:obj:`bool`, default `False`): Keep the dataset in memory instead of writing it to a cache file.
            load_from_cache_file (:obj:`bool`, default `True` if caching is enabled): If a cache file storing the current computation from `function`
                can be identified, use it instead of recomputing.
            cache_file_name (`Optional[str]`, default `None`): Provide the name of a path for the cache file. It is used to store the
                results of the computation instead of the automatically generated cache file name.
            writer_batch_size (:obj:`int`, default `1000`): Number of rows per write operation for the cache file writer.
                This value is a good trade-off between memory usage during the processing, and processing speed.
                Higher value makes the processing do fewer lookups, lower value consume less temporary memory while running `.map()`.
            features (`Optional[datasets.Features]`, default `None`): Use a specific Features to store the cache file
                instead of the automatically generated one.
            disable_nullable (:obj:`bool`, default `True`): Disallow null values in the table.
            fn_kwargs (`Optional[Dict]`, default `None`): Keyword arguments to be passed to `function`.
            num_proc (`Optional[int]`, default `None`): Max number of processes when generating cache. Already cached shards are loaded sequentially
            suffix_template (:obj:`str`):
                If cache_file_name is specified, then this suffix
                will be added at the end of the base name of each: defaults to "_{rank:05d}_of_{num_proc:05d}". For example, if cache_file_name is "processed.arrow", then for
                rank=1 and num_proc=4, the resulting file would be "processed_00001_of_00004.arrow" for the default suffix.
            new_fingerprint (`Optional[str]`, default `None`): the new fingerprint of the dataset after transform.
                If `None`, the new fingerprint is computed using a hash of the previous fingerprint, and the transform arguments.
            desc (`Optional[str]`, defaults to `None`): Meaningful description to be displayed alongside with the progress bar while mapping examples.
        """
        assert (
            not keep_in_memory or cache_file_name is None
        ), "Please use either `keep_in_memory` or `cache_file_name` but not both."
        assert num_proc is None or num_proc > 0, "num_proc must be an integer > 0."

        # If the array is empty we do nothing
        if len(self) == 0:
            return self

        if function is None:
            function = lambda x: x  # noqa: E731

        def decorate(f):
            """
            Decorate the mapped function, so that its first argument is wrapped with a LazyDict to be used internally
            but a standard dictionary is returned at the end of the mapping.
            """

            @wraps(f)
            def decorated(item, *args, **kwargs):
                # Decorate first arg with LazyDict (either Example or Batch)
                decorated_item = (
                    Example(item, features=self.features) if not batched else Batch(item, features=self.features)
                )
                # Use the LazyDict internally, while mapping the function
                result = f(decorated_item, *args, **kwargs)
                # Return a standard dict
                return result.data if isinstance(result, LazyDict) else result

            return decorated

        function = decorate(function) if not self._format_type and not input_columns else function

        if isinstance(input_columns, str):
            input_columns = [input_columns]

        if input_columns is not None:
            for input_column in input_columns:
                if input_column not in self._data.column_names:
                    raise ValueError(
                        "Input column {} not in the dataset. Current columns in the dataset: {}".format(
                            input_column, self._data.column_names
                        )
                    )

        if isinstance(remove_columns, str):
            remove_columns = [remove_columns]

        if remove_columns is not None and any(col not in self._data.column_names for col in remove_columns):
            raise ValueError(
                "Column to remove {} not in the dataset. Current columns in the dataset: {}".format(
                    list(filter(lambda col: col not in self._data.column_names, remove_columns)),
                    self._data.column_names,
                )
            )

        load_from_cache_file = load_from_cache_file if load_from_cache_file is not None else is_caching_enabled()

        if fn_kwargs is None:
            fn_kwargs = {}

        if num_proc is not None and num_proc > len(self):
            num_proc = len(self)
            logger.warning(
                f"num_proc must be <= {len(self)}. Reducing num_proc to {num_proc} for dataset of size {len(self)}."
            )

        disable_tqdm = bool(logging.get_verbosity() == logging.NOTSET) or not utils.is_progress_bar_enabled()

        if num_proc is None or num_proc == 1:
            return self._map_single(
                function=function,
                with_indices=with_indices,
                input_columns=input_columns,
                batched=batched,
                batch_size=batch_size,
                drop_last_batch=drop_last_batch,
                remove_columns=remove_columns,
                keep_in_memory=keep_in_memory,
                load_from_cache_file=load_from_cache_file,
                cache_file_name=cache_file_name,
                writer_batch_size=writer_batch_size,
                features=features,
                disable_nullable=disable_nullable,
                fn_kwargs=fn_kwargs,
                new_fingerprint=new_fingerprint,
                disable_tqdm=disable_tqdm,
                desc=desc,
            )
        else:

            def format_cache_file_name(cache_file_name, rank):
                sep = cache_file_name.rindex(".")
                base_name, extension = cache_file_name[:sep], cache_file_name[sep:]
                cache_file_name = base_name + suffix_template.format(rank=rank, num_proc=num_proc) + extension
                logger.info("Process #{} will write at {}".format(rank, cache_file_name))
                return cache_file_name

            prev_env = deepcopy(os.environ)
            # check if parallelism if off
            # from https://github.com/huggingface/tokenizers/blob/bb668bc439dc34389b71dbb8ce0c597f15707b53/tokenizers/src/utils/parallelism.rs#L22
            if prev_env.get("TOKENIZERS_PARALLELISM", "false").lower() not in (
                "",
                "off",
                "false",
                "f",
                "no",
                "n",
                "0",
            ):
                logger.warning("Setting TOKENIZERS_PARALLELISM=false for forked processes.")
            os.environ["TOKENIZERS_PARALLELISM"] = "false"
            initargs, initializer = None, None
            if not disable_tqdm:
                initargs, initializer = (RLock(),), tqdm.set_lock

            shards = [
                self.shard(num_shards=num_proc, index=rank, contiguous=True, keep_in_memory=keep_in_memory)
                for rank in range(num_proc)
            ]
            kwds_per_shard = [
                dict(
                    self=shards[rank],
                    function=function,
                    with_indices=with_indices,
                    input_columns=input_columns,
                    batched=batched,
                    batch_size=batch_size,
                    drop_last_batch=drop_last_batch,
                    remove_columns=remove_columns,
                    keep_in_memory=keep_in_memory,
                    load_from_cache_file=load_from_cache_file,
                    cache_file_name=format_cache_file_name(cache_file_name, rank)
                    if cache_file_name is not None
                    else None,
                    writer_batch_size=writer_batch_size,
                    features=features.copy() if features is not None else None,
                    disable_nullable=disable_nullable,
                    fn_kwargs=fn_kwargs,
                    rank=rank,
                    offset=sum(len(s) for s in shards[:rank]),
                    disable_tqdm=disable_tqdm,
                    desc=desc,
                )
                for rank in range(num_proc)
            ]

            # We search for already cached shards
            def catch_non_existent_error(func, kwargs):
                try:
                    return func(**kwargs)
                except NonExistentDatasetError:
                    return None

            transformed_shards = [
                catch_non_existent_error(self.__class__._map_single, dict(cache_only=True, **kwds))
                for kwds in kwds_per_shard
            ]

            # We try to create a pool with as many workers as dataset not yet cached.
            nb_of_missing_shards = transformed_shards.count(None)
            if nb_of_missing_shards > 0:
                with Pool(nb_of_missing_shards, initargs=initargs, initializer=initializer) as pool:
                    os.environ = prev_env
                    logger.info("Spawning {} processes".format(num_proc))
                    results = {
                        i: pool.apply_async(self.__class__._map_single, kwds=kwds)
                        for i, (kwds, cached_shard) in enumerate(zip(kwds_per_shard, transformed_shards))
                        if cached_shard is None
                    }
                    assert (
                        len(results) == nb_of_missing_shards
                    ), "The number of missing cached shards needs to correspond to the number of `_map_single` we're running"

                    for index, async_result in results.items():
                        transformed_shards[index] = async_result.get()

            assert (
                transformed_shards.count(None) == 0
            ), "All shards have to be defined Datasets, none should still be missing."

            logger.info("Concatenating {} shards".format(num_proc))
            result = concatenate_datasets(transformed_shards)
            if new_fingerprint is not None:
                result._fingerprint = new_fingerprint
            return result

    @transmit_tasks
    @transmit_format
    @fingerprint_transform(
        inplace=False, ignore_kwargs=["load_from_cache_file", "cache_file_name", "desc", "cache_only"]
    )
    def _map_single(
        self,
        function: Optional[Callable] = None,
        with_indices: bool = False,
        input_columns: Optional[List[str]] = None,
        batched: bool = False,
        batch_size: Optional[int] = 1000,
        drop_last_batch: bool = False,
        remove_columns: Optional[List[str]] = None,
        keep_in_memory: bool = False,
        load_from_cache_file: bool = None,
        cache_file_name: Optional[str] = None,
        writer_batch_size: Optional[int] = 1000,
        features: Optional[Features] = None,
        disable_nullable: bool = False,
        fn_kwargs: Optional[dict] = None,
        new_fingerprint: Optional[str] = None,
        rank: Optional[int] = None,
        offset: int = 0,
        disable_tqdm: bool = False,
        desc: Optional[str] = None,
        cache_only: bool = False,
    ) -> "Dataset":
        """Apply a function to all the elements in the table (individually or in batches)
        and update the table (if function does update examples).

        Args:
            function (:obj:`Callable`): with one of the following signature:
                - `function(example: Union[Dict, Any]) -> Union[Dict, Any]` if `batched=False` and `with_indices=False`
                - `function(example: Union[Dict, Any], indices: int) -> Union[Dict, Any]` if `batched=False` and `with_indices=True`
                - `function(batch: Union[Dict[List], List[Any]]) -> Union[Dict, Any]` if `batched=True` and `with_indices=False`
                - `function(batch: Union[Dict[List], List[Any]], indices: List[int]) -> Union[Dict, Any]` if `batched=True` and `with_indices=True`
                If no function is provided, default to identity function: lambda x: x
            with_indices (:obj:`bool`, defaults to `False`): Provide example indices to `function`. Note that in this case the signature of `function` should be `def function(example, idx): ...`.
            input_columns (`Optional[List[str]]`, defaults to `None`): The columns to be passed into `function` as
                positional arguments. If `None`, a dict mapping to all formatted columns is passed as one argument.
            batched (:obj:`bool`, defaults to `False`): Provide batch of examples to `function`
            batch_size (`Optional[int]`, defaults to `1000`): Number of examples per batch provided to `function` if `batched=True`
                `batch_size <= 0` or `batch_size == None`: Provide the full dataset as a single batch to `function`
            drop_last_batch (:obj:`bool`, default: `False`): Whether a last batch smaller than the batch_size should be
                dropped instead of being processed by the function.
            remove_columns (`Optional[List[str]]`, defaults to `None`): Remove a selection of columns while doing the mapping.
                Columns will be removed before updating the examples with the output of `function`, i.e. if `function` is adding
                columns with names in `remove_columns`, these columns will be kept.
            keep_in_memory (:obj:`bool`, defaults to `False`): Keep the dataset in memory instead of writing it to a cache file.
            load_from_cache_file (:obj:`bool`, defaults to `True` if caching is enabled): If a cache file storing the current computation from `function`
                can be identified, use it instead of recomputing.
            cache_file_name (`Optional[str]`, defaults to `None`): Provide the name of a path for the cache file. It is used to store the
                results of the computation instead of the automatically generated cache file name.
            writer_batch_size (:obj:`int`, default `1000`): Number of rows per write operation for the cache file writer.
                This value is a good trade-off between memory usage during the processing, and processing speed.
                Higher value makes the processing do fewer lookups, lower value consume less temporary memory while running `.map()`.
            features (`Optional[datasets.Features]`, defaults to `None`): Use a specific Features to store the cache file
                instead of the automatically generated one.
            disable_nullable (:obj:`bool`, defaults to `True`): Disallow null values in the table.
            fn_kwargs (`Optional[Dict]`, defaults to `None`): Keyword arguments to be passed to `function`
            new_fingerprint (`Optional[str]`, defaults to `None`): the new fingerprint of the dataset after transform.
                If `None`, the new fingerprint is computed using a hash of the previous fingerprint, and the transform arguments
            rank: (`Optional[int]`, defaults to `None`): If specified, this is the process rank when doing multiprocessing
            offset: (:obj:`int`, defaults to 0): If specified, this is an offset applied to the indices passed to `function` if `with_indices=True`.
            disable_tqdm (:obj:`bool`, defaults to `False`): Whether to silence tqdm's output.
            desc (`Optional[str]`, defaults to `None`): Meaningful description to be displayed alongside with the progress bar while mapping examples.
            cache_only (`bool`, defaults to `False`): Flag in order to notifiy the method will either find a cached dataset or raise `NonExistentDatasetError` exception,
        """
        # Reduce logging to keep things readable in multiprocessing with tqdm
        if rank is not None and logging.get_verbosity() < logging.WARNING:
            logging.set_verbosity_warning()
        # Print at least one thing to fix tqdm in notebooks in multiprocessing
        # see https://github.com/tqdm/tqdm/issues/485#issuecomment-473338308
        if rank is not None and not disable_tqdm and "notebook" in tqdm.__name__:
            print(" ", end="", flush=True)

        if fn_kwargs is None:
            fn_kwargs = {}

        # If we do batch computation but no batch size is provided, default to the full dataset
        if batched and (batch_size is None or batch_size <= 0):
            batch_size = self.num_rows

        # Check if we've already cached this computation (indexed by a hash)
        if self.cache_files:
            if cache_file_name is None:
                # we create a unique hash from the function,
                # current dataset file and the mapping args
                cache_file_name = self._get_cache_file_path(new_fingerprint)
            if os.path.exists(cache_file_name) and load_from_cache_file:
                logger.warning("Loading cached processed dataset at %s", cache_file_name)
                info = self.info.copy()
                info.features = features
                info.task_templates = None
                return Dataset.from_file(cache_file_name, info=info, split=self.split)

        # Raise an error if we were supposed to return a cached dataset and none was found
        if cache_only:
            raise NonExistentDatasetError

        # We set this variable to True after processing the first example/batch in
        # `apply_function_on_filtered_inputs` if the map function returns a dict.
        # If set to False, no new arrow table will be created
        update_data = None

        class NumExamplesMismatchError(Exception):
            pass

        def validate_function_output(processed_inputs, indices):
            """Validate output of the map function."""
            if processed_inputs is not None and not isinstance(processed_inputs, (Mapping, pa.Table)):
                raise TypeError(
                    "Provided `function` which is applied to all elements of table returns a variable of type {}. Make sure provided `function` returns a variable of type `dict` (or a pyarrow table) to update the dataset or `None` if you are only interested in side effects.".format(
                        type(processed_inputs)
                    )
                )
            elif isinstance(indices, list) and isinstance(processed_inputs, Mapping):
                allowed_batch_return_types = (list, np.ndarray)
                all_dict_values_are_lists = all(
                    isinstance(value, allowed_batch_return_types) for value in processed_inputs.values()
                )
                if all_dict_values_are_lists is False:
                    raise TypeError(
                        "Provided `function` which is applied to all elements of table returns a `dict` of types {}. When using `batched=True`, make sure provided `function` returns a `dict` of types like `{}`.".format(
                            [type(x) for x in processed_inputs.values()], allowed_batch_return_types
                        )
                    )

        def apply_function_on_filtered_inputs(inputs, indices, check_same_num_examples=False, offset=0):
            """Utility to apply the function on a selection of columns."""
            nonlocal update_data
            fn_args = [inputs] if input_columns is None else [inputs[col] for col in input_columns]
            if offset == 0:
                effective_indices = indices
            else:
                effective_indices = [i + offset for i in indices] if isinstance(indices, list) else indices + offset
            processed_inputs = (
                function(*fn_args, effective_indices, **fn_kwargs) if with_indices else function(*fn_args, **fn_kwargs)
            )
            if update_data is None:
                # Check if the function returns updated examples
                update_data = isinstance(processed_inputs, (Mapping, pa.Table))
                validate_function_output(processed_inputs, indices)
            if not update_data:
                return None  # Nothing to update, let's move on
            if self._format_type is not None:
                inputs = self._getitem(
                    key=(indices if isinstance(indices, int) else slice(indices[0], indices[-1] + 1)),
                    format_type=None,
                    format_columns=None,
                    format_kwargs=None,
                    decoded=False,
                )
            if remove_columns is not None:
                for column in remove_columns:
                    inputs.pop(column)
            if check_same_num_examples:
                input_num_examples = len(inputs[next(iter(inputs.keys()))])
                processed_inputs_num_examples = len(processed_inputs[next(iter(processed_inputs.keys()))])
                if input_num_examples != processed_inputs_num_examples:
                    raise NumExamplesMismatchError()
            if isinstance(inputs, dict) and isinstance(processed_inputs, Mapping):
                inputs.update(processed_inputs)
                return inputs
            else:
                return processed_inputs

        def init_buffer_and_writer():
            # Prepare output buffer and batched writer in memory or on file if we update the table
            writer_features = features
            if writer_features is None:
                writer_features = self.features
                update_features = True
            else:
                update_features = False
            if keep_in_memory or cache_file_name is None:
                buf_writer = pa.BufferOutputStream()
                tmp_file = None
                writer = ArrowWriter(
                    features=writer_features,
                    stream=buf_writer,
                    writer_batch_size=writer_batch_size,
                    update_features=update_features,
                    fingerprint=new_fingerprint,
                    disable_nullable=disable_nullable,
                )
            else:
                buf_writer = None
                logger.info("Caching processed dataset at %s", cache_file_name)
                tmp_file = tempfile.NamedTemporaryFile("wb", dir=os.path.dirname(cache_file_name), delete=False)
                writer = ArrowWriter(
                    features=writer_features,
                    path=tmp_file.name,
                    writer_batch_size=writer_batch_size,
                    update_features=update_features,
                    fingerprint=new_fingerprint,
                    disable_nullable=disable_nullable,
                )
            return buf_writer, writer, tmp_file

        # If `update_data` is True after processing the first example/batch, initalize these resources with `init_buffer_and_writer`
        buf_writer, writer, tmp_file = None, None, None

        # Optionally initialize the writer as a context manager
        with contextlib.ExitStack() as stack:
            try:
                # Only load the columns we actually need
                if input_columns:
                    input_dataset = self.with_format(
                        self._format_type, columns=input_columns, output_all_columns=False, **self._format_kwargs
                    )
                    if remove_columns:
                        remove_columns = list(set(remove_columns) & set(input_columns))
                else:
                    input_dataset = self

                # Loop over single examples or batches and write to buffer/file if examples are to be updated
                pbar_iterable = input_dataset if not batched else range(0, len(input_dataset), batch_size)
                pbar_unit = "ex" if not batched else "ba"
                pbar_desc = (desc or "") + " #" + str(rank) if rank is not None else desc
                pbar = utils.tqdm(
                    pbar_iterable,
                    disable=disable_tqdm,
                    position=rank,
                    unit=pbar_unit,
                    desc=pbar_desc,
                )
                if not batched:
                    for i, example in enumerate(pbar):
                        example = apply_function_on_filtered_inputs(example, i, offset=offset)
                        if update_data:
                            if i == 0:
                                buf_writer, writer, tmp_file = init_buffer_and_writer()
                                stack.enter_context(writer)
                            if isinstance(example, pa.Table):
                                writer.write_row(example)
                            else:
                                writer.write(example)
                else:
                    for i in pbar:
                        if drop_last_batch and i + batch_size > input_dataset.num_rows:
                            continue
                        batch = input_dataset._getitem(
                            slice(i, i + batch_size),
                            decoded=False,
                        )
                        indices = list(
                            range(*(slice(i, i + batch_size).indices(input_dataset.num_rows)))
                        )  # Something simpler?
                        try:
                            batch = apply_function_on_filtered_inputs(
                                batch,
                                indices,
                                check_same_num_examples=len(input_dataset.list_indexes()) > 0,
                                offset=offset,
                            )
                        except NumExamplesMismatchError:
                            raise DatasetTransformationNotAllowedError(
                                "Using `.map` in batched mode on a dataset with attached indexes is allowed only if it doesn't create or remove existing examples. You can first run `.drop_index() to remove your index and then re-add it."
                            ) from None
                        if update_data:
                            if i == 0:
                                buf_writer, writer, tmp_file = init_buffer_and_writer()
                                stack.enter_context(writer)
                            if isinstance(batch, pa.Table):
                                writer.write_table(batch)
                            else:
                                writer.write_batch(batch)
                if update_data and writer is not None:
                    writer.finalize()  # close_stream=bool(buf_writer is None))  # We only close if we are writing in a file
            except (Exception, KeyboardInterrupt):
                if update_data:
                    if writer is not None:
                        writer.finalize()
                    if tmp_file is not None:
                        tmp_file.close()
                        if os.path.exists(tmp_file.name):
                            os.remove(tmp_file.name)
                raise

        if update_data and tmp_file is not None:
            tmp_file.close()
            shutil.move(tmp_file.name, cache_file_name)
            umask = os.umask(0o666)
            os.umask(umask)
            os.chmod(cache_file_name, 0o666 & ~umask)

        if update_data:
            # Create new Dataset from buffer or file
            info = self.info.copy()
            info.features = writer._features
            info.task_templates = None
            if buf_writer is None:
                return Dataset.from_file(cache_file_name, info=info, split=self.split)
            else:
                return Dataset.from_buffer(buf_writer.getvalue(), info=info, split=self.split)
        else:
            return self

    @transmit_format
    @fingerprint_transform(inplace=False, ignore_kwargs=["load_from_cache_file", "cache_file_name"], version="2.0.1")
    def filter(
        self,
        function: Optional[Callable] = None,
        with_indices=False,
        input_columns: Optional[Union[str, List[str]]] = None,
        batched: bool = False,
        batch_size: Optional[int] = 1000,
        remove_columns: Optional[List[str]] = None,
        keep_in_memory: bool = False,
        load_from_cache_file: bool = True,
        cache_file_name: Optional[str] = None,
        writer_batch_size: Optional[int] = 1000,
        fn_kwargs: Optional[dict] = None,
        num_proc: Optional[int] = None,
        suffix_template: str = "_{rank:05d}_of_{num_proc:05d}",
        new_fingerprint: Optional[str] = None,
    ) -> "Dataset":
        """Apply a filter function to all the elements in the table in batches
        and update the table so that the dataset only includes examples according to the filter function.

        Args:
            function (:obj:`Callable`): Callable with one of the following signatures:

                - ``function(example: Union[Dict, Any]) -> bool`` if ``with_indices=False``
                - ``function(example: Union[Dict, Any], indices: int) -> bool`` if ``with_indices=True``

                If no function is provided, defaults to an always True function: ``lambda x: True``.
            with_indices (:obj:`bool`, default `False`): Provide example indices to `function`. Note that in this case the signature of `function` should be `def function(example, idx): ...`.
            input_columns (:obj:`str` or `List[str]`, optional): The columns to be passed into `function` as
                positional arguments. If `None`, a dict mapping to all formatted columns is passed as one argument.
            batched (:obj:`bool`, defaults to `False`): Provide batch of examples to `function`
            batch_size (:obj:`int`, optional, default `1000`): Number of examples per batch provided to `function` if
                ``batched = True``. If ``batched = False``, one example per batch is passed to ``function``.
                If ``batch_size <= 0`` or ``batch_size == None``: provide the full dataset as a single batch to `function`
            keep_in_memory (:obj:`bool`, default `False`): Keep the dataset in memory instead of writing it to a cache file.
            load_from_cache_file (:obj:`bool`, default `True`): If a cache file storing the current computation from `function`
                can be identified, use it instead of recomputing.
            cache_file_name (:obj:`str`, optional): Provide the name of a path for the cache file. It is used to store the
                results of the computation instead of the automatically generated cache file name.
            writer_batch_size (:obj:`int`, default `1000`): Number of rows per write operation for the cache file writer.
                This value is a good trade-off between memory usage during the processing, and processing speed.
                Higher value makes the processing do fewer lookups, lower value consume less temporary memory while running `.map()`.
            fn_kwargs (:obj:`dict`, optional): Keyword arguments to be passed to `function`
            num_proc (:obj:`int`, optional): Number of processes for multiprocessing. By default it doesn't
                use multiprocessing.
            suffix_template (:obj:`str`):
                If `cache_file_name` is specified, then this suffix will be added at the end of the base name of each.
                For example, if `cache_file_name` is `"processed.arrow"`, then for ``rank = 1`` and ``num_proc = 4``,
                the resulting file would be `"processed_00001_of_00004.arrow"` for the default suffix (default
                `_{rank:05d}_of_{num_proc:05d}`)
            new_fingerprint (:obj:`str`, optional): The new fingerprint of the dataset after transform.
                If `None`, the new fingerprint is computed using a hash of the previous fingerprint, and the transform arguments.
        """
        if len(self.list_indexes()) > 0:
            raise DatasetTransformationNotAllowedError(
                "Using `.filter` on a dataset with attached indexes is not allowed. You can first run `.drop_index() to remove your index and then re-add it.`"
            )

        if function is None:
            function = lambda x: True  # noqa: E731

        if remove_columns is not None:
            raise ValueError("Parameter `remove_columns` passed to .filter() is no longer supported.")

        indices = self.map(
            function=partial(
                get_indices_from_mask_function, function, batched, with_indices, input_columns, self._indices
            ),
            with_indices=True,
            features=Features({"indices": Value("uint64")}),
            batched=True,
            batch_size=batch_size,
            remove_columns=self.column_names,
            keep_in_memory=keep_in_memory,
            load_from_cache_file=load_from_cache_file,
            cache_file_name=cache_file_name,
            writer_batch_size=writer_batch_size,
            fn_kwargs=fn_kwargs,
            num_proc=num_proc,
            suffix_template=suffix_template,
            new_fingerprint=new_fingerprint,
            input_columns=input_columns,
        )
        new_dataset = copy.deepcopy(self)
        new_dataset._indices = indices.data
        new_dataset._fingerprint = new_fingerprint
        return new_dataset

    @transmit_format
    @fingerprint_transform(inplace=False, ignore_kwargs=["cache_file_name"])
    def flatten_indices(
        self,
        keep_in_memory: bool = False,
        cache_file_name: Optional[str] = None,
        writer_batch_size: Optional[int] = 1000,
        features: Optional[Features] = None,
        disable_nullable: bool = True,
        new_fingerprint: Optional[str] = None,
    ) -> "Dataset":
        """Create and cache a new Dataset by flattening the indices mapping.

        Args:
            keep_in_memory (:obj:`bool`, default `False`): Keep the dataset in memory instead of writing it to a cache file.
            cache_file_name (`Optional[str]`, default `None`): Provide the name of a path for the cache file. It is used to store the
                results of the computation instead of the automatically generated cache file name.
            writer_batch_size (:obj:`int`, default `1000`): Number of rows per write operation for the cache file writer.
                This value is a good trade-off between memory usage during the processing, and processing speed.
                Higher value makes the processing do fewer lookups, lower value consume less temporary memory while running `.map()`.
            features (`Optional[datasets.Features]`, default `None`): Use a specific Features to store the cache file
                instead of the automatically generated one.
            disable_nullable (:obj:`bool`, default `True`): Allow null values in the table.
            new_fingerprint (`Optional[str]`, default `None`): The new fingerprint of the dataset after transform.
                If `None`, the new fingerprint is computed using a hash of the previous fingerprint, and the transform arguments
        """

        return self.map(
            batched=True,  # for speed
            keep_in_memory=keep_in_memory,
            cache_file_name=cache_file_name,
            writer_batch_size=writer_batch_size,
            features=features,
            disable_nullable=disable_nullable,
            new_fingerprint=new_fingerprint,
        )

    def _new_dataset_with_indices(
        self,
        indices_cache_file_name: Optional[str] = None,
        indices_buffer: Optional[pa.Buffer] = None,
        fingerprint: Optional[str] = None,
    ) -> "Dataset":
        """Return a new Dataset obtained by adding indices (provided in indices_cache_file_name or in a buffer) to the
        current Dataset.
        """

        assert (
            indices_cache_file_name is not None or indices_buffer is not None
        ), "At least one of indices_cache_file_name or indices_buffer must be provided."

        assert fingerprint is not None, "please specify a fingerprint for the dataset with indices"
        if indices_cache_file_name is not None:
            indices_table = MemoryMappedTable.from_file(indices_cache_file_name)
        else:
            indices_table = InMemoryTable.from_buffer(indices_buffer)

        # Return new Dataset object
        # don't forget to copy the objects
        return Dataset(
            self._data,
            info=self.info.copy(),
            split=self.split,
            indices_table=indices_table,
            fingerprint=fingerprint,
        )

    @transmit_format
    @fingerprint_transform(inplace=False, ignore_kwargs=["indices_cache_file_name"])
    def select(
        self,
        indices: Iterable,
        keep_in_memory: bool = False,
        indices_cache_file_name: Optional[str] = None,
        writer_batch_size: Optional[int] = 1000,
        new_fingerprint: Optional[str] = None,
    ) -> "Dataset":
        """Create a new dataset with rows selected following the list/array of indices.

        Args:
            indices (sequence, iterable, ndarray or Series): List or 1D-array of integer indices for indexing.
            keep_in_memory (:obj:`bool`, default `False`): Keep the indices mapping in memory instead of writing it to a cache file.
            indices_cache_file_name (`Optional[str]`, default `None`): Provide the name of a path for the cache file. It is used to store the
                indices mapping instead of the automatically generated cache file name.
            writer_batch_size (:obj:`int`, default `1000`): Number of rows per write operation for the cache file writer.
                This value is a good trade-off between memory usage during the processing, and processing speed.
                Higher value makes the processing do fewer lookups, lower value consume less temporary memory while running `.map()`.
            new_fingerprint (`Optional[str]`, default `None`): the new fingerprint of the dataset after transform.
                If `None`, the new fingerprint is computed using a hash of the previous fingerprint, and the transform arguments
        """
        assert (
            not keep_in_memory or indices_cache_file_name is None
        ), "Please use either `keep_in_memory` or `indices_cache_file_name` but not both."
        if len(self.list_indexes()) > 0:
            raise DatasetTransformationNotAllowedError(
                "Using `.select` on a dataset with attached indexes is not allowed. You can first run `.drop_index() to remove your index and then re-add it."
            )

        # If the array is empty we do nothing
        if len(self) == 0:
            return self

        # Prepare the writer for our indices arrow table
        if keep_in_memory or indices_cache_file_name is None:
            buf_writer = pa.BufferOutputStream()
            tmp_file = None
            writer = ArrowWriter(
                stream=buf_writer, writer_batch_size=writer_batch_size, fingerprint=new_fingerprint, unit="indices"
            )
        else:
            buf_writer = None
            logger.info("Caching indices mapping at %s", indices_cache_file_name)
            tmp_file = tempfile.NamedTemporaryFile("wb", dir=os.path.dirname(indices_cache_file_name), delete=False)
            writer = ArrowWriter(
                path=tmp_file.name, writer_batch_size=writer_batch_size, fingerprint=new_fingerprint, unit="indices"
            )

        indices_array = pa.array(indices, type=pa.uint64())
        # Check if we need to convert indices
        if self._indices is not None:
            indices_array = self._indices.column(0).take(indices_array)

        indices_table = pa.Table.from_arrays([indices_array], names=["indices"])

        with writer:
            try:
                writer.write_table(indices_table)
                writer.finalize()  # close_stream=bool(buf_writer is None))  We only close if we are writing in a file
            except (Exception, KeyboardInterrupt):
                if tmp_file is not None:
                    tmp_file.close()
                    if os.path.exists(tmp_file.name):
                        os.remove(tmp_file.name)
                raise

        if tmp_file is not None:
            tmp_file.close()
            shutil.move(tmp_file.name, indices_cache_file_name)
            umask = os.umask(0o666)
            os.umask(umask)
            os.chmod(indices_cache_file_name, 0o666 & ~umask)

        # Return new Dataset object
        if buf_writer is None:
            return self._new_dataset_with_indices(
                indices_cache_file_name=indices_cache_file_name, fingerprint=new_fingerprint
            )
        else:
            return self._new_dataset_with_indices(indices_buffer=buf_writer.getvalue(), fingerprint=new_fingerprint)

    @transmit_format
    @fingerprint_transform(inplace=False, ignore_kwargs=["load_from_cache_file", "indices_cache_file_name"])
    def sort(
        self,
        column: str,
        reverse: bool = False,
        kind: str = None,
        keep_in_memory: bool = False,
        load_from_cache_file: bool = True,
        indices_cache_file_name: Optional[str] = None,
        writer_batch_size: Optional[int] = 1000,
        new_fingerprint: Optional[str] = None,
    ) -> "Dataset":
        """Create a new dataset sorted according to a column.

        Currently sorting according to a column name uses numpy sorting algorithm under the hood.
        The column should thus be a numpy compatible type (in particular not a nested type).
        This also means that the column used for sorting is fully loaded in memory (which should be fine in most cases).

        Args:
            column (:obj:`str`): column name to sort by.
            reverse (:obj:`bool`, default `False`): If True, sort by descending order rather then ascending.
            kind (:obj:`str`, optional): Numpy algorithm for sorting selected in {‘quicksort’, ‘mergesort’, ‘heapsort’, ‘stable’},
                The default is ‘quicksort’. Note that both ‘stable’ and ‘mergesort’ use timsort under the covers and, in general,
                the actual implementation will vary with data type. The ‘mergesort’ option is retained for backwards compatibility.
            keep_in_memory (:obj:`bool`, default `False`): Keep the sorted indices in memory instead of writing it to a cache file.
            load_from_cache_file (:obj:`bool`, default `True`): If a cache file storing the sorted indices
                can be identified, use it instead of recomputing.
            indices_cache_file_name (`Optional[str]`, default `None`): Provide the name of a path for the cache file. It is used to store the
                sorted indices instead of the automatically generated cache file name.
            writer_batch_size (:obj:`int`, default `1000`): Number of rows per write operation for the cache file writer.
                Higher value gives smaller cache files, lower value consume less temporary memory.
            new_fingerprint (`Optional[str]`, default `None`): the new fingerprint of the dataset after transform.
                If `None`, the new fingerprint is computed using a hash of the previous fingerprint, and the transform arguments
        """
        if len(self.list_indexes()) > 0:
            raise DatasetTransformationNotAllowedError(
                "Using `.sort` on a dataset with attached indexes is not allowed. You can first run `.drop_index() to remove your index and then re-add it."
            )
        # If the array is empty we do nothing
        if len(self) == 0:
            return self

        # Check the column name
        if not isinstance(column, str) or column not in self._data.column_names:
            raise ValueError(
                "Column '{}' not found in the dataset. Please provide a column selected in: {}".format(
                    column,
                    self._data.column_names,
                )
            )

        # Check if we've already cached this computation (indexed by a hash)
        if self.cache_files:
            if indices_cache_file_name is None:
                # we create a unique hash from the function, current dataset file and the mapping args
                indices_cache_file_name = self._get_cache_file_path(new_fingerprint)
            if os.path.exists(indices_cache_file_name) and load_from_cache_file:
                logger.warning("Loading cached sorted indices for dataset at %s", indices_cache_file_name)
                return self._new_dataset_with_indices(
                    fingerprint=new_fingerprint, indices_cache_file_name=indices_cache_file_name
                )

        column_data = self._getitem(
            column, format_type="numpy", format_columns=None, output_all_columns=False, format_kwargs=None
        )
        indices = np.argsort(column_data, kind=kind)
        if reverse:
            indices = indices[::-1]

        return self.select(
            indices=indices,
            keep_in_memory=keep_in_memory,
            indices_cache_file_name=indices_cache_file_name,
            writer_batch_size=writer_batch_size,
            new_fingerprint=new_fingerprint,
        )

    @transmit_format
    @fingerprint_transform(
        inplace=False, randomized_function=True, ignore_kwargs=["load_from_cache_file", "indices_cache_file_name"]
    )
    def shuffle(
        self,
        seed: Optional[int] = None,
        generator: Optional[np.random.Generator] = None,
        keep_in_memory: bool = False,
        load_from_cache_file: bool = True,
        indices_cache_file_name: Optional[str] = None,
        writer_batch_size: Optional[int] = 1000,
        new_fingerprint: Optional[str] = None,
    ) -> "Dataset":
        """Create a new Dataset where the rows are shuffled.

        Currently shuffling uses numpy random generators.
        You can either supply a NumPy BitGenerator to use, or a seed to initiate NumPy's default random generator (PCG64).

        Args:
            seed (:obj:`int`, optional): A seed to initialize the default BitGenerator if ``generator=None``.
                If None, then fresh, unpredictable entropy will be pulled from the OS.
                If an int or array_like[ints] is passed, then it will be passed to SeedSequence to derive the initial BitGenerator state.
            generator (:obj:`numpy.random.Generator`, optional): Numpy random Generator to use to compute the permutation of the dataset rows.
                If ``generator=None`` (default), uses np.random.default_rng (the default BitGenerator (PCG64) of NumPy).
            keep_in_memory (:obj:`bool`, default `False`): Keep the shuffled indices in memory instead of writing it to a cache file.
            load_from_cache_file (:obj:`bool`, default `True`): If a cache file storing the shuffled indices
                can be identified, use it instead of recomputing.
            indices_cache_file_name (:obj:`str`, optional): Provide the name of a path for the cache file. It is used to store the
                shuffled indices instead of the automatically generated cache file name.
            writer_batch_size (:obj:`int`, default `1000`): Number of rows per write operation for the cache file writer.
                This value is a good trade-off between memory usage during the processing, and processing speed.
                Higher value makes the processing do fewer lookups, lower value consume less temporary memory while running `.map()`.
            new_fingerprint (:obj:`str`, optional, default `None`): the new fingerprint of the dataset after transform.
                If `None`, the new fingerprint is computed using a hash of the previous fingerprint, and the transform arguments
        """
        if len(self.list_indexes()) > 0:
            raise DatasetTransformationNotAllowedError(
                "Using `.shuffle` on a dataset with attached indexes is not allowed. You can first run `.drop_index() to remove your index and then re-add it."
            )
        # If the array is empty we do nothing
        if len(self) == 0:
            return self

        if seed is not None and generator is not None:
            raise ValueError("Both `seed` and `generator` were provided. Please specify just one of them.")

        assert generator is None or isinstance(
            generator, np.random.Generator
        ), "The provided generator must be an instance of numpy.random.Generator"

        if generator is None:
            if seed is None:
                seed = np.random.get_state()[1][0]
                _ = np.random.random()  # do 1 step of rng
            generator = np.random.default_rng(seed)

        # Check if we've already cached this computation (indexed by a hash)
        if self.cache_files:
            if indices_cache_file_name is None:
                # we create a unique hash from the function, current dataset file and the mapping args
                indices_cache_file_name = self._get_cache_file_path(new_fingerprint)
            if os.path.exists(indices_cache_file_name) and load_from_cache_file:
                logger.warning("Loading cached shuffled indices for dataset at %s", indices_cache_file_name)
                return self._new_dataset_with_indices(
                    fingerprint=new_fingerprint, indices_cache_file_name=indices_cache_file_name
                )

        permutation = generator.permutation(len(self))

        return self.select(
            indices=permutation,
            keep_in_memory=keep_in_memory,
            indices_cache_file_name=indices_cache_file_name,
            writer_batch_size=writer_batch_size,
            new_fingerprint=new_fingerprint,
        )

    @transmit_format
    @fingerprint_transform(
        inplace=False,
        randomized_function=True,
        fingerprint_names=["train_new_fingerprint", "test_new_fingerprint"],
        ignore_kwargs=["load_from_cache_file", "train_indices_cache_file_name", "test_indices_cache_file_name"],
    )
    def train_test_split(
        self,
        test_size: Union[float, int, None] = None,
        train_size: Union[float, int, None] = None,
        shuffle: bool = True,
        seed: Optional[int] = None,
        generator: Optional[np.random.Generator] = None,
        keep_in_memory: bool = False,
        load_from_cache_file: bool = True,
        train_indices_cache_file_name: Optional[str] = None,
        test_indices_cache_file_name: Optional[str] = None,
        writer_batch_size: Optional[int] = 1000,
        train_new_fingerprint: Optional[str] = None,
        test_new_fingerprint: Optional[str] = None,
    ) -> "DatasetDict":
        """Return a dictionary (:obj:`datasets.DatsetDict`) with two random train and test subsets (`train` and `test` ``Dataset`` splits).
        Splits are created from the dataset according to `test_size`, `train_size` and `shuffle`.

        This method is similar to scikit-learn `train_test_split` with the omission of the stratified options.

        Args:
            test_size (:obj:`numpy.random.Generator`, optional): Size of the test split
                If float, should be between 0.0 and 1.0 and represent the proportion of the dataset to include in the test split.
                If int, represents the absolute number of test samples.
                If None, the value is set to the complement of the train size.
                If train_size is also None, it will be set to 0.25.
            train_size (:obj:`numpy.random.Generator`, optional): Size of the train split
                If float, should be between 0.0 and 1.0 and represent the proportion of the dataset to include in the train split.
                If int, represents the absolute number of train samples.
                If None, the value is automatically set to the complement of the test size.
            shuffle (:obj:`bool`, optional, default `True`): Whether or not to shuffle the data before splitting.
            seed (:obj:`int`, optional): A seed to initialize the default BitGenerator if ``generator=None``.
                If None, then fresh, unpredictable entropy will be pulled from the OS.
                If an int or array_like[ints] is passed, then it will be passed to SeedSequence to derive the initial BitGenerator state.
            generator (:obj:`numpy.random.Generator`, optional): Numpy random Generator to use to compute the permutation of the dataset rows.
                If ``generator=None`` (default), uses np.random.default_rng (the default BitGenerator (PCG64) of NumPy).
            keep_in_memory (:obj:`bool`, default `False`): Keep the splits indices in memory instead of writing it to a cache file.
            load_from_cache_file (:obj:`bool`, default `True`): If a cache file storing the splits indices
                can be identified, use it instead of recomputing.
            train_cache_file_name (:obj:`str`, optional): Provide the name of a path for the cache file. It is used to store the
                train split indices instead of the automatically generated cache file name.
            test_cache_file_name (:obj:`str`, optional): Provide the name of a path for the cache file. It is used to store the
                test split indices instead of the automatically generated cache file name.
            writer_batch_size (:obj:`int`, default `1000`): Number of rows per write operation for the cache file writer.
                This value is a good trade-off between memory usage during the processing, and processing speed.
                Higher value makes the processing do fewer lookups, lower value consume less temporary memory while running `.map()`.
            train_new_fingerprint (:obj:`str`, optional, defaults to `None`): the new fingerprint of the train set after transform.
                If `None`, the new fingerprint is computed using a hash of the previous fingerprint, and the transform arguments
            test_new_fingerprint (:obj:`str`, optional, defaults to `None`): the new fingerprint of the test set after transform.
                If `None`, the new fingerprint is computed using a hash of the previous fingerprint, and the transform arguments
        """
        from .dataset_dict import DatasetDict  # import here because of circular dependency

        if len(self.list_indexes()) > 0:
            raise DatasetTransformationNotAllowedError(
                "Using `.train_test_split` on a dataset with attached indexes is not allowed. You can first run `.drop_index() to remove your index and then re-add it."
            )
        # If the array is empty we do nothing
        if len(self) == 0:
            return DatasetDict({"train": self, "test": self})

        if test_size is None and train_size is None:
            test_size = 0.25

        # Safety checks similar to scikit-learn's ones.
        # (adapted from https://github.com/scikit-learn/scikit-learn/blob/fd237278e895b42abe8d8d09105cbb82dc2cbba7/sklearn/model_selection/_split.py#L1750)
        n_samples = len(self)
        if (
            isinstance(test_size, int)
            and (test_size >= n_samples or test_size <= 0)
            or isinstance(test_size, float)
            and (test_size <= 0 or test_size >= 1)
        ):
            raise ValueError(
                f"test_size={test_size} should be either positive and smaller "
                f"than the number of samples {n_samples} or a float in the (0, 1) range"
            )

        if (
            isinstance(train_size, int)
            and (train_size >= n_samples or train_size <= 0)
            or isinstance(train_size, float)
            and (train_size <= 0 or train_size >= 1)
        ):
            raise ValueError(
                f"train_size={train_size} should be either positive and smaller "
                f"than the number of samples {n_samples} or a float in the (0, 1) range"
            )

        if train_size is not None and not isinstance(train_size, (int, float)):
            raise ValueError(f"Invalid value for train_size: {train_size} of type {type(train_size)}")
        if test_size is not None and not isinstance(test_size, (int, float)):
            raise ValueError(f"Invalid value for test_size: {test_size} of type {type(test_size)}")

        if isinstance(train_size, float) and isinstance(test_size, float) and train_size + test_size > 1:
            raise ValueError(
                f"The sum of test_size and train_size = {train_size + test_size}, should be in the (0, 1)"
                " range. Reduce test_size and/or train_size."
            )

        if isinstance(test_size, float):
            n_test = ceil(test_size * n_samples)
        elif isinstance(test_size, int):
            n_test = float(test_size)

        if isinstance(train_size, float):
            n_train = floor(train_size * n_samples)
        elif isinstance(train_size, int):
            n_train = float(train_size)

        if train_size is None:
            n_train = n_samples - n_test
        elif test_size is None:
            n_test = n_samples - n_train

        if n_train + n_test > n_samples:
            raise ValueError(
                f"The sum of train_size and test_size = {n_train + n_test}, "
                "should be smaller than the number of "
                f"samples {n_samples}. Reduce test_size and/or "
                "train_size."
            )

        n_train, n_test = int(n_train), int(n_test)

        if n_train == 0:
            raise ValueError(
                f"With n_samples={n_samples}, test_size={test_size} and train_size={train_size}, the "
                "resulting train set will be empty. Adjust any of the "
                "aforementioned parameters."
            )

        if generator is None and shuffle is True:
            if seed is None:
                seed = np.random.get_state()[1][0]
                _ = np.random.random()  # do 1 step of rng
            generator = np.random.default_rng(seed)

        # Check if we've already cached this computation (indexed by a hash)
        if self.cache_files:
            if train_indices_cache_file_name is None or test_indices_cache_file_name is None:
                # we create a unique hash from the function, current dataset file and the mapping args

                if train_indices_cache_file_name is None:
                    train_indices_cache_file_name = self._get_cache_file_path(train_new_fingerprint)
                if test_indices_cache_file_name is None:
                    test_indices_cache_file_name = self._get_cache_file_path(test_new_fingerprint)
            if (
                os.path.exists(train_indices_cache_file_name)
                and os.path.exists(test_indices_cache_file_name)
                and load_from_cache_file
            ):
                logger.warning(
                    "Loading cached split indices for dataset at %s and %s",
                    train_indices_cache_file_name,
                    test_indices_cache_file_name,
                )
                return DatasetDict(
                    {
                        "train": self._new_dataset_with_indices(
                            fingerprint=train_new_fingerprint, indices_cache_file_name=train_indices_cache_file_name
                        ),
                        "test": self._new_dataset_with_indices(
                            fingerprint=test_new_fingerprint, indices_cache_file_name=test_indices_cache_file_name
                        ),
                    }
                )

        if not shuffle:
            train_indices = np.arange(n_train)
            test_indices = np.arange(n_train, n_train + n_test)
        else:
            # random partition
            permutation = generator.permutation(len(self))
            test_indices = permutation[:n_test]
            train_indices = permutation[n_test : (n_test + n_train)]

        train_split = self.select(
            indices=train_indices,
            keep_in_memory=keep_in_memory,
            indices_cache_file_name=train_indices_cache_file_name,
            writer_batch_size=writer_batch_size,
            new_fingerprint=train_new_fingerprint,
        )
        test_split = self.select(
            indices=test_indices,
            keep_in_memory=keep_in_memory,
            indices_cache_file_name=test_indices_cache_file_name,
            writer_batch_size=writer_batch_size,
            new_fingerprint=test_new_fingerprint,
        )

        return DatasetDict({"train": train_split, "test": test_split})

    def shard(
        self,
        num_shards: int,
        index: int,
        contiguous: bool = False,
        keep_in_memory: bool = False,
        indices_cache_file_name: Optional[str] = None,
        writer_batch_size: Optional[int] = 1000,
    ) -> "Dataset":
        """Return the `index`-nth shard from dataset split into `num_shards` pieces.

        This shards deterministically. dset.shard(n, i) will contain all elements of dset whose
        index mod n = i.

        dset.shard(n, i, contiguous=True) will instead split dset into contiguous chunks,
        so it can be easily concatenated back together after processing. If n % i == l, then the
        first l shards will have length (n // i) + 1, and the remaining shards will have length (n // i).
        `datasets.concatenate([dset.shard(n, i, contiguous=True) for i in range(n)])` will return
        a dataset with the same order as the original.

        Be sure to shard before using any randomizing operator (such as shuffle).
        It is best if the shard operator is used early in the dataset pipeline.


        Args:
            num_shards (:obj:`int`): How many shards to split the dataset into.
            index (:obj:`int`): Which shard to select and return.
            contiguous: (:obj:`bool`, default `False`): Whether to select contiguous blocks of indices for shards.
            keep_in_memory (:obj:`bool`, default `False`): Keep the dataset in memory instead of writing it to a cache file.
            load_from_cache_file (:obj:`bool`, default `True`): If a cache file storing the current computation from `function`
                can be identified, use it instead of recomputing.
            indices_cache_file_name (:obj:`str`, optional): Provide the name of a path for the cache file. It is used to store the
                indices of each shard instead of the automatically generated cache file name.
            writer_batch_size (:obj:`int`, default `1000`): Number of rows per write operation for the cache file writer.
                This value is a good trade-off between memory usage during the processing, and processing speed.
                Higher value makes the processing do fewer lookups, lower value consume less temporary memory while running `.map()`.
        """
        assert 0 <= index < num_shards, "index should be in [0, num_shards-1]"
        if contiguous:
            div = len(self) // num_shards
            mod = len(self) % num_shards
            start = div * index + min(index, mod)
            end = start + div + (1 if index < mod else 0)
            indices = np.arange(start, end)
        else:
            indices = np.arange(index, len(self), num_shards)

        return self.select(
            indices=indices,
            keep_in_memory=keep_in_memory,
            indices_cache_file_name=indices_cache_file_name,
            writer_batch_size=writer_batch_size,
        )

    def export(
        self,
        filename: str,
        format: str = "tfrecord",
    ):
        """Writes the Arrow dataset to a TFRecord file.

        The dataset must already be in tensorflow format. The records will be written with
        keys from `dataset._format_columns`.

        Args:
            filename (:obj:`str`): The filename, including the `.tfrecord` extension, to write to.
            format (`str`, optional, default `"tfrecord"`): The type of output file. Currently this is a no-op, as
                TFRecords are the only option. This enables a more flexible function signature later.
        """
        try:
            import tensorflow as tf  # noqa: F401
        except ImportError:
            logger.error("Tensorflow needs to be installed to be able to return Tensorflow tensors.")

        # From https://www.tensorflow.org/tutorials/load_data/tfrecord
        def _bytes_feature(values):
            """Returns a bytes_list from a list of string / byte."""
            return tf.train.Feature(bytes_list=tf.train.BytesList(value=values))

        def _float_feature(values):
            """Returns a float_list from a list of float / double."""
            return tf.train.Feature(float_list=tf.train.FloatList(value=values))

        def _int64_feature(values):
            """Returns an int64_list from a list of bool / enum / int / uint."""
            return tf.train.Feature(int64_list=tf.train.Int64List(value=values))

        def _feature(values: Union[float, int, str, np.ndarray]) -> "tf.train.Feature":
            """Typechecks `values` and returns the corresponding tf.train.Feature."""
            if isinstance(values, np.ndarray):
                if values.dtype == np.dtype(float):
                    return _float_feature(values)
                elif values.dtype == np.int64:
                    return _int64_feature(values)
                elif values.dtype == np.dtype(str) or (
                    values.dtype == np.dtype(object) and len(values) > 0 and isinstance(values[0], str)
                ):
                    return _bytes_feature([v.encode() for v in values])
                else:
                    raise ValueError(
                        f"values={values} is an np.ndarray with items of dtype {values[0].dtype}, which cannot be serialized"
                    )
            if hasattr(values, "dtype"):
                if np.issubdtype(values.dtype, np.floating):
                    return _float_feature([values.item()])
                elif np.issubdtype(values.dtype, np.integer):
                    return _int64_feature([values.item()])
                elif np.issubdtype(values.dtype, np.str):
                    return _bytes_feature([values.item().encode()])
                else:
                    raise ValueError(f"values={values} has dtype {values.dtype}, which cannot be serialized")
            else:
                raise ValueError(f"values={values} are not numpy objects, and so cannot be serialized")

        def serialize_example(ex):
            feature = {key: _feature(value) for key, value in ex.items()}
            example_proto = tf.train.Example(features=tf.train.Features(feature=feature))
            return example_proto.SerializeToString()

        def tf_serialize_example(ex):
            tf_string = tf.py_function(serialize_example, (ex,), tf.string)
            return tf.reshape(tf_string, ())

        def generator():
            for ex in self:
                yield serialize_example(ex)

        assert self._format_type == "numpy", "Dataset format must be numpy before exporting"
        assert filename.endswith(".tfrecord")
        tf_dataset = tf.data.Dataset.from_generator(generator, output_types=tf.string, output_shapes=())
        writer = tf.data.experimental.TFRecordWriter(filename)
        logger.info(f"Writing TFRecord to {filename}")
        writer.write(tf_dataset)
        logger.info(f"Finished writing TFRecord to {filename}")
        self = None  # delete the dataset reference used by tf_dataset

    def to_csv(
        self,
        path_or_buf: Union[PathLike, BinaryIO],
        batch_size: Optional[int] = None,
        **to_csv_kwargs,
    ) -> int:
        """Exports the dataset to csv

        Args:
            path_or_buf (``PathLike`` or ``FileOrBuffer``): Either a path to a file or a BinaryIO.
            batch_size (Optional ``int``): Size of the batch to load in memory and write at once.
                Defaults to :obj:`datasets.config.DEFAULT_MAX_BATCH_SIZE`.
            to_csv_kwargs: Parameters to pass to pandas's :func:`pandas.DataFrame.to_csv`

        Returns:
            int: The number of characters or bytes written
        """
        # Dynamic import to avoid circular dependency
        from .io.csv import CsvDatasetWriter

        return CsvDatasetWriter(self, path_or_buf, batch_size=batch_size, **to_csv_kwargs).write()

    def to_dict(self, batch_size: Optional[int] = None, batched: bool = False) -> Union[dict, Iterator[dict]]:
        """Returns the dataset as a Python dict. Can also return a generator for large datasets.

        Args:
            batched (``bool``): Set to :obj:`True` to return a generator that yields the dataset as batches
                of ``batch_size`` rows. Defaults to :obj:`False` (returns the whole datasetas once)
            batch_size (Optional ``int``): The size (number of rows) of the batches if ``batched`` is `True`.
                Defaults to :obj:`datasets.config.DEFAULT_MAX_BATCH_SIZE`.

        Returns:
            `dict` or `Iterator[dict]`
        """
        if not batched:
            return query_table(
                table=self._data,
                key=slice(0, len(self)),
                indices=self._indices if self._indices is not None else None,
            ).to_pydict()
        else:
            batch_size = batch_size if batch_size else config.DEFAULT_MAX_BATCH_SIZE
            return (
                query_table(
                    table=self._data,
                    key=slice(offset, offset + batch_size),
                    indices=self._indices if self._indices is not None else None,
                ).to_pydict()
                for offset in range(0, len(self), batch_size)
            )

    def to_json(
        self,
        path_or_buf: Union[PathLike, BinaryIO],
        batch_size: Optional[int] = None,
        num_proc: Optional[int] = None,
        **to_json_kwargs,
    ) -> int:
        """Export the dataset to JSON Lines or JSON.

        Args:
            path_or_buf (``PathLike`` or ``FileOrBuffer``): Either a path to a file or a BinaryIO.
            batch_size (:obj:`int`, optional): Size of the batch to load in memory and write at once.
                Defaults to :obj:`datasets.config.DEFAULT_MAX_BATCH_SIZE`.
            num_proc (:obj:`int`, optional): Number of processes for multiprocessing. By default it doesn't
                use multiprocessing. ``batch_size`` in this case defaults to
                :obj:`datasets.config.DEFAULT_MAX_BATCH_SIZE` but feel free to make it 5x or 10x of the default
                value if you have sufficient compute power.
            lines (:obj:`bool`, default ``True``): Whether output JSON lines format.
                Only possible if ``orient="records"`. It will throw ValueError with ``orient`` different from
                ``"records"``, since the others are not list-like.
            orient (:obj:`str`, default ``"records"``): Format of the JSON:

                - ``"records"``: list like ``[{column -> value}, … , {column -> value}]``
                - ``"split"``: dict like ``{"index" -> [index], "columns" -> [columns], "data" -> [values]}``
                - ``"index"``: dict like ``{index -> {column -> value}}``
                - ``"columns"``: dict like ``{column -> {index -> value}}``
                - ``"values"``: just the values array
                - ``"table"``: dict like ``{"schema": {schema}, "data": {data}}``
            **to_json_kwargs: Parameters to pass to pandas's `pandas.DataFrame.to_json
                <https://pandas.pydata.org/docs/reference/api/pandas.DataFrame.to_json.html>`_.

        Returns:
            int: The number of characters or bytes written.
        """
        # Dynamic import to avoid circular dependency
        from .io.json import JsonDatasetWriter

        return JsonDatasetWriter(self, path_or_buf, batch_size=batch_size, num_proc=num_proc, **to_json_kwargs).write()

    def to_pandas(
        self, batch_size: Optional[int] = None, batched: bool = False
    ) -> Union[pd.DataFrame, Iterator[pd.DataFrame]]:
        """Returns the dataset as a :class:`pandas.DataFrame`. Can also return a generator for large datasets.

        Args:
            batched (``bool``): Set to :obj:`True` to return a generator that yields the dataset as batches
                of ``batch_size`` rows. Defaults to :obj:`False` (returns the whole datasetas once)
            batch_size (Optional ``int``): The size (number of rows) of the batches if ``batched`` is `True`.
                Defaults to :obj:`datasets.config.DEFAULT_MAX_BATCH_SIZE`.

        Returns:
            `pandas.DataFrame` or `Iterator[pandas.DataFrame]`
        """
        if not batched:
            return query_table(
                table=self._data,
                key=slice(0, len(self)),
                indices=self._indices if self._indices is not None else None,
            ).to_pandas()
        else:
            batch_size = batch_size if batch_size else config.DEFAULT_MAX_BATCH_SIZE
            return (
                query_table(
                    table=self._data,
                    key=slice(offset, offset + batch_size),
                    indices=self._indices if self._indices is not None else None,
                ).to_pandas()
                for offset in range(0, len(self), batch_size)
            )

    def to_parquet(
        self,
        path_or_buf: Union[PathLike, BinaryIO],
        batch_size: Optional[int] = None,
        **parquet_writer_kwargs,
    ) -> int:
        """Exports the dataset to parquet

        Args:
            path_or_buf (``PathLike`` or ``FileOrBuffer``): Either a path to a file or a BinaryIO.
            batch_size (Optional ``int``): Size of the batch to load in memory and write at once.
                Defaults to :obj:`datasets.config.DEFAULT_MAX_BATCH_SIZE`.
            parquet_writer_kwargs: Parameters to pass to PyArrow's :class:`pyarrow.parquet.ParquetWriter`

        Returns:
            int: The number of characters or bytes written
        """
        # Dynamic import to avoid circular dependency
        from .io.parquet import ParquetDatasetWriter

        return ParquetDatasetWriter(self, path_or_buf, batch_size=batch_size, **parquet_writer_kwargs).write()

    @transmit_format
    @fingerprint_transform(inplace=False)
    def add_column(self, name: str, column: Union[list, np.array], new_fingerprint: str):
        """Add column to Dataset.

        .. versionadded:: 1.7

        Args:
            name (str): Column name.
            column (list or np.array): Column data to be added.

        Returns:
            :class:`Dataset`
        """
        column_table = InMemoryTable.from_pydict({name: column})
        # Concatenate tables horizontally
        table = ConcatenationTable.from_tables([self._data, column_table], axis=1)
        # Update features
        info = self.info.copy()
        info.features.update(Features.from_arrow_schema(column_table.schema))
        table = update_metadata_with_features(table, info.features)
        return Dataset(table, info=info, split=self.split, indices_table=self._indices, fingerprint=new_fingerprint)

    def add_faiss_index(
        self,
        column: str,
        index_name: Optional[str] = None,
        device: Optional[int] = None,
        string_factory: Optional[str] = None,
        metric_type: Optional[int] = None,
        custom_index: Optional["faiss.Index"] = None,  # noqa: F821
        train_size: Optional[int] = None,
        faiss_verbose: bool = False,
        dtype=np.float32,
    ):
        """Add a dense index using Faiss for fast retrieval.
        By default the index is done over the vectors of the specified column.
        You can specify :obj:`device` if you want to run it on GPU (:obj:`device` must be the GPU index).
        You can find more information about Faiss here:

        - For `string factory <https://github.com/facebookresearch/faiss/wiki/The-index-factory>`__

        Args:
            column (:obj:`str`):
                The column of the vectors to add to the index.
            index_name (Optional :obj:`str`):
                The index_name/identifier of the index.
                This is the index_name that is used to call :func:`datasets.Dataset.get_nearest_examples` or :func:`datasets.Dataset.search`.
                By default it corresponds to `column`.
            device (Optional :obj:`int`):
                If not None, this is the index of the GPU to use.
                By default it uses the CPU.
            string_factory (Optional :obj:`str`):
                This is passed to the index factory of Faiss to create the index.
                Default index class is ``IndexFlat``.
            metric_type (Optional :obj:`int`):
                Type of metric. Ex: faiss.faiss.METRIC_INNER_PRODUCT or faiss.METRIC_L2.
            custom_index (Optional :obj:`faiss.Index`):
                Custom Faiss index that you already have instantiated and configured for your needs.
            train_size (Optional :obj:`int`):
                If the index needs a training step, specifies how many vectors will be used to train the index.
            faiss_verbose (:obj:`bool`, defaults to False):
                Enable the verbosity of the Faiss index.
            dtype (data-type): The dtype of the numpy arrays that are indexed.
                Default is ``np.float32``.

        Example:
            .. code-block:: python

                ds = datasets.load_dataset('crime_and_punish', split='train')
                ds_with_embeddings = ds.map(lambda example: {'embeddings': embed(example['line']}))
                ds_with_embeddings.add_faiss_index(column='embeddings')
                # query
                scores, retrieved_examples = ds_with_embeddings.get_nearest_examples('embeddings', embed('my new query'), k=10)
                # save index
                ds_with_embeddings.save_faiss_index('embeddings', 'my_index.faiss')

                ds = datasets.load_dataset('crime_and_punish', split='train')
                # load index
                ds.load_faiss_index('embeddings', 'my_index.faiss')
                # query
                scores, retrieved_examples = ds.get_nearest_examples('embeddings', embed('my new query'), k=10)
        """
        with self.formatted_as(type="numpy", columns=[column], dtype=dtype):
            super().add_faiss_index(
                column=column,
                index_name=index_name,
                device=device,
                string_factory=string_factory,
                metric_type=metric_type,
                custom_index=custom_index,
                train_size=train_size,
                faiss_verbose=faiss_verbose,
            )
        return self

    def add_faiss_index_from_external_arrays(
        self,
        external_arrays: np.array,
        index_name: str,
        device: Optional[int] = None,
        string_factory: Optional[str] = None,
        metric_type: Optional[int] = None,
        custom_index: Optional["faiss.Index"] = None,  # noqa: F821
        train_size: Optional[int] = None,
        faiss_verbose: bool = False,
        dtype=np.float32,
    ):
        """Add a dense index using Faiss for fast retrieval.
        The index is created using the vectors of `external_arrays`.
        You can specify `device` if you want to run it on GPU (`device` must be the GPU index).
        You can find more information about Faiss here:

        - For `string factory <https://github.com/facebookresearch/faiss/wiki/The-index-factory>`__

        Args:
            external_arrays (:obj:`np.array`):
                If you want to use arrays from outside the lib for the index, you can set :obj:`external_arrays`.
                It will use :obj:`external_arrays` to create the Faiss index instead of the arrays in the given :obj:`column`.
            index_name (:obj:`str`):
                The index_name/identifier of the index.
                This is the index_name that is used to call :func:`datasets.Dataset.get_nearest_examples` or :func:`datasets.Dataset.search`.
            device (Optional :obj:`int`):
                If not None, this is the index of the GPU to use.
                By default it uses the CPU.
            string_factory (Optional :obj:`str`):
                This is passed to the index factory of Faiss to create the index.
                Default index class is ``IndexFlat``.
            metric_type (Optional :obj:`int`):
                Type of metric. Ex: faiss.faiss.METRIC_INNER_PRODUCT or faiss.METRIC_L2.
            custom_index (Optional :obj:`faiss.Index`):
                Custom Faiss index that you already have instantiated and configured for your needs.
            train_size (Optional :obj:`int`):
                If the index needs a training step, specifies how many vectors will be used to train the index.
            faiss_verbose (:obj:`bool`, defaults to False):
                Enable the verbosity of the Faiss index.
            dtype (:obj:`numpy.dtype`): The dtype of the numpy arrays that are indexed. Default is np.float32.
        """
        super().add_faiss_index_from_external_arrays(
            external_arrays=external_arrays.astype(dtype),
            index_name=index_name,
            device=device,
            string_factory=string_factory,
            metric_type=metric_type,
            custom_index=custom_index,
            train_size=train_size,
            faiss_verbose=faiss_verbose,
        )

    def add_elasticsearch_index(
        self,
        column: str,
        index_name: Optional[str] = None,
        host: Optional[str] = None,
        port: Optional[int] = None,
        es_client: Optional["elasticsearch.Elasticsearch"] = None,  # noqa: F821
        es_index_name: Optional[str] = None,
        es_index_config: Optional[dict] = None,
    ):
        """Add a text index using ElasticSearch for fast retrieval. This is done in-place.

        Args:
            column (:obj:`str`):
                The column of the documents to add to the index.
            index_name (Optional :obj:`str`):
                The index_name/identifier of the index.
                This is the index name that is used to call :meth:`Dataset.get_nearest_examples` or :meth:`Dataset.search`.
                By default it corresponds to :obj:`column`.
            host (Optional :obj:`str`, defaults to localhost):
                host of where ElasticSearch is running
            port (Optional :obj:`str`, defaults to 9200):
                port of where ElasticSearch is running
            es_client (Optional :obj:`elasticsearch.Elasticsearch`):
                The elasticsearch client used to create the index if host and port are None.
            es_index_name (Optional :obj:`str`):
                The elasticsearch index name used to create the index.
            es_index_config (Optional :obj:`dict`):
                The configuration of the elasticsearch index.
                Default config is::

                    {
                        "settings": {
                            "number_of_shards": 1,
                            "analysis": {"analyzer": {"stop_standard": {"type": "standard", " stopwords": "_english_"}}},
                        },
                        "mappings": {
                            "properties": {
                                "text": {
                                    "type": "text",
                                    "analyzer": "standard",
                                    "similarity": "BM25"
                                },
                            }
                        },
                    }

        Example:
            .. code-block:: python

                es_client = elasticsearch.Elasticsearch()
                ds = datasets.load_dataset('crime_and_punish', split='train')
                ds.add_elasticsearch_index(column='line', es_client=es_client, es_index_name="my_es_index")
                scores, retrieved_examples = ds.get_nearest_examples('line', 'my new query', k=10)

        """
        with self.formatted_as(type=None, columns=[column]):
            super().add_elasticsearch_index(
                column=column,
                index_name=index_name,
                host=host,
                port=port,
                es_client=es_client,
                es_index_name=es_index_name,
                es_index_config=es_index_config,
            )
        return self

    @transmit_format
    @fingerprint_transform(inplace=False)
    def add_item(self, item: dict, new_fingerprint: str):
        """Add item to Dataset.

        .. versionadded:: 1.7

        Args:
            item (dict): Item data to be added.

        Returns:
            :class:`Dataset`
        """
        item_table = InMemoryTable.from_pydict({k: [item[k]] for k in self.features.keys() if k in item})
        # Cast item
        schema = pa.schema(self.features.type)
        item_table = item_table.cast(schema)
        # Concatenate tables
        table = concat_tables([self._data, item_table])
        if self._indices is None:
            indices_table = None
        else:
            item_indices_array = pa.array([len(self._data)], type=pa.uint64())
            item_indices_table = InMemoryTable.from_arrays([item_indices_array], names=["indices"])
            indices_table = concat_tables([self._indices, item_indices_table])
        return Dataset(
            table,
            info=self.info.copy(),
            split=self.split,
            indices_table=indices_table,
            fingerprint=new_fingerprint,
        )

    def align_labels_with_mapping(self, label2id: Dict, label_column: str) -> "Dataset":
        """Align the dataset's label ID and label name mapping to match an input :obj:`label2id` mapping.
        This is useful when you want to ensure that a model's predicted labels are aligned with the dataset.
        The alignment in done using the lowercase label names.

        Args:
            label2id (:obj:`dict`):
                The label name to ID mapping to align the dataset with.
            label_column (:obj:`str`):
                The column name of labels to align on.

        Example:
            .. code-block:: python

                # dataset with mapping {'entailment': 0, 'neutral': 1, 'contradiction': 2}
                ds = load_dataset("glue", "mnli", split="train")
                # mapping to align with
                label2id = {'CONTRADICTION': 0, 'NEUTRAL': 1, 'ENTAILMENT': 2}
                ds_aligned = ds.align_labels_with_mapping(label2id, "label")
        """
        features = self.features.copy()
        int2str_function = features[label_column].int2str
        # Sort input mapping by ID value to ensure the label names are aligned
        label2id = dict(sorted(label2id.items(), key=lambda item: item[1]))
        label_names = list(label2id.keys())
        features[label_column] = ClassLabel(num_classes=len(label_names), names=label_names)
        # Some label mappings use uppercase label names so we lowercase them during alignment
        label2id = {k.lower(): v for k, v in label2id.items()}

        def process_label_ids(batch):
            dset_label_names = [int2str_function(label_id).lower() for label_id in batch[label_column]]
            batch[label_column] = [label2id[label_name] for label_name in dset_label_names]
            return batch

        return self.map(process_label_ids, features=features, batched=True)


def concatenate_datasets(
    dsets: List[Dataset],
    info: Optional[Any] = None,
    split: Optional[Any] = None,
    axis: int = 0,
):
    """
    Converts a list of :class:`Dataset` with the same schema into a single :class:`Dataset`.

    Args:
        dsets (:obj:`List[datasets.Dataset]`): List of Datasets to concatenate.
        info (:class:`DatasetInfo`, optional): Dataset information, like description, citation, etc.
        split (:class:`NamedSplit`, optional): Name of the dataset split.
        axis (``{0, 1}``, default ``0``, meaning over rows):
            Axis to concatenate over, where ``0`` means over rows (vertically) and ``1`` means over columns
            (horizontally).

            .. versionadded:: 1.6.0
    """
    if axis == 0 and not all([dset.features.type == dsets[0].features.type for dset in dsets]):
        raise ValueError("Features must match for all datasets")
    elif axis == 1 and not all([dset.num_rows == dsets[0].num_rows for dset in dsets]):
        raise ValueError("Number of rows must match for all datasets")

    # Find common format or reset format
    format = dsets[0].format
    if any(dset.format != format for dset in dsets):
        format = {}
        logger.info("Some of the datasets have disparate format. Resetting the format of the concatenated dataset.")

    # Concatenate tables
    tables_to_concat = [dset._data for dset in dsets if len(dset._data) > 0]
    # There might be no table with data left hence return first empty table
    if not tables_to_concat:
        return dsets[0]
    table = concat_tables(tables_to_concat, axis=axis)
    if axis == 1:
        table = update_metadata_with_features(table, None)

    def apply_offset_to_indices_table(table, offset):
        if offset == 0:
            return table
        else:
            array = table["indices"]
            new_array = pc.add(array, pa.scalar(offset, type=pa.uint64()))
            return InMemoryTable.from_arrays([new_array], names=["indices"])

    # Concatenate indices if they exist
    if any(dset._indices is not None for dset in dsets):

        # Datasets with no indices tables are replaced with a dataset with an indices table in memory.
        # Applying an offset to an indices table also brings the table in memory.
        for i in range(len(dsets)):
            if dsets[i]._indices is None:
                dsets[i] = dsets[i].select(range(len(dsets[i])))
        assert all(dset._indices is not None for dset in dsets), "each dataset should have an indices table"

        # An offset needs to be applied to the indices before concatenating
        indices_tables = []
        offset = 0
        for dset in dsets:
            indices_tables.append(apply_offset_to_indices_table(dset._indices, offset))
            offset += len(dset._data)

        # Concatenate indices
        indices_tables = [t for t in indices_tables if len(t) > 0]
        if indices_tables:
            indices_table = concat_tables(indices_tables)
        else:
            indices_table = InMemoryTable.from_batches([], schema=pa.schema({"indices": pa.int64()}))
    else:
        indices_table = None

    # Concatenate infos
    if info is None:
        info = DatasetInfo.from_merge([dset.info for dset in dsets])
    fingerprint = update_fingerprint(
        "".join(dset._fingerprint for dset in dsets), concatenate_datasets, {"info": info, "split": split}
    )

    # Make final concatenated dataset
    concatenated_dataset = Dataset(
        table,
        info=info,
        split=split,
        indices_table=indices_table,
        fingerprint=fingerprint,
    )
    concatenated_dataset.set_format(**format)
    return concatenated_dataset


# This is outside Dataset.filter as it needs to be picklable for multiprocessing


def get_indices_from_mask_function(
    function: Callable,
    batched: bool,
    with_indices: bool,
    input_columns: Optional[Union[str, List[str]]],
    indices_mapping: Optional[Table] = None,
    *args,
    **fn_kwargs,
):
    if batched:
        mask = function(*args)
    else:
        # we get batched data (to do less look-ups) but `function` only accepts one example
        # therefore we need to call `function` on each example of the batch to get the mask
        *inputs, indices = args
        mask = []
        if input_columns is None:
            # inputs only contains a batch of examples
            batch: dict = inputs[0]
            num_examples = len(batch[next(iter(batch.keys()))])
            for i in range(num_examples):
                example = {key: batch[key][i] for key in batch}
                mask.append(
                    function(example, indices[i], **fn_kwargs) if with_indices else function(example, **fn_kwargs)
                )
        else:
            # inputs is a list of columns
            columns: List[List[Any]] = inputs
            num_examples = len(columns[0])
            for i in range(num_examples):
                input = [column[i] for column in columns]
                mask.append(
                    function(*input, indices[i], **fn_kwargs) if with_indices else function(*input, **fn_kwargs)
                )
    indices_array = [i for i, to_keep in zip(indices, mask) if to_keep]
    if indices_mapping is not None:
        indices_array = pa.array(indices_array, type=pa.uint64())
        indices_array = indices_mapping.column(0).take(indices_array)
        indices_array = indices_array.to_pylist()
    return {"indices": indices_array}<|MERGE_RESOLUTION|>--- conflicted
+++ resolved
@@ -22,12 +22,8 @@
 import os
 import shutil
 import tempfile
-<<<<<<< HEAD
+import weakref
 from collections import Counter, UserDict
-=======
-import weakref
-from collections import Counter
->>>>>>> 9ff7e555
 from collections.abc import Iterable, Mapping
 from copy import deepcopy
 from dataclasses import asdict
