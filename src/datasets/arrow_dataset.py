--- conflicted
+++ resolved
@@ -882,7 +882,7 @@
 
         This operation is mostly zero copy.
 
-        Data types that do copy:
+        Data types that do not copy:
             * CategoricalType
         
         Args:
@@ -4956,69 +4956,7 @@
                 ).to_pandas(types_mapper=pandas_types_mapper)
                 for offset in range(0, len(self), batch_size)
             )
-    
-    def to_polars(
-        self, batch_size: Optional[int] = None, batched: bool = False
-    ) -> Union["pl.DataFrame", Iterator["pl.DataFrame"]]:
-        """Returns the dataset as a `polars.DataFrame`. Can also return a generator for large datasets.
-
-        Args:
-            batched (`bool`):
-                Set to `True` to return a generator that yields the dataset as batches
-                of `batch_size` rows. Defaults to `False` (returns the whole datasets once).
-            batch_size (`int`, *optional*):
-                The size (number of rows) of the batches if `batched` is `True`.
-                Defaults to `datasets.config.DEFAULT_MAX_BATCH_SIZE`.
-
-        Returns:
-            `polars.DataFrame` or `Iterator[polars.DataFrame]`
-
-<<<<<<< HEAD
-=======
-    def to_polars(
-        self, batch_size: Optional[int] = None, batched: bool = False
-    ) -> Union["pl.DataFrame", Iterator["pl.DataFrame"]]:
-        """Returns the dataset as a `polars.DataFrame`. Can also return a generator for large datasets.
-
-        Args:
-            batched (`bool`):
-                Set to `True` to return a generator that yields the dataset as batches
-                of `batch_size` rows. Defaults to `False` (returns the whole datasets once).
-            batch_size (`int`, *optional*):
-                The size (number of rows) of the batches if `batched` is `True`.
-                Defaults to `datasets.config.DEFAULT_MAX_BATCH_SIZE`.
-
-        Returns:
-            `polars.DataFrame` or `Iterator[polars.DataFrame]`
-
->>>>>>> 83d1fbb8
-        Example:
-
-        ```py
-        >>> ds.to_polars()
-        ```
-        """
-        if config.POLARS_AVAILABLE:
-            import polars as pl
-            if not batched:
-                return pl.from_arrow(query_table(
-                    table=self._data,
-                    key=slice(0, len(self)),
-                    indices=self._indices if self._indices is not None else None,
-                ))
-            else:
-                batch_size = batch_size if batch_size else config.DEFAULT_MAX_BATCH_SIZE
-                return (
-                    pl.from_arrow(query_table(
-                        table=self._data,
-                        key=slice(offset, offset + batch_size),
-                        indices=self._indices if self._indices is not None else None,
-                    ))
-                    for offset in range(0, len(self), batch_size)
-                )
-        else:
-            raise ValueError("Polars needs to be installed to be able to return Polars dataframes.")
-        
+
     def to_parquet(
         self,
         path_or_buf: Union[PathLike, BinaryIO],
