# Copyright 2020 The HuggingFace Authors.
#
# Licensed under the Apache License, Version 2.0 (the "License");
# you may not use this file except in compliance with the License.
# You may obtain a copy of the License at
#
#     http://www.apache.org/licenses/LICENSE-2.0
#
# Unless required by applicable law or agreed to in writing, software
# distributed under the License is distributed on an "AS IS" BASIS,
# WITHOUT WARRANTIES OR CONDITIONS OF ANY KIND, either express or implied.
# See the License for the specific language governing permissions and
# limitations under the License.

# Lint as: python3
"""Simple Dataset wrapping an Arrow Table."""

import asyncio
import contextlib
import copy
import fnmatch
import inspect
import itertools
import json
import math
import os
import posixpath
import re
import shutil
import sys
import tempfile
import time
import warnings
import weakref
from collections import Counter
from collections.abc import Iterable, Iterator, Mapping
from collections.abc import Sequence as Sequence_
from copy import deepcopy
from functools import partial, wraps
from io import BytesIO
from math import ceil, floor
from pathlib import Path
from random import sample
from typing import (
    TYPE_CHECKING,
    Any,
    BinaryIO,
    Callable,
    Optional,
    Union,
    overload,
)

import fsspec
import numpy as np
import pandas as pd
import pyarrow as pa
import pyarrow.compute as pc
from fsspec.core import url_to_fs
from huggingface_hub import (
    CommitInfo,
    CommitOperationAdd,
    CommitOperationDelete,
    DatasetCard,
    DatasetCardData,
    HfApi,
)
from huggingface_hub.hf_api import RepoFile
from multiprocess import Pool
from tqdm.contrib.concurrent import thread_map

from . import config
from .arrow_reader import ArrowReader
from .arrow_writer import ArrowWriter, OptimizedTypedSequence
from .data_files import sanitize_patterns
from .download.streaming_download_manager import xgetsize
from .features import Audio, ClassLabel, Features, Image, Sequence, Value, Video
from .features.features import (
    FeatureType,
    _align_features,
    _check_if_features_can_be_aligned,
    generate_from_arrow_type,
    pandas_types_mapper,
    require_decoding,
)
from .filesystems import is_remote_filesystem
from .fingerprint import (
    fingerprint_transform,
    format_kwargs_for_fingerprint,
    format_transform_for_fingerprint,
    generate_fingerprint,
    generate_random_fingerprint,
    get_temporary_cache_files_directory,
    is_caching_enabled,
    maybe_register_dataset_for_temp_dir_deletion,
    update_fingerprint,
    validate_fingerprint,
)
from .formatting import format_table, get_format_type_from_alias, get_formatter, query_table
from .formatting.formatting import LazyDict, _is_range_contiguous
from .info import DatasetInfo, DatasetInfosDict
from .naming import _split_re
from .search import IndexableMixin
from .splits import NamedSplit, Split, SplitDict, SplitInfo
from .table import (
    InMemoryTable,
    MemoryMappedTable,
    Table,
    _memory_mapped_record_batch_reader_from_file,
    cast_array_to_feature,
    concat_tables,
    embed_table_storage,
    list_table_cache_files,
    table_cast,
    table_iter,
    table_visitor,
)
from .utils import logging
from .utils import tqdm as hf_tqdm
from .utils.file_utils import estimate_dataset_size
from .utils.info_utils import is_small_dataset
from .utils.metadata import MetadataConfigs
from .utils.py_utils import (
    Literal,
    asdict,
    convert_file_size_to_int,
    glob_pattern_to_regex,
    iflatmap_unordered,
    string_to_dict,
)
from .utils.stratify import stratified_shuffle_split_generate_indices
from .utils.tf_utils import dataset_to_tf, minimal_tf_collate_fn, multiprocess_dataset_to_tf
from .utils.typing import ListLike, PathLike


if TYPE_CHECKING:
    import sqlite3

    import polars as pl
    import pyspark
    import sqlalchemy

    from .dataset_dict import DatasetDict
    from .iterable_dataset import IterableDataset

logger = logging.get_logger(__name__)

PUSH_TO_HUB_WITHOUT_METADATA_CONFIGS_SPLIT_PATTERN_SHARDED = (
    "data/{split}-[0-9][0-9][0-9][0-9][0-9]-of-[0-9][0-9][0-9][0-9][0-9]*.parquet"
)


class DatasetInfoMixin:
    """This base class exposes some attributes of DatasetInfo
    at the base level of the Dataset for easy access.
    """

    def __init__(self, info: DatasetInfo, split: Optional[NamedSplit]):
        self._info = info
        self._split = split

    @property
    def info(self):
        """[`~datasets.DatasetInfo`] object containing all the metadata in the dataset."""
        return self._info

    @property
    def split(self):
        """[`~datasets.NamedSplit`] object corresponding to a named dataset split."""
        return self._split

    @property
    def builder_name(self) -> str:
        return self._info.builder_name

    @property
    def citation(self) -> str:
        return self._info.citation

    @property
    def config_name(self) -> str:
        return self._info.config_name

    @property
    def dataset_size(self) -> Optional[int]:
        return self._info.dataset_size

    @property
    def description(self) -> str:
        return self._info.description

    @property
    def download_checksums(self) -> Optional[dict]:
        return self._info.download_checksums

    @property
    def download_size(self) -> Optional[int]:
        return self._info.download_size

    @property
    def features(self) -> Optional[Features]:
        return self._info.features.copy() if self._info.features is not None else None

    @property
    def homepage(self) -> Optional[str]:
        return self._info.homepage

    @property
    def license(self) -> Optional[str]:
        return self._info.license

    @property
    def size_in_bytes(self) -> Optional[int]:
        return self._info.size_in_bytes

    @property
    def supervised_keys(self):
        return self._info.supervised_keys

    @property
    def version(self):
        return self._info.version


class TensorflowDatasetMixin:
    _TF_DATASET_REFS = set()

    @staticmethod
    def _get_output_signature(
        dataset: "Dataset",
        collate_fn: Callable,
        collate_fn_args: dict,
        cols_to_retain: Optional[list[str]] = None,
        batch_size: Optional[int] = None,
        num_test_batches: int = 20,
    ):
        """Private method used by `to_tf_dataset()` to find the shapes and dtypes of samples from this dataset
           after being passed through the collate_fn. Tensorflow needs an exact signature for tf.numpy_function, so
           the only way to do this is to run test batches - the collator may add or rename columns, so we can't figure
           it out just by inspecting the dataset.

        Args:
            dataset (`Dataset`): Dataset to load samples from.
            collate_fn(`bool`): Shuffle the dataset order when loading. Recommended True for training, False for
                validation/evaluation.
            collate_fn(`Callable`): A function or callable object (such as a `DataCollator`) that will collate
                lists of samples into a batch.
            collate_fn_args (`Dict`): A `dict` of keyword arguments to be passed to the
                `collate_fn`.
            batch_size (`int`, optional): The size of batches loaded from the dataset. Used for shape inference.
                Can be None, which indicates that batch sizes can be variable.
            num_test_batches (`int`): The number of batches to load from the dataset for shape inference.

        Returns:
            `dict`: Dict mapping column names to tf.Tensorspec objects
            `dict`: Dict mapping column names to np.dtype objects
        """
        if config.TF_AVAILABLE:
            import tensorflow as tf
        else:
            raise ImportError("Called a Tensorflow-specific function but Tensorflow is not installed.")

        if len(dataset) == 0:
            raise ValueError("Unable to get the output signature because the dataset is empty.")
        if batch_size is not None:
            batch_size = min(len(dataset), batch_size)
        test_batch_size = 1

        if cols_to_retain is not None:
            cols_to_retain = list(set(cols_to_retain + ["label_ids", "label", "labels"]))

        test_batches = []
        for _ in range(num_test_batches):
            indices = sample(range(len(dataset)), test_batch_size)
            test_batch = dataset[indices]
            if cols_to_retain is not None:
                test_batch = {key: value for key, value in test_batch.items() if key in cols_to_retain}
            test_batch = [{key: value[i] for key, value in test_batch.items()} for i in range(test_batch_size)]
            test_batch = collate_fn(test_batch, **collate_fn_args)
            test_batches.append(test_batch)

        tf_columns_to_signatures = {}
        np_columns_to_dtypes = {}
        for column in test_batches[0].keys():
            raw_arrays = [batch[column] for batch in test_batches]
            # In case the collate_fn returns something strange
            np_arrays = []
            for array in raw_arrays:
                if isinstance(array, np.ndarray):
                    np_arrays.append(array)
                elif isinstance(array, tf.Tensor):
                    np_arrays.append(array.numpy())
                else:
                    np_arrays.append(np.array(array))

            if np.issubdtype(np_arrays[0].dtype, np.integer) or np_arrays[0].dtype == bool:
                tf_dtype = tf.int64
                np_dtype = np.int64
            elif np.issubdtype(np_arrays[0].dtype, np.number):
                tf_dtype = tf.float32
                np_dtype = np.float32
            elif np_arrays[0].dtype.kind == "U":  # Unicode strings
                np_dtype = np.str_
                tf_dtype = tf.string
            else:
                raise RuntimeError(
                    f"Unrecognized array dtype {np_arrays[0].dtype}. \n"
                    "Nested types and image/audio types are not supported yet."
                )
            shapes = [array.shape for array in np_arrays]
            static_shape = []
            for dim in range(len(shapes[0])):
                sizes = {shape[dim] for shape in shapes}
                if dim == 0:
                    static_shape.append(batch_size)
                    continue
                if len(sizes) == 1:  # This dimension looks constant
                    static_shape.append(sizes.pop())
                else:  # Use None for variable dimensions
                    static_shape.append(None)
            tf_columns_to_signatures[column] = tf.TensorSpec(shape=static_shape, dtype=tf_dtype)
            np_columns_to_dtypes[column] = np_dtype

        return tf_columns_to_signatures, np_columns_to_dtypes

    def to_tf_dataset(
        self,
        batch_size: Optional[int] = None,
        columns: Optional[Union[str, list[str]]] = None,
        shuffle: bool = False,
        collate_fn: Optional[Callable] = None,
        drop_remainder: bool = False,
        collate_fn_args: Optional[dict[str, Any]] = None,
        label_cols: Optional[Union[str, list[str]]] = None,
        prefetch: bool = True,
        num_workers: int = 0,
        num_test_batches: int = 20,
    ):
        """Create a `tf.data.Dataset` from the underlying Dataset. This `tf.data.Dataset` will load and collate batches from
        the Dataset, and is suitable for passing to methods like `model.fit()` or `model.predict()`. The dataset will yield
        `dicts` for both inputs and labels unless the `dict` would contain only a single key, in which case a raw
        `tf.Tensor` is yielded instead.

        Args:
            batch_size (`int`, *optional*):
                Size of batches to load from the dataset. Defaults to `None`, which implies that the dataset won't be
                batched, but the returned dataset can be batched later with `tf_dataset.batch(batch_size)`.
            columns (`List[str]` or `str`, *optional*):
                Dataset column(s) to load in the `tf.data.Dataset`.
                Column names that are created by the `collate_fn` and that do not exist in the original dataset can be used.
            shuffle(`bool`, defaults to `False`):
                Shuffle the dataset order when loading. Recommended `True` for training, `False` for
                validation/evaluation.
            drop_remainder(`bool`, defaults to `False`):
                Drop the last incomplete batch when loading. Ensures
                that all batches yielded by the dataset will have the same length on the batch dimension.
            collate_fn(`Callable`, *optional*):
                A function or callable object (such as a `DataCollator`) that will collate
                lists of samples into a batch.
            collate_fn_args (`Dict`, *optional*):
                An optional `dict` of keyword arguments to be passed to the
                `collate_fn`.
            label_cols (`List[str]` or `str`, defaults to `None`):
                Dataset column(s) to load as labels.
                Note that many models compute loss internally rather than letting Keras do it, in which case
                passing the labels here is optional, as long as they're in the input `columns`.
            prefetch (`bool`, defaults to `True`):
                Whether to run the dataloader in a separate thread and maintain
                a small buffer of batches for training. Improves performance by allowing data to be loaded in the
                background while the model is training.
            num_workers (`int`, defaults to `0`):
                Number of workers to use for loading the dataset.
            num_test_batches (`int`, defaults to `20`):
                Number of batches to use to infer the output signature of the dataset.
                The higher this number, the more accurate the signature will be, but the longer it will take to
                create the dataset.

        Returns:
            `tf.data.Dataset`

        Example:

        ```py
        >>> ds_train = ds["train"].to_tf_dataset(
        ...    columns=['input_ids', 'token_type_ids', 'attention_mask', 'label'],
        ...    shuffle=True,
        ...    batch_size=16,
        ...    collate_fn=data_collator,
        ... )
        ```
        """
        if config.TF_AVAILABLE:
            import tensorflow as tf
        else:
            raise ImportError("Called a Tensorflow-specific function but Tensorflow is not installed.")

        if (isinstance(columns, list) and len(columns) == 1) or (
            isinstance(label_cols, list) and len(label_cols) == 1
        ):
            warnings.warn(
                "The output of `to_tf_dataset` will change when a passing single element list for `labels` or "
                "`columns` in the next datasets version. To return a tuple structure rather than dict, pass a "
                "single string.\n"
                "Old behaviour: columns=['a'], labels=['labels'] -> (tf.Tensor, tf.Tensor)  \n"
                "             : columns='a', labels='labels' -> (tf.Tensor, tf.Tensor)  \n"
                "New behaviour: columns=['a'],labels=['labels'] -> ({'a': tf.Tensor}, {'labels': tf.Tensor})  \n"
                "             : columns='a', labels='labels' -> (tf.Tensor, tf.Tensor) ",
                FutureWarning,
            )

        if isinstance(tf.distribute.get_strategy(), tf.distribute.TPUStrategy):
            logger.warning(
                "Note that to_tf_dataset() loads the data with a generator rather than a full tf.data "
                "pipeline and is not compatible with remote TPU connections. If you encounter errors, please "
                "try using a TPU VM or, if your data can fit in memory, loading it into memory as a dict of "
                "Tensors instead of streaming with to_tf_dataset()."
            )

        if collate_fn is None:
            # Set a very simple default collator that just stacks things together
            collate_fn = minimal_tf_collate_fn
        if collate_fn_args is None:
            collate_fn_args = {}
        if label_cols and not columns:
            raise ValueError("Cannot specify label_cols without specifying columns!")
        if label_cols is None:
            label_cols = []
        elif isinstance(label_cols, str):
            label_cols = [label_cols]
        if len(set(label_cols)) < len(label_cols):
            raise ValueError("List of label_cols contains duplicates.")
        if columns:
            if isinstance(columns, str):
                columns = [columns]
            if len(set(columns)) < len(columns):
                raise ValueError("List of columns contains duplicates.")
            cols_to_retain = list(set(columns + label_cols))
        else:
            cols_to_retain = None  # Indicates keeping all valid columns
            columns = []

        if self.format["type"] not in ["custom", "numpy"]:
            dataset = self.with_format("numpy")
        else:
            dataset = self

        # TODO(Matt, QL): deprecate the retention of label_ids and label

        output_signature, columns_to_np_types = dataset._get_output_signature(
            dataset,
            collate_fn=collate_fn,
            collate_fn_args=collate_fn_args,
            cols_to_retain=cols_to_retain,
            batch_size=batch_size if drop_remainder else None,
            num_test_batches=num_test_batches,
        )

        if "labels" in output_signature:
            if ("label_ids" in columns or "label" in columns) and "labels" not in columns:
                columns = [col for col in columns if col not in ["label_ids", "label"]] + ["labels"]
            if ("label_ids" in label_cols or "label" in label_cols) and "labels" not in label_cols:
                label_cols = [col for col in label_cols if col not in ["label_ids", "label"]] + ["labels"]

        for col in columns:
            if col not in output_signature:
                raise ValueError(f"Column {col} not found in dataset!")

        for col in label_cols:
            if col not in output_signature:
                raise ValueError(f"Label column {col} not found in dataset!")

        if num_workers == 0:
            tf_dataset = dataset_to_tf(
                dataset=dataset,
                cols_to_retain=cols_to_retain,
                collate_fn=collate_fn,
                collate_fn_args=collate_fn_args,
                columns_to_np_types=columns_to_np_types,
                output_signature=output_signature,
                shuffle=shuffle,
                batch_size=batch_size,
                drop_remainder=drop_remainder,
            )
        elif num_workers > 0:
            if batch_size is None:
                raise NotImplementedError(
                    "`batch_size` must be specified when using multiple workers, as unbatched multiprocessing "
                    "is not supported yet. Please provide a `batch_size` if `num_workers` is greater than 0."
                )
            tf_dataset = multiprocess_dataset_to_tf(
                dataset=dataset,
                cols_to_retain=cols_to_retain,
                collate_fn=collate_fn,
                collate_fn_args=collate_fn_args,
                columns_to_np_types=columns_to_np_types,
                output_signature=output_signature,
                shuffle=shuffle,
                batch_size=batch_size,
                drop_remainder=drop_remainder,
                num_workers=num_workers,
            )
        else:
            raise ValueError("num_workers must be >= 0")

        def split_features_and_labels(input_batch):
            # TODO(Matt, QL): deprecate returning the dict content when there's only one key
            features = {key: tensor for key, tensor in input_batch.items() if key in columns}
            labels = {key: tensor for key, tensor in input_batch.items() if key in label_cols}
            if len(features) == 1:
                features = list(features.values())[0]
            if len(labels) == 1:
                labels = list(labels.values())[0]
            if isinstance(labels, dict) and len(labels) == 0:
                return features
            else:
                return features, labels

        if cols_to_retain is not None:
            tf_dataset = tf_dataset.map(split_features_and_labels)

        if prefetch:
            tf_dataset = tf_dataset.prefetch(tf.data.experimental.AUTOTUNE)

        # Remove a reference to the open Arrow file on delete
        def cleanup_callback(ref):
            dataset.__del__()
            self._TF_DATASET_REFS.remove(ref)

        self._TF_DATASET_REFS.add(weakref.ref(tf_dataset, cleanup_callback))

        return tf_dataset


class DatasetTransformationNotAllowedError(Exception):
    pass


def transmit_format(func):
    """Wrapper for dataset transforms that recreate a new Dataset to transmit the format of the original dataset to the new dataset"""

    @wraps(func)
    def wrapper(*args, **kwargs):
        if args:
            self: "Dataset" = args[0]
            args = args[1:]
        else:
            self: "Dataset" = kwargs.pop("self")
        # don't use self.format since it returns a list of columns for 'columns' even if self_format_columns is None
        unformatted_columns = set(self.column_names) - set(self._format_columns or [])
        self_format = {
            "type": self._format_type,
            "format_kwargs": self._format_kwargs,
            "columns": self._format_columns,
            "output_all_columns": self._output_all_columns,
        }
        # apply actual function
        out: Union["Dataset", "DatasetDict"] = func(self, *args, **kwargs)
        datasets: list["Dataset"] = list(out.values()) if isinstance(out, dict) else [out]
        # re-apply format to the output
        for dataset in datasets:
            new_format = self_format.copy()
            if new_format["columns"] is not None:  # new formatted columns = (columns - previously unformatted columns)
                # sort the columns to have a deterministic list of columns that we can compare with `out_format`
                new_format["columns"] = sorted(set(dataset.column_names) - unformatted_columns)
            out_format = {
                "type": dataset._format_type,
                "format_kwargs": dataset._format_kwargs,
                "columns": sorted(dataset._format_columns) if dataset._format_columns is not None else None,
                "output_all_columns": dataset._output_all_columns,
            }
            if out_format != new_format:
                fingerprint = dataset._fingerprint
                dataset.set_format(**new_format)
                dataset._fingerprint = fingerprint
        return out

    wrapper._decorator_name_ = "transmit_format"
    return wrapper


def update_metadata_with_features(table: Table, features: Features):
    """To be used in dataset transforms that modify the features of the dataset, in order to update the features stored in the metadata of its schema."""
    features = Features({col_name: features[col_name] for col_name in table.column_names})
    if table.schema.metadata is None or b"huggingface" not in table.schema.metadata:
        pa_metadata = ArrowWriter._build_metadata(DatasetInfo(features=features))
    else:
        metadata = json.loads(table.schema.metadata[b"huggingface"].decode())
        if "info" not in metadata:
            metadata["info"] = asdict(DatasetInfo(features=features))
        else:
            metadata["info"]["features"] = asdict(DatasetInfo(features=features))["features"]
        pa_metadata = {"huggingface": json.dumps(metadata)}
    table = table.replace_schema_metadata(pa_metadata)
    return table


def _check_table(table) -> Table:
    """We check the table type to make sure it's an instance of :class:`datasets.table.Table`"""
    if isinstance(table, pa.Table):
        # for a pyarrow table, we can just consider it as a in-memory table
        # this is here for backward compatibility
        return InMemoryTable(table)
    elif isinstance(table, Table):
        return table
    else:
        raise TypeError(f"Expected a pyarrow.Table or a datasets.table.Table object, but got {table}.")


def _check_column_names(column_names: list[str]):
    """Check the column names to make sure they don't contain duplicates."""
    counter = Counter(column_names)
    if not all(count == 1 for count in counter.values()):
        duplicated_columns = [col for col in counter if counter[col] > 1]
        raise ValueError(f"The table can't have duplicated columns but columns {duplicated_columns} are duplicated.")


def _check_valid_indices_value(index, size):
    if (index < 0 and index + size < 0) or (index >= size):
        raise IndexError(f"Index {index} out of range for dataset of size {size}.")


class NonExistentDatasetError(Exception):
    """Used when we expect the existence of a dataset"""

    pass


class Dataset(DatasetInfoMixin, IndexableMixin, TensorflowDatasetMixin):
    """A Dataset backed by an Arrow table."""

    def __init__(
        self,
        arrow_table: Table,
        info: Optional[DatasetInfo] = None,
        split: Optional[NamedSplit] = None,
        indices_table: Optional[Table] = None,
        fingerprint: Optional[str] = None,
    ):
        info = info.copy() if info is not None else DatasetInfo()
        DatasetInfoMixin.__init__(self, info=info, split=split)
        IndexableMixin.__init__(self)

        self._data: Table = _check_table(arrow_table)
        self._indices: Optional[Table] = _check_table(indices_table) if indices_table is not None else None
        maybe_register_dataset_for_temp_dir_deletion(self)

        self._format_type: Optional[str] = None
        self._format_kwargs: dict = {}
        self._format_columns: Optional[list] = None
        self._output_all_columns: bool = False
        self._fingerprint: str = fingerprint

        # Read metadata

        if self._data.schema.metadata is not None and b"huggingface" in self._data.schema.metadata:
            metadata = json.loads(self._data.schema.metadata[b"huggingface"].decode())
            if (
                "fingerprint" in metadata and self._fingerprint is None
            ):  # try to load fingerprint from the arrow file metadata
                self._fingerprint = metadata["fingerprint"]

        # Infer features if None
        inferred_features = Features.from_arrow_schema(arrow_table.schema)
        if self.info.features is None:
            self.info.features = inferred_features
        else:  # make sure the nested columns are in the right order
            try:
                self.info.features = self.info.features.reorder_fields_as(inferred_features)
            except ValueError as e:
                raise ValueError(
                    f"{e}\nThe 'source' features come from dataset_info.json, and the 'target' ones are those of the dataset arrow file."
                )

        # In case there are types like pa.dictionary that we need to convert to the underlying type

        if self.data.schema != self.info.features.arrow_schema:
            self._data = self.data.cast(self.info.features.arrow_schema)

        # Infer fingerprint if None

        if self._fingerprint is None:
            self._fingerprint = generate_fingerprint(self)

        # Sanity checks

        if self._info.features is None:
            raise ValueError("Features can't be None in a Dataset object")
        if self._fingerprint is None:
            raise ValueError("Fingerprint can't be None in a Dataset object")
        if self.info.features.type != inferred_features.type:
            raise ValueError(
                f"External features info don't match the dataset:\nGot\n{self.info.features}\nwith type\n{self.info.features.type}\n\nbut expected something like\n{inferred_features}\nwith type\n{inferred_features.type}"
            )

        if self._indices is not None:
            if not pa.types.is_unsigned_integer(self._indices.column(0).type):
                raise ValueError(
                    f"indices must be an Arrow table of unsigned integers, current type is {self._indices.column(0).type}"
                )
        _check_column_names(self._data.column_names)

        self._data = update_metadata_with_features(self._data, self._info.features)

    @property
    def features(self) -> Features:
        features = super().features
        if features is None:  # this is already checked in __init__
            raise ValueError("Features can't be None in a Dataset object")
        return features

    @classmethod
    def from_file(
        cls,
        filename: str,
        info: Optional[DatasetInfo] = None,
        split: Optional[NamedSplit] = None,
        indices_filename: Optional[str] = None,
        in_memory: bool = False,
    ) -> "Dataset":
        """Instantiate a Dataset backed by an Arrow table at filename.

        Args:
            filename (`str`):
                File name of the dataset.
            info (`DatasetInfo`, *optional*):
                Dataset information, like description, citation, etc.
            split (`NamedSplit`, *optional*):
                Name of the dataset split.
            indices_filename (`str`, *optional*):
                File names of the indices.
            in_memory (`bool`, defaults to `False`):
                Whether to copy the data in-memory.

        Returns:
            [`Dataset`]
        """
        table = ArrowReader.read_table(filename, in_memory=in_memory)

        if indices_filename is not None:
            indices_pa_table = ArrowReader.read_table(indices_filename, in_memory=in_memory)
        else:
            indices_pa_table = None

        return cls(
            arrow_table=table,
            info=info,
            split=split,
            indices_table=indices_pa_table,
        )

    @classmethod
    def from_buffer(
        cls,
        buffer: pa.Buffer,
        info: Optional[DatasetInfo] = None,
        split: Optional[NamedSplit] = None,
        indices_buffer: Optional[pa.Buffer] = None,
    ) -> "Dataset":
        """Instantiate a Dataset backed by an Arrow buffer.

        Args:
            buffer (`pyarrow.Buffer`):
                Arrow buffer.
            info (`DatasetInfo`, *optional*):
                Dataset information, like description, citation, etc.
            split (`NamedSplit`, *optional*):
                Name of the dataset split.
            indices_buffer (`pyarrow.Buffer`, *optional*):
                Indices Arrow buffer.

        Returns:
            [`Dataset`]
        """
        table = InMemoryTable.from_buffer(buffer)

        if indices_buffer is not None:
            indices_table = InMemoryTable.from_buffer(buffer)
        else:
            indices_table = None

        return cls(table, info=info, split=split, indices_table=indices_table)

    @classmethod
    def from_pandas(
        cls,
        df: pd.DataFrame,
        features: Optional[Features] = None,
        info: Optional[DatasetInfo] = None,
        split: Optional[NamedSplit] = None,
        preserve_index: Optional[bool] = None,
    ) -> "Dataset":
        """
        Convert `pandas.DataFrame` to a `pyarrow.Table` to create a [`Dataset`].

        The column types in the resulting Arrow Table are inferred from the dtypes of the `pandas.Series` in the
        DataFrame. In the case of non-object Series, the NumPy dtype is translated to its Arrow equivalent. In the
        case of `object`, we need to guess the datatype by looking at the Python objects in this Series.

        Be aware that Series of the `object` dtype don't carry enough information to always lead to a meaningful Arrow
        type. In the case that we cannot infer a type, e.g. because the DataFrame is of length 0 or the Series only
        contains `None/nan` objects, the type is set to `null`. This behavior can be avoided by constructing explicit
        features and passing it to this function.

        Important: a dataset created with from_pandas() lives in memory
        and therefore doesn't have an associated cache directory.
        This may change in the future, but in the meantime if you
        want to reduce memory usage you should write it back on disk
        and reload using e.g. save_to_disk / load_from_disk.

        Args:
            df (`pandas.DataFrame`):
                Dataframe that contains the dataset.
            features ([`Features`], *optional*):
                Dataset features.
            info (`DatasetInfo`, *optional*):
                Dataset information, like description, citation, etc.
            split (`NamedSplit`, *optional*):
                Name of the dataset split.
            preserve_index (`bool`, *optional*):
                Whether to store the index as an additional column in the resulting Dataset.
                The default of `None` will store the index as a column, except for `RangeIndex` which is stored as metadata only.
                Use `preserve_index=True` to force it to be stored as a column.

        Returns:
            [`Dataset`]

        Example:

        ```py
        >>> ds = Dataset.from_pandas(df)
        ```
        """
        if info is not None and features is not None and info.features != features:
            raise ValueError(
                f"Features specified in `features` and `info.features` can't be different:\n{features}\n{info.features}"
            )
        features = features if features is not None else info.features if info is not None else None
        if info is None:
            info = DatasetInfo()
        info.features = features
        table = InMemoryTable.from_pandas(
            df=df,
            preserve_index=preserve_index,
        )
        if features is not None:
            # more expensive cast than InMemoryTable.from_pandas(..., schema=features.arrow_schema)
            # needed to support the str to Audio conversion for instance
            table = table.cast(features.arrow_schema)
        return cls(table, info=info, split=split)

    @classmethod
    def from_polars(
        cls,
        df: "pl.DataFrame",
        features: Optional[Features] = None,
        info: Optional[DatasetInfo] = None,
        split: Optional[NamedSplit] = None,
    ) -> "Dataset":
        """
        Collect the underlying arrow arrays in an Arrow Table.

        This operation is mostly zero copy.

        Data types that do copy:
            * CategoricalType

        Args:
            df (`polars.DataFrame`): DataFrame to convert to Arrow Table
            features (`Features`, optional): Dataset features.
            info (`DatasetInfo`, optional): Dataset information, like description, citation, etc.
            split (`NamedSplit`, optional): Name of the dataset split.

        Examples:
        ```py
        >>> ds = Dataset.from_polars(df)
        ```
        """
        if info is not None and features is not None and info.features != features:
            raise ValueError(
                f"Features specified in `features` and `info.features` can't be different:\n{features}\n{info.features}"
            )
        features = features if features is not None else info.features if info is not None else None
        if info is None:
            info = DatasetInfo()
        info.features = features
        table = InMemoryTable(df.to_arrow())
        if features is not None:
            # more expensive cast than InMemoryTable.from_polars(..., schema=features.arrow_schema)
            # needed to support the str to Audio conversion for instance
            table = table.cast(features.arrow_schema)
        return cls(table, info=info, split=split)

    @classmethod
    def from_dict(
        cls,
        mapping: dict,
        features: Optional[Features] = None,
        info: Optional[DatasetInfo] = None,
        split: Optional[NamedSplit] = None,
    ) -> "Dataset":
        """
        Convert `dict` to a `pyarrow.Table` to create a [`Dataset`].

        Important: a dataset created with from_dict() lives in memory
        and therefore doesn't have an associated cache directory.
        This may change in the future, but in the meantime if you
        want to reduce memory usage you should write it back on disk
        and reload using e.g. save_to_disk / load_from_disk.

        Args:
            mapping (`Mapping`):
                Mapping of strings to Arrays or Python lists.
            features ([`Features`], *optional*):
                Dataset features.
            info (`DatasetInfo`, *optional*):
                Dataset information, like description, citation, etc.
            split (`NamedSplit`, *optional*):
                Name of the dataset split.

        Returns:
            [`Dataset`]
        """
        if info is not None and features is not None and info.features != features:
            raise ValueError(
                f"Features specified in `features` and `info.features` can't be different:\n{features}\n{info.features}"
            )
        features = features if features is not None else info.features if info is not None else None
        arrow_typed_mapping = {}
        for col, data in mapping.items():
            if isinstance(data, (pa.Array, pa.ChunkedArray)):
                data = cast_array_to_feature(data, features[col]) if features is not None else data
            else:
                data = OptimizedTypedSequence(
                    features.encode_column(data, col) if features is not None else data,
                    type=features[col] if features is not None else None,
                    col=col,
                )
            arrow_typed_mapping[col] = data
        mapping = arrow_typed_mapping
        pa_table = InMemoryTable.from_pydict(mapping=mapping)
        if info is None:
            info = DatasetInfo()
        info.features = features
        if info.features is None:
            info.features = Features(
                {
                    col: generate_from_arrow_type(data.type)
                    if isinstance(data, (pa.Array, pa.ChunkedArray))
                    else data.get_inferred_type()
                    for col, data in mapping.items()
                }
            )
        return cls(pa_table, info=info, split=split)

    @classmethod
    def from_list(
        cls,
        mapping: list[dict],
        features: Optional[Features] = None,
        info: Optional[DatasetInfo] = None,
        split: Optional[NamedSplit] = None,
    ) -> "Dataset":
        """
        Convert a list of dicts to a `pyarrow.Table` to create a [`Dataset`]`.

        Note that the keys of the first entry will be used to determine the dataset columns,
        regardless of what is passed to features.

        Important: a dataset created with from_list() lives in memory
        and therefore doesn't have an associated cache directory.
        This may change in the future, but in the meantime if you
        want to reduce memory usage you should write it back on disk
        and reload using e.g. save_to_disk / load_from_disk.

        Args:
            mapping (`List[dict]`): A list of mappings of strings to row values.
            features (`Features`, optional): Dataset features.
            info (`DatasetInfo`, optional): Dataset information, like description, citation, etc.
            split (`NamedSplit`, optional): Name of the dataset split.

        Returns:
            [`Dataset`]
        """
        # for simplicity and consistency wrt OptimizedTypedSequence we do not use InMemoryTable.from_pylist here
        mapping = {k: [r.get(k) for r in mapping] for k in mapping[0]} if mapping else {}
        return cls.from_dict(mapping, features, info, split)

    @staticmethod
    def from_csv(
        path_or_paths: Union[PathLike, list[PathLike]],
        split: Optional[NamedSplit] = None,
        features: Optional[Features] = None,
        cache_dir: str = None,
        keep_in_memory: bool = False,
        num_proc: Optional[int] = None,
        **kwargs,
    ):
        """Create Dataset from CSV file(s).

        Args:
            path_or_paths (`path-like` or list of `path-like`):
                Path(s) of the CSV file(s).
            split ([`NamedSplit`], *optional*):
                Split name to be assigned to the dataset.
            features ([`Features`], *optional*):
                Dataset features.
            cache_dir (`str`, *optional*, defaults to `"~/.cache/huggingface/datasets"`):
                Directory to cache data.
            keep_in_memory (`bool`, defaults to `False`):
                Whether to copy the data in-memory.
            num_proc (`int`, *optional*, defaults to `None`):
                Number of processes when downloading and generating the dataset locally.
                This is helpful if the dataset is made of multiple files. Multiprocessing is disabled by default.

                <Added version="2.8.0"/>
            **kwargs (additional keyword arguments):
                Keyword arguments to be passed to [`pandas.read_csv`].

        Returns:
            [`Dataset`]

        Example:

        ```py
        >>> ds = Dataset.from_csv('path/to/dataset.csv')
        ```
        """
        # Dynamic import to avoid circular dependency
        from .io.csv import CsvDatasetReader

        return CsvDatasetReader(
            path_or_paths,
            split=split,
            features=features,
            cache_dir=cache_dir,
            keep_in_memory=keep_in_memory,
            num_proc=num_proc,
            **kwargs,
        ).read()

    @staticmethod
    def from_generator(
        generator: Callable,
        features: Optional[Features] = None,
        cache_dir: str = None,
        keep_in_memory: bool = False,
        gen_kwargs: Optional[dict] = None,
        num_proc: Optional[int] = None,
        split: NamedSplit = Split.TRAIN,
        **kwargs,
    ):
        """Create a Dataset from a generator.

        Args:
            generator (:`Callable`):
                A generator function that `yields` examples.
            features ([`Features`], *optional*):
                Dataset features.
            cache_dir (`str`, *optional*, defaults to `"~/.cache/huggingface/datasets"`):
                Directory to cache data.
            keep_in_memory (`bool`, defaults to `False`):
                Whether to copy the data in-memory.
            gen_kwargs(`dict`, *optional*):
                Keyword arguments to be passed to the `generator` callable.
                You can define a sharded dataset by passing the list of shards in `gen_kwargs` and setting `num_proc` greater than 1.
            num_proc (`int`, *optional*, defaults to `None`):
                Number of processes when downloading and generating the dataset locally.
                This is helpful if the dataset is made of multiple files. Multiprocessing is disabled by default.
                If `num_proc` is greater than one, then all list values in `gen_kwargs` must be the same length. These values will be split between calls to the generator. The number of shards will be the minimum of the shortest list in `gen_kwargs` and `num_proc`.

                <Added version="2.7.0"/>
            split ([`NamedSplit`], defaults to `Split.TRAIN`):
                Split name to be assigned to the dataset.

                <Added version="2.21.0"/>
            **kwargs (additional keyword arguments):
                Keyword arguments to be passed to :[`GeneratorConfig`].

        Returns:
            [`Dataset`]

        Example:

        ```py
        >>> def gen():
        ...     yield {"text": "Good", "label": 0}
        ...     yield {"text": "Bad", "label": 1}
        ...
        >>> ds = Dataset.from_generator(gen)
        ```

        ```py
        >>> def gen(shards):
        ...     for shard in shards:
        ...         with open(shard) as f:
        ...             for line in f:
        ...                 yield {"line": line}
        ...
        >>> shards = [f"data{i}.txt" for i in range(32)]
        >>> ds = Dataset.from_generator(gen, gen_kwargs={"shards": shards})
        ```
        """
        from .io.generator import GeneratorDatasetInputStream

        return GeneratorDatasetInputStream(
            generator=generator,
            features=features,
            cache_dir=cache_dir,
            keep_in_memory=keep_in_memory,
            gen_kwargs=gen_kwargs,
            num_proc=num_proc,
            split=split,
            **kwargs,
        ).read()

    @staticmethod
    def from_json(
        path_or_paths: Union[PathLike, list[PathLike]],
        split: Optional[NamedSplit] = None,
        features: Optional[Features] = None,
        cache_dir: str = None,
        keep_in_memory: bool = False,
        field: Optional[str] = None,
        num_proc: Optional[int] = None,
        **kwargs,
    ):
        """Create Dataset from JSON or JSON Lines file(s).

        Args:
            path_or_paths (`path-like` or list of `path-like`):
                Path(s) of the JSON or JSON Lines file(s).
            split ([`NamedSplit`], *optional*):
                Split name to be assigned to the dataset.
            features ([`Features`], *optional*):
                 Dataset features.
            cache_dir (`str`, *optional*, defaults to `"~/.cache/huggingface/datasets"`):
                Directory to cache data.
            keep_in_memory (`bool`, defaults to `False`):
                Whether to copy the data in-memory.
            field (`str`, *optional*):
                Field name of the JSON file where the dataset is contained in.
            num_proc (`int`, *optional* defaults to `None`):
                Number of processes when downloading and generating the dataset locally.
                This is helpful if the dataset is made of multiple files. Multiprocessing is disabled by default.

                <Added version="2.8.0"/>
            **kwargs (additional keyword arguments):
                Keyword arguments to be passed to [`JsonConfig`].

        Returns:
            [`Dataset`]

        Example:

        ```py
        >>> ds = Dataset.from_json('path/to/dataset.json')
        ```
        """
        # Dynamic import to avoid circular dependency
        from .io.json import JsonDatasetReader

        return JsonDatasetReader(
            path_or_paths,
            split=split,
            features=features,
            cache_dir=cache_dir,
            keep_in_memory=keep_in_memory,
            field=field,
            num_proc=num_proc,
            **kwargs,
        ).read()

    @staticmethod
    def from_parquet(
        path_or_paths: Union[PathLike, list[PathLike]],
        split: Optional[NamedSplit] = None,
        features: Optional[Features] = None,
        cache_dir: str = None,
        keep_in_memory: bool = False,
        columns: Optional[list[str]] = None,
        num_proc: Optional[int] = None,
        **kwargs,
    ):
        """Create Dataset from Parquet file(s).

        Args:
            path_or_paths (`path-like` or list of `path-like`):
                Path(s) of the Parquet file(s).
            split (`NamedSplit`, *optional*):
                Split name to be assigned to the dataset.
            features (`Features`, *optional*):
                Dataset features.
            cache_dir (`str`, *optional*, defaults to `"~/.cache/huggingface/datasets"`):
                Directory to cache data.
            keep_in_memory (`bool`, defaults to `False`):
                Whether to copy the data in-memory.
            columns (`List[str]`, *optional*):
                If not `None`, only these columns will be read from the file.
                A column name may be a prefix of a nested field, e.g. 'a' will select
                'a.b', 'a.c', and 'a.d.e'.
            num_proc (`int`, *optional*, defaults to `None`):
                Number of processes when downloading and generating the dataset locally.
                This is helpful if the dataset is made of multiple files. Multiprocessing is disabled by default.

                <Added version="2.8.0"/>
            **kwargs (additional keyword arguments):
                Keyword arguments to be passed to [`ParquetConfig`].

        Returns:
            [`Dataset`]

        Example:

        ```py
        >>> ds = Dataset.from_parquet('path/to/dataset.parquet')
        ```
        """
        # Dynamic import to avoid circular dependency
        from .io.parquet import ParquetDatasetReader

        return ParquetDatasetReader(
            path_or_paths,
            split=split,
            features=features,
            cache_dir=cache_dir,
            keep_in_memory=keep_in_memory,
            columns=columns,
            num_proc=num_proc,
            **kwargs,
        ).read()

    @staticmethod
    def from_text(
        path_or_paths: Union[PathLike, list[PathLike]],
        split: Optional[NamedSplit] = None,
        features: Optional[Features] = None,
        cache_dir: str = None,
        keep_in_memory: bool = False,
        num_proc: Optional[int] = None,
        **kwargs,
    ):
        """Create Dataset from text file(s).

        Args:
            path_or_paths (`path-like` or list of `path-like`):
                Path(s) of the text file(s).
            split (`NamedSplit`, *optional*):
                Split name to be assigned to the dataset.
            features (`Features`, *optional*):
                Dataset features.
            cache_dir (`str`, *optional*, defaults to `"~/.cache/huggingface/datasets"`):
                Directory to cache data.
            keep_in_memory (`bool`, defaults to `False`):
                Whether to copy the data in-memory.
            num_proc (`int`, *optional*, defaults to `None`):
                Number of processes when downloading and generating the dataset locally.
                This is helpful if the dataset is made of multiple files. Multiprocessing is disabled by default.

                <Added version="2.8.0"/>
            **kwargs (additional keyword arguments):
                Keyword arguments to be passed to [`TextConfig`].

        Returns:
            [`Dataset`]

        Example:

        ```py
        >>> ds = Dataset.from_text('path/to/dataset.txt')
        ```
        """
        # Dynamic import to avoid circular dependency
        from .io.text import TextDatasetReader

        return TextDatasetReader(
            path_or_paths,
            split=split,
            features=features,
            cache_dir=cache_dir,
            keep_in_memory=keep_in_memory,
            num_proc=num_proc,
            **kwargs,
        ).read()

    @staticmethod
    def from_spark(
        df: "pyspark.sql.DataFrame",
        split: Optional[NamedSplit] = None,
        features: Optional[Features] = None,
        keep_in_memory: bool = False,
        cache_dir: str = None,
        working_dir: str = None,
        load_from_cache_file: bool = True,
        **kwargs,
    ):
        """Create a Dataset from Spark DataFrame. Dataset downloading is distributed over Spark workers.

        Args:
            df (`pyspark.sql.DataFrame`):
                The DataFrame containing the desired data.
            split (`NamedSplit`, *optional*):
                Split name to be assigned to the dataset.
            features (`Features`, *optional*):
                Dataset features.
            cache_dir (`str`, *optional*, defaults to `"~/.cache/huggingface/datasets"`):
                Directory to cache data. When using a multi-node Spark cluster, the cache_dir must be accessible to both
                workers and the driver.
            keep_in_memory (`bool`):
                Whether to copy the data in-memory.
            working_dir (`str`, *optional*)
                Intermediate directory for each Spark worker to write data to before moving it to `cache_dir`. Setting
                a non-NFS intermediate directory may improve performance.
            load_from_cache_file (`bool`):
                Whether to load the dataset from the cache if possible.

        Returns:
            [`Dataset`]

        Example:

        ```py
        >>> df = spark.createDataFrame(
        >>>     data=[[1, "Elia"], [2, "Teo"], [3, "Fang"]],
        >>>     columns=["id", "name"],
        >>> )
        >>> ds = Dataset.from_spark(df)
        ```
        """
        # Dynamic import to avoid circular dependency
        from .io.spark import SparkDatasetReader

        if sys.platform == "win32":
            raise OSError("Dataset.from_spark is not currently supported on Windows")

        return SparkDatasetReader(
            df,
            split=split,
            features=features,
            streaming=False,
            cache_dir=cache_dir,
            keep_in_memory=keep_in_memory,
            working_dir=working_dir,
            load_from_cache_file=load_from_cache_file,
            **kwargs,
        ).read()

    @staticmethod
    def from_sql(
        sql: Union[str, "sqlalchemy.sql.Selectable"],
        con: Union[str, "sqlalchemy.engine.Connection", "sqlalchemy.engine.Engine", "sqlite3.Connection"],
        features: Optional[Features] = None,
        cache_dir: str = None,
        keep_in_memory: bool = False,
        **kwargs,
    ):
        """Create Dataset from SQL query or database table.

        Args:
            sql (`str` or `sqlalchemy.sql.Selectable`):
                SQL query to be executed or a table name.
            con (`str` or `sqlite3.Connection` or `sqlalchemy.engine.Connection` or `sqlalchemy.engine.Connection`):
                A [URI string](https://docs.sqlalchemy.org/en/13/core/engines.html#database-urls) used to instantiate a database connection or a SQLite3/SQLAlchemy connection object.
            features ([`Features`], *optional*):
                Dataset features.
            cache_dir (`str`, *optional*, defaults to `"~/.cache/huggingface/datasets"`):
                Directory to cache data.
            keep_in_memory (`bool`, defaults to `False`):
                Whether to copy the data in-memory.
            **kwargs (additional keyword arguments):
                Keyword arguments to be passed to [`SqlConfig`].

        Returns:
            [`Dataset`]

        Example:

        ```py
        >>> # Fetch a database table
        >>> ds = Dataset.from_sql("test_data", "postgres:///db_name")
        >>> # Execute a SQL query on the table
        >>> ds = Dataset.from_sql("SELECT sentence FROM test_data", "postgres:///db_name")
        >>> # Use a Selectable object to specify the query
        >>> from sqlalchemy import select, text
        >>> stmt = select([text("sentence")]).select_from(text("test_data"))
        >>> ds = Dataset.from_sql(stmt, "postgres:///db_name")
        ```

        <Tip>

        The returned dataset can only be cached if `con` is specified as URI string.

        </Tip>
        """
        from .io.sql import SqlDatasetReader

        return SqlDatasetReader(
            sql,
            con,
            features=features,
            cache_dir=cache_dir,
            keep_in_memory=keep_in_memory,
            **kwargs,
        ).read()

    def __setstate__(self, state):
        self.__dict__.update(state)
        maybe_register_dataset_for_temp_dir_deletion(self)
        return self

    def __del__(self):
        if hasattr(self, "_data"):
            del self._data
        if hasattr(self, "_indices"):
            del self._indices

    def __enter__(self):
        return self

    def __exit__(self, exc_type, exc_val, exc_tb):
        # Here `del` is used to del the pyarrow tables. This properly closes the files used for memory mapped tables
        self.__del__()

    def save_to_disk(
        self,
        dataset_path: PathLike,
        max_shard_size: Optional[Union[str, int]] = None,
        num_shards: Optional[int] = None,
        num_proc: Optional[int] = None,
        storage_options: Optional[dict] = None,
    ):
        """
        Saves a dataset to a dataset directory, or in a filesystem using any implementation of `fsspec.spec.AbstractFileSystem`.

        For [`Image`], [`Audio`] and [`Video`] data:

        All the Image(), Audio() and Video() data are stored in the arrow files.
        If you want to store paths or urls, please use the Value("string") type.

        Args:
            dataset_path (`path-like`):
                Path (e.g. `dataset/train`) or remote URI (e.g. `s3://my-bucket/dataset/train`)
                of the dataset directory where the dataset will be saved to.
            max_shard_size (`int` or `str`, *optional*, defaults to `"500MB"`):
                The maximum size of the dataset shards to be uploaded to the hub. If expressed as a string, needs to be digits followed by a unit
                (like `"50MB"`).
            num_shards (`int`, *optional*):
                Number of shards to write. By default the number of shards depends on `max_shard_size` and `num_proc`.

                <Added version="2.8.0"/>
            num_proc (`int`, *optional*):
                Number of processes when downloading and generating the dataset locally.
                Multiprocessing is disabled by default.

                <Added version="2.8.0"/>
            storage_options (`dict`, *optional*):
                Key/value pairs to be passed on to the file-system backend, if any.

                <Added version="2.8.0"/>

        Example:

        ```py
        >>> ds.save_to_disk("path/to/dataset/directory")
        >>> ds.save_to_disk("path/to/dataset/directory", max_shard_size="1GB")
        >>> ds.save_to_disk("path/to/dataset/directory", num_shards=1024)
        ```
        """
        if max_shard_size is not None and num_shards is not None:
            raise ValueError(
                "Failed to push_to_hub: please specify either max_shard_size or num_shards, but not both."
            )
        if self.list_indexes():
            raise ValueError("please remove all the indexes using `dataset.drop_index` before saving a dataset")

        if num_shards is None:
            dataset_nbytes = self._estimate_nbytes()
            max_shard_size = convert_file_size_to_int(max_shard_size or config.MAX_SHARD_SIZE)
            num_shards = int(dataset_nbytes / max_shard_size) + 1
            num_shards = max(num_shards, num_proc or 1)

        num_proc = num_proc if num_proc is not None else 1
        num_shards = num_shards if num_shards is not None else num_proc

        fs: fsspec.AbstractFileSystem
        fs, _ = url_to_fs(dataset_path, **(storage_options or {}))

        if not is_remote_filesystem(fs):
            parent_cache_files_paths = {
                Path(cache_filename["filename"]).resolve().parent for cache_filename in self.cache_files
            }
            # Check that the dataset doesn't overwrite iself. It can cause a permission error on Windows and a segfault on linux.
            if Path(dataset_path).expanduser().resolve() in parent_cache_files_paths:
                raise PermissionError(
                    f"Tried to overwrite {Path(dataset_path).expanduser().resolve()} but a dataset can't overwrite itself."
                )

        fs.makedirs(dataset_path, exist_ok=True)

        # Get json serializable state
        state = {
            key: self.__dict__[key]
            for key in [
                "_fingerprint",
                "_format_columns",
                "_format_kwargs",
                "_format_type",
                "_output_all_columns",
            ]
        }
        state["_split"] = str(self.split) if self.split is not None else self.split
        state["_data_files"] = [
            {"filename": f"data-{shard_idx:05d}-of-{num_shards:05d}.arrow"} for shard_idx in range(num_shards)
        ]
        for k in state["_format_kwargs"].keys():
            try:
                json.dumps(state["_format_kwargs"][k])
            except TypeError as e:
                raise TypeError(
                    str(e) + f"\nThe format kwargs must be JSON serializable, but key '{k}' isn't."
                ) from None
        # Get json serializable dataset info
        dataset_info = asdict(self._info)

        shards_done = 0
        pbar = hf_tqdm(
            unit=" examples",
            total=len(self),
            desc=f"Saving the dataset ({shards_done}/{num_shards} shards)",
        )
        kwargs_per_job = (
            {
                "job_id": shard_idx,
                "shard": self.shard(num_shards=num_shards, index=shard_idx, contiguous=True),
                "fpath": posixpath.join(dataset_path, f"data-{shard_idx:05d}-of-{num_shards:05d}.arrow"),
                "storage_options": storage_options,
            }
            for shard_idx in range(num_shards)
        )
        shard_lengths = [None] * num_shards
        shard_sizes = [None] * num_shards
        if num_proc > 1:
            with Pool(num_proc) as pool:
                with pbar:
                    for job_id, done, content in iflatmap_unordered(
                        pool, Dataset._save_to_disk_single, kwargs_iterable=kwargs_per_job
                    ):
                        if done:
                            shards_done += 1
                            pbar.set_description(f"Saving the dataset ({shards_done}/{num_shards} shards)")
                            logger.debug(f"Finished writing shard number {job_id} of {num_shards}.")
                            shard_lengths[job_id], shard_sizes[job_id] = content
                        else:
                            pbar.update(content)
        else:
            with pbar:
                for kwargs in kwargs_per_job:
                    for job_id, done, content in Dataset._save_to_disk_single(**kwargs):
                        if done:
                            shards_done += 1
                            pbar.set_description(f"Saving the dataset ({shards_done}/{num_shards} shards)")
                            logger.debug(f"Finished writing shard number {job_id} of {num_shards}.")
                            shard_lengths[job_id], shard_sizes[job_id] = content
                        else:
                            pbar.update(content)
        with fs.open(
            posixpath.join(dataset_path, config.DATASET_STATE_JSON_FILENAME), "w", encoding="utf-8"
        ) as state_file:
            json.dump(state, state_file, indent=2, sort_keys=True)
        with fs.open(
            posixpath.join(dataset_path, config.DATASET_INFO_FILENAME), "w", encoding="utf-8"
        ) as dataset_info_file:
            # Sort only the first level of keys, or we might shuffle fields of nested features if we use sort_keys=True
            sorted_keys_dataset_info = {key: dataset_info[key] for key in sorted(dataset_info)}
            json.dump(sorted_keys_dataset_info, dataset_info_file, indent=2)

    @staticmethod
    def _save_to_disk_single(job_id: int, shard: "Dataset", fpath: str, storage_options: Optional[dict]):
        batch_size = config.DEFAULT_MAX_BATCH_SIZE

        num_examples_progress_update = 0
        writer = ArrowWriter(
            features=shard.features,
            path=fpath,
            storage_options=storage_options,
            embed_local_files=True,
        )
        try:
            _time = time.time()
            for pa_table in shard.with_format("arrow").iter(batch_size):
                writer.write_table(pa_table)
                num_examples_progress_update += len(pa_table)
                if time.time() > _time + config.PBAR_REFRESH_TIME_INTERVAL:
                    _time = time.time()
                    yield job_id, False, num_examples_progress_update
                    num_examples_progress_update = 0
        finally:
            yield job_id, False, num_examples_progress_update
            num_examples, num_bytes = writer.finalize()
            writer.close()

        yield job_id, True, (num_examples, num_bytes)

    @staticmethod
    def _build_local_temp_path(uri_or_path: str) -> Path:
        """
        Builds and returns a Path concatenating a local temporary dir with the dir path (or absolute/relative
        path extracted from the uri) passed.

        Args:
            uri_or_path (`str`): Path (e.g. `"dataset/train"`) or remote URI (e.g.
                `"s3://my-bucket/dataset/train"`) to concatenate.

        Returns:
            :class:`Path`: the concatenated path (temp dir + path)
        """
        src_dataset_path = Path(uri_or_path)
        tmp_dir = get_temporary_cache_files_directory()
        return Path(tmp_dir, src_dataset_path.relative_to(src_dataset_path.anchor))

    @staticmethod
    def load_from_disk(
        dataset_path: PathLike,
        keep_in_memory: Optional[bool] = None,
        storage_options: Optional[dict] = None,
    ) -> "Dataset":
        """
        Loads a dataset that was previously saved using [`save_to_disk`] from a dataset directory, or from a
        filesystem using any implementation of `fsspec.spec.AbstractFileSystem`.

        Args:
            dataset_path (`path-like`):
                Path (e.g. `"dataset/train"`) or remote URI (e.g. `"s3//my-bucket/dataset/train"`)
                of the dataset directory where the dataset will be loaded from.
            keep_in_memory (`bool`, defaults to `None`):
                Whether to copy the dataset in-memory. If `None`, the
                dataset will not be copied in-memory unless explicitly enabled by setting
                `datasets.config.IN_MEMORY_MAX_SIZE` to nonzero. See more details in the
                [improve performance](../cache#improve-performance) section.
            storage_options (`dict`, *optional*):
                Key/value pairs to be passed on to the file-system backend, if any.

                <Added version="2.8.0"/>

        Returns:
            [`Dataset`] or [`DatasetDict`]:
            - If `dataset_path` is a path of a dataset directory, the dataset requested.
            - If `dataset_path` is a path of a dataset dict directory, a `datasets.DatasetDict` with each split.

        Example:

        ```py
        >>> ds = load_from_disk("path/to/dataset/directory")
        ```
        """
        fs: fsspec.AbstractFileSystem
        fs, dataset_path = url_to_fs(dataset_path, **(storage_options or {}))

        dest_dataset_path = dataset_path
        dataset_dict_json_path = posixpath.join(dest_dataset_path, config.DATASETDICT_JSON_FILENAME)
        dataset_state_json_path = posixpath.join(dest_dataset_path, config.DATASET_STATE_JSON_FILENAME)
        dataset_info_path = posixpath.join(dest_dataset_path, config.DATASET_INFO_FILENAME)

        dataset_dict_is_file = fs.isfile(dataset_dict_json_path)
        dataset_info_is_file = fs.isfile(dataset_info_path)
        dataset_state_is_file = fs.isfile(dataset_state_json_path)
        if not dataset_info_is_file and not dataset_state_is_file:
            if dataset_dict_is_file:
                raise FileNotFoundError(
                    f"No such files: '{dataset_info_path}', nor '{dataset_state_json_path}' found. Expected to load a `Dataset` object, but got a `DatasetDict`. Please use either `datasets.load_from_disk` or `DatasetDict.load_from_disk` instead."
                )
            raise FileNotFoundError(
                f"No such files: '{dataset_info_path}', nor '{dataset_state_json_path}' found. Expected to load a `Dataset` object but provided path is not a `Dataset`."
            )
        if not dataset_info_is_file:
            if dataset_dict_is_file:
                raise FileNotFoundError(
                    f"No such file: '{dataset_info_path}' found. Expected to load a `Dataset` object, but got a `DatasetDict`. Please use either `datasets.load_from_disk` or `DatasetDict.load_from_disk` instead."
                )
            raise FileNotFoundError(
                f"No such file: '{dataset_info_path}'. Expected to load a `Dataset` object but provided path is not a `Dataset`."
            )
        if not dataset_state_is_file:
            if dataset_dict_is_file:
                raise FileNotFoundError(
                    f"No such file: '{dataset_state_json_path}' found. Expected to load a `Dataset` object, but got a `DatasetDict`. Please use either `datasets.load_from_disk` or `DatasetDict.load_from_disk` instead."
                )
            raise FileNotFoundError(
                f"No such file: '{dataset_state_json_path}'. Expected to load a `Dataset` object but provided path is not a `Dataset`."
            )

        # copies file from filesystem if it is remote filesystem to local filesystem and modifies dataset_path to temp directory containing local copies
        if is_remote_filesystem(fs):
            src_dataset_path = dest_dataset_path
            dest_dataset_path = Dataset._build_local_temp_path(src_dataset_path)
            fs.download(src_dataset_path, dest_dataset_path.as_posix(), recursive=True)
            dataset_state_json_path = posixpath.join(dest_dataset_path, config.DATASET_STATE_JSON_FILENAME)
            dataset_info_path = posixpath.join(dest_dataset_path, config.DATASET_INFO_FILENAME)

        with open(dataset_state_json_path, encoding="utf-8") as state_file:
            state = json.load(state_file)
        with open(dataset_info_path, encoding="utf-8") as dataset_info_file:
            dataset_info = DatasetInfo.from_dict(json.load(dataset_info_file))

        dataset_size = estimate_dataset_size(
            Path(dest_dataset_path, data_file["filename"]) for data_file in state["_data_files"]
        )
        keep_in_memory = keep_in_memory if keep_in_memory is not None else is_small_dataset(dataset_size)
        table_cls = InMemoryTable if keep_in_memory else MemoryMappedTable

        arrow_table = concat_tables(
            thread_map(
                table_cls.from_file,
                [posixpath.join(dest_dataset_path, data_file["filename"]) for data_file in state["_data_files"]],
                tqdm_class=hf_tqdm,
                desc="Loading dataset from disk",
                # set `disable=None` rather than `disable=False` by default to disable progress bar when no TTY attached
                disable=len(state["_data_files"]) <= 16 or None,
            )
        )

        split = state["_split"]
        split = Split(split) if split is not None else split

        dataset = Dataset(
            arrow_table=arrow_table,
            info=dataset_info,
            split=split,
            fingerprint=state["_fingerprint"],
        )

        format = {
            "type": state["_format_type"],
            "format_kwargs": state["_format_kwargs"],
            "columns": state["_format_columns"],
            "output_all_columns": state["_output_all_columns"],
        }
        dataset = dataset.with_format(**format)

        return dataset

    @property
    def data(self) -> Table:
        """The Apache Arrow table backing the dataset.

        Example:

        ```py
        >>> from datasets import load_dataset
        >>> ds = load_dataset("cornell-movie-review-data/rotten_tomatoes", split="validation")
        >>> ds.data
        MemoryMappedTable
        text: string
        label: int64
        ----
        text: [["compassionately explores the seemingly irreconcilable situation between conservative christian parents and their estranged gay and lesbian children .","the soundtrack alone is worth the price of admission .","rodriguez does a splendid job of racial profiling hollywood style--casting excellent latin actors of all ages--a trend long overdue .","beneath the film's obvious determination to shock at any cost lies considerable skill and determination , backed by sheer nerve .","bielinsky is a filmmaker of impressive talent .","so beautifully acted and directed , it's clear that washington most certainly has a new career ahead of him if he so chooses .","a visual spectacle full of stunning images and effects .","a gentle and engrossing character study .","it's enough to watch huppert scheming , with her small , intelligent eyes as steady as any noir villain , and to enjoy the perfectly pitched web of tension that chabrol spins .","an engrossing portrait of uncompromising artists trying to create something original against the backdrop of a corporate music industry that only seems to care about the bottom line .",...,"ultimately , jane learns her place as a girl , softens up and loses some of the intensity that made her an interesting character to begin with .","ah-nuld's action hero days might be over .","it's clear why deuces wild , which was shot two years ago , has been gathering dust on mgm's shelf .","feels like nothing quite so much as a middle-aged moviemaker's attempt to surround himself with beautiful , half-naked women .","when the precise nature of matthew's predicament finally comes into sharp focus , the revelation fails to justify the build-up .","this picture is murder by numbers , and as easy to be bored by as your abc's , despite a few whopping shootouts .","hilarious musical comedy though stymied by accents thick as mud .","if you are into splatter movies , then you will probably have a reasonably good time with the salton sea .","a dull , simple-minded and stereotypical tale of drugs , death and mind-numbing indifference on the inner-city streets .","the feature-length stretch . . . strains the show's concept ."]]
        label: [[1,1,1,1,1,1,1,1,1,1,...,0,0,0,0,0,0,0,0,0,0]]
        ```
        """
        return self._data

    @property
    def cache_files(self) -> list[dict]:
        """The cache files containing the Apache Arrow table backing the dataset.

        Example:

        ```py
        >>> from datasets import load_dataset
        >>> ds = load_dataset("cornell-movie-review-data/rotten_tomatoes", split="validation")
        >>> ds.cache_files
        [{'filename': '/root/.cache/huggingface/datasets/rotten_tomatoes_movie_review/default/1.0.0/40d411e45a6ce3484deed7cc15b82a53dad9a72aafd9f86f8f227134bec5ca46/rotten_tomatoes_movie_review-validation.arrow'}]
        ```
        """
        cache_files = list_table_cache_files(self._data)
        if self._indices is not None:
            cache_files += list_table_cache_files(self._indices)
        return [{"filename": cache_filename} for cache_filename in cache_files]

    @property
    def num_columns(self) -> int:
        """Number of columns in the dataset.

        Example:

        ```py
        >>> from datasets import load_dataset
        >>> ds = load_dataset("cornell-movie-review-data/rotten_tomatoes", split="validation")
        >>> ds.num_columns
        2
        ```
        """
        return self._data.num_columns

    @property
    def num_rows(self) -> int:
        """Number of rows in the dataset (same as [`Dataset.__len__`]).

        Example:

        ```py
        >>> from datasets import load_dataset
        >>> ds = load_dataset("cornell-movie-review-data/rotten_tomatoes", split="validation")
        >>> ds.num_rows
        1066
        ```
        """
        if self._indices is not None:
            return self._indices.num_rows
        return self._data.num_rows

    @property
    def column_names(self) -> list[str]:
        """Names of the columns in the dataset.

        Example:

        ```py
        >>> from datasets import load_dataset
        >>> ds = load_dataset("cornell-movie-review-data/rotten_tomatoes", split="validation")
        >>> ds.column_names
        ['text', 'label']
        ```
        """
        return self._data.column_names

    @property
    def shape(self) -> tuple[int, int]:
        """Shape of the dataset (number of columns, number of rows).

        Example:

        ```py
        >>> from datasets import load_dataset
        >>> ds = load_dataset("cornell-movie-review-data/rotten_tomatoes", split="validation")
        >>> ds.shape
        (1066, 2)
        ```
        """
        if self._indices is not None:
            return (self._indices.num_rows, self._data.num_columns)
        return self._data.shape

    def unique(self, column: str) -> list:
        """Return a list of the unique elements in a column.

        This is implemented in the low-level backend and as such, very fast.

        Args:
            column (`str`):
                Column name (list all the column names with [`~datasets.Dataset.column_names`]).

        Returns:
            `list`: List of unique elements in the given column.

        Example:

        ```py
        >>> from datasets import load_dataset
        >>> ds = load_dataset("cornell-movie-review-data/rotten_tomatoes", split="validation")
        >>> ds.unique('label')
        [1, 0]
        ```
        """
        if column not in self._data.column_names:
            raise ValueError(f"Column ({column}) not in table columns ({self._data.column_names}).")

        if self._indices is not None and self._indices.num_rows != self._data.num_rows:
            dataset = self.flatten_indices()
        else:
            dataset = self

        return dataset._data.column(column).unique().to_pylist()

    def class_encode_column(self, column: str, include_nulls: bool = False) -> "Dataset":
        """Casts the given column as [`~datasets.features.ClassLabel`] and updates the table.

        Args:
            column (`str`):
                The name of the column to cast (list all the column names with [`~datasets.Dataset.column_names`])
            include_nulls (`bool`, defaults to `False`):
                Whether to include null values in the class labels. If `True`, the null values will be encoded as the `"None"` class label.

                <Added version="1.14.2"/>

        Example:

        ```py
        >>> from datasets import load_dataset
        >>> ds = load_dataset("boolq", split="validation")
        >>> ds.features
        {'answer': Value(dtype='bool', id=None),
         'passage': Value(dtype='string', id=None),
         'question': Value(dtype='string', id=None)}
        >>> ds = ds.class_encode_column('answer')
        >>> ds.features
        {'answer': ClassLabel(num_classes=2, names=['False', 'True'], id=None),
         'passage': Value(dtype='string', id=None),
         'question': Value(dtype='string', id=None)}
        ```
        """
        # Sanity checks
        if column not in self._data.column_names:
            raise ValueError(f"Column ({column}) not in table columns ({self._data.column_names}).")
        src_feat = self._info.features[column]
        if not isinstance(src_feat, Value):
            raise ValueError(
                f"Class encoding is only supported for {Value.__name__} column, and column {column} is {type(src_feat).__name__}."
            )

        if src_feat.dtype != "string" or (include_nulls and None in self.unique(column)):

            def stringify_column(batch):
                batch[column] = [
                    str(sample) if include_nulls or sample is not None else None for sample in batch[column]
                ]
                return batch

            dset = self.map(
                stringify_column,
                batched=True,
                desc="Stringifying the column",
            )
        else:
            dset = self

        # Create the new feature
        class_names = sorted(str(sample) for sample in dset.unique(column) if include_nulls or sample is not None)
        dst_feat = ClassLabel(names=class_names)

        def cast_to_class_labels(batch):
            batch[column] = [
                dst_feat.str2int(str(sample)) if include_nulls or sample is not None else None
                for sample in batch[column]
            ]
            return batch

        new_features = dset.features.copy()
        new_features[column] = dst_feat

        dset = dset.map(
            cast_to_class_labels,
            batched=True,
            features=new_features,
            desc="Casting to class labels",
        )

        return dset

    @fingerprint_transform(inplace=False)
    def flatten(self, new_fingerprint: Optional[str] = None, max_depth=16) -> "Dataset":
        """Flatten the table.
        Each column with a struct type is flattened into one column per struct field.
        Other columns are left unchanged.

        Args:
            new_fingerprint (`str`, *optional*):
                The new fingerprint of the dataset after transform.
                If `None`, the new fingerprint is computed using a hash of the previous fingerprint, and the transform arguments.

        Returns:
            [`Dataset`]: A copy of the dataset with flattened columns.

        Example:

        ```py
        >>> from datasets import load_dataset
        >>> ds = load_dataset("rajpurkar/squad", split="train")
        >>> ds.features
        {'answers': Sequence(feature={'text': Value(dtype='string', id=None), 'answer_start': Value(dtype='int32', id=None)}, length=-1, id=None),
         'context': Value(dtype='string', id=None),
         'id': Value(dtype='string', id=None),
         'question': Value(dtype='string', id=None),
         'title': Value(dtype='string', id=None)}
        >>> ds.flatten()
        Dataset({
            features: ['id', 'title', 'context', 'question', 'answers.text', 'answers.answer_start'],
            num_rows: 87599
        })
        ```
        """
        dataset = copy.deepcopy(self)
        for depth in range(1, max_depth):
            if any(isinstance(field.type, pa.StructType) for field in dataset._data.schema):
                dataset._data = dataset._data.flatten()
            else:
                break
        dataset.info.features = self._info.features.flatten(max_depth=max_depth)
        dataset.info.features = Features({col: dataset.info.features[col] for col in dataset.data.column_names})
        dataset._data = update_metadata_with_features(dataset._data, dataset.features)
        logger.info(f"Flattened dataset from depth {depth} to depth {1 if depth + 1 < max_depth else 'unknown'}.")
        dataset._fingerprint = new_fingerprint
        return dataset

    def cast(
        self,
        features: Features,
        batch_size: Optional[int] = 1000,
        keep_in_memory: bool = False,
        load_from_cache_file: Optional[bool] = None,
        cache_file_name: Optional[str] = None,
        writer_batch_size: Optional[int] = 1000,
        num_proc: Optional[int] = None,
    ) -> "Dataset":
        """
        Cast the dataset to a new set of features.

        Args:
            features ([`Features`]):
                New features to cast the dataset to.
                The name of the fields in the features must match the current column names.
                The type of the data must also be convertible from one type to the other.
                For non-trivial conversion, e.g. `str` <-> `ClassLabel` you should use [`~datasets.Dataset.map`] to update the Dataset.
            batch_size (`int`, defaults to `1000`):
                Number of examples per batch provided to cast.
                If `batch_size <= 0` or `batch_size == None` then provide the full dataset as a single batch to cast.
            keep_in_memory (`bool`, defaults to `False`):
                Whether to copy the data in-memory.
            load_from_cache_file (`bool`, defaults to `True` if caching is enabled):
                If a cache file storing the current computation from `function`
                can be identified, use it instead of recomputing.
            cache_file_name (`str`, *optional*, defaults to `None`):
                Provide the name of a path for the cache file. It is used to store the
                results of the computation instead of the automatically generated cache file name.
            writer_batch_size (`int`, defaults to `1000`):
                Number of rows per write operation for the cache file writer.
                This value is a good trade-off between memory usage during the processing, and processing speed.
                Higher value makes the processing do fewer lookups, lower value consume less temporary memory while running [`~datasets.Dataset.map`].
            num_proc (`int`, *optional*, defaults to `None`):
                Number of processes for multiprocessing. By default it doesn't
                use multiprocessing.

        Returns:
            [`Dataset`]: A copy of the dataset with casted features.

        Example:

        ```py
        >>> from datasets import load_dataset, ClassLabel, Value
        >>> ds = load_dataset("cornell-movie-review-data/rotten_tomatoes", split="validation")
        >>> ds.features
        {'label': ClassLabel(names=['neg', 'pos'], id=None),
         'text': Value(dtype='string', id=None)}
        >>> new_features = ds.features.copy()
        >>> new_features['label'] = ClassLabel(names=['bad', 'good'])
        >>> new_features['text'] = Value('large_string')
        >>> ds = ds.cast(new_features)
        >>> ds.features
        {'label': ClassLabel(names=['bad', 'good'], id=None),
         'text': Value(dtype='large_string', id=None)}
        ```
        """
        if sorted(features) != sorted(self._data.column_names):
            raise ValueError(
                f"The columns in features ({list(features)}) must be identical "
                f"as the columns in the dataset: {self._data.column_names}"
            )

        schema = features.arrow_schema
        format = self.format
        dataset = self.with_format("arrow")
        # capture the PyArrow version here to make the lambda serializable on Windows
        dataset = dataset.map(
            partial(table_cast, schema=schema),
            batched=True,
            batch_size=batch_size,
            keep_in_memory=keep_in_memory,
            load_from_cache_file=load_from_cache_file,
            cache_file_name=cache_file_name,
            writer_batch_size=writer_batch_size,
            num_proc=num_proc,
            features=features,
            desc="Casting the dataset",
        )
        dataset = dataset.with_format(**format)
        return dataset

    @fingerprint_transform(inplace=False)
    def cast_column(self, column: str, feature: FeatureType, new_fingerprint: Optional[str] = None) -> "Dataset":
        """Cast column to feature for decoding.

        Args:
            column (`str`):
                Column name.
            feature (`FeatureType`):
                Target feature.
            new_fingerprint (`str`, *optional*):
                The new fingerprint of the dataset after transform.
                If `None`, the new fingerprint is computed using a hash of the previous fingerprint, and the transform arguments.

        Returns:
            [`Dataset`]

        Example:

        ```py
        >>> from datasets import load_dataset, ClassLabel
        >>> ds = load_dataset("cornell-movie-review-data/rotten_tomatoes", split="validation")
        >>> ds.features
        {'label': ClassLabel(names=['neg', 'pos'], id=None),
         'text': Value(dtype='string', id=None)}
        >>> ds = ds.cast_column('label', ClassLabel(names=['bad', 'good']))
        >>> ds.features
        {'label': ClassLabel(names=['bad', 'good'], id=None),
         'text': Value(dtype='string', id=None)}
        ```
        """
        if hasattr(feature, "decode_example"):
            dataset = copy.deepcopy(self)
            dataset._info.features[column] = feature
            dataset._fingerprint = new_fingerprint
            dataset._data = dataset._data.cast(dataset.features.arrow_schema)
            dataset._data = update_metadata_with_features(dataset._data, dataset.features)
            return dataset
        else:
            features = self.features
            features[column] = feature
            return self.cast(features)

    @transmit_format
    @fingerprint_transform(inplace=False)
    def remove_columns(self, column_names: Union[str, list[str]], new_fingerprint: Optional[str] = None) -> "Dataset":
        """
        Remove one or several column(s) in the dataset and the features associated to them.

        You can also remove a column using [`~datasets.Dataset.map`] with `remove_columns` but the present method
        doesn't copy the data of the remaining columns and is thus faster.

        Args:
            column_names (`Union[str, List[str]]`):
                Name of the column(s) to remove.
            new_fingerprint (`str`, *optional*):
                The new fingerprint of the dataset after transform.
                If `None`, the new fingerprint is computed using a hash of the previous fingerprint, and the transform arguments.

        Returns:
            [`Dataset`]: A copy of the dataset object without the columns to remove.

        Example:

        ```py
        >>> from datasets import load_dataset
        >>> ds = load_dataset("cornell-movie-review-data/rotten_tomatoes", split="validation")
        >>> ds = ds.remove_columns('label')
        Dataset({
            features: ['text'],
            num_rows: 1066
        })
        >>> ds = ds.remove_columns(column_names=ds.column_names) # Removing all the columns returns an empty dataset with the `num_rows` property set to 0
        Dataset({
            features: [],
            num_rows: 0
        })
        ```
        """
        dataset = copy.deepcopy(self)
        if isinstance(column_names, str):
            column_names = [column_names]

        missing_columns = set(column_names) - set(self._data.column_names)
        if missing_columns:
            raise ValueError(
                f"Column name {list(missing_columns)} not in the dataset. "
                f"Current columns in the dataset: {dataset._data.column_names}"
            )

        for column_name in column_names:
            del dataset._info.features[column_name]

        dataset._data = dataset._data.drop(column_names)
        dataset._data = update_metadata_with_features(dataset._data, dataset.features)
        dataset._fingerprint = new_fingerprint
        return dataset

    @fingerprint_transform(inplace=False)
    def rename_column(
        self, original_column_name: str, new_column_name: str, new_fingerprint: Optional[str] = None
    ) -> "Dataset":
        """
        Rename a column in the dataset, and move the features associated to the original column under the new column
        name.

        Args:
            original_column_name (`str`):
                Name of the column to rename.
            new_column_name (`str`):
                New name for the column.
            new_fingerprint (`str`, *optional*):
                The new fingerprint of the dataset after transform.
                If `None`, the new fingerprint is computed using a hash of the previous fingerprint, and the transform arguments.

        Returns:
            [`Dataset`]: A copy of the dataset with a renamed column.

        Example:

        ```py
        >>> from datasets import load_dataset
        >>> ds = load_dataset("cornell-movie-review-data/rotten_tomatoes", split="validation")
        >>> ds = ds.rename_column('label', 'label_new')
        Dataset({
            features: ['text', 'label_new'],
            num_rows: 1066
        })
        ```
        """
        dataset = copy.deepcopy(self)
        if original_column_name not in dataset._data.column_names:
            raise ValueError(
                f"Original column name {original_column_name} not in the dataset. "
                f"Current columns in the dataset: {dataset._data.column_names}"
            )
        if new_column_name in dataset._data.column_names:
            raise ValueError(
                f"New column name {new_column_name} already in the dataset. "
                f"Please choose a column name which is not already in the dataset. "
                f"Current columns in the dataset: {dataset._data.column_names}"
            )
        if not new_column_name:
            raise ValueError("New column name is empty.")

        def rename(columns):
            return [new_column_name if col == original_column_name else col for col in columns]

        new_column_names = rename(self._data.column_names)
        if self._format_columns is not None:
            dataset._format_columns = rename(self._format_columns)

        dataset._info.features = Features(
            {
                new_column_name if col == original_column_name else col: feature
                for col, feature in self._info.features.items()
            }
        )

        dataset._data = dataset._data.rename_columns(new_column_names)
        dataset._data = update_metadata_with_features(dataset._data, dataset.features)
        dataset._fingerprint = new_fingerprint
        return dataset

    @fingerprint_transform(inplace=False)
    def rename_columns(self, column_mapping: dict[str, str], new_fingerprint: Optional[str] = None) -> "Dataset":
        """
        Rename several columns in the dataset, and move the features associated to the original columns under
        the new column names.

        Args:
            column_mapping (`Dict[str, str]`):
                A mapping of columns to rename to their new names
            new_fingerprint (`str`, *optional*):
                The new fingerprint of the dataset after transform.
                If `None`, the new fingerprint is computed using a hash of the previous fingerprint, and the transform arguments.

        Returns:
            [`Dataset`]: A copy of the dataset with renamed columns

        Example:

        ```py
        >>> from datasets import load_dataset
        >>> ds = load_dataset("cornell-movie-review-data/rotten_tomatoes", split="validation")
        >>> ds = ds.rename_columns({'text': 'text_new', 'label': 'label_new'})
        Dataset({
            features: ['text_new', 'label_new'],
            num_rows: 1066
        })
        ```
        """
        dataset = copy.deepcopy(self)

        extra_columns = set(column_mapping.keys()) - set(dataset.column_names)
        if extra_columns:
            raise ValueError(
                f"Original column names {extra_columns} not in the dataset. "
                f"Current columns in the dataset: {dataset._data.column_names}"
            )

        number_of_duplicates_in_new_columns = len(column_mapping.values()) - len(set(column_mapping.values()))
        if number_of_duplicates_in_new_columns != 0:
            raise ValueError(
                "New column names must all be different, but this column mapping "
                f"has {number_of_duplicates_in_new_columns} duplicates"
            )

        empty_new_columns = [new_col for new_col in column_mapping.values() if not new_col]
        if empty_new_columns:
            raise ValueError(f"New column names {empty_new_columns} are empty.")

        def rename(columns):
            return [column_mapping[col] if col in column_mapping else col for col in columns]

        new_column_names = rename(self._data.column_names)
        if self._format_columns is not None:
            dataset._format_columns = rename(self._format_columns)

        dataset._info.features = Features(
            {
                column_mapping[col] if col in column_mapping else col: feature
                for col, feature in (self._info.features or {}).items()
            }
        )

        dataset._data = dataset._data.rename_columns(new_column_names)
        dataset._data = update_metadata_with_features(dataset._data, dataset.features)
        dataset._fingerprint = new_fingerprint
        return dataset

    @transmit_format
    @fingerprint_transform(inplace=False)
    def select_columns(self, column_names: Union[str, list[str]], new_fingerprint: Optional[str] = None) -> "Dataset":
        """Select one or several column(s) in the dataset and the features
        associated to them.

        Args:
            column_names (`Union[str, List[str]]`):
                Name of the column(s) to keep.
            new_fingerprint (`str`, *optional*):
                The new fingerprint of the dataset after transform. If `None`,
                the new fingerprint is computed using a hash of the previous
                fingerprint, and the transform arguments.

        Returns:
            [`Dataset`]: A copy of the dataset object which only consists of
            selected columns.

        Example:

        ```py
        >>> from datasets import load_dataset
        >>> ds = load_dataset("cornell-movie-review-data/rotten_tomatoes", split="validation")
        >>> ds.select_columns(['text'])
        Dataset({
            features: ['text'],
            num_rows: 1066
        })
        ```
        """
        if isinstance(column_names, str):
            column_names = [column_names]

        missing_columns = set(column_names) - set(self._data.column_names)
        if missing_columns:
            raise ValueError(
                f"Column name {list(missing_columns)} not in the "
                "dataset. Current columns in the dataset: "
                f"{self._data.column_names}."
            )

        dataset = copy.deepcopy(self)
        dataset._data = dataset._data.select(column_names)
        dataset._info.features = Features({col: self._info.features[col] for col in dataset._data.column_names})
        dataset._data = update_metadata_with_features(dataset._data, dataset.features)
        dataset._fingerprint = new_fingerprint
        return dataset

    def __len__(self):
        """Number of rows in the dataset.

        Example:

        ```py
        >>> from datasets import load_dataset
        >>> ds = load_dataset("cornell-movie-review-data/rotten_tomatoes", split="validation")
        >>> ds.__len__
        <bound method Dataset.__len__ of Dataset({
            features: ['text', 'label'],
            num_rows: 1066
        })>
        ```
        """
        return self.num_rows

    def __iter__(self):
        """Iterate through the examples.

        If a formatting is set with [`Dataset.set_format`] rows will be returned with the
        selected format.
        """
        if self._indices is None:
            # Fast iteration
            # Benchmark: https://gist.github.com/mariosasko/0248288a2e3a7556873969717c1fe52b (fast_iter_batch)
            format_kwargs = self._format_kwargs if self._format_kwargs is not None else {}
            formatter = get_formatter(self._format_type, features=self._info.features, **format_kwargs)
            batch_size = config.ARROW_READER_BATCH_SIZE_IN_DATASET_ITER
            for pa_subtable in table_iter(self.data, batch_size=batch_size):
                for i in range(pa_subtable.num_rows):
                    pa_subtable_ex = pa_subtable.slice(i, 1)
                    formatted_output = format_table(
                        pa_subtable_ex,
                        0,
                        formatter=formatter,
                        format_columns=self._format_columns,
                        output_all_columns=self._output_all_columns,
                    )
                    yield formatted_output
        else:
            for i in range(self.num_rows):
                yield self._getitem(
                    i,
                )

    def iter(self, batch_size: int, drop_last_batch: bool = False):
        """Iterate through the batches of size `batch_size`.

        If a formatting is set with [`~datasets.Dataset.set_format`] rows will be returned with the
        selected format.

        Args:
            batch_size (:obj:`int`): size of each batch to yield.
            drop_last_batch (:obj:`bool`, default `False`): Whether a last batch smaller than the batch_size should be
                dropped
        """
        if self._indices is None:
            # Fast iteration
            # Benchmark: https://gist.github.com/mariosasko/0248288a2e3a7556873969717c1fe52b (fast_iter_batch)
            format_kwargs = self._format_kwargs if self._format_kwargs is not None else {}
            formatter = get_formatter(self._format_type, features=self._info.features, **format_kwargs)
            for pa_subtable in table_iter(self.data, batch_size=batch_size, drop_last_batch=drop_last_batch):
                formatted_batch = format_table(
                    pa_subtable,
                    range(pa_subtable.num_rows),
                    formatter=formatter,
                    format_columns=self._format_columns,
                    output_all_columns=self._output_all_columns,
                )
                yield formatted_batch
        else:
            num_rows = self.num_rows if not drop_last_batch else self.num_rows // batch_size * batch_size
            for i in range(0, num_rows, batch_size):
                yield self._getitem(
                    slice(i, i + batch_size),
                )

    def __repr__(self):
        return f"Dataset({{\n    features: {list(self._info.features.keys())},\n    num_rows: {self.num_rows}\n}})"

    @property
    def format(self):
        return {
            "type": self._format_type,
            "format_kwargs": self._format_kwargs,
            "columns": self.column_names if self._format_columns is None else self._format_columns,
            "output_all_columns": self._output_all_columns,
        }

    @contextlib.contextmanager
    def formatted_as(
        self,
        type: Optional[str] = None,
        columns: Optional[list] = None,
        output_all_columns: bool = False,
        **format_kwargs,
    ):
        """To be used in a `with` statement. Set `__getitem__` return format (type and columns).

        Args:
            type (`str`, *optional*):
                Either output type selected in `[None, 'numpy', 'torch', 'tensorflow', 'jax', 'arrow', 'pandas', 'polars']`.
                `None` means `__getitem__`` returns python objects (default).
            columns (`List[str]`, *optional*):
                Columns to format in the output.
                `None` means `__getitem__` returns all columns (default).
            output_all_columns (`bool`, defaults to `False`):
                Keep un-formatted columns as well in the output (as python objects).
            **format_kwargs (additional keyword arguments):
                Keywords arguments passed to the convert function like `np.array`, `torch.tensor` or `tensorflow.ragged.constant`.
        """
        old_format_type = self._format_type
        old_format_kwargs = self._format_kwargs
        old_format_columns = self._format_columns
        old_output_all_columns = self._output_all_columns
        try:
            self.set_format(type, columns, output_all_columns, **format_kwargs)
            yield
        finally:
            self.set_format(old_format_type, old_format_columns, old_output_all_columns, **old_format_kwargs)

    @fingerprint_transform(inplace=True)
    def set_format(
        self,
        type: Optional[str] = None,
        columns: Optional[list] = None,
        output_all_columns: bool = False,
        **format_kwargs,
    ):
        """Set `__getitem__` return format (type and columns). The data formatting is applied on-the-fly.
        The format `type` (for example "numpy") is used to format batches when using `__getitem__`.
        It's also possible to use custom transforms for formatting using [`~datasets.Dataset.set_transform`].

        Args:
            type (`str`, *optional*):
                Either output type selected in `[None, 'numpy', 'torch', 'tensorflow', 'jax', 'arrow', 'pandas', 'polars']`.
                `None` means `__getitem__` returns python objects (default).
            columns (`List[str]`, *optional*):
                Columns to format in the output.
                `None` means `__getitem__` returns all columns (default).
            output_all_columns (`bool`, defaults to `False`):
                Keep un-formatted columns as well in the output (as python objects).
            **format_kwargs (additional keyword arguments):
                Keywords arguments passed to the convert function like `np.array`, `torch.tensor` or `tensorflow.ragged.constant`.

        It is possible to call [`~datasets.Dataset.map`] after calling `set_format`. Since `map` may add new columns, then the list of formatted columns
        gets updated. In this case, if you apply `map` on a dataset to add a new column, then this column will be formatted as:

            ```
            new formatted columns = (all columns - previously unformatted columns)
            ```

        Example:

        ```py
        >>> from datasets import load_dataset
        >>> from transformers import AutoTokenizer
        >>> ds = load_dataset("cornell-movie-review-data/rotten_tomatoes", split="validation")
        >>> tokenizer = AutoTokenizer.from_pretrained("bert-base-cased")
        >>> ds = ds.map(lambda x: tokenizer(x['text'], truncation=True, padding=True), batched=True)
        >>> ds.set_format(type='numpy', columns=['text', 'label'])
        >>> ds.format
        {'type': 'numpy',
        'format_kwargs': {},
        'columns': ['text', 'label'],
        'output_all_columns': False}
        ```
        """
        format_kwargs.update(format_kwargs.pop("format_kwargs", {}))  # allow to use self.set_format(**self.format)

        # Check that the format_type and format_kwargs are valid and make it possible to have a Formatter
        type = get_format_type_from_alias(type)
        get_formatter(type, features=self._info.features, **format_kwargs)

        # Check filter column
        if isinstance(columns, str):
            columns = [columns]
        if isinstance(columns, tuple):
            columns = list(columns)
        if columns is not None:
            missing_columns = set(columns) - set(self._data.column_names)
            if missing_columns:
                raise ValueError(
                    f"Columns {list(missing_columns)} not in the dataset. Current columns in the dataset: {self._data.column_names}"
                )
        if columns is not None:
            columns = columns.copy()  # Ensures modifications made to the list after this call don't cause bugs

        self._format_type = type
        self._format_kwargs = format_kwargs
        self._format_columns = columns
        self._output_all_columns = output_all_columns
        logger.debug(
            "Set __getitem__(key) output type to %s for %s columns "
            " (when key is int or slice) and %s output other (un-formatted) columns.",
            "python objects" if type is None else type,
            "no" if columns is None else str(columns),
            "do" if output_all_columns else "don't",
        )

    def reset_format(self):
        """Reset `__getitem__` return format to python objects and all columns.

        Same as `self.set_format()`

        Example:

        ```py
        >>> from datasets import load_dataset
        >>> from transformers import AutoTokenizer
        >>> ds = load_dataset("cornell-movie-review-data/rotten_tomatoes", split="validation")
        >>> tokenizer = AutoTokenizer.from_pretrained("bert-base-cased")
        >>> ds = ds.map(lambda x: tokenizer(x['text'], truncation=True, padding=True), batched=True)
        >>> ds.set_format(type='numpy', columns=['input_ids', 'token_type_ids', 'attention_mask', 'label'])
        >>> ds.format
        {'columns': ['input_ids', 'token_type_ids', 'attention_mask', 'label'],
         'format_kwargs': {},
         'output_all_columns': False,
         'type': 'numpy'}
        >>> ds.reset_format()
        >>> ds.format
        {'columns': ['text', 'label', 'input_ids', 'token_type_ids', 'attention_mask'],
         'format_kwargs': {},
         'output_all_columns': False,
         'type': None}
        ```
        """
        self.set_format()

    def set_transform(
        self,
        transform: Optional[Callable],
        columns: Optional[list] = None,
        output_all_columns: bool = False,
    ):
        """Set `__getitem__` return format using this transform. The transform is applied on-the-fly on batches when `__getitem__` is called.
        As [`~datasets.Dataset.set_format`], this can be reset using [`~datasets.Dataset.reset_format`].

        Args:
            transform (`Callable`, *optional*):
                User-defined formatting transform, replaces the format defined by [`~datasets.Dataset.set_format`].
                A formatting function is a callable that takes a batch (as a `dict`) as input and returns a batch.
                This function is applied right before returning the objects in `__getitem__`.
            columns (`List[str]`, *optional*):
                Columns to format in the output.
                If specified, then the input batch of the transform only contains those columns.
            output_all_columns (`bool`, defaults to `False`):
                Keep un-formatted columns as well in the output (as python objects).
                If set to True, then the other un-formatted columns are kept with the output of the transform.

        Example:

        ```py
        >>> from datasets import load_dataset
        >>> from transformers import AutoTokenizer
        >>> ds = load_dataset("cornell-movie-review-data/rotten_tomatoes", split="validation")
        >>> tokenizer = AutoTokenizer.from_pretrained('bert-base-uncased')
        >>> def encode(batch):
        ...     return tokenizer(batch['text'], padding=True, truncation=True, return_tensors='pt')
        >>> ds.set_transform(encode)
        >>> ds[0]
        {'attention_mask': tensor([1, 1, 1, 1, 1, 1, 1, 1, 1, 1, 1, 1, 1, 1, 1, 1, 1, 1, 1, 1, 1, 1, 1, 1,
         1, 1]),
         'input_ids': tensor([  101, 29353,  2135, 15102,  1996,  9428, 20868,  2890,  8663,  6895,
                 20470,  2571,  3663,  2090,  4603,  3017,  3008,  1998,  2037, 24211,
                 5637,  1998, 11690,  2336,  1012,   102]),
         'token_type_ids': tensor([0, 0, 0, 0, 0, 0, 0, 0, 0, 0, 0, 0, 0, 0, 0, 0, 0, 0, 0, 0, 0, 0, 0, 0,
                 0, 0])}
        ```
        """
        self.set_format("custom", columns=columns, output_all_columns=output_all_columns, transform=transform)

    def with_format(
        self,
        type: Optional[str] = None,
        columns: Optional[list] = None,
        output_all_columns: bool = False,
        **format_kwargs,
    ):
        """Set `__getitem__` return format (type and columns). The data formatting is applied on-the-fly.
        The format `type` (for example "numpy") is used to format batches when using `__getitem__`.

        It's also possible to use custom transforms for formatting using [`~datasets.Dataset.with_transform`].

        Contrary to [`~datasets.Dataset.set_format`], `with_format` returns a new [`Dataset`] object.

        Args:
            type (`str`, *optional*):
                Either output type selected in `[None, 'numpy', 'torch', 'tensorflow', 'jax', 'arrow', 'pandas', 'polars']`.
                `None` means `__getitem__` returns python objects (default).
            columns (`List[str]`, *optional*):
                Columns to format in the output.
                `None` means `__getitem__` returns all columns (default).
            output_all_columns (`bool`, defaults to `False`):
                Keep un-formatted columns as well in the output (as python objects).
            **format_kwargs (additional keyword arguments):
                Keywords arguments passed to the convert function like `np.array`, `torch.tensor` or `tensorflow.ragged.constant`.

        Example:

        ```py
        >>> from datasets import load_dataset
        >>> from transformers import AutoTokenizer
        >>> ds = load_dataset("cornell-movie-review-data/rotten_tomatoes", split="validation")
        >>> tokenizer = AutoTokenizer.from_pretrained("bert-base-cased")
        >>> ds = ds.map(lambda x: tokenizer(x['text'], truncation=True, padding=True), batched=True)
        >>> ds.format
        {'columns': ['text', 'label', 'input_ids', 'token_type_ids', 'attention_mask'],
         'format_kwargs': {},
         'output_all_columns': False,
         'type': None}
        >>> ds = ds.with_format("torch")
        >>> ds.format
        {'columns': ['text', 'label', 'input_ids', 'token_type_ids', 'attention_mask'],
         'format_kwargs': {},
         'output_all_columns': False,
         'type': 'torch'}
        >>> ds[0]
        {'text': 'compassionately explores the seemingly irreconcilable situation between conservative christian parents and their estranged gay and lesbian children .',
         'label': tensor(1),
         'input_ids': tensor([  101, 18027, 16310, 16001,  1103,  9321,   178, 11604,  7235,  6617,
                1742,  2165,  2820,  1206,  6588, 22572, 12937,  1811,  2153,  1105,
                1147, 12890, 19587,  6463,  1105, 15026,  1482,   119,   102,     0,
                    0,     0,     0,     0,     0,     0,     0,     0,     0,     0,
                    0,     0,     0,     0,     0,     0,     0,     0,     0,     0,
                    0,     0,     0,     0,     0,     0,     0,     0,     0,     0,
                    0,     0,     0,     0,     0,     0,     0,     0,     0,     0,
                    0,     0,     0,     0,     0,     0,     0,     0,     0,     0,
                    0,     0,     0,     0]),
         'token_type_ids': tensor([0, 0, 0, 0, 0, 0, 0, 0, 0, 0, 0, 0, 0, 0, 0, 0, 0, 0, 0, 0, 0, 0, 0, 0,
                0, 0, 0, 0, 0, 0, 0, 0, 0, 0, 0, 0, 0, 0, 0, 0, 0, 0, 0, 0, 0, 0, 0, 0,
                0, 0, 0, 0, 0, 0, 0, 0, 0, 0, 0, 0, 0, 0, 0, 0, 0, 0, 0, 0, 0, 0, 0, 0,
                0, 0, 0, 0, 0, 0, 0, 0, 0, 0, 0, 0]),
         'attention_mask': tensor([1, 1, 1, 1, 1, 1, 1, 1, 1, 1, 1, 1, 1, 1, 1, 1, 1, 1, 1, 1, 1, 1, 1, 1,
                1, 1, 1, 1, 1, 0, 0, 0, 0, 0, 0, 0, 0, 0, 0, 0, 0, 0, 0, 0, 0, 0, 0, 0,
                0, 0, 0, 0, 0, 0, 0, 0, 0, 0, 0, 0, 0, 0, 0, 0, 0, 0, 0, 0, 0, 0, 0, 0,
                0, 0, 0, 0, 0, 0, 0, 0, 0, 0, 0, 0])}
        ```
        """
        dataset = copy.deepcopy(self)
        dataset.set_format(type=type, columns=columns, output_all_columns=output_all_columns, **format_kwargs)
        return dataset

    def with_transform(
        self,
        transform: Optional[Callable],
        columns: Optional[list] = None,
        output_all_columns: bool = False,
    ):
        """Set `__getitem__` return format using this transform. The transform is applied on-the-fly on batches when `__getitem__` is called.

        As [`~datasets.Dataset.set_format`], this can be reset using [`~datasets.Dataset.reset_format`].

        Contrary to [`~datasets.Dataset.set_transform`], `with_transform` returns a new [`Dataset`] object.

        Args:
            transform (`Callable`, `optional`):
                User-defined formatting transform, replaces the format defined by [`~datasets.Dataset.set_format`].
                A formatting function is a callable that takes a batch (as a `dict`) as input and returns a batch.
                This function is applied right before returning the objects in `__getitem__`.
            columns (`List[str]`, `optional`):
                Columns to format in the output.
                If specified, then the input batch of the transform only contains those columns.
            output_all_columns (`bool`, defaults to `False`):
                Keep un-formatted columns as well in the output (as python objects).
                If set to `True`, then the other un-formatted columns are kept with the output of the transform.

        Example:

        ```py
        >>> from datasets import load_dataset
        >>> from transformers import AutoTokenizer
        >>> ds = load_dataset("cornell-movie-review-data/rotten_tomatoes", split="validation")
        >>> tokenizer = AutoTokenizer.from_pretrained("bert-base-cased")
        >>> def encode(example):
        ...     return tokenizer(example["text"], padding=True, truncation=True, return_tensors='pt')
        >>> ds = ds.with_transform(encode)
        >>> ds[0]
        {'attention_mask': tensor([1, 1, 1, 1, 1, 1, 1, 1, 1, 1, 1, 1, 1, 1, 1, 1, 1, 1, 1, 1, 1, 1, 1, 1,
         1, 1, 1, 1, 1]),
         'input_ids': tensor([  101, 18027, 16310, 16001,  1103,  9321,   178, 11604,  7235,  6617,
                 1742,  2165,  2820,  1206,  6588, 22572, 12937,  1811,  2153,  1105,
                 1147, 12890, 19587,  6463,  1105, 15026,  1482,   119,   102]),
         'token_type_ids': tensor([0, 0, 0, 0, 0, 0, 0, 0, 0, 0, 0, 0, 0, 0, 0, 0, 0, 0, 0, 0, 0, 0, 0, 0,
                 0, 0, 0, 0, 0])}
        ```
        """
        dataset = copy.deepcopy(self)
        dataset.set_transform(transform=transform, columns=columns, output_all_columns=output_all_columns)
        return dataset

    def _getitem(self, key: Union[int, slice, str, ListLike[int]], **kwargs) -> Union[dict, list]:
        """
        Can be used to index columns (by string names) or rows (by integer, slice, or list-like of integer indices)
        """
        if isinstance(key, bool):
            raise TypeError("dataset index must be int, str, slice or collection of int, not bool")
        format_type = kwargs["format_type"] if "format_type" in kwargs else self._format_type
        format_columns = kwargs["format_columns"] if "format_columns" in kwargs else self._format_columns
        output_all_columns = (
            kwargs["output_all_columns"] if "output_all_columns" in kwargs else self._output_all_columns
        )
        format_kwargs = kwargs["format_kwargs"] if "format_kwargs" in kwargs else self._format_kwargs
        format_kwargs = format_kwargs if format_kwargs is not None else {}
        formatter = get_formatter(format_type, features=self._info.features, **format_kwargs)
        pa_subtable = query_table(self._data, key, indices=self._indices)
        formatted_output = format_table(
            pa_subtable, key, formatter=formatter, format_columns=format_columns, output_all_columns=output_all_columns
        )
        return formatted_output

    @overload
    def __getitem__(self, key: Union[int, slice, Iterable[int]]) -> dict:  # noqa: F811
        ...

    @overload
    def __getitem__(self, key: str) -> list:  # noqa: F811
        ...

    def __getitem__(self, key):  # noqa: F811
        """Can be used to index columns (by string names) or rows (by integer index or iterable of indices or bools)."""
        return self._getitem(key)

    def __getitems__(self, keys: list) -> list:
        """Can be used to get a batch using a list of integers indices."""
        batch = self.__getitem__(keys)
        n_examples = len(batch[next(iter(batch))])
        return [{col: array[i] for col, array in batch.items()} for i in range(n_examples)]

    def cleanup_cache_files(self) -> int:
        """Clean up all cache files in the dataset cache directory, excepted the currently used cache file if there is
        one.

        Be careful when running this command that no other process is currently using other cache files.

        Returns:
            `int`: Number of removed files.

        Example:

        ```py
        >>> from datasets import load_dataset
        >>> ds = load_dataset("cornell-movie-review-data/rotten_tomatoes", split="validation")
        >>> ds.cleanup_cache_files()
        10
        ```
        """
        current_cache_files = [os.path.abspath(cache_file["filename"]) for cache_file in self.cache_files]
        if not current_cache_files:
            return 0
        cache_directory = os.path.dirname(current_cache_files[0])
        logger.info(f"Listing files in {cache_directory}")
        files: list[str] = os.listdir(cache_directory)
        files_to_remove = []
        for f_name in files:
            full_name = os.path.abspath(os.path.join(cache_directory, f_name))
            if f_name.startswith("cache-") and f_name.endswith(".arrow"):
                if full_name in current_cache_files:
                    logger.info(f"Keeping currently used cache file at {full_name}")
                    continue
                files_to_remove.append(full_name)
        for file_path in files_to_remove:
            logger.info(f"Removing {file_path}")
            os.remove(file_path)
        return len(files_to_remove)

    def _get_cache_file_path(self, fingerprint):
        if is_caching_enabled() and self.cache_files:
            cache_file_name = "cache-" + fingerprint + ".arrow"
            cache_directory = os.path.dirname(self.cache_files[0]["filename"])
        else:
            cache_file_name = "cache-" + generate_random_fingerprint() + ".arrow"
            cache_directory = get_temporary_cache_files_directory()
        cache_file_path = os.path.join(cache_directory, cache_file_name)
        return cache_file_path

    @transmit_format
    def map(
        self,
        function: Optional[Callable] = None,
        with_indices: bool = False,
        with_rank: bool = False,
        input_columns: Optional[Union[str, list[str]]] = None,
        batched: bool = False,
        batch_size: Optional[int] = 1000,
        drop_last_batch: bool = False,
        remove_columns: Optional[Union[str, list[str]]] = None,
        keep_in_memory: bool = False,
        load_from_cache_file: Optional[bool] = None,
        cache_file_name: Optional[str] = None,
        writer_batch_size: Optional[int] = 1000,
        features: Optional[Features] = None,
        disable_nullable: bool = False,
        fn_kwargs: Optional[dict] = None,
        num_proc: Optional[int] = None,
        suffix_template: str = "_{rank:05d}_of_{num_proc:05d}",
        new_fingerprint: Optional[str] = None,
        desc: Optional[str] = None,
    ) -> "Dataset":
        """
        Apply a function to all the examples in the table (individually or in batches) and update the table.
        If your function returns a column that already exists, then it overwrites it.

        You can specify whether the function should be batched or not with the `batched` parameter:

        - If batched is `False`, then the function takes 1 example in and should return 1 example.
          An example is a dictionary, e.g. `{"text": "Hello there !"}`.
        - If batched is `True` and `batch_size` is 1, then the function takes a batch of 1 example as input and can return a batch with 1 or more examples.
          A batch is a dictionary, e.g. a batch of 1 example is `{"text": ["Hello there !"]}`.
        - If batched is `True` and `batch_size` is `n > 1`, then the function takes a batch of `n` examples as input and can return a batch with `n` examples, or with an arbitrary number of examples.
          Note that the last batch may have less than `n` examples.
          A batch is a dictionary, e.g. a batch of `n` examples is `{"text": ["Hello there !"] * n}`.

        If the function is asynchronous, then `map` will run your function in parallel, with up to one thousand simulatenous calls.
        It is recommended to use a `asyncio.Semaphore` in your function if you want to set a maximum number of operations that can run at the same time.

        Args:
            function (`Callable`): Function with one of the following signatures:

                - `function(example: Dict[str, Any]) -> Dict[str, Any]` if `batched=False` and `with_indices=False` and `with_rank=False`
                - `function(example: Dict[str, Any], *extra_args) -> Dict[str, Any]` if `batched=False` and `with_indices=True` and/or `with_rank=True` (one extra arg for each)
                - `function(batch: Dict[str, List]) -> Dict[str, List]` if `batched=True` and `with_indices=False` and `with_rank=False`
                - `function(batch: Dict[str, List], *extra_args) -> Dict[str, List]` if `batched=True` and `with_indices=True` and/or `with_rank=True` (one extra arg for each)

                For advanced usage, the function can also return a `pyarrow.Table`.
                If the function is asynchronous, then `map` will run your function in parallel.
                Moreover if your function returns nothing (`None`), then `map` will run your function and return the dataset unchanged.
                If no function is provided, default to identity function: `lambda x: x`.
            with_indices (`bool`, defaults to `False`):
                Provide example indices to `function`. Note that in this case the
                signature of `function` should be `def function(example, idx[, rank]): ...`.
            with_rank (`bool`, defaults to `False`):
                Provide process rank to `function`. Note that in this case the
                signature of `function` should be `def function(example[, idx], rank): ...`.
            input_columns (`Optional[Union[str, List[str]]]`, defaults to `None`):
                The columns to be passed into `function`
                as positional arguments. If `None`, a `dict` mapping to all formatted columns is passed as one argument.
            batched (`bool`, defaults to `False`):
                Provide batch of examples to `function`.
            batch_size (`int`, *optional*, defaults to `1000`):
                Number of examples per batch provided to `function` if `batched=True`.
                If `batch_size <= 0` or `batch_size == None`, provide the full dataset as a single batch to `function`.
            drop_last_batch (`bool`, defaults to `False`):
                Whether a last batch smaller than the batch_size should be
                dropped instead of being processed by the function.
            remove_columns (`Optional[Union[str, List[str]]]`, defaults to `None`):
                Remove a selection of columns while doing the mapping.
                Columns will be removed before updating the examples with the output of `function`, i.e. if `function` is adding
                columns with names in `remove_columns`, these columns will be kept.
            keep_in_memory (`bool`, defaults to `False`):
                Keep the dataset in memory instead of writing it to a cache file.
            load_from_cache_file (`Optional[bool]`, defaults to `True` if caching is enabled):
                If a cache file storing the current computation from `function`
                can be identified, use it instead of recomputing.
            cache_file_name (`str`, *optional*, defaults to `None`):
                Provide the name of a path for the cache file. It is used to store the
                results of the computation instead of the automatically generated cache file name.
            writer_batch_size (`int`, defaults to `1000`):
                Number of rows per write operation for the cache file writer.
                This value is a good trade-off between memory usage during the processing, and processing speed.
                Higher value makes the processing do fewer lookups, lower value consume less temporary memory while running `map`.
            features (`Optional[datasets.Features]`, defaults to `None`):
                Use a specific Features to store the cache file
                instead of the automatically generated one.
            disable_nullable (`bool`, defaults to `False`):
                Disallow null values in the table.
            fn_kwargs (`Dict`, *optional*, defaults to `None`):
                Keyword arguments to be passed to `function`.
            num_proc (`int`, *optional*, defaults to `None`):
                Max number of processes when generating cache. Already cached shards are loaded sequentially.
            suffix_template (`str`):
                If `cache_file_name` is specified, then this suffix
                will be added at the end of the base name of each. Defaults to `"_{rank:05d}_of_{num_proc:05d}"`. For example, if `cache_file_name` is "processed.arrow", then for
                `rank=1` and `num_proc=4`, the resulting file would be `"processed_00001_of_00004.arrow"` for the default suffix.
            new_fingerprint (`str`, *optional*, defaults to `None`):
                The new fingerprint of the dataset after transform.
                If `None`, the new fingerprint is computed using a hash of the previous fingerprint, and the transform arguments.
            desc (`str`, *optional*, defaults to `None`):
                Meaningful description to be displayed alongside with the progress bar while mapping examples.

        Example:

        ```py
        >>> from datasets import load_dataset
        >>> ds = load_dataset("cornell-movie-review-data/rotten_tomatoes", split="validation")
        >>> def add_prefix(example):
        ...     example["text"] = "Review: " + example["text"]
        ...     return example
        >>> ds = ds.map(add_prefix)
        >>> ds[0:3]["text"]
        ['Review: compassionately explores the seemingly irreconcilable situation between conservative christian parents and their estranged gay and lesbian children .',
         'Review: the soundtrack alone is worth the price of admission .',
         'Review: rodriguez does a splendid job of racial profiling hollywood style--casting excellent latin actors of all ages--a trend long overdue .']

        # process a batch of examples
        >>> ds = ds.map(lambda example: tokenizer(example["text"]), batched=True)
        # set number of processors
        >>> ds = ds.map(add_prefix, num_proc=4)
        ```
        """
        if keep_in_memory and cache_file_name is not None:
            raise ValueError("Please use either `keep_in_memory` or `cache_file_name` but not both.")

        if num_proc is not None and num_proc <= 0:
            raise ValueError("num_proc must be an integer > 0.")

        # If the array is empty we do nothing (but we make sure to handle an empty indices mapping and remove the requested columns anyway)
        if len(self) == 0:
            if self._indices is not None:  # empty indices mapping
                self = Dataset(
                    self.data.slice(0, 0),
                    info=self.info.copy(),
                    split=self.split,
                    fingerprint=new_fingerprint,
                )
            if remove_columns:
                return self.remove_columns(remove_columns)
            else:
                return self

        if function is None:
            function = lambda x: x  # noqa: E731

        if isinstance(input_columns, str):
            input_columns = [input_columns]

        if input_columns is not None:
            missing_columns = set(input_columns) - set(self._data.column_names)
            if missing_columns:
                raise ValueError(
                    f"Input column {list(missing_columns)} not in the dataset. Current columns in the dataset: {self._data.column_names}"
                )

        if isinstance(remove_columns, str):
            remove_columns = [remove_columns]

        if remove_columns is not None:
            missing_columns = set(remove_columns) - set(self._data.column_names)
            if missing_columns:
                raise ValueError(
                    f"Column to remove {list(missing_columns)} not in the dataset. Current columns in the dataset: {self._data.column_names}"
                )

        load_from_cache_file = load_from_cache_file if load_from_cache_file is not None else is_caching_enabled()

        if fn_kwargs is None:
            fn_kwargs = {}

        if num_proc is not None and num_proc > len(self):
            num_proc = len(self)
            logger.warning(
                f"num_proc must be <= {len(self)}. Reducing num_proc to {num_proc} for dataset of size {len(self)}."
            )

        dataset_kwargs = {
            "shard": self,
            "function": function,
            "with_indices": with_indices,
            "with_rank": with_rank,
            "input_columns": input_columns,
            "batched": batched,
            "batch_size": batch_size,
            "drop_last_batch": drop_last_batch,
            "remove_columns": remove_columns,
            "keep_in_memory": keep_in_memory,
            "writer_batch_size": writer_batch_size,
            "features": features,
            "disable_nullable": disable_nullable,
            "fn_kwargs": fn_kwargs,
        }

        if new_fingerprint is None:
            # we create a unique hash from the function,
            # current dataset file and the mapping args
            transform = format_transform_for_fingerprint(Dataset._map_single)
            kwargs_for_fingerprint = format_kwargs_for_fingerprint(Dataset._map_single, (), dataset_kwargs)
            kwargs_for_fingerprint["fingerprint_name"] = "new_fingerprint"
            new_fingerprint = update_fingerprint(self._fingerprint, transform, kwargs_for_fingerprint)
        else:
            validate_fingerprint(new_fingerprint)
        dataset_kwargs["new_fingerprint"] = new_fingerprint

        if self.cache_files:
            if cache_file_name is None:
                cache_file_name = self._get_cache_file_path(new_fingerprint)
        dataset_kwargs["cache_file_name"] = cache_file_name

        def load_processed_shard_from_cache(shard_kwargs):
            """Load a processed shard from cache if it exists, otherwise throw an error."""
            shard = shard_kwargs["shard"]
            # Check if we've already cached this computation (indexed by a hash)
            if shard_kwargs["cache_file_name"] is not None:
                if os.path.exists(shard_kwargs["cache_file_name"]) and load_from_cache_file:
                    info = shard.info.copy()
                    info.features = features
                    return Dataset.from_file(shard_kwargs["cache_file_name"], info=info, split=shard.split)
            raise NonExistentDatasetError

        num_shards = num_proc if num_proc is not None else 1
        if batched and drop_last_batch:
            pbar_total = len(self) // num_shards // batch_size * num_shards * batch_size
        else:
            pbar_total = len(self)

        shards_done = 0
        if num_proc is None or num_proc == 1:
            transformed_dataset = None
            try:
                transformed_dataset = load_processed_shard_from_cache(dataset_kwargs)
                logger.info(f"Loading cached processed dataset at {dataset_kwargs['cache_file_name']}")
            except NonExistentDatasetError:
                pass
            if transformed_dataset is None:
                with hf_tqdm(
                    unit=" examples",
                    total=pbar_total,
                    desc=desc or "Map",
                ) as pbar:
                    for rank, done, content in Dataset._map_single(**dataset_kwargs):
                        if done:
                            shards_done += 1
                            logger.debug(f"Finished processing shard number {rank} of {num_shards}.")
                            transformed_dataset = content
                        else:
                            pbar.update(content)
            assert transformed_dataset is not None, "Failed to retrieve the result from map"
            # update fingerprint if the dataset changed
            if transformed_dataset._fingerprint != self._fingerprint:
                transformed_dataset._fingerprint = new_fingerprint
            return transformed_dataset
        else:

            def format_cache_file_name(
                cache_file_name: Optional[str],
                rank: Union[int, Literal["*"]],  # noqa: F722
            ) -> Optional[str]:
                if not cache_file_name:
                    return cache_file_name
                sep = cache_file_name.rindex(".")
                base_name, extension = cache_file_name[:sep], cache_file_name[sep:]
                if isinstance(rank, int):
                    cache_file_name = base_name + suffix_template.format(rank=rank, num_proc=num_proc) + extension
                    logger.info(f"Process #{rank} will write at {cache_file_name}")
                else:
                    cache_file_name = (
                        base_name
                        + suffix_template.replace("{rank:05d}", "{rank}").format(rank=rank, num_proc=num_proc)
                        + extension
                    )
                return cache_file_name

            def format_new_fingerprint(new_fingerprint: str, rank: int) -> str:
                new_fingerprint = new_fingerprint + suffix_template.format(rank=rank, num_proc=num_proc)
                validate_fingerprint(new_fingerprint)
                return new_fingerprint

            prev_env = deepcopy(os.environ)
            # check if parallelism if off
            # from https://github.com/huggingface/tokenizers/blob/bb668bc439dc34389b71dbb8ce0c597f15707b53/tokenizers/src/utils/parallelism.rs#L22
            if prev_env.get("TOKENIZERS_PARALLELISM", "false").lower() not in (
                "",
                "off",
                "false",
                "f",
                "no",
                "n",
                "0",
            ):
                logger.warning("Setting TOKENIZERS_PARALLELISM=false for forked processes.")
            os.environ["TOKENIZERS_PARALLELISM"] = "false"
            shards = [
                self.shard(num_shards=num_proc, index=rank, contiguous=True, keep_in_memory=keep_in_memory)
                for rank in range(num_proc)
            ]
            kwargs_per_job = [
                {
                    **dataset_kwargs,
                    "shard": shards[rank],
                    "cache_file_name": format_cache_file_name(cache_file_name, rank),
                    "rank": rank,
                    "offset": sum(len(s) for s in shards[:rank]),
                    "new_fingerprint": format_new_fingerprint(new_fingerprint, rank),
                }
                for rank in range(num_shards)
            ]

            transformed_shards = [None] * num_shards
            for rank in range(num_shards):
                try:
                    transformed_shards[rank] = load_processed_shard_from_cache(kwargs_per_job[rank])
                    kwargs_per_job[rank] = None
                except NonExistentDatasetError:
                    pass

            kwargs_per_job = [kwargs for kwargs in kwargs_per_job if kwargs is not None]

            # We try to create a pool with as many workers as dataset not yet cached.
            if kwargs_per_job:
                if len(kwargs_per_job) < num_shards:
                    logger.info(
                        f"Reprocessing {len(kwargs_per_job)}/{num_shards} shards because some of them were missing from the cache."
                    )
                with Pool(len(kwargs_per_job)) as pool:
                    os.environ = prev_env
                    logger.info(f"Spawning {num_proc} processes")
                    with hf_tqdm(
                        unit=" examples",
                        total=pbar_total,
                        desc=(desc or "Map") + f" (num_proc={num_proc})",
                    ) as pbar:
                        for rank, done, content in iflatmap_unordered(
                            pool, Dataset._map_single, kwargs_iterable=kwargs_per_job
                        ):
                            if done:
                                shards_done += 1
                                logger.debug(f"Finished processing shard number {rank} of {num_shards}.")
                                transformed_shards[rank] = content
                            else:
                                pbar.update(content)
                    pool.close()
                    pool.join()
                # Avoids PermissionError on Windows (the error: https://github.com/huggingface/datasets/actions/runs/4026734820/jobs/6921621805)
                for kwargs in kwargs_per_job:
                    del kwargs["shard"]
            else:
                logger.info(f"Loading cached processed dataset at {format_cache_file_name(cache_file_name, '*')}")
            if None in transformed_shards:
                raise ValueError(
                    f"Failed to retrieve results from map: result list {transformed_shards} still contains None - at "
                    "least one worker failed to return its results"
                )
            logger.info(f"Concatenating {num_proc} shards")
            result = _concatenate_map_style_datasets(transformed_shards)
            # update fingerprint if the dataset changed
            if any(
                transformed_shard._fingerprint != shard._fingerprint
                for transformed_shard, shard in zip(transformed_shards, shards)
            ):
                result._fingerprint = new_fingerprint
            else:
                result._fingerprint = self._fingerprint
            return result

    @staticmethod
    def _map_single(
        shard: "Dataset",
        function: Optional[Callable] = None,
        with_indices: bool = False,
        with_rank: bool = False,
        input_columns: Optional[list[str]] = None,
        batched: bool = False,
        batch_size: Optional[int] = 1000,
        drop_last_batch: bool = False,
        remove_columns: Optional[list[str]] = None,
        keep_in_memory: bool = False,
        cache_file_name: Optional[str] = None,
        writer_batch_size: Optional[int] = 1000,
        features: Optional[Features] = None,
        disable_nullable: bool = False,
        fn_kwargs: Optional[dict] = None,
        new_fingerprint: Optional[str] = None,
        rank: Optional[int] = None,
        offset: int = 0,
    ) -> Iterable[tuple[int, bool, Union[int, "Dataset"]]]:
        """Apply a function to all the elements in the table (individually or in batches)
        and update the table (if function does update examples).

        Args:
            shard (`datasets.Dataset`): Dataset to map the transform on.
            function (`Callable`): with one of the following signature:
                - `function(example: Dict[str, Any]) -> Dict[str, Any]` if `batched=False` and `with_indices=False` and `with_rank=False`
                - `function(example: Dict[str, Any], *extra_args) -> Dict[str, Any]` if `batched=False` and `with_indices=True` and/or `with_rank=True` (one extra arg for each)
                - `function(batch: Dict[str, List]) -> Dict[str, List]` if `batched=True` and `with_indices=False` and `with_rank=False`
                - `function(batch: Dict[str, List], *extra_args) -> Dict[str, List]` if `batched=True` and `with_indices=True` and/or `with_rank=True` (one extra arg for each)

                For advanced usage, the function can also return a `pyarrow.Table`.
                Moreover if your function returns nothing (`None`), then `map` will run your function and return the dataset unchanged.
                If no function is provided, default to identity function: lambda x: x
            with_indices (`bool`, defaults to `False`): Provide example indices to `function`. Note that in this case the signature of `function` should be `def function(example, idx[, rank]): ...`.
            with_rank (`bool`, default `False`): Provide process rank to `function`. Note that in this case the signature of `function` should be `def function(example[, idx], rank): ...`.
            input_columns (`Optional[List[str]]`, defaults to `None`): The columns to be passed into `function` as
                positional arguments. If `None`, a dict mapping to all formatted columns is passed as one argument.
            batched (`bool`, defaults to `False`): Provide batch of examples to `function`
            batch_size (`int`, optional, defaults to `1000`): Number of examples per batch provided to `function` if `batched=True`
                `batch_size <= 0` or `batch_size == None`: Provide the full dataset as a single batch to `function`
            drop_last_batch (`bool`, default: `False`): Whether a last batch smaller than the batch_size should be
                dropped instead of being processed by the function.
            remove_columns (`Optional[List[str]]`, defaults to `None`): Remove a selection of columns while doing the mapping.
                Columns will be removed before updating the examples with the output of `function`, i.e. if `function` is adding
                columns with names in `remove_columns`, these columns will be kept.
            keep_in_memory (`bool`, defaults to `False`): Keep the dataset in memory instead of writing it to a cache file.
            cache_file_name (`str`, optional, defaults to `None`): Provide the name of a path for the cache file. It is used to store the
                results of the computation instead of the automatically generated cache file name.
            writer_batch_size (`int`, default `1000`): Number of rows per write operation for the cache file writer.
                This value is a good trade-off between memory usage during the processing, and processing speed.
                Higher value makes the processing do fewer lookups, lower value consume less temporary memory while running `.map()`.
            features (`Optional[datasets.Features]`, defaults to `None`): Use a specific Features to store the cache file
                instead of the automatically generated one.
            disable_nullable (`bool`, defaults to `False`): Disallow null values in the table.
            fn_kwargs (`Dict`, optional, defaults to `None`): Keyword arguments to be passed to `function`
            new_fingerprint (`str`, optional, defaults to `None`): the new fingerprint of the dataset after transform.
                If `None`, the new fingerprint is computed using a hash of the previous fingerprint, and the transform arguments
            rank: (`int`, optional, defaults to `None`): If specified, this is the process rank when doing multiprocessing
            offset: (`int`, defaults to 0): If specified, this is an offset applied to the indices passed to `function` if `with_indices=True`.
        """
        if fn_kwargs is None:
            fn_kwargs = {}

        # If we do batch computation but no batch size is provided, default to the full dataset
        if batched and (batch_size is None or batch_size <= 0):
            batch_size = shard.num_rows

        # We set this variable to True after processing the first example/batch in
        # `apply_function_on_filtered_inputs` if the map function returns a dict.
        # If set to False, no new arrow table will be created

        update_data = None

        format_kwargs = shard._format_kwargs.copy()
        # Lazy formatting is only available for the default format (None/python)
        if not input_columns and shard._format_type is None:
            format_kwargs["lazy"] = True
        input_formatter = get_formatter(
            shard._format_type,
            features=shard.features,
            **format_kwargs,
        )

        check_same_num_examples = batched and len(shard.list_indexes()) > 0

        def validate_function_output(processed_inputs):
            """Validate output of the map function."""
            allowed_processed_inputs_types = (Mapping, pa.Table, pd.DataFrame)
            if config.POLARS_AVAILABLE and "polars" in sys.modules:
                import polars as pl

                allowed_processed_inputs_types += (pl.DataFrame,)
            if processed_inputs is not None and not isinstance(processed_inputs, allowed_processed_inputs_types):
                raise TypeError(
                    f"Provided `function` which is applied to all elements of table returns a variable of type {type(processed_inputs)}. Make sure provided `function` returns a variable of type `dict` (or a pyarrow table) to update the dataset or `None` if you are only interested in side effects."
                )
            if batched and isinstance(processed_inputs, Mapping):
                allowed_batch_return_types = (list, np.ndarray, pd.Series)
                if config.POLARS_AVAILABLE and "polars" in sys.modules:
                    import polars as pl

                    allowed_batch_return_types += (pl.Series, pl.DataFrame)
                if config.TF_AVAILABLE and "tensorflow" in sys.modules:
                    import tensorflow as tf

                    allowed_batch_return_types += (tf.Tensor,)
                if config.TORCH_AVAILABLE and "torch" in sys.modules:
                    import torch

                    allowed_batch_return_types += (torch.Tensor,)
                if config.JAX_AVAILABLE and "jax" in sys.modules:
                    import jax.numpy as jnp

                    allowed_batch_return_types += (jnp.ndarray,)
                all_dict_values_are_lists = all(
                    isinstance(value, allowed_batch_return_types) for value in processed_inputs.values()
                )
                if all_dict_values_are_lists is False:
                    raise TypeError(
                        f"Provided `function` which is applied to all elements of table returns a `dict` of types {[type(x) for x in processed_inputs.values()]}. When using `batched=True`, make sure provided `function` returns a `dict` of types like `{allowed_batch_return_types}`."
                    )

        def prepare_inputs(pa_inputs, indices, offset=0):
            """Utility to apply the function on a selection of columns."""
            inputs = format_table(
                pa_inputs,
                0 if not batched else range(pa_inputs.num_rows),
                format_columns=input_columns,
                formatter=input_formatter,
            )
            fn_args = [inputs] if input_columns is None else [inputs[col] for col in input_columns]
            if offset == 0:
                effective_indices = indices
            else:
                effective_indices = [i + offset for i in indices] if isinstance(indices, list) else indices + offset
            additional_args = ()
            if with_indices:
                additional_args += (effective_indices,)
            if with_rank:
                additional_args += (rank,)
            return inputs, fn_args, additional_args, fn_kwargs

        def prepare_outputs(pa_inputs, inputs, processed_inputs):
            nonlocal update_data
            if not (update_data := (processed_inputs is not None)):
                return None
            if isinstance(processed_inputs, LazyDict):
                processed_inputs = {
                    k: v for k, v in processed_inputs.data.items() if k not in processed_inputs.keys_to_format
                }
                returned_lazy_dict = True
            else:
                returned_lazy_dict = False
            validate_function_output(processed_inputs)
            if shard._format_type or input_columns:
                # TODO(QL, MS): ideally the behavior should be the same even if the dataset is formatted (may require major release)
                inputs_to_merge = dict(zip(pa_inputs.column_names, pa_inputs.itercolumns()))
            elif isinstance(inputs, LazyDict):
                inputs_to_merge = {
                    k: (v if k not in inputs.keys_to_format else pa_inputs[k]) for k, v in inputs.data.items()
                }
            else:
                inputs_to_merge = inputs
            if remove_columns is not None:
                for column in remove_columns:
                    # `function` can modify input in-place causing column to be already removed.
                    if column in inputs_to_merge:
                        inputs_to_merge.pop(column)
                    if returned_lazy_dict and column in processed_inputs:
                        processed_inputs.pop(column)
            if check_same_num_examples:
                input_num_examples = len(pa_inputs)
                processed_inputs_num_examples = len(processed_inputs[next(iter(processed_inputs.keys()))])
                if input_num_examples != processed_inputs_num_examples:
                    raise DatasetTransformationNotAllowedError(
                        "Using `.map` in batched mode on a dataset with attached indexes is allowed only if it doesn't create or remove existing examples. You can first run `.drop_index() to remove your index and then re-add it."
                    ) from None
            if isinstance(inputs, Mapping) and isinstance(processed_inputs, Mapping):
                # The .map() transform *updates* the dataset:
                # the output dictionary contains both the the input data and the output data.
                # The output dictionary may contain Arrow values from `inputs_to_merge` so that we can re-write them efficiently.
                return {**inputs_to_merge, **processed_inputs}
            else:
                return processed_inputs

        def apply_function(pa_inputs, indices, offset=0):
            """Utility to apply the function on a selection of columns."""
            inputs, fn_args, additional_args, fn_kwargs = prepare_inputs(pa_inputs, indices, offset=offset)
            processed_inputs = function(*fn_args, *additional_args, **fn_kwargs)
            return prepare_outputs(pa_inputs, inputs, processed_inputs)

        async def async_apply_function(pa_inputs, indices, offset=0):
            """Utility to apply the function on a selection of columns. Same code but async"""
            inputs, fn_args, additional_args, fn_kwargs = prepare_inputs(pa_inputs, indices, offset=offset)
            processed_inputs = await function(*fn_args, *additional_args, **fn_kwargs)
            return prepare_outputs(pa_inputs, inputs, processed_inputs)

        def init_buffer_and_writer():
            # Prepare output buffer and batched writer in memory or on file if we update the table
            writer_features = features
            if writer_features is None:
                writer_features = shard.features
                update_features = True
            else:
                update_features = False
            if keep_in_memory or cache_file_name is None:
                buf_writer = pa.BufferOutputStream()
                tmp_file = None
                writer = ArrowWriter(
                    features=writer_features,
                    stream=buf_writer,
                    writer_batch_size=writer_batch_size,
                    update_features=update_features,
                    fingerprint=new_fingerprint,
                    disable_nullable=disable_nullable,
                )
            else:
                buf_writer = None
                logger.info(f"Caching processed dataset at {cache_file_name}")
                cache_dir = os.path.dirname(cache_file_name)
                os.makedirs(cache_dir, exist_ok=True)
                tmp_file = tempfile.NamedTemporaryFile("wb", dir=cache_dir, delete=False)
                writer = ArrowWriter(
                    features=writer_features,
                    path=tmp_file.name,
                    writer_batch_size=writer_batch_size,
                    update_features=update_features,
                    fingerprint=new_fingerprint,
                    disable_nullable=disable_nullable,
                )
            return buf_writer, writer, tmp_file

        tasks: list[asyncio.Task] = []
        if inspect.iscoroutinefunction(function):
            try:
                loop = asyncio.get_running_loop()
            except RuntimeError:
                loop = asyncio.new_event_loop()
        else:
            loop = None

        def iter_outputs(shard_iterable):
            nonlocal tasks, loop
            if inspect.iscoroutinefunction(function):
                indices: Union[list[int], list[list[int]]] = []
                for i, example in shard_iterable:
                    indices.append(i)
                    tasks.append(loop.create_task(async_apply_function(example, i, offset=offset)))
                    # keep the total active tasks under a certain number
                    if len(tasks) >= config.MAX_NUM_RUNNING_ASYNC_MAP_FUNCTIONS_IN_PARALLEL:
                        done, pending = loop.run_until_complete(
                            asyncio.wait(tasks, return_when=asyncio.FIRST_COMPLETED)
                        )
                        while tasks and len(pending) >= config.MAX_NUM_RUNNING_ASYNC_MAP_FUNCTIONS_IN_PARALLEL:
                            done, pending = loop.run_until_complete(
                                asyncio.wait(tasks, return_when=asyncio.FIRST_COMPLETED)
                            )
                    # yield finished tasks
                    while tasks and tasks[0].done():
                        yield indices.pop(0), tasks.pop(0).result()
                while tasks:
                    yield indices[0], loop.run_until_complete(tasks[0])
                    indices.pop(0), tasks.pop(0)
            else:
                for i, example in shard_iterable:
                    yield i, apply_function(example, i, offset=offset)

        num_examples_progress_update = 0
        # If `update_data` is True after processing the first example/batch, initalize these resources with `init_buffer_and_writer`
        buf_writer, writer, tmp_file = None, None, None

        # Check if Polars is available and import it if so
        if config.POLARS_AVAILABLE and "polars" in sys.modules:
            import polars as pl

        # Optionally initialize the writer as a context manager
        with contextlib.ExitStack() as stack:
            try:
                arrow_formatted_shard = shard.with_format("arrow")

                # Loop over single examples or batches and write to buffer/file if examples are to be updated
                if not batched:
                    shard_iterable = enumerate(arrow_formatted_shard)
                else:
                    num_rows = len(shard) if not drop_last_batch else len(shard) // batch_size * batch_size
                    shard_iterable = zip(
                        (list(range(i, min(i + batch_size, num_rows))) for i in range(0, num_rows, batch_size)),
                        arrow_formatted_shard.iter(batch_size, drop_last_batch=drop_last_batch),
                    )
                if not batched:
                    _time = time.time()
                    for i, example in iter_outputs(shard_iterable):
                        if update_data:
                            if i == 0:
                                buf_writer, writer, tmp_file = init_buffer_and_writer()
                                stack.enter_context(writer)
                            if isinstance(example, pa.Table):
                                writer.write_row(example)
                            elif isinstance(example, pd.DataFrame):
                                writer.write_row(pa.Table.from_pandas(example))
                            elif (
                                config.POLARS_AVAILABLE
                                and "polars" in sys.modules
                                and isinstance(example, pl.DataFrame)
                            ):
                                writer.write_row(example.to_arrow())
                            else:
                                writer.write(example)
                        num_examples_progress_update += 1
                        if time.time() > _time + config.PBAR_REFRESH_TIME_INTERVAL:
                            _time = time.time()
                            yield rank, False, num_examples_progress_update
                            num_examples_progress_update = 0
                else:
                    _time = time.time()
                    for i, batch in iter_outputs(shard_iterable):
                        num_examples_in_batch = len(i)
                        if update_data:
                            if i and i[0] == 0:
                                buf_writer, writer, tmp_file = init_buffer_and_writer()
                                stack.enter_context(writer)
                            if isinstance(batch, pa.Table):
                                writer.write_table(batch)
                            elif isinstance(batch, pd.DataFrame):
                                writer.write_table(pa.Table.from_pandas(batch))
                            elif (
                                config.POLARS_AVAILABLE and "polars" in sys.modules and isinstance(batch, pl.DataFrame)
                            ):
                                writer.write_table(batch.to_arrow())
                            else:
                                writer.write_batch(batch)
                        num_examples_progress_update += num_examples_in_batch
                        if time.time() > _time + config.PBAR_REFRESH_TIME_INTERVAL:
                            _time = time.time()
                            yield rank, False, num_examples_progress_update
                            num_examples_progress_update = 0
                if update_data and writer is not None:
                    writer.finalize()  # close_stream=bool(buf_writer is None))  # We only close if we are writing in a file
            except (Exception, KeyboardInterrupt):
                yield rank, False, num_examples_progress_update
                if update_data:
                    if writer is not None:
                        writer.finalize()
                    if tmp_file is not None:
                        tmp_file.close()
                        if os.path.exists(tmp_file.name):
                            os.remove(tmp_file.name)
                if loop:
                    logger.debug(f"Canceling {len(tasks)} async tasks.")
                    for task in tasks:
                        task.cancel(msg="KeyboardInterrupt")
                    try:
                        loop.run_until_complete(asyncio.gather(*tasks))
                    except asyncio.CancelledError:
                        logger.debug("Tasks canceled.")
                raise

        yield rank, False, num_examples_progress_update
        if update_data and tmp_file is not None:
            tmp_file.close()
            shutil.move(tmp_file.name, cache_file_name)
            umask = os.umask(0o666)
            os.umask(umask)
            os.chmod(cache_file_name, 0o666 & ~umask)

        if update_data:
            # Create new Dataset from buffer or file
            info = shard.info.copy()
            info.features = writer._features
            if buf_writer is None:
                yield rank, True, Dataset.from_file(cache_file_name, info=info, split=shard.split)
            else:
                yield rank, True, Dataset.from_buffer(buf_writer.getvalue(), info=info, split=shard.split)
        else:
            yield rank, True, shard

    @transmit_format
    @fingerprint_transform(inplace=False)
    def batch(
        self,
        batch_size: int,
        drop_last_batch: bool = False,
        num_proc: Optional[int] = None,
        new_fingerprint: Optional[str] = None,
    ) -> "Dataset":
        """
        Group samples from the dataset into batches.

        Args:
            batch_size (`int`):
                The number of samples in each batch.
            drop_last_batch (`bool`, defaults to `False`):
                Whether to drop the last incomplete batch.
            num_proc (`int`, *optional*, defaults to `None`):
                Max number of processes when generating cache. Already cached shards are loaded sequentially.
            new_fingerprint (`str`, *optional*, defaults to `None`):
                The new fingerprint of the dataset after transform.
                If `None`, the new fingerprint is computed using a hash of the previous fingerprint, and the transform arguments.

        Returns:
            [`Dataset`]: A new Dataset where each item is a batch of multiple samples from the original dataset.

        Example:

        ```py
        >>> from datasets import load_dataset
        >>> ds = load_dataset("cornell-movie-review-data/rotten_tomatoes", split="train")
        >>> batched_ds = ds.batch(batch_size=4)
        >>> batched_ds[0]
        {'text': ['compassionately explores the seemingly irreconcilable situation...', ...],  # 4 items
        'label': [1, 1, 1, 1]}
        ```
        """

        def batch_fn(example):
            return {k: [v] for k, v in example.items()}

        return self.map(
            batch_fn,
            batched=True,
            batch_size=batch_size,
            drop_last_batch=drop_last_batch,
            num_proc=num_proc,
            new_fingerprint=new_fingerprint,
            desc="Batching examples",
        )

    @transmit_format
    @fingerprint_transform(
        inplace=False, ignore_kwargs=["load_from_cache_file", "cache_file_name", "desc"], version="2.0.1"
    )
    def filter(
        self,
        function: Optional[Callable] = None,
        with_indices: bool = False,
        with_rank: bool = False,
        input_columns: Optional[Union[str, list[str]]] = None,
        batched: bool = False,
        batch_size: Optional[int] = 1000,
        keep_in_memory: bool = False,
        load_from_cache_file: Optional[bool] = None,
        cache_file_name: Optional[str] = None,
        writer_batch_size: Optional[int] = 1000,
        fn_kwargs: Optional[dict] = None,
        num_proc: Optional[int] = None,
        suffix_template: str = "_{rank:05d}_of_{num_proc:05d}",
        new_fingerprint: Optional[str] = None,
        desc: Optional[str] = None,
    ) -> "Dataset":
        """Apply a filter function to all the elements in the table in batches
        and update the table so that the dataset only includes examples according to the filter function.

        If the function is asynchronous, then `filter` will run your function in parallel, with up to one thousand simulatenous calls (configurable).
        It is recommended to use a `asyncio.Semaphore` in your function if you want to set a maximum number of operations that can run at the same time.

        Args:
            function (`Callable`): Callable with one of the following signatures:

                - `function(example: Dict[str, Any]) -> bool` if `batched=False` and `with_indices=False` and `with_rank=False`
                - `function(example: Dict[str, Any], *extra_args) -> bool` if `batched=False` and `with_indices=True` and/or `with_rank=True` (one extra arg for each)
                - `function(batch: Dict[str, List]) -> List[bool]` if `batched=True` and `with_indices=False` and `with_rank=False`
                - `function(batch: Dict[str, List], *extra_args) -> List[bool]` if `batched=True` and `with_indices=True` and/or `with_rank=True` (one extra arg for each)

                If the function is asynchronous, then `filter` will run your function in parallel.
                If no function is provided, defaults to an always `True` function: `lambda x: True`.
            with_indices (`bool`, defaults to `False`):
                Provide example indices to `function`. Note that in this case the
                signature of `function` should be `def function(example, idx[, rank]): ...`.
            with_rank (`bool`, defaults to `False`):
                Provide process rank to `function`. Note that in this case the
                signature of `function` should be `def function(example[, idx], rank): ...`.
            input_columns (`str` or `List[str]`, *optional*):
                The columns to be passed into `function` as
                positional arguments. If `None`, a `dict` mapping to all formatted columns is passed as one argument.
            batched (`bool`, defaults to `False`):
                Provide batch of examples to `function`.
            batch_size (`int`, *optional*, defaults to `1000`):
                Number of examples per batch provided to `function` if
                `batched = True`. If `batched = False`, one example per batch is passed to `function`.
                If `batch_size <= 0` or `batch_size == None`, provide the full dataset as a single batch to `function`.
            keep_in_memory (`bool`, defaults to `False`):
                Keep the dataset in memory instead of writing it to a cache file.
            load_from_cache_file (`Optional[bool]`, defaults to `True` if caching is enabled):
                If a cache file storing the current computation from `function`
                can be identified, use it instead of recomputing.
            cache_file_name (`str`, *optional*):
                Provide the name of a path for the cache file. It is used to store the
                results of the computation instead of the automatically generated cache file name.
            writer_batch_size (`int`, defaults to `1000`):
                Number of rows per write operation for the cache file writer.
                This value is a good trade-off between memory usage during the processing, and processing speed.
                Higher value makes the processing do fewer lookups, lower value consume less temporary memory while running `map`.
            fn_kwargs (`dict`, *optional*):
                Keyword arguments to be passed to `function`.
            num_proc (`int`, *optional*):
                Number of processes for multiprocessing. By default it doesn't
                use multiprocessing.
            suffix_template (`str`):
                If `cache_file_name` is specified, then this suffix will be added at the end of the base name of each.
                For example, if `cache_file_name` is `"processed.arrow"`, then for `rank = 1` and `num_proc = 4`,
                the resulting file would be `"processed_00001_of_00004.arrow"` for the default suffix (default
                `_{rank:05d}_of_{num_proc:05d}`).
            new_fingerprint (`str`, *optional*):
                The new fingerprint of the dataset after transform.
                If `None`, the new fingerprint is computed using a hash of the previous fingerprint, and the transform arguments.
            desc (`str`, *optional*, defaults to `None`):
                Meaningful description to be displayed alongside with the progress bar while filtering examples.

        Example:

        ```py
        >>> from datasets import load_dataset
        >>> ds = load_dataset("cornell-movie-review-data/rotten_tomatoes", split="validation")
        >>> ds.filter(lambda x: x["label"] == 1)
        Dataset({
            features: ['text', 'label'],
            num_rows: 533
        })
        ```
        """
        if len(self.list_indexes()) > 0:
            raise DatasetTransformationNotAllowedError(
                "Using `.filter` on a dataset with attached indexes is not allowed. You can first run `.drop_index() to remove your index and then re-add it.`"
            )

        if function is None:
            function = lambda x: True  # noqa: E731

        if len(self) == 0:
            return self

        # We generally batch the underlying map() to get faster throughput,
        # but in case of async we force batch_size=1 to enable parallelism
        if inspect.iscoroutinefunction(function) and not batched:
            batch_size = 1

        indices = self.map(
            function=partial(
                async_get_indices_from_mask_function
                if inspect.iscoroutinefunction(function)
                else get_indices_from_mask_function,
                function,
                batched,
                with_indices,
                with_rank,
                input_columns,
                self._indices,
            ),
            with_indices=True,
            with_rank=True,
            features=Features({"indices": Value("uint64")}),
            batched=True,
            batch_size=batch_size,
            remove_columns=self.column_names,
            keep_in_memory=keep_in_memory,
            load_from_cache_file=load_from_cache_file,
            cache_file_name=cache_file_name,
            writer_batch_size=writer_batch_size,
            fn_kwargs=fn_kwargs,
            num_proc=num_proc,
            suffix_template=suffix_template,
            new_fingerprint=new_fingerprint,
            input_columns=input_columns,
            desc=desc or "Filter",
        )
        new_dataset = copy.deepcopy(self)
        new_dataset._indices = indices.data
        new_dataset._fingerprint = new_fingerprint
        return new_dataset

    @transmit_format
    @fingerprint_transform(inplace=False, ignore_kwargs=["cache_file_name"])
    def flatten_indices(
        self,
        keep_in_memory: bool = False,
        cache_file_name: Optional[str] = None,
        writer_batch_size: Optional[int] = 1000,
        features: Optional[Features] = None,
        disable_nullable: bool = False,
        num_proc: Optional[int] = None,
        new_fingerprint: Optional[str] = None,
    ) -> "Dataset":
        """Create and cache a new Dataset by flattening the indices mapping.

        Args:
            keep_in_memory (`bool`, defaults to `False`):
                Keep the dataset in memory instead of writing it to a cache file.
            cache_file_name (`str`, *optional*, default `None`):
                Provide the name of a path for the cache file. It is used to store the
                results of the computation instead of the automatically generated cache file name.
            writer_batch_size (`int`, defaults to `1000`):
                Number of rows per write operation for the cache file writer.
                This value is a good trade-off between memory usage during the processing, and processing speed.
                Higher value makes the processing do fewer lookups, lower value consume less temporary memory while running `map`.
            features (`Optional[datasets.Features]`, defaults to `None`):
                Use a specific [`Features`] to store the cache file
                instead of the automatically generated one.
            disable_nullable (`bool`, defaults to `False`):
                Allow null values in the table.
            num_proc (`int`, optional, default `None`):
                Max number of processes when generating cache. Already cached shards are loaded sequentially
            new_fingerprint (`str`, *optional*, defaults to `None`):
                The new fingerprint of the dataset after transform.
                If `None`, the new fingerprint is computed using a hash of the previous fingerprint, and the transform arguments
        """

        return self.map(
            batched=True,  # for speed
            keep_in_memory=keep_in_memory,
            cache_file_name=cache_file_name,
            writer_batch_size=writer_batch_size,
            features=features,
            disable_nullable=disable_nullable,
            new_fingerprint=new_fingerprint,
            desc="Flattening the indices",
            num_proc=num_proc,
        )

    def _new_dataset_with_indices(
        self,
        indices_cache_file_name: Optional[str] = None,
        indices_buffer: Optional[pa.Buffer] = None,
        fingerprint: Optional[str] = None,
    ) -> "Dataset":
        """Return a new Dataset obtained by adding indices (provided in indices_cache_file_name or in a buffer) to the
        current Dataset.
        """

        if indices_cache_file_name is None and indices_buffer is None:
            raise ValueError("At least one of indices_cache_file_name or indices_buffer must be provided.")

        if fingerprint is None:
            raise ValueError("please specify a fingerprint for the dataset with indices")

        if indices_cache_file_name is not None:
            indices_table = MemoryMappedTable.from_file(indices_cache_file_name)
        else:
            indices_table = InMemoryTable.from_buffer(indices_buffer)

        # Return new Dataset object
        # don't forget to copy the objects
        return Dataset(
            self._data,
            info=self.info.copy(),
            split=self.split,
            indices_table=indices_table,
            fingerprint=fingerprint,
        )

    @transmit_format
    @fingerprint_transform(inplace=False, ignore_kwargs=["indices_cache_file_name"])
    def select(
        self,
        indices: Iterable,
        keep_in_memory: bool = False,
        indices_cache_file_name: Optional[str] = None,
        writer_batch_size: Optional[int] = 1000,
        new_fingerprint: Optional[str] = None,
    ) -> "Dataset":
        """Create a new dataset with rows selected following the list/array of indices.

        Args:
            indices (`range`, `list`, `iterable`, `ndarray` or `Series`):
                Range, list or 1D-array of integer indices for indexing.
                If the indices correspond to a contiguous range, the Arrow table is simply sliced.
                However passing a list of indices that are not contiguous creates indices mapping, which is much less efficient,
                but still faster than recreating an Arrow table made of the requested rows.
            keep_in_memory (`bool`, defaults to `False`):
                Keep the indices mapping in memory instead of writing it to a cache file.
            indices_cache_file_name (`str`, *optional*, defaults to `None`):
                Provide the name of a path for the cache file. It is used to store the
                indices mapping instead of the automatically generated cache file name.
            writer_batch_size (`int`, defaults to `1000`):
                Number of rows per write operation for the cache file writer.
                This value is a good trade-off between memory usage during the processing, and processing speed.
                Higher value makes the processing do fewer lookups, lower value consume less temporary memory while running `map`.
            new_fingerprint (`str`, *optional*, defaults to `None`):
                The new fingerprint of the dataset after transform.
                If `None`, the new fingerprint is computed using a hash of the previous fingerprint, and the transform arguments.

        Example:

        ```py
        >>> from datasets import load_dataset
        >>> ds = load_dataset("cornell-movie-review-data/rotten_tomatoes", split="validation")
        >>> ds.select(range(4))
        Dataset({
            features: ['text', 'label'],
            num_rows: 4
        })
        ```
        """
        if keep_in_memory and indices_cache_file_name is not None:
            raise ValueError("Please use either `keep_in_memory` or `indices_cache_file_name` but not both.")

        if len(self.list_indexes()) > 0:
            raise DatasetTransformationNotAllowedError(
                "Using `.select` on a dataset with attached indexes is not allowed. You can first run `.drop_index() to remove your index and then re-add it."
            )

        # If the array is empty we do nothing
        if len(self) == 0:
            return self

        # If indices is a PyArrow array, we convert to NumPy
        if isinstance(indices, (pa.Array, pa.ChunkedArray)):
            indices = indices.to_numpy().astype(np.int64)

        # Convert generator objects to lists
        if isinstance(indices, Iterator):
            indices = list(indices)

        # If the indices are contiguous, simply slice the arrow table
        if isinstance(indices, range):
            if _is_range_contiguous(indices) and indices.start >= 0:
                start, length = indices.start, indices.stop - indices.start
                return self._select_contiguous(start, length, new_fingerprint=new_fingerprint)
        else:
            try:
                start = next(iter(indices))
            except StopIteration:
                # if `indices` is an empty iterable, we return an empty dataset
                return self._select_contiguous(0, 0, new_fingerprint=new_fingerprint)
            if start >= 0:
                counter_from_start = itertools.count(start=start)
                if all(i == j for i, j in zip(indices, counter_from_start)):
                    length = next(counter_from_start) - start
                    return self._select_contiguous(start, length, new_fingerprint=new_fingerprint)

        # If not contiguous, we need to create a new indices mapping
        return self._select_with_indices_mapping(
            indices,
            keep_in_memory=keep_in_memory,
            indices_cache_file_name=indices_cache_file_name,
            writer_batch_size=writer_batch_size,
            new_fingerprint=new_fingerprint,
        )

    @transmit_format
    @fingerprint_transform(inplace=False)
    def _select_contiguous(
        self,
        start: int,
        length: int,
        new_fingerprint: Optional[str] = None,
    ) -> "Dataset":
        """Create a new dataset with rows from a contiguous slice of data.
        The slice is defined by that start index and its length.

        Args:
            start (`int`): start index.
            length (`int`): length of the slice to select.
            new_fingerprint (`str`, optional, default `None`): the new fingerprint of the dataset after transform.
                If `None`, the new fingerprint is computed using a hash of the previous fingerprint, and the transform arguments

        Example:

        ```py
        >>> from datasets import load_dataset
        >>> ds = load_dataset("cornell-movie-review-data/rotten_tomatoes", split="validation")
        >>> ds._select_contiguous(0, 4)
        Dataset({
            features: ['text', 'label'],
            num_rows: 4
        })
        ```
        """
        if len(self.list_indexes()) > 0:
            raise DatasetTransformationNotAllowedError(
                "Using `.select` on a dataset with attached indexes is not allowed. You can first run `.drop_index() to remove your index and then re-add it."
            )

        # If the array is empty we do nothing
        if len(self) == 0:
            return self

        _check_valid_indices_value(start, len(self))
        _check_valid_indices_value(start + length - 1, len(self))
        if self._indices is None or length == 0:
            return Dataset(
                self.data.slice(start, length),
                info=self.info.copy(),
                split=self.split,
                fingerprint=new_fingerprint,
            )
        else:
            return Dataset(
                self.data,
                info=self.info.copy(),
                split=self.split,
                indices_table=self._indices.slice(start, length),
                fingerprint=new_fingerprint,
            )

    @transmit_format
    @fingerprint_transform(inplace=False, ignore_kwargs=["indices_cache_file_name"])
    def _select_with_indices_mapping(
        self,
        indices: Iterable,
        keep_in_memory: bool = False,
        indices_cache_file_name: Optional[str] = None,
        writer_batch_size: Optional[int] = 1000,
        new_fingerprint: Optional[str] = None,
    ) -> "Dataset":
        """Create a new dataset with rows selected following the list/array of indices.
        The new dataset is made by creating a new indices mapping on top of the main arrow table.

        Args:
            indices (sequence, iterable, range, ndarray or Series): List or 1D-array of integer indices for indexing.
            keep_in_memory (`bool`, default `False`): Keep the indices mapping in memory instead of writing it to a cache file.
            indices_cache_file_name (`str`, optional, default `None`): Provide the name of a path for the cache file. It is used to store the
                indices mapping instead of the automatically generated cache file name.
            writer_batch_size (`int`, default `1000`): Number of rows per write operation for the cache file writer.
                This value is a good trade-off between memory usage during the processing, and processing speed.
                Higher value makes the processing do fewer lookups, lower value consume less temporary memory while running `.map()`.
            new_fingerprint (`str`, optional, default `None`): the new fingerprint of the dataset after transform.
                If `None`, the new fingerprint is computed using a hash of the previous fingerprint, and the transform arguments

        Example:

        ```py
        >>> from datasets import load_dataset
        >>> ds = load_dataset("cornell-movie-review-data/rotten_tomatoes", split="validation")
        >>> ds._select_with_indices_mapping(range(4))
        Dataset({
            features: ['text', 'label'],
            num_rows: 4
        })
        ```
        """
        if keep_in_memory and indices_cache_file_name is not None:
            raise ValueError("Please use either `keep_in_memory` or `indices_cache_file_name` but not both.")

        if len(self.list_indexes()) > 0:
            raise DatasetTransformationNotAllowedError(
                "Using `.select` on a dataset with attached indexes is not allowed. You can first run `.drop_index() to remove your index and then re-add it."
            )

        # If the array is empty we do nothing
        if len(self) == 0:
            return self

        # Prepare the writer for our indices arrow table
        if keep_in_memory or indices_cache_file_name is None:
            buf_writer = pa.BufferOutputStream()
            tmp_file = None
            writer = ArrowWriter(
                stream=buf_writer, writer_batch_size=writer_batch_size, fingerprint=new_fingerprint, unit="indices"
            )
        else:
            buf_writer = None
            logger.info(f"Caching indices mapping at {indices_cache_file_name}")
            cache_dir = os.path.dirname(indices_cache_file_name)
            os.makedirs(cache_dir, exist_ok=True)
            tmp_file = tempfile.NamedTemporaryFile("wb", dir=cache_dir, delete=False)
            writer = ArrowWriter(
                path=tmp_file.name, writer_batch_size=writer_batch_size, fingerprint=new_fingerprint, unit="indices"
            )

        indices = indices if isinstance(indices, list) else list(indices)

        size = len(self)
        if indices:
            _check_valid_indices_value(int(max(indices)), size=size)
            _check_valid_indices_value(int(min(indices)), size=size)
        else:
            return self._select_contiguous(0, 0, new_fingerprint=new_fingerprint)

        indices_array = pa.array(indices, type=pa.uint64())
        # Check if we need to convert indices
        if self._indices is not None:
            indices_array = self._indices.column(0).take(indices_array)

        indices_table = pa.Table.from_arrays([indices_array], names=["indices"])

        with writer:
            try:
                writer.write_table(indices_table)
                writer.finalize()  # close_stream=bool(buf_writer is None))  We only close if we are writing in a file
            except (Exception, KeyboardInterrupt):
                if tmp_file is not None:
                    tmp_file.close()
                    if os.path.exists(tmp_file.name):
                        os.remove(tmp_file.name)
                raise

        if tmp_file is not None:
            tmp_file.close()
            shutil.move(tmp_file.name, indices_cache_file_name)
            umask = os.umask(0o666)
            os.umask(umask)
            os.chmod(indices_cache_file_name, 0o666 & ~umask)

        # Return new Dataset object
        if buf_writer is None:
            return self._new_dataset_with_indices(
                indices_cache_file_name=indices_cache_file_name, fingerprint=new_fingerprint
            )
        else:
            return self._new_dataset_with_indices(indices_buffer=buf_writer.getvalue(), fingerprint=new_fingerprint)

    def skip(self, n: int) -> "Dataset":
        """
        Create a new [`Dataset`] that skips the first `n` elements.

        Args:
            n (`int`):
                Number of elements to skip.

        Example:

        ```py
        >>> from datasets import load_dataset
        >>> ds = load_dataset("cornell-movie-review-data/rotten_tomatoes", split="train")
        >>> list(ds.take(3))
        [{'label': 1,
         'text': 'the rock is destined to be the 21st century\'s new " conan " and that he\'s going to make a splash even greater than arnold schwarzenegger , jean-claud van damme or steven segal .'},
         {'label': 1,
         'text': 'the gorgeously elaborate continuation of " the lord of the rings " trilogy is so huge that a column of words cannot adequately describe co-writer/director peter jackson\'s expanded vision of j . r . r . tolkien\'s middle-earth .'},
         {'label': 1, 'text': 'effective but too-tepid biopic'}]
        >>> ds = ds.skip(1)
        >>> list(ds.take(3))
        [{'label': 1,
         'text': 'the gorgeously elaborate continuation of " the lord of the rings " trilogy is so huge that a column of words cannot adequately describe co-writer/director peter jackson\'s expanded vision of j . r . r . tolkien\'s middle-earth .'},
         {'label': 1, 'text': 'effective but too-tepid biopic'},
         {'label': 1,
         'text': 'if you sometimes like to go to the movies to have fun , wasabi is a good place to start .'}]
        ```
        """
        return self.select(range(n, len(self)))

    def repeat(self, num_times: int) -> "Dataset":
        """
        Create a new [`Dataset`] that repeats the underlying dataset `num_times` times.

        Like itertools.repeat, repeating once just returns the full dataset.

        Args:
            num_times (`int`):
                Number of times to repeat the dataset.

        Example:
        ```py
        >>> from datasets import load_dataset
        >>> ds = load_dataset("cornell-movie-review-data/rotten_tomatoes", split="train")
        >>> ds = ds.take(2).repeat(2)
        >>> list(ds)
        [{'label': 1,
         'text': 'the rock is destined to be the 21st century\'s new " conan " and that he\'s going to make a splash even greater than arnold schwarzenegger , jean-claud van damme or steven segal .'},
         {'label': 1,
         'text': 'the gorgeously elaborate continuation of " the lord of the rings " trilogy is so huge that a column of words cannot adequately describe co-writer/director peter jackson\'s expanded vision of j . r . r . tolkien\'s middle-earth .'},
         {'label': 1, 'text': 'effective but too-tepid biopic'},
         {'label': 1,
         'text': 'the rock is destined to be the 21st century\'s new " conan " and that he\'s going to make a splash even greater than arnold schwarzenegger , jean-claud van damme or steven segal .'},
         {'label': 1,
         'text': 'the gorgeously elaborate continuation of " the lord of the rings " trilogy is so huge that a column of words cannot adequately describe co-writer/director peter jackson\'s expanded vision of j . r . r . tolkien\'s middle-earth .'},
         {'label': 1, 'text': 'effective but too-tepid biopic'}]
        ```
        """
        if num_times is None:
            raise ValueError("Map style datasets do not support indefinite repetition.")
        return _concatenate_map_style_datasets([self] * num_times) if num_times > 0 else self.select([])

    def take(self, n: int) -> "Dataset":
        """
        Create a new [`Dataset`] with only the first `n` elements.

        Args:
            n (`int`):
                Number of elements to take.

        Example:

        ```py
        >>> from datasets import load_dataset
        >>> ds = load_dataset("cornell-movie-review-data/rotten_tomatoes", split="train")
        >>> small_ds = ds.take(2)
        >>> list(small_ds)
        [{'label': 1,
         'text': 'the rock is destined to be the 21st century\'s new " conan " and that he\'s going to make a splash even greater than arnold schwarzenegger , jean-claud van damme or steven segal .'},
         {'label': 1,
         'text': 'the gorgeously elaborate continuation of " the lord of the rings " trilogy is so huge that a column of words cannot adequately describe co-writer/director peter jackson\'s expanded vision of j . r . r . tolkien\'s middle-earth .'}]
        ```
        """
        return self.select(range(n))

    @transmit_format
    @fingerprint_transform(inplace=False, ignore_kwargs=["load_from_cache_file", "indices_cache_file_name"])
    def sort(
        self,
        column_names: Union[str, Sequence_[str]],
        reverse: Union[bool, Sequence_[bool]] = False,
        null_placement: str = "at_end",
        keep_in_memory: bool = False,
        load_from_cache_file: Optional[bool] = None,
        indices_cache_file_name: Optional[str] = None,
        writer_batch_size: Optional[int] = 1000,
        new_fingerprint: Optional[str] = None,
    ) -> "Dataset":
        """Create a new dataset sorted according to a single or multiple columns.

        Args:
            column_names (`Union[str, Sequence[str]]`):
                Column name(s) to sort by.
            reverse (`Union[bool, Sequence[bool]]`, defaults to `False`):
                If `True`, sort by descending order rather than ascending. If a single bool is provided,
                the value is applied to the sorting of all column names. Otherwise a list of bools with the
                same length and order as column_names must be provided.
            null_placement (`str`, defaults to `at_end`):
                Put `None` values at the beginning if `at_start` or `first` or at the end if `at_end` or `last`

                <Added version="1.14.2"/>
            keep_in_memory (`bool`, defaults to `False`):
                Keep the sorted indices in memory instead of writing it to a cache file.
            load_from_cache_file (`Optional[bool]`, defaults to `True` if caching is enabled):
                If a cache file storing the sorted indices
                can be identified, use it instead of recomputing.
            indices_cache_file_name (`str`, *optional*, defaults to `None`):
                Provide the name of a path for the cache file. It is used to store the
                sorted indices instead of the automatically generated cache file name.
            writer_batch_size (`int`, defaults to `1000`):
                Number of rows per write operation for the cache file writer.
                Higher value gives smaller cache files, lower value consume less temporary memory.
            new_fingerprint (`str`, *optional*, defaults to `None`):
                The new fingerprint of the dataset after transform.
                If `None`, the new fingerprint is computed using a hash of the previous fingerprint, and the transform arguments

        Example:

        ```py
        >>> from datasets import load_dataset
        >>> ds = load_dataset('cornell-movie-review-data/rotten_tomatoes', split='validation')
        >>> ds['label'][:10]
        [1, 1, 1, 1, 1, 1, 1, 1, 1, 1]
        >>> sorted_ds = ds.sort('label')
        >>> sorted_ds['label'][:10]
        [0, 0, 0, 0, 0, 0, 0, 0, 0, 0]
        >>> another_sorted_ds = ds.sort(['label', 'text'], reverse=[True, False])
        >>> another_sorted_ds['label'][:10]
        [1, 1, 1, 1, 1, 1, 1, 1, 1, 1]
        ```
        """
        if len(self.list_indexes()) > 0:
            raise DatasetTransformationNotAllowedError(
                "Using `.sort` on a dataset with attached indexes is not allowed. You can first run `.drop_index() to remove your index and then re-add it."
            )
        # If the array is empty we do nothing
        if len(self) == 0:
            return self

        # Check proper format of and for duplicates in column_names
        if isinstance(column_names, str):
            column_names = [column_names]

        # Check proper format and length of reverse
        if not isinstance(reverse, bool):
            if len(reverse) != len(column_names):
                raise ValueError(
                    "Parameter 'reverse' should be either a boolean or a list of booleans with the same length as 'column_names'."
                )
        else:
            reverse = [reverse] * len(column_names)

        # Check whether column name(s) exist in dataset
        for column in column_names:
            if not isinstance(column, str) or column not in self._data.column_names:
                raise ValueError(
                    f"Column '{column}' not found in the dataset. Please provide a column selected in: {self._data.column_names}"
                )

        # Change null_placement to conform to pyarrow's sort_indices() while ensuring backwards compatability
        if null_placement not in ["at_start", "at_end"]:
            if null_placement == "first":
                null_placement = "at_start"
            elif null_placement == "last":
                null_placement = "at_end"
            else:
                raise ValueError(
                    f"null_placement '{null_placement}' is an invalid parameter value. Must be either 'last', 'at_end', 'first' or 'at_start'."
                )

        load_from_cache_file = load_from_cache_file if load_from_cache_file is not None else is_caching_enabled()

        # Check if we've already cached this computation (indexed by a hash)
        if self.cache_files:
            if indices_cache_file_name is None:
                # we create a unique hash from the function, current dataset file and the mapping args
                indices_cache_file_name = self._get_cache_file_path(new_fingerprint)
            if os.path.exists(indices_cache_file_name) and load_from_cache_file:
                logger.info(f"Loading cached sorted indices for dataset at {indices_cache_file_name}")
                return self._new_dataset_with_indices(
                    fingerprint=new_fingerprint, indices_cache_file_name=indices_cache_file_name
                )

        sort_table = query_table(
            table=self._data,
            key=slice(0, len(self)),
            indices=self._indices,
        )

        sort_keys = [
            (col, "ascending" if not col_reverse else "descending") for col, col_reverse in zip(column_names, reverse)
        ]

        indices = pc.sort_indices(sort_table, sort_keys=sort_keys, null_placement=null_placement)

        return self.select(
            indices=indices,
            keep_in_memory=keep_in_memory,
            indices_cache_file_name=indices_cache_file_name,
            writer_batch_size=writer_batch_size,
            new_fingerprint=new_fingerprint,
        )

    @transmit_format
    @fingerprint_transform(
        inplace=False, randomized_function=True, ignore_kwargs=["load_from_cache_file", "indices_cache_file_name"]
    )
    def shuffle(
        self,
        seed: Optional[int] = None,
        generator: Optional[np.random.Generator] = None,
        keep_in_memory: bool = False,
        load_from_cache_file: Optional[bool] = None,
        indices_cache_file_name: Optional[str] = None,
        writer_batch_size: Optional[int] = 1000,
        new_fingerprint: Optional[str] = None,
    ) -> "Dataset":
        """Create a new Dataset where the rows are shuffled.

        Currently shuffling uses numpy random generators.
        You can either supply a NumPy BitGenerator to use, or a seed to initiate NumPy's default random generator (PCG64).

        Shuffling takes the list of indices `[0:len(my_dataset)]` and shuffles it to create an indices mapping.
        However as soon as your [`Dataset`] has an indices mapping, the speed can become 10x slower.
        This is because there is an extra step to get the row index to read using the indices mapping, and most importantly, you aren't reading contiguous chunks of data anymore.
        To restore the speed, you'd need to rewrite the entire dataset on your disk again using [`Dataset.flatten_indices`], which removes the indices mapping.
        This may take a lot of time depending of the size of your dataset though:

        ```python
        my_dataset[0]  # fast
        my_dataset = my_dataset.shuffle(seed=42)
        my_dataset[0]  # up to 10x slower
        my_dataset = my_dataset.flatten_indices()  # rewrite the shuffled dataset on disk as contiguous chunks of data
        my_dataset[0]  # fast again
        ```

        In this case, we recommend switching to an [`IterableDataset`] and leveraging its fast approximate shuffling method [`IterableDataset.shuffle`].
        It only shuffles the shards order and adds a shuffle buffer to your dataset, which keeps the speed of your dataset optimal:

        ```python
        my_iterable_dataset = my_dataset.to_iterable_dataset(num_shards=128)
        for example in enumerate(my_iterable_dataset):  # fast
            pass

        shuffled_iterable_dataset = my_iterable_dataset.shuffle(seed=42, buffer_size=100)

        for example in enumerate(shuffled_iterable_dataset):  # as fast as before
            pass
        ```

        Args:
            seed (`int`, *optional*):
                A seed to initialize the default BitGenerator if `generator=None`.
                If `None`, then fresh, unpredictable entropy will be pulled from the OS.
                If an `int` or `array_like[ints]` is passed, then it will be passed to SeedSequence to derive the initial BitGenerator state.
            generator (`numpy.random.Generator`, *optional*):
                Numpy random Generator to use to compute the permutation of the dataset rows.
                If `generator=None` (default), uses `np.random.default_rng` (the default BitGenerator (PCG64) of NumPy).
            keep_in_memory (`bool`, default `False`):
                Keep the shuffled indices in memory instead of writing it to a cache file.
            load_from_cache_file (`Optional[bool]`, defaults to `True` if caching is enabled):
                If a cache file storing the shuffled indices
                can be identified, use it instead of recomputing.
            indices_cache_file_name (`str`, *optional*):
                Provide the name of a path for the cache file. It is used to store the
                shuffled indices instead of the automatically generated cache file name.
            writer_batch_size (`int`, defaults to `1000`):
                Number of rows per write operation for the cache file writer.
                This value is a good trade-off between memory usage during the processing, and processing speed.
                Higher value makes the processing do fewer lookups, lower value consume less temporary memory while running `map`.
            new_fingerprint (`str`, *optional*, defaults to `None`):
                The new fingerprint of the dataset after transform.
                If `None`, the new fingerprint is computed using a hash of the previous fingerprint, and the transform arguments.

        Example:

        ```py
        >>> from datasets import load_dataset
        >>> ds = load_dataset("cornell-movie-review-data/rotten_tomatoes", split="validation")
        >>> ds['label'][:10]
        [1, 1, 1, 1, 1, 1, 1, 1, 1, 1]

        # set a seed
        >>> shuffled_ds = ds.shuffle(seed=42)
        >>> shuffled_ds['label'][:10]
        [1, 0, 1, 1, 0, 0, 0, 0, 0, 0]
        ```
        """
        if len(self.list_indexes()) > 0:
            raise DatasetTransformationNotAllowedError(
                "Using `.shuffle` on a dataset with attached indexes is not allowed. You can first run `.drop_index() to remove your index and then re-add it."
            )
        # If the array is empty we do nothing
        if len(self) == 0:
            return self

        if keep_in_memory and indices_cache_file_name is not None:
            raise ValueError("Please use either `keep_in_memory` or `indices_cache_file_name` but not both.")

        if seed is not None and generator is not None:
            raise ValueError("Both `seed` and `generator` were provided. Please specify just one of them.")

        if generator is not None and not isinstance(generator, np.random.Generator):
            raise ValueError("The provided generator must be an instance of numpy.random.Generator")

        load_from_cache_file = load_from_cache_file if load_from_cache_file is not None else is_caching_enabled()

        if generator is None:
            if seed is None:
                _, seed, pos, *_ = np.random.get_state()
                seed = seed[pos] if pos < 624 else seed[0]
                _ = np.random.random()  # do 1 step of rng
            generator = np.random.default_rng(seed)

        # Check if we've already cached this computation (indexed by a hash)
        if self.cache_files:
            if indices_cache_file_name is None:
                # we create a unique hash from the function, current dataset file and the mapping args
                indices_cache_file_name = self._get_cache_file_path(new_fingerprint)
            if os.path.exists(indices_cache_file_name) and load_from_cache_file:
                logger.info(f"Loading cached shuffled indices for dataset at {indices_cache_file_name}")
                return self._new_dataset_with_indices(
                    fingerprint=new_fingerprint, indices_cache_file_name=indices_cache_file_name
                )

        permutation = generator.permutation(len(self))

        return self.select(
            indices=permutation,
            keep_in_memory=keep_in_memory,
            indices_cache_file_name=indices_cache_file_name if not keep_in_memory else None,
            writer_batch_size=writer_batch_size,
            new_fingerprint=new_fingerprint,
        )

    @transmit_format
    @fingerprint_transform(
        inplace=False,
        randomized_function=True,
        fingerprint_names=["train_new_fingerprint", "test_new_fingerprint"],
        ignore_kwargs=["load_from_cache_file", "train_indices_cache_file_name", "test_indices_cache_file_name"],
    )
    def train_test_split(
        self,
        test_size: Union[float, int, None] = None,
        train_size: Union[float, int, None] = None,
        shuffle: bool = True,
        stratify_by_column: Optional[str] = None,
        seed: Optional[int] = None,
        generator: Optional[np.random.Generator] = None,
        keep_in_memory: bool = False,
        load_from_cache_file: Optional[bool] = None,
        train_indices_cache_file_name: Optional[str] = None,
        test_indices_cache_file_name: Optional[str] = None,
        writer_batch_size: Optional[int] = 1000,
        train_new_fingerprint: Optional[str] = None,
        test_new_fingerprint: Optional[str] = None,
    ) -> "DatasetDict":
        """Return a dictionary ([`datasets.DatasetDict`]) with two random train and test subsets (`train` and `test` `Dataset` splits).
        Splits are created from the dataset according to `test_size`, `train_size` and `shuffle`.

        This method is similar to scikit-learn `train_test_split`.

        Args:
            test_size (`numpy.random.Generator`, *optional*):
                Size of the test split
                If `float`, should be between `0.0` and `1.0` and represent the proportion of the dataset to include in the test split.
                If `int`, represents the absolute number of test samples.
                If `None`, the value is set to the complement of the train size.
                If `train_size` is also `None`, it will be set to `0.25`.
            train_size (`numpy.random.Generator`, *optional*):
                Size of the train split
                If `float`, should be between `0.0` and `1.0` and represent the proportion of the dataset to include in the train split.
                If `int`, represents the absolute number of train samples.
                If `None`, the value is automatically set to the complement of the test size.
            shuffle (`bool`, *optional*, defaults to `True`):
                Whether or not to shuffle the data before splitting.
            stratify_by_column (`str`, *optional*, defaults to `None`):
                The column name of labels to be used to perform stratified split of data.
            seed (`int`, *optional*):
                A seed to initialize the default BitGenerator if `generator=None`.
                If `None`, then fresh, unpredictable entropy will be pulled from the OS.
                If an `int` or `array_like[ints]` is passed, then it will be passed to SeedSequence to derive the initial BitGenerator state.
            generator (`numpy.random.Generator`, *optional*):
                Numpy random Generator to use to compute the permutation of the dataset rows.
                If `generator=None` (default), uses `np.random.default_rng` (the default BitGenerator (PCG64) of NumPy).
            keep_in_memory (`bool`, defaults to `False`):
                Keep the splits indices in memory instead of writing it to a cache file.
            load_from_cache_file (`Optional[bool]`, defaults to `True` if caching is enabled):
                If a cache file storing the splits indices
                can be identified, use it instead of recomputing.
            train_cache_file_name (`str`, *optional*):
                Provide the name of a path for the cache file. It is used to store the
                train split indices instead of the automatically generated cache file name.
            test_cache_file_name (`str`, *optional*):
                Provide the name of a path for the cache file. It is used to store the
                test split indices instead of the automatically generated cache file name.
            writer_batch_size (`int`, defaults to `1000`):
                Number of rows per write operation for the cache file writer.
                This value is a good trade-off between memory usage during the processing, and processing speed.
                Higher value makes the processing do fewer lookups, lower value consume less temporary memory while running `map`.
            train_new_fingerprint (`str`, *optional*, defaults to `None`):
                The new fingerprint of the train set after transform.
                If `None`, the new fingerprint is computed using a hash of the previous fingerprint, and the transform arguments
            test_new_fingerprint (`str`, *optional*, defaults to `None`):
                The new fingerprint of the test set after transform.
                If `None`, the new fingerprint is computed using a hash of the previous fingerprint, and the transform arguments

        Example:

        ```py
        >>> from datasets import load_dataset
        >>> ds = load_dataset("cornell-movie-review-data/rotten_tomatoes", split="validation")
        >>> ds = ds.train_test_split(test_size=0.2, shuffle=True)
        DatasetDict({
            train: Dataset({
                features: ['text', 'label'],
                num_rows: 852
            })
            test: Dataset({
                features: ['text', 'label'],
                num_rows: 214
            })
        })

        # set a seed
        >>> ds = ds.train_test_split(test_size=0.2, seed=42)

        # stratified split
        >>> ds = load_dataset("imdb",split="train")
        Dataset({
            features: ['text', 'label'],
            num_rows: 25000
        })
        >>> ds = ds.train_test_split(test_size=0.2, stratify_by_column="label")
        DatasetDict({
            train: Dataset({
                features: ['text', 'label'],
                num_rows: 20000
            })
            test: Dataset({
                features: ['text', 'label'],
                num_rows: 5000
            })
        })
        ```
        """
        from .dataset_dict import DatasetDict  # import here because of circular dependency

        if len(self.list_indexes()) > 0:
            raise DatasetTransformationNotAllowedError(
                "Using `.train_test_split` on a dataset with attached indexes is not allowed. You can first run `.drop_index() to remove your index and then re-add it."
            )
        # If the array is empty we do nothing
        if len(self) == 0:
            return DatasetDict({"train": self, "test": self})

        if test_size is None and train_size is None:
            test_size = 0.25

        # Safety checks similar to scikit-learn's ones.
        # (adapted from https://github.com/scikit-learn/scikit-learn/blob/fd237278e895b42abe8d8d09105cbb82dc2cbba7/sklearn/model_selection/_split.py#L1750)
        n_samples = len(self)
        if (
            isinstance(test_size, int)
            and (test_size >= n_samples or test_size <= 0)
            or isinstance(test_size, float)
            and (test_size <= 0 or test_size >= 1)
        ):
            raise ValueError(
                f"test_size={test_size} should be either positive and smaller "
                f"than the number of samples {n_samples} or a float in the (0, 1) range"
            )

        if (
            isinstance(train_size, int)
            and (train_size >= n_samples or train_size <= 0)
            or isinstance(train_size, float)
            and (train_size <= 0 or train_size >= 1)
        ):
            raise ValueError(
                f"train_size={train_size} should be either positive and smaller "
                f"than the number of samples {n_samples} or a float in the (0, 1) range"
            )

        if train_size is not None and not isinstance(train_size, (int, float)):
            raise ValueError(f"Invalid value for train_size: {train_size} of type {type(train_size)}")
        if test_size is not None and not isinstance(test_size, (int, float)):
            raise ValueError(f"Invalid value for test_size: {test_size} of type {type(test_size)}")

        if isinstance(train_size, float) and isinstance(test_size, float) and train_size + test_size > 1:
            raise ValueError(
                f"The sum of test_size and train_size = {train_size + test_size}, should be in the (0, 1)"
                " range. Reduce test_size and/or train_size."
            )

        if isinstance(test_size, float):
            n_test = ceil(test_size * n_samples)
        elif isinstance(test_size, int):
            n_test = float(test_size)

        if isinstance(train_size, float):
            n_train = floor(train_size * n_samples)
        elif isinstance(train_size, int):
            n_train = float(train_size)

        if train_size is None:
            n_train = n_samples - n_test
        elif test_size is None:
            n_test = n_samples - n_train

        if n_train + n_test > n_samples:
            raise ValueError(
                f"The sum of train_size and test_size = {n_train + n_test}, "
                "should be smaller than the number of "
                f"samples {n_samples}. Reduce test_size and/or "
                "train_size."
            )

        n_train, n_test = int(n_train), int(n_test)

        if n_train == 0:
            raise ValueError(
                f"With n_samples={n_samples}, test_size={test_size} and train_size={train_size}, the "
                "resulting train set will be empty. Adjust any of the "
                "aforementioned parameters."
            )

        load_from_cache_file = load_from_cache_file if load_from_cache_file is not None else is_caching_enabled()

        if generator is None and shuffle is True:
            if seed is None:
                _, seed, pos, *_ = np.random.get_state()
                seed = seed[pos] if pos < 624 else seed[0]
                _ = np.random.random()  # do 1 step of rng
            generator = np.random.default_rng(seed)

        # Check if we've already cached this computation (indexed by a hash)
        if self.cache_files:
            if train_indices_cache_file_name is None or test_indices_cache_file_name is None:
                # we create a unique hash from the function, current dataset file and the mapping args

                if train_indices_cache_file_name is None:
                    train_indices_cache_file_name = self._get_cache_file_path(train_new_fingerprint)
                if test_indices_cache_file_name is None:
                    test_indices_cache_file_name = self._get_cache_file_path(test_new_fingerprint)
            if (
                os.path.exists(train_indices_cache_file_name)
                and os.path.exists(test_indices_cache_file_name)
                and load_from_cache_file
            ):
                logger.info(
                    f"Loading cached split indices for dataset at {train_indices_cache_file_name} and {test_indices_cache_file_name}"
                )
                return DatasetDict(
                    {
                        "train": self._new_dataset_with_indices(
                            fingerprint=train_new_fingerprint, indices_cache_file_name=train_indices_cache_file_name
                        ),
                        "test": self._new_dataset_with_indices(
                            fingerprint=test_new_fingerprint, indices_cache_file_name=test_indices_cache_file_name
                        ),
                    }
                )
        if not shuffle:
            if stratify_by_column is not None:
                raise ValueError("Stratified train/test split is not implemented for `shuffle=False`")
            train_indices = np.arange(n_train)
            test_indices = np.arange(n_train, n_train + n_test)
        else:
            # stratified partition
            if stratify_by_column is not None:
                if stratify_by_column not in self._info.features.keys():
                    raise ValueError(f"Key {stratify_by_column} not found in {self._info.features.keys()}")
                if not isinstance(self._info.features[stratify_by_column], ClassLabel):
                    raise ValueError(
                        f"Stratifying by column is only supported for {ClassLabel.__name__} column, and column {stratify_by_column} is {type(self._info.features[stratify_by_column]).__name__}."
                    )
                try:
                    train_indices, test_indices = next(
                        stratified_shuffle_split_generate_indices(
                            self.with_format("numpy")[stratify_by_column], n_train, n_test, rng=generator
                        )
                    )
                except Exception as error:
                    if str(error) == "Minimum class count error":
                        raise ValueError(
                            f"The least populated class in {stratify_by_column} column has only 1"
                            " member, which is too few. The minimum"
                            " number of groups for any class cannot"
                            " be less than 2."
                        )
                    else:
                        raise error

            # random partition
            else:
                permutation = generator.permutation(len(self))
                test_indices = permutation[:n_test]
                train_indices = permutation[n_test : (n_test + n_train)]

        train_split = self.select(
            indices=train_indices,
            keep_in_memory=keep_in_memory,
            indices_cache_file_name=train_indices_cache_file_name,
            writer_batch_size=writer_batch_size,
            new_fingerprint=train_new_fingerprint,
        )
        test_split = self.select(
            indices=test_indices,
            keep_in_memory=keep_in_memory,
            indices_cache_file_name=test_indices_cache_file_name,
            writer_batch_size=writer_batch_size,
            new_fingerprint=test_new_fingerprint,
        )

        return DatasetDict({"train": train_split, "test": test_split})

    def shard(
        self,
        num_shards: int,
        index: int,
        contiguous: bool = True,
        keep_in_memory: bool = False,
        indices_cache_file_name: Optional[str] = None,
        writer_batch_size: Optional[int] = 1000,
    ) -> "Dataset":
        """Return the `index`-nth shard from dataset split into `num_shards` pieces.

        This shards deterministically. `dataset.shard(n, i)` splits the dataset into contiguous chunks,
        so it can be easily concatenated back together after processing. If `len(dataset) % n == l`, then the
        first `l` dataset each have length `(len(dataset) // n) + 1`, and the remaining dataset have length `(len(dataset) // n)`.
        `datasets.concatenate_datasets([dset.shard(n, i) for i in range(n)])` returns a dataset with the same order as the original.

        Note: n should be less or equal to the number of elements in the dataset `len(dataset)`.

        On the other hand, `dataset.shard(n, i, contiguous=False)` contains all elements of the dataset whose index mod `n = i`.

        Be sure to shard before using any randomizing operator (such as `shuffle`).
        It is best if the shard operator is used early in the dataset pipeline.

        Args:
            num_shards (`int`):
                How many shards to split the dataset into.
            index (`int`):
                Which shard to select and return.
            contiguous: (`bool`, defaults to `True`):
                Whether to select contiguous blocks of indices for shards.
            keep_in_memory (`bool`, defaults to `False`):
                Keep the dataset in memory instead of writing it to a cache file.
            indices_cache_file_name (`str`, *optional*):
                Provide the name of a path for the cache file. It is used to store the
                indices of each shard instead of the automatically generated cache file name.
            writer_batch_size (`int`, defaults to `1000`):
                This only concerns the indices mapping.
                Number of indices per write operation for the cache file writer.
                This value is a good trade-off between memory usage during the processing, and processing speed.
                Higher value makes the processing do fewer lookups, lower value consume less temporary memory while running `map`.

        Example:

        ```py
        >>> from datasets import load_dataset
        >>> ds = load_dataset("cornell-movie-review-data/rotten_tomatoes", split="validation")
        >>> ds
        Dataset({
            features: ['text', 'label'],
            num_rows: 1066
        })
        >>> ds.shard(num_shards=2, index=0)
        Dataset({
            features: ['text', 'label'],
            num_rows: 533
        })
        ```
        """
        if not 0 <= index < num_shards:
            raise ValueError("index should be in [0, num_shards-1]")
        if contiguous:
            div = len(self) // num_shards
            mod = len(self) % num_shards
            start = div * index + min(index, mod)
            end = start + div + (1 if index < mod else 0)
            indices = range(start, end)
        else:
            indices = np.arange(index, len(self), num_shards)

        return self.select(
            indices=indices,
            keep_in_memory=keep_in_memory,
            indices_cache_file_name=indices_cache_file_name,
            writer_batch_size=writer_batch_size,
        )

    def to_csv(
        self,
        path_or_buf: Union[PathLike, BinaryIO],
        batch_size: Optional[int] = None,
        num_proc: Optional[int] = None,
        storage_options: Optional[dict] = None,
        **to_csv_kwargs,
    ) -> int:
        """Exports the dataset to csv

        Args:
            path_or_buf (`PathLike` or `FileOrBuffer`):
                Either a path to a file (e.g. `file.csv`), a remote URI (e.g. `hf://datasets/username/my_dataset_name/data.csv`),
                or a BinaryIO, where the dataset will be saved to in the specified format.
            batch_size (`int`, *optional*):
                Size of the batch to load in memory and write at once.
                Defaults to `datasets.config.DEFAULT_MAX_BATCH_SIZE`.
            num_proc (`int`, *optional*):
                Number of processes for multiprocessing. By default it doesn't
                use multiprocessing. `batch_size` in this case defaults to
                `datasets.config.DEFAULT_MAX_BATCH_SIZE` but feel free to make it 5x or 10x of the default
                value if you have sufficient compute power.
            storage_options (`dict`, *optional*):
                Key/value pairs to be passed on to the file-system backend, if any.

                <Added version="2.19.0"/>
            **to_csv_kwargs (additional keyword arguments):
                Parameters to pass to pandas's [`pandas.DataFrame.to_csv`](https://pandas.pydata.org/docs/reference/api/pandas.DataFrame.to_csv.html).

                <Changed version="2.10.0">

                Now, `index` defaults to `False` if not specified.

                If you would like to write the index, pass `index=True` and also set a name for the index column by
                passing `index_label`.

                </Changed>

        Returns:
            `int`: The number of characters or bytes written.

        Example:

        ```py
        >>> ds.to_csv("path/to/dataset/directory")
        ```
        """
        # Dynamic import to avoid circular dependency
        from .io.csv import CsvDatasetWriter

        return CsvDatasetWriter(
            self,
            path_or_buf,
            batch_size=batch_size,
            num_proc=num_proc,
            storage_options=storage_options,
            **to_csv_kwargs,
        ).write()

    def to_dict(self, batch_size: Optional[int] = None) -> Union[dict, Iterator[dict]]:
        """Returns the dataset as a Python dict. Can also return a generator for large datasets.

        Args:
            batch_size (`int`, *optional*): The size (number of rows) of the batches if `batched` is `True`.
                Defaults to `datasets.config.DEFAULT_MAX_BATCH_SIZE`.

        Returns:
            `dict` or `Iterator[dict]`

        Example:

        ```py
        >>> ds.to_dict()
        ```
        """
        return query_table(
            table=self._data,
            key=slice(0, len(self)),
            indices=self._indices,
        ).to_pydict()

    def to_list(self) -> list:
        """Returns the dataset as a Python list.

        Returns:
            `list`

        Example:

        ```py
        >>> ds.to_list()
        ```
        """
        return query_table(
            table=self._data,
            key=slice(0, len(self)),
            indices=self._indices,
        ).to_pylist()

    def to_json(
        self,
        path_or_buf: Union[PathLike, BinaryIO],
        batch_size: Optional[int] = None,
        num_proc: Optional[int] = None,
        storage_options: Optional[dict] = None,
        **to_json_kwargs,
    ) -> int:
        """Export the dataset to JSON Lines or JSON.

        The default output format is [JSON Lines](https://jsonlines.org/).
        To export to [JSON](https://www.json.org), pass `lines=False` argument and the desired `orient`.

        Args:
            path_or_buf (`PathLike` or `FileOrBuffer`):
                Either a path to a file (e.g. `file.json`), a remote URI (e.g. `hf://datasets/username/my_dataset_name/data.json`),
                or a BinaryIO, where the dataset will be saved to in the specified format.
            batch_size (`int`, *optional*):
                Size of the batch to load in memory and write at once.
                Defaults to `datasets.config.DEFAULT_MAX_BATCH_SIZE`.
            num_proc (`int`, *optional*):
                Number of processes for multiprocessing. By default, it doesn't
                use multiprocessing. `batch_size` in this case defaults to
                `datasets.config.DEFAULT_MAX_BATCH_SIZE` but feel free to make it 5x or 10x of the default
                value if you have sufficient compute power.
            storage_options (`dict`, *optional*):
                Key/value pairs to be passed on to the file-system backend, if any.

                <Added version="2.19.0"/>
            **to_json_kwargs (additional keyword arguments):
                Parameters to pass to pandas's [`pandas.DataFrame.to_json`](https://pandas.pydata.org/docs/reference/api/pandas.DataFrame.to_json.html).
                Default arguments are `lines=True` and `orient="records".

                <Changed version="2.11.0">

                The parameter `index` defaults to `False` if `orient` is `"split"` or `"table"`.

                If you would like to write the index, pass `index=True`.

                </Changed>

        Returns:
            `int`: The number of characters or bytes written.

        Example:

        ```py
        >>> ds.to_json("path/to/dataset/directory/filename.jsonl")
        ```
        """
        # Dynamic import to avoid circular dependency
        from .io.json import JsonDatasetWriter

        return JsonDatasetWriter(
            self,
            path_or_buf,
            batch_size=batch_size,
            num_proc=num_proc,
            storage_options=storage_options,
            **to_json_kwargs,
        ).write()

    def to_pandas(
        self, batch_size: Optional[int] = None, batched: bool = False
    ) -> Union[pd.DataFrame, Iterator[pd.DataFrame]]:
        """Returns the dataset as a `pandas.DataFrame`. Can also return a generator for large datasets.

        Args:
            batched (`bool`):
                Set to `True` to return a generator that yields the dataset as batches
                of `batch_size` rows. Defaults to `False` (returns the whole datasets once).
            batch_size (`int`, *optional*):
                The size (number of rows) of the batches if `batched` is `True`.
                Defaults to `datasets.config.DEFAULT_MAX_BATCH_SIZE`.

        Returns:
            `pandas.DataFrame` or `Iterator[pandas.DataFrame]`

        Example:

        ```py
        >>> ds.to_pandas()
        ```
        """
        if not batched:
            return query_table(
                table=self._data,
                key=slice(0, len(self)),
                indices=self._indices,
            ).to_pandas(types_mapper=pandas_types_mapper)
        else:
            batch_size = batch_size if batch_size else config.DEFAULT_MAX_BATCH_SIZE
            return (
                query_table(
                    table=self._data,
                    key=slice(offset, offset + batch_size),
                    indices=self._indices,
                ).to_pandas(types_mapper=pandas_types_mapper)
                for offset in range(0, len(self), batch_size)
            )

    def to_polars(
        self,
        batch_size: Optional[int] = None,
        batched: bool = False,
        schema_overrides: Optional[dict] = None,
        rechunk: bool = True,
    ) -> Union["pl.DataFrame", Iterator["pl.DataFrame"]]:
        """Returns the dataset as a `polars.DataFrame`. Can also return a generator for large datasets.

        Args:
            batched (`bool`):
                Set to `True` to return a generator that yields the dataset as batches
                of `batch_size` rows. Defaults to `False` (returns the whole datasets once).
            batch_size (`int`, *optional*):
                The size (number of rows) of the batches if `batched` is `True`.
                Defaults to `genomicsml.datasets.config.DEFAULT_MAX_BATCH_SIZE`.
            schema_overrides (`dict`, *optional*):
                Support type specification or override of one or more columns; note that
                any dtypes inferred from the schema param will be overridden.
            rechunk (`bool`):
                Make sure that all data is in contiguous memory. Defaults to `True`.
        Returns:
            `polars.DataFrame` or `Iterator[polars.DataFrame]`

        Example:

        ```py
        >>> ds.to_polars()
        ```
        """
        if config.POLARS_AVAILABLE:
            import polars as pl

            if not batched:
                return pl.from_arrow(
                    query_table(
                        table=self._data,
                        key=slice(0, len(self)),
                        indices=self._indices if self._indices is not None else None,
                    ),
                    schema_overrides=schema_overrides,
                    rechunk=rechunk,
                )
            else:
                batch_size = batch_size if batch_size else config.DEFAULT_MAX_BATCH_SIZE
                return (
                    pl.from_arrow(
                        query_table(
                            table=self._data,
                            key=slice(offset, offset + batch_size),
                            indices=self._indices if self._indices is not None else None,
                        ),
                        schema_overrides=schema_overrides,
                        rechunk=rechunk,
                    )
                    for offset in range(0, len(self), batch_size)
                )
        else:
            raise ValueError("Polars needs to be installed to be able to return Polars dataframes.")

    def to_parquet(
        self,
        path_or_buf: Union[PathLike, BinaryIO],
        batch_size: Optional[int] = None,
        storage_options: Optional[dict] = None,
        **parquet_writer_kwargs,
    ) -> int:
        """Exports the dataset to parquet

        Args:
            path_or_buf (`PathLike` or `FileOrBuffer`):
                Either a path to a file (e.g. `file.parquet`), a remote URI (e.g. `hf://datasets/username/my_dataset_name/data.parquet`),
                or a BinaryIO, where the dataset will be saved to in the specified format.
            batch_size (`int`, *optional*):
                Size of the batch to load in memory and write at once.
                Defaults to `datasets.config.DEFAULT_MAX_BATCH_SIZE`.
            storage_options (`dict`, *optional*):
                Key/value pairs to be passed on to the file-system backend, if any.

                <Added version="2.19.0"/>
            **parquet_writer_kwargs (additional keyword arguments):
                Parameters to pass to PyArrow's `pyarrow.parquet.ParquetWriter`.

        Returns:
            `int`: The number of characters or bytes written.

        Example:

        ```py
        >>> ds.to_parquet("path/to/dataset/directory")
        ```
        """
        # Dynamic import to avoid circular dependency
        from .io.parquet import ParquetDatasetWriter

        return ParquetDatasetWriter(
            self, path_or_buf, batch_size=batch_size, storage_options=storage_options, **parquet_writer_kwargs
        ).write()

    def to_sql(
        self,
        name: str,
        con: Union[str, "sqlalchemy.engine.Connection", "sqlalchemy.engine.Engine", "sqlite3.Connection"],
        batch_size: Optional[int] = None,
        **sql_writer_kwargs,
    ) -> int:
        """Exports the dataset to a SQL database.

        Args:
            name (`str`):
                Name of SQL table.
            con (`str` or `sqlite3.Connection` or `sqlalchemy.engine.Connection` or `sqlalchemy.engine.Connection`):
                A [URI string](https://docs.sqlalchemy.org/en/13/core/engines.html#database-urls) or a SQLite3/SQLAlchemy connection object used to write to a database.
            batch_size (`int`, *optional*):
                Size of the batch to load in memory and write at once.
                Defaults to `datasets.config.DEFAULT_MAX_BATCH_SIZE`.
            **sql_writer_kwargs (additional keyword arguments):
                Parameters to pass to pandas's [`pandas.DataFrame.to_sql`](https://pandas.pydata.org/docs/reference/api/pandas.DataFrame.to_sql.html).

                <Changed version="2.11.0">

                Now, `index` defaults to `False` if not specified.

                If you would like to write the index, pass `index=True` and also set a name for the index column by
                passing `index_label`.

                </Changed>

        Returns:
            `int`: The number of records written.

        Example:

        ```py
        >>> # con provided as a connection URI string
        >>> ds.to_sql("data", "sqlite:///my_own_db.sql")
        >>> # con provided as a sqlite3 connection object
        >>> import sqlite3
        >>> con = sqlite3.connect("my_own_db.sql")
        >>> with con:
        ...     ds.to_sql("data", con)
        ```
        """
        # Dynamic import to avoid circular dependency
        from .io.sql import SqlDatasetWriter

        return SqlDatasetWriter(self, name, con, batch_size=batch_size, **sql_writer_kwargs).write()

    def _estimate_nbytes(self) -> int:
        dataset_nbytes = self.data.nbytes

        # Find decodable columns, because if there are any, we need to
        # adjust the dataset size computation (needed for sharding) to account for possible external files
        decodable_columns = [
            k for k, v in self._info.features.items() if require_decoding(v, ignore_decode_attribute=True)
        ]

        if decodable_columns:
            # Approximate the space needed to store the bytes from the external files by analyzing the first 1000 examples
            extra_nbytes = 0

            def extra_nbytes_visitor(array, feature):
                nonlocal extra_nbytes
                if isinstance(feature, (Audio, Image, Video)):
                    for x in array.to_pylist():
                        if x is not None and x["bytes"] is None and x["path"] is not None:
                            size = xgetsize(x["path"])
                            extra_nbytes += size
                    extra_nbytes -= array.field("path").nbytes

            table = self.with_format("arrow")[:1000]
            table_visitor(table, extra_nbytes_visitor)

            extra_nbytes = extra_nbytes * len(self.data) / len(table)
            dataset_nbytes = dataset_nbytes + extra_nbytes

        if self._indices is not None:
            dataset_nbytes = dataset_nbytes * len(self._indices) / len(self.data)
        return dataset_nbytes

    @staticmethod
    def _generate_tables_from_shards(shards: list["Dataset"], batch_size: int):
        for shard_idx, shard in enumerate(shards):
            for pa_table in shard.with_format("arrow").iter(batch_size):
                yield shard_idx, pa_table

    @staticmethod
    def _generate_tables_from_cache_file(filename: str):
        for batch_idx, batch in enumerate(_memory_mapped_record_batch_reader_from_file(filename)):
            yield batch_idx, pa.Table.from_batches([batch])

    def to_iterable_dataset(self, num_shards: Optional[int] = 1) -> "IterableDataset":
        """Get an [`datasets.IterableDataset`] from a map-style [`datasets.Dataset`].
        This is equivalent to loading a dataset in streaming mode with [`datasets.load_dataset`], but much faster since the data is streamed from local files.

        Contrary to map-style datasets, iterable datasets are lazy and can only be iterated over (e.g. using a for loop).
        Since they are read sequentially in training loops, iterable datasets are much faster than map-style datasets.
        All the transformations applied to iterable datasets like filtering or processing are done on-the-fly when you start iterating over the dataset.

        Still, it is possible to shuffle an iterable dataset using [`datasets.IterableDataset.shuffle`].
        This is a fast approximate shuffling that works best if you have multiple shards and if you specify a buffer size that is big enough.

        To get the best speed performance, make sure your dataset doesn't have an indices mapping.
        If this is the case, the data are not read contiguously, which can be slow sometimes.
        You can use `ds = ds.flatten_indices()` to write your dataset in contiguous chunks of data and have optimal speed before switching to an iterable dataset.

        Args:
            num_shards (`int`, default to `1`):
                Number of shards to define when instantiating the iterable dataset. This is especially useful for big datasets to be able to shuffle properly,
                and also to enable fast parallel loading using a PyTorch DataLoader or in distributed setups for example.
                Shards are defined using [`datasets.Dataset.shard`]: it simply slices the data without writing anything on disk.

        Returns:
            [`datasets.IterableDataset`]

        Example:

        Basic usage:
        ```python
        >>> ids = ds.to_iterable_dataset()
        >>> for example in ids:
        ...     pass
        ```

        With lazy filtering and processing:
        ```python
        >>> ids = ds.to_iterable_dataset()
        >>> ids = ids.filter(filter_fn).map(process_fn)  # will filter and process on-the-fly when you start iterating over the iterable dataset
        >>> for example in ids:
        ...     pass
        ```

        With sharding to enable efficient shuffling:
        ```python
        >>> ids = ds.to_iterable_dataset(num_shards=64)  # the dataset is split into 64 shards to be iterated over
        >>> ids = ids.shuffle(buffer_size=10_000)  # will shuffle the shards order and use a shuffle buffer for fast approximate shuffling when you start iterating
        >>> for example in ids:
        ...     pass
        ```

        With a PyTorch DataLoader:
        ```python
        >>> import torch
        >>> ids = ds.to_iterable_dataset(num_shards=64)
        >>> ids = ids.filter(filter_fn).map(process_fn)
        >>> dataloader = torch.utils.data.DataLoader(ids, num_workers=4)  # will assign 64 / 4 = 16 shards to each worker to load, filter and process when you start iterating
        >>> for example in ids:
        ...     pass
        ```

        With a PyTorch DataLoader and shuffling:
        ```python
        >>> import torch
        >>> ids = ds.to_iterable_dataset(num_shards=64)
        >>> ids = ids.shuffle(buffer_size=10_000)  # will shuffle the shards order and use a shuffle buffer when you start iterating
        >>> dataloader = torch.utils.data.DataLoader(ids, num_workers=4)  # will assign 64 / 4 = 16 shards from the shuffled list of shards to each worker when you start iterating
        >>> for example in ids:
        ...     pass
        ```

        In a distributed setup like PyTorch DDP with a PyTorch DataLoader and shuffling
        ```python
        >>> from datasets.distributed import split_dataset_by_node
        >>> ids = ds.to_iterable_dataset(num_shards=512)
        >>> ids = ids.shuffle(buffer_size=10_000, seed=42)  # will shuffle the shards order and use a shuffle buffer when you start iterating
        >>> ids = split_dataset_by_node(ds, world_size=8, rank=0)  # will keep only 512 / 8 = 64 shards from the shuffled lists of shards when you start iterating
        >>> dataloader = torch.utils.data.DataLoader(ids, num_workers=4)  # will assign 64 / 4 = 16 shards from this node's list of shards to each worker when you start iterating
        >>> for example in ids:
        ...     pass
        ```

        With shuffling and multiple epochs:
        ```python
        >>> ids = ds.to_iterable_dataset(num_shards=64)
        >>> ids = ids.shuffle(buffer_size=10_000, seed=42)  # will shuffle the shards order and use a shuffle buffer when you start iterating
        >>> for epoch in range(n_epochs):
        ...     ids.set_epoch(epoch)  # will use effective_seed = seed + epoch to shuffle the shards and for the shuffle buffer when you start iterating
        ...     for example in ids:
        ...         pass
        ```
        Feel free to also use [`IterableDataset.set_epoch`] when using a PyTorch DataLoader or in distributed setups.
        """
        from .iterable_dataset import ArrowExamplesIterable, IterableDataset

        if self._format_type is not None:
            if self._format_kwargs or (
                self._format_columns is not None and set(self._format_columns) != set(self.column_names)
            ):
                raise NotImplementedError(
                    "Converting a formatted dataset with kwargs or selected columns to a formatted iterable dataset is not implemented yet. Please run `my_dataset = my_dataset.with_format(None)` before calling to_iterable_dataset"
                )
        if num_shards > len(self):
            raise ValueError(
                f"Unable to shard a dataset of size {len(self)} into {num_shards} shards (the number of shards exceeds the number of samples)."
            )
        if self._indices is not None:
            logger.info(
                "Converting an Arrow dataset to iterable but it has an indices mapping that can make it slower. "
                "You can use `ds = ds.flatten_indices()` to write your dataset in contiguous chunks of data and have optimal speed."
            )
        shards = (
            [copy.deepcopy(self)]
            if num_shards == 1
            else [
                self.shard(num_shards=num_shards, index=shard_idx, contiguous=True) for shard_idx in range(num_shards)
            ]
        )
        ex_iterable = ArrowExamplesIterable(
            Dataset._generate_tables_from_shards,
            kwargs={"shards": shards, "batch_size": config.DEFAULT_MAX_BATCH_SIZE},
        )
        ds = IterableDataset(ex_iterable, info=DatasetInfo(features=self.features))
        if self._format_type:
            ds = ds.with_format(self._format_type)
        return ds

    def _push_parquet_shards_to_hub(
        self,
        repo_id: str,
        data_dir: str = "data",
        split: Optional[str] = None,
        token: Optional[str] = None,
        revision: Optional[str] = None,
        create_pr: Optional[bool] = False,
        max_shard_size: Optional[Union[int, str]] = None,
        num_shards: Optional[int] = None,
        embed_external_files: bool = True,
<<<<<<< HEAD
    ) -> tuple[list[CommitOperationAdd], int, int]:
=======
    ) -> tuple[str, str, int, int, list[str], int]:
>>>>>>> 5c8869f8
        """Pushes the dataset shards as Parquet files to the hub.

        Returns:
            additions (`List[CommitOperation]`): list of the `CommitOperationAdd` of the uploaded shards
            uploaded_size (`int`): number of uploaded bytes to the repository
            dataset_nbytes (`int`): approximate size in bytes of the uploaded dataset afer uncompression
        """
        # Find decodable columns, because if there are any, we need to:
        # embed the bytes from the files in the shards
        decodable_columns = (
            [k for k, v in self._info.features.items() if require_decoding(v, ignore_decode_attribute=True)]
            if embed_external_files
            else []
        )

        dataset_nbytes = self._estimate_nbytes()

        if num_shards is None:
            max_shard_size = convert_file_size_to_int(max_shard_size or config.MAX_SHARD_SIZE)
            num_shards = int(dataset_nbytes / max_shard_size) + 1
            num_shards = max(num_shards, 1)

        shards = (self.shard(num_shards=num_shards, index=i, contiguous=True) for i in range(num_shards))

        if decodable_columns:
            from .io.parquet import get_writer_batch_size

            def shards_with_embedded_external_files(shards: Iterator[Dataset]) -> Iterator[Dataset]:
                for shard in shards:
                    format = shard.format
                    shard = shard.with_format("arrow")
                    shard = shard.map(
                        embed_table_storage,
                        batched=True,
                        batch_size=get_writer_batch_size(shard.features),
                        keep_in_memory=True,
                    )
                    shard = shard.with_format(**format)
                    yield shard

            shards = shards_with_embedded_external_files(shards)

        api = HfApi(endpoint=config.HF_ENDPOINT, token=token)

        uploaded_size = 0
        additions: list[CommitOperationAdd] = []
        for index, shard in hf_tqdm(
            enumerate(shards),
            desc="Uploading the dataset shards",
            total=num_shards,
        ):
            shard_path_in_repo = f"{data_dir}/{split}-{index:05d}-of-{num_shards:05d}.parquet"
            buffer = BytesIO()
            shard.to_parquet(buffer)
            uploaded_size += buffer.tell()
            shard_addition = CommitOperationAdd(path_in_repo=shard_path_in_repo, path_or_fileobj=buffer)
            api.preupload_lfs_files(
                repo_id=repo_id,
                additions=[shard_addition],
                repo_type="dataset",
                revision=revision,
                create_pr=create_pr,
            )
            additions.append(shard_addition)

        return additions, uploaded_size, dataset_nbytes

    def push_to_hub(
        self,
        repo_id: str,
        config_name: str = "default",
        set_default: Optional[bool] = None,
        split: Optional[str] = None,
        data_dir: Optional[str] = None,
        commit_message: Optional[str] = None,
        commit_description: Optional[str] = None,
        private: Optional[bool] = None,
        token: Optional[str] = None,
        revision: Optional[str] = None,
        create_pr: Optional[bool] = False,
        max_shard_size: Optional[Union[int, str]] = None,
        num_shards: Optional[int] = None,
        embed_external_files: bool = True,
    ) -> CommitInfo:
        """Pushes the dataset to the hub as a Parquet dataset.
        The dataset is pushed using HTTP requests and does not need to have neither git or git-lfs installed.

        The resulting Parquet files are self-contained by default. If your dataset contains [`Image`], [`Audio`] or [`Video`]
        data, the Parquet files will store the bytes of your images or audio files.
        You can disable this by setting `embed_external_files` to `False`.

        Args:
            repo_id (`str`):
                The ID of the repository to push to in the following format: `<user>/<dataset_name>` or
                `<org>/<dataset_name>`. Also accepts `<dataset_name>`, which will default to the namespace
                of the logged-in user.
            config_name (`str`, defaults to "default"):
                The configuration name (or subset) of a dataset. Defaults to "default".
            set_default (`bool`, *optional*):
                Whether to set this configuration as the default one. Otherwise, the default configuration is the one
                named "default".
            split (`str`, *optional*):
                The name of the split that will be given to that dataset. Defaults to `self.split`.
            data_dir (`str`, *optional*):
                Directory name that will contain the uploaded data files. Defaults to the `config_name` if different
                from "default", else "data".

                <Added version="2.17.0"/>
            commit_message (`str`, *optional*):
                Message to commit while pushing. Will default to `"Upload dataset"`.
            commit_description (`str`, *optional*):
                Description of the commit that will be created.
                Additionally, description of the PR if a PR is created (`create_pr` is True).

                <Added version="2.16.0"/>
            private (`bool`, *optional*):
                Whether to make the repo private. If `None` (default), the repo will be public unless the
                organization's default is private. This value is ignored if the repo already exists.
            token (`str`, *optional*):
                An optional authentication token for the Hugging Face Hub. If no token is passed, will default
                to the token saved locally when logging in with `huggingface-cli login`. Will raise an error
                if no token is passed and the user is not logged-in.
            revision (`str`, *optional*):
                Branch to push the uploaded files to. Defaults to the `"main"` branch.

                <Added version="2.15.0"/>
            create_pr (`bool`, *optional*, defaults to `False`):
                Whether to create a PR with the uploaded files or directly commit.

                <Added version="2.15.0"/>
            max_shard_size (`int` or `str`, *optional*, defaults to `"500MB"`):
                The maximum size of the dataset shards to be uploaded to the hub. If expressed as a string, needs to be digits followed by
                a unit (like `"5MB"`).
            num_shards (`int`, *optional*):
                Number of shards to write. By default, the number of shards depends on `max_shard_size`.

                <Added version="2.8.0"/>
            embed_external_files (`bool`, defaults to `True`):
                Whether to embed file bytes in the shards.
                In particular, this will do the following before the push for the fields of type:

                - [`Audio`] and [`Image`]: remove local path information and embed file content in the Parquet files.

        Return:
            huggingface_hub.CommitInfo

        Example:

        ```python
        >>> dataset.push_to_hub("<organization>/<dataset_id>")
        >>> dataset_dict.push_to_hub("<organization>/<dataset_id>", private=True)
        >>> dataset.push_to_hub("<organization>/<dataset_id>", max_shard_size="1GB")
        >>> dataset.push_to_hub("<organization>/<dataset_id>", num_shards=1024)
        ```

        If your dataset has multiple splits (e.g. train/validation/test):

        ```python
        >>> train_dataset.push_to_hub("<organization>/<dataset_id>", split="train")
        >>> val_dataset.push_to_hub("<organization>/<dataset_id>", split="validation")
        >>> # later
        >>> dataset = load_dataset("<organization>/<dataset_id>")
        >>> train_dataset = dataset["train"]
        >>> val_dataset = dataset["validation"]
        ```

        If you want to add a new configuration (or subset) to a dataset (e.g. if the dataset has multiple tasks/versions/languages):

        ```python
        >>> english_dataset.push_to_hub("<organization>/<dataset_id>", "en")
        >>> french_dataset.push_to_hub("<organization>/<dataset_id>", "fr")
        >>> # later
        >>> english_dataset = load_dataset("<organization>/<dataset_id>", "en")
        >>> french_dataset = load_dataset("<organization>/<dataset_id>", "fr")
        ```
        """
        if "Video(" in str(self.features):
            raise NotImplementedError(
                "push_to_hub is not implemented for video datasets, instead you should upload the video files "
                "using e.g. the huggingface_hub library and optionally upload a metadata.csv or metadata.jsonl "
                "file containing other information like video captions, features or labels. More information "
                "at https://huggingface.co/docs/datasets/main/en/video_load#videofolder"
            )
        if config_name == "data":
            raise ValueError("`config_name` cannot be 'data'. Please, choose another name for configuration.")

        if max_shard_size is not None and num_shards is not None:
            raise ValueError(
                "Failed to push_to_hub: please specify either max_shard_size or num_shards, but not both."
            )

        if split is None:
            split = str(self.split) if self.split is not None else "train"

        if not re.match(_split_re, split):
            raise ValueError(f"Split name should match '{_split_re}' but got '{split}'.")

        api = HfApi(endpoint=config.HF_ENDPOINT, token=token)

        repo_url = api.create_repo(
            repo_id,
            token=token,
            repo_type="dataset",
            private=private,
            exist_ok=True,
        )
        repo_id = repo_url.repo_id

        if revision is not None and not revision.startswith("refs/pr/"):
            # We do not call create_branch for a PR reference: 400 Bad Request
            api.create_branch(repo_id, branch=revision, token=token, repo_type="dataset", exist_ok=True)

        if not data_dir:
            data_dir = config_name if config_name != "default" else "data"  # for backward compatibility

        additions, uploaded_size, dataset_nbytes = self._push_parquet_shards_to_hub(
            repo_id=repo_id,
            data_dir=data_dir,
            split=split,
            token=token,
            revision=revision,
            max_shard_size=max_shard_size,
            num_shards=num_shards,
            create_pr=create_pr,
            embed_external_files=embed_external_files,
        )

        # Check if the repo already has a README.md and/or a dataset_infos.json to update them with the new split info (size and pattern)
        # and delete old split shards (if they exist)
        repo_with_dataset_card, repo_with_dataset_infos = False, False
        deletions: list[CommitOperationDelete] = []
        deleted_size = 0
        repo_splits: list[str] = []  # use a list to keep the order of the splits
        repo_files_to_add = [addition.path_in_repo for addition in additions]
        for repo_file in api.list_repo_tree(
            repo_id=repo_id, revision=revision, repo_type="dataset", token=token, recursive=True
        ):
            if not isinstance(repo_file, RepoFile):
                continue
            if repo_file.rfilename == config.REPOCARD_FILENAME:
                repo_with_dataset_card = True
            elif repo_file.rfilename == config.DATASETDICT_INFOS_FILENAME:
                repo_with_dataset_infos = True
            elif (
                repo_file.rfilename.startswith(f"{data_dir}/{split}-") and repo_file.rfilename not in repo_files_to_add
            ):
                deletions.append(CommitOperationDelete(path_in_repo=repo_file.rfilename))
                deleted_size += repo_file.size
            elif fnmatch.fnmatch(
                repo_file.rfilename, PUSH_TO_HUB_WITHOUT_METADATA_CONFIGS_SPLIT_PATTERN_SHARDED.replace("{split}", "*")
            ):
                pattern = glob_pattern_to_regex(PUSH_TO_HUB_WITHOUT_METADATA_CONFIGS_SPLIT_PATTERN_SHARDED)
                split_pattern_fields = string_to_dict(repo_file.rfilename, pattern)
                assert split_pattern_fields is not None
                repo_split = split_pattern_fields["split"]
                if repo_split not in repo_splits:
                    repo_splits.append(repo_split)

        organization, dataset_name = repo_id.split("/") if "/" in repo_id else (None, repo_id)
        info_to_dump = self.info.copy()
        info_to_dump.download_checksums = None
        info_to_dump.download_size = uploaded_size
        info_to_dump.dataset_size = dataset_nbytes
        info_to_dump.size_in_bytes = uploaded_size + dataset_nbytes
        info_to_dump.config_name = config_name
        info_to_dump.splits = SplitDict(
            {split: SplitInfo(split, num_bytes=dataset_nbytes, num_examples=len(self), dataset_name=dataset_name)}
        )
        # get the info from the README to update them
        if repo_with_dataset_card:
            dataset_card_path = api.hf_hub_download(
                repo_id, config.REPOCARD_FILENAME, repo_type="dataset", revision=revision
            )
            dataset_card = DatasetCard.load(Path(dataset_card_path))
            dataset_card_data = dataset_card.data
            metadata_configs = MetadataConfigs.from_dataset_card_data(dataset_card_data)
            dataset_infos: DatasetInfosDict = DatasetInfosDict.from_dataset_card_data(dataset_card_data)
            if dataset_infos and config_name in dataset_infos:
                repo_info = dataset_infos[config_name]
            else:
                repo_info = None
        # get the deprecated dataset_infos.json to update them
        elif repo_with_dataset_infos:
            dataset_card = None
            dataset_card_data = DatasetCardData()
            metadata_configs = MetadataConfigs()
            dataset_infos_path = api.hf_hub_download(
                repo_id, config.DATASETDICT_INFOS_FILENAME, repo_type="dataset", revision=revision
            )
            with open(dataset_infos_path, encoding="utf-8") as f:
                dataset_infos: dict = json.load(f)
                dataset_info = dataset_infos.get(config_name, None) if dataset_infos else None
                repo_info = DatasetInfo.from_dict(dataset_info) if dataset_info else None
        else:
            dataset_card = None
            dataset_card_data = DatasetCardData()
            metadata_configs = MetadataConfigs()
            repo_info = None
        # update the total info to dump from existing info
        if repo_info is not None:
            logger.info("Updating downloaded metadata with the new split.")
            if repo_info.splits and list(repo_info.splits) != [split]:
                if self._info.features != repo_info.features:
                    raise ValueError(
                        f"Features of the new split don't match the features of the existing splits on the hub: {self._info.features} != {repo_info.features}"
                    )

                if split in repo_info.splits:
                    repo_info.download_size -= deleted_size
                    repo_info.dataset_size -= repo_info.splits.get(split, SplitInfo()).num_bytes or 0

                repo_info.download_checksums = None
                repo_info.download_size = (repo_info.download_size or 0) + uploaded_size
                repo_info.dataset_size = (repo_info.dataset_size or 0) + dataset_nbytes
                repo_info.size_in_bytes = repo_info.download_size + repo_info.dataset_size
                repo_info.splits.pop(split, None)
                repo_info.splits[split] = SplitInfo(
                    split, num_bytes=dataset_nbytes, num_examples=len(self), dataset_name=dataset_name
                )
                info_to_dump = repo_info
        # create the metadata configs if it was uploaded with push_to_hub before metadata configs existed
        if not metadata_configs and repo_splits:
            default_metadata_configs_to_dump = {
                "data_files": [{"split": split, "path": f"data/{split}-*"} for split in repo_splits]
            }
            MetadataConfigs({"default": default_metadata_configs_to_dump}).to_dataset_card_data(dataset_card_data)
        # update the metadata configs
        if config_name in metadata_configs:
            metadata_config = metadata_configs[config_name]
            if "data_files" in metadata_config:
                data_files_to_dump = sanitize_patterns(metadata_config["data_files"])
            else:
                data_files_to_dump = {}
            # add the new split
            data_files_to_dump[split] = [f"{data_dir}/{split}-*"]
            metadata_config_to_dump = {
                "data_files": [
                    {
                        "split": _split,
                        "path": _pattern[0] if len(_pattern) == 1 else _pattern,
                    }
                    for _split, _pattern in data_files_to_dump.items()
                ]
            }
        else:
            metadata_config_to_dump = {"data_files": [{"split": split, "path": f"{data_dir}/{split}-*"}]}
        if set_default and config_name != "default":
            if metadata_configs:
                default_config_name = metadata_configs.get_default_config_name()
                if default_config_name == "default":
                    raise ValueError(
                        "There exists a configuration named 'default'. To set a different configuration as default, "
                        "rename the 'default' one first."
                    )
                else:
                    _ = metadata_configs[default_config_name].pop("default")
            metadata_config_to_dump["default"] = True
        # push to the deprecated dataset_infos.json
        if repo_with_dataset_infos:
            dataset_infos_path = api.hf_hub_download(
                repo_id, config.DATASETDICT_INFOS_FILENAME, repo_type="dataset", revision=revision
            )
            with open(dataset_infos_path, encoding="utf-8") as f:
                dataset_infos: dict = json.load(f)
            dataset_infos[config_name] = asdict(info_to_dump)
            buffer = BytesIO()
            buffer.write(json.dumps(dataset_infos, indent=4).encode("utf-8"))
            additions.append(
                CommitOperationAdd(path_in_repo=config.DATASETDICT_INFOS_FILENAME, path_or_fileobj=buffer)
            )
        # push to README
        DatasetInfosDict({config_name: info_to_dump}).to_dataset_card_data(dataset_card_data)
        MetadataConfigs({config_name: metadata_config_to_dump}).to_dataset_card_data(dataset_card_data)
        dataset_card = DatasetCard(f"---\n{dataset_card_data}\n---\n") if dataset_card is None else dataset_card
        additions.append(
            CommitOperationAdd(path_in_repo=config.REPOCARD_FILENAME, path_or_fileobj=str(dataset_card).encode())
        )

        commit_message = commit_message if commit_message is not None else "Upload dataset"
        if len(additions) <= config.UPLOADS_MAX_NUMBER_PER_COMMIT:
            commit_info = api.create_commit(
                repo_id,
                operations=additions + deletions,
                commit_message=commit_message,
                commit_description=commit_description,
                token=token,
                repo_type="dataset",
                revision=revision,
                create_pr=create_pr,
            )
        else:
            logger.info(
                f"Number of files to upload is larger than {config.UPLOADS_MAX_NUMBER_PER_COMMIT}. Splitting the push into multiple commits."
            )
            num_commits = math.ceil(len(additions) / config.UPLOADS_MAX_NUMBER_PER_COMMIT)
            for i in range(0, num_commits):
                operations = additions[
                    i * config.UPLOADS_MAX_NUMBER_PER_COMMIT : (i + 1) * config.UPLOADS_MAX_NUMBER_PER_COMMIT
                ] + (deletions if i == 0 else [])
                commit_info = api.create_commit(
                    repo_id,
                    operations=operations,
                    commit_message=commit_message + f" (part {i:05d}-of-{num_commits:05d})",
                    commit_description=commit_description,
                    token=token,
                    repo_type="dataset",
                    revision=revision,
                    create_pr=create_pr,
                )
                logger.info(
                    f"Commit #{i + 1} completed"
                    + (f" (still {num_commits - i - 1} to go)" if num_commits - i - 1 else "")
                    + "."
                )
        return commit_info

    @transmit_format
    @fingerprint_transform(inplace=False)
    def add_column(
        self, name: str, column: Union[list, np.array], new_fingerprint: str, feature: Optional[FeatureType] = None
    ):
        """Add column to Dataset.

        <Added version="1.7"/>

        Args:
            name (`str`):
                Column name.
            column (`list` or `np.array`):
                Column data to be added.
            feature (`FeatureType` or `None`, defaults to `None`):
                Column datatype.

        Returns:
            [`Dataset`]

        Example:

        ```py
        >>> from datasets import load_dataset
        >>> ds = load_dataset("cornell-movie-review-data/rotten_tomatoes", split="validation")
        >>> more_text = ds["text"]
        >>> ds.add_column(name="text_2", column=more_text)
        Dataset({
            features: ['text', 'label', 'text_2'],
            num_rows: 1066
        })
        ```
        """

        if feature:
            pyarrow_schema = Features({name: feature}).arrow_schema
        else:
            pyarrow_schema = None

        column_table = InMemoryTable.from_pydict({name: column}, schema=pyarrow_schema)
        _check_column_names(self._data.column_names + column_table.column_names)
        dataset = self.flatten_indices() if self._indices is not None else self
        # Concatenate tables horizontally
        table = concat_tables([dataset._data, column_table], axis=1)
        # Update features
        info = dataset.info.copy()
        info.features.update(Features.from_arrow_schema(column_table.schema))
        table = update_metadata_with_features(table, info.features)
        return Dataset(table, info=info, split=self.split, indices_table=None, fingerprint=new_fingerprint)

    def add_faiss_index(
        self,
        column: str,
        index_name: Optional[str] = None,
        device: Optional[int] = None,
        string_factory: Optional[str] = None,
        metric_type: Optional[int] = None,
        custom_index: Optional["faiss.Index"] = None,  # noqa: F821
        batch_size: int = 1000,
        train_size: Optional[int] = None,
        faiss_verbose: bool = False,
        dtype=np.float32,
    ):
        """Add a dense index using Faiss for fast retrieval.
        By default the index is done over the vectors of the specified column.
        You can specify `device` if you want to run it on GPU (`device` must be the GPU index).
        You can find more information about Faiss here:

        - For [string factory](https://github.com/facebookresearch/faiss/wiki/The-index-factory)

        Args:
            column (`str`):
                The column of the vectors to add to the index.
            index_name (`str`, *optional*):
                The `index_name`/identifier of the index.
                This is the `index_name` that is used to call [`~datasets.Dataset.get_nearest_examples`] or [`~datasets.Dataset.search`].
                By default it corresponds to `column`.
            device (`Union[int, List[int]]`, *optional*):
                If positive integer, this is the index of the GPU to use. If negative integer, use all GPUs.
                If a list of positive integers is passed in, run only on those GPUs. By default it uses the CPU.
            string_factory (`str`, *optional*):
                This is passed to the index factory of Faiss to create the index.
                Default index class is `IndexFlat`.
            metric_type (`int`, *optional*):
                Type of metric. Ex: `faiss.METRIC_INNER_PRODUCT` or `faiss.METRIC_L2`.
            custom_index (`faiss.Index`, *optional*):
                Custom Faiss index that you already have instantiated and configured for your needs.
            batch_size (`int`):
                Size of the batch to use while adding vectors to the `FaissIndex`. Default value is `1000`.
                <Added version="2.4.0"/>
            train_size (`int`, *optional*):
                If the index needs a training step, specifies how many vectors will be used to train the index.
            faiss_verbose (`bool`, defaults to `False`):
                Enable the verbosity of the Faiss index.
            dtype (`data-type`):
                The dtype of the numpy arrays that are indexed.
                Default is `np.float32`.

        Example:

        ```python
        >>> ds = datasets.load_dataset('crime_and_punish', split='train')
        >>> ds_with_embeddings = ds.map(lambda example: {'embeddings': embed(example['line']}))
        >>> ds_with_embeddings.add_faiss_index(column='embeddings')
        >>> # query
        >>> scores, retrieved_examples = ds_with_embeddings.get_nearest_examples('embeddings', embed('my new query'), k=10)
        >>> # save index
        >>> ds_with_embeddings.save_faiss_index('embeddings', 'my_index.faiss')

        >>> ds = datasets.load_dataset('crime_and_punish', split='train')
        >>> # load index
        >>> ds.load_faiss_index('embeddings', 'my_index.faiss')
        >>> # query
        >>> scores, retrieved_examples = ds.get_nearest_examples('embeddings', embed('my new query'), k=10)
        ```
        """
        with self.formatted_as(type="numpy", columns=[column], dtype=dtype):
            super().add_faiss_index(
                column=column,
                index_name=index_name,
                device=device,
                string_factory=string_factory,
                metric_type=metric_type,
                custom_index=custom_index,
                batch_size=batch_size,
                train_size=train_size,
                faiss_verbose=faiss_verbose,
            )
        return self

    def add_faiss_index_from_external_arrays(
        self,
        external_arrays: np.array,
        index_name: str,
        device: Optional[int] = None,
        string_factory: Optional[str] = None,
        metric_type: Optional[int] = None,
        custom_index: Optional["faiss.Index"] = None,  # noqa: F821
        batch_size: int = 1000,
        train_size: Optional[int] = None,
        faiss_verbose: bool = False,
        dtype=np.float32,
    ):
        """Add a dense index using Faiss for fast retrieval.
        The index is created using the vectors of `external_arrays`.
        You can specify `device` if you want to run it on GPU (`device` must be the GPU index).
        You can find more information about Faiss here:

        - For [string factory](https://github.com/facebookresearch/faiss/wiki/The-index-factory)

        Args:
            external_arrays (`np.array`):
                If you want to use arrays from outside the lib for the index, you can set `external_arrays`.
                It will use `external_arrays` to create the Faiss index instead of the arrays in the given `column`.
            index_name (`str`):
                The `index_name`/identifier of the index.
                This is the `index_name` that is used to call [`~datasets.Dataset.get_nearest_examples`] or [`~datasets.Dataset.search`].
            device (Optional `Union[int, List[int]]`, *optional*):
                If positive integer, this is the index of the GPU to use. If negative integer, use all GPUs.
                If a list of positive integers is passed in, run only on those GPUs. By default it uses the CPU.
            string_factory (`str`, *optional*):
                This is passed to the index factory of Faiss to create the index.
                Default index class is `IndexFlat`.
            metric_type (`int`, *optional*):
                Type of metric. Ex: `faiss.faiss.METRIC_INNER_PRODUCT` or `faiss.METRIC_L2`.
            custom_index (`faiss.Index`, *optional*):
                Custom Faiss index that you already have instantiated and configured for your needs.
            batch_size (`int`, *optional*):
                Size of the batch to use while adding vectors to the FaissIndex. Default value is 1000.
                <Added version="2.4.0"/>
            train_size (`int`, *optional*):
                If the index needs a training step, specifies how many vectors will be used to train the index.
            faiss_verbose (`bool`, defaults to False):
                Enable the verbosity of the Faiss index.
            dtype (`numpy.dtype`):
                The dtype of the numpy arrays that are indexed. Default is np.float32.
        """
        super().add_faiss_index_from_external_arrays(
            external_arrays=external_arrays.astype(dtype),
            index_name=index_name,
            device=device,
            string_factory=string_factory,
            metric_type=metric_type,
            custom_index=custom_index,
            batch_size=batch_size,
            train_size=train_size,
            faiss_verbose=faiss_verbose,
        )

    def add_elasticsearch_index(
        self,
        column: str,
        index_name: Optional[str] = None,
        host: Optional[str] = None,
        port: Optional[int] = None,
        es_client: Optional["elasticsearch.Elasticsearch"] = None,  # noqa: F821
        es_index_name: Optional[str] = None,
        es_index_config: Optional[dict] = None,
    ):
        """Add a text index using ElasticSearch for fast retrieval. This is done in-place.

        Args:
            column (`str`):
                The column of the documents to add to the index.
            index_name (`str`, *optional*):
                The `index_name`/identifier of the index.
                This is the index name that is used to call [`~Dataset.get_nearest_examples`] or [`~Dataset.search`].
                By default it corresponds to `column`.
            host (`str`, *optional*, defaults to `localhost`):
                Host of where ElasticSearch is running.
            port (`str`, *optional*, defaults to `9200`):
                Port of where ElasticSearch is running.
            es_client (`elasticsearch.Elasticsearch`, *optional*):
                The elasticsearch client used to create the index if host and port are `None`.
            es_index_name (`str`, *optional*):
                The elasticsearch index name used to create the index.
            es_index_config (`dict`, *optional*):
                The configuration of the elasticsearch index.
                Default config is:
                    ```
                    {
                        "settings": {
                            "number_of_shards": 1,
                            "analysis": {"analyzer": {"stop_standard": {"type": "standard", " stopwords": "_english_"}}},
                        },
                        "mappings": {
                            "properties": {
                                "text": {
                                    "type": "text",
                                    "analyzer": "standard",
                                    "similarity": "BM25"
                                },
                            }
                        },
                    }
                    ```
        Example:

        ```python
        >>> es_client = elasticsearch.Elasticsearch()
        >>> ds = datasets.load_dataset('crime_and_punish', split='train')
        >>> ds.add_elasticsearch_index(column='line', es_client=es_client, es_index_name="my_es_index")
        >>> scores, retrieved_examples = ds.get_nearest_examples('line', 'my new query', k=10)
        ```
        """
        with self.formatted_as(type=None, columns=[column]):
            super().add_elasticsearch_index(
                column=column,
                index_name=index_name,
                host=host,
                port=port,
                es_client=es_client,
                es_index_name=es_index_name,
                es_index_config=es_index_config,
            )
        return self

    @transmit_format
    @fingerprint_transform(inplace=False)
    def add_item(self, item: dict, new_fingerprint: str):
        """Add item to Dataset.

        <Added version="1.7"/>

        Args:
            item (`dict`):
                Item data to be added.

        Returns:
            [`Dataset`]

        Example:

        ```py
        >>> from datasets import load_dataset
        >>> ds = load_dataset("cornell-movie-review-data/rotten_tomatoes", split="validation")
        >>> new_review = {'label': 0, 'text': 'this movie is the absolute worst thing I have ever seen'}
        >>> ds = ds.add_item(new_review)
        >>> ds[-1]
        {'label': 0, 'text': 'this movie is the absolute worst thing I have ever seen'}
        ```
        """
        item_table = InMemoryTable.from_pydict({k: [v] for k, v in item.items()})
        # We don't call _check_if_features_can_be_aligned here so this cast is "unsafe"
        dset_features, item_features = _align_features(
            [self._info.features, Features.from_arrow_schema(item_table.schema)]
        )
        # Cast to align the schemas of the tables and concatenate the tables
        table = concat_tables(
            [
                self._data.cast(dset_features.arrow_schema) if self._info.features != dset_features else self._data,
                item_table.cast(item_features.arrow_schema),
            ]
        )
        if self._indices is None:
            indices_table = None
        else:
            item_indices_array = pa.array([len(self._data)], type=pa.uint64())
            item_indices_table = InMemoryTable.from_arrays([item_indices_array], names=["indices"])
            indices_table = concat_tables([self._indices, item_indices_table])
        info = self.info.copy()
        info.features.update(item_features)
        table = update_metadata_with_features(table, info.features)
        return Dataset(
            table,
            info=info,
            split=self.split,
            indices_table=indices_table,
            fingerprint=new_fingerprint,
        )

    def align_labels_with_mapping(self, label2id: dict, label_column: str) -> "Dataset":
        """Align the dataset's label ID and label name mapping to match an input `label2id` mapping.
        This is useful when you want to ensure that a model's predicted labels are aligned with the dataset.
        The alignment in done using the lowercase label names.

        Args:
            label2id (`dict`):
                The label name to ID mapping to align the dataset with.
            label_column (`str`):
                The column name of labels to align on.

        Example:

        ```python
        >>> # dataset with mapping {'entailment': 0, 'neutral': 1, 'contradiction': 2}
        >>> ds = load_dataset("nyu-mll/glue", "mnli", split="train")
        >>> # mapping to align with
        >>> label2id = {'CONTRADICTION': 0, 'NEUTRAL': 1, 'ENTAILMENT': 2}
        >>> ds_aligned = ds.align_labels_with_mapping(label2id, "label")
        ```

        """
        # Sanity checks
        if label_column not in self._data.column_names:
            raise ValueError(f"Column ({label_column}) not in table columns ({self._data.column_names}).")

        label_feature = self._info.features[label_column]
        if not (
            isinstance(label_feature, ClassLabel)
            or (isinstance(label_feature, Sequence) and isinstance(label_feature.feature, ClassLabel))
        ):
            raise ValueError(
                f"Aligning labels with a mapping is only supported for {ClassLabel.__name__} column or {Sequence.__name__} column with the inner type {ClassLabel.__name__}, and column {label_feature} is of type {type(label_feature).__name__}."
            )

        # Sort input mapping by ID value to ensure the label names are aligned
        label2id = dict(sorted(label2id.items(), key=lambda item: item[1]))
        label_names = list(label2id.keys())
        # Some label mappings use uppercase label names so we lowercase them during alignment
        label2id = {k.lower(): v for k, v in label2id.items()}
        int2str_function = (
            label_feature.int2str if isinstance(label_feature, ClassLabel) else label_feature.feature.int2str
        )

        if isinstance(label_feature, ClassLabel):

            def process_label_ids(batch):
                dset_label_names = [
                    int2str_function(label_id).lower() if label_id is not None else None
                    for label_id in batch[label_column]
                ]
                batch[label_column] = [
                    label2id[label_name] if label_name is not None else None for label_name in dset_label_names
                ]
                return batch

        else:

            def process_label_ids(batch):
                dset_label_names = [
                    [int2str_function(label_id).lower() if label_id is not None else None for label_id in seq]
                    for seq in batch[label_column]
                ]
                batch[label_column] = [
                    [label2id[label_name] if label_name is not None else None for label_name in seq]
                    for seq in dset_label_names
                ]
                return batch

        features = self.features
        features[label_column] = (
            ClassLabel(num_classes=len(label_names), names=label_names)
            if isinstance(label_feature, ClassLabel)
            else Sequence(ClassLabel(num_classes=len(label_names), names=label_names))
        )
        return self.map(process_label_ids, features=features, batched=True, desc="Aligning the labels")


def _concatenate_map_style_datasets(
    dsets: list[Dataset],
    info: Optional[DatasetInfo] = None,
    split: Optional[NamedSplit] = None,
    axis: int = 0,
):
    """
    Converts a list of :class:`Dataset` with the same schema into a single :class:`Dataset`.
    When you concatenate on axis 0, missing data are filled with None values.

    Args:
        dsets (`List[datasets.Dataset]`): List of Datasets to concatenate.
        info (:class:`DatasetInfo`, optional): Dataset information, like description, citation, etc.
        split (:class:`NamedSplit`, optional): Name of the dataset split.
        axis (``{0, 1}``, default ``0``, meaning over rows):
            Axis to concatenate over, where ``0`` means over rows (vertically) and ``1`` means over columns
            (horizontally).

            *New in version 1.6.0*

    Example:

    ```py
    >>> ds3 = _concatenate_map_style_datasets([ds1, ds2])
    ```
    """
    # Ignore datasets with no rows
    if any(dset.num_rows > 0 for dset in dsets):
        dsets = [dset for dset in dsets if dset.num_rows > 0]
    else:
        # Return first dataset if all datasets are empty
        return dsets[0]

    # Perform checks (and a potentional cast if axis=0)
    if axis == 0:
        _check_if_features_can_be_aligned([dset.features for dset in dsets])
    else:
        if not all(dset.num_rows == dsets[0].num_rows for dset in dsets):
            raise ValueError("Number of rows must match for all datasets")
        _check_column_names([col_name for dset in dsets for col_name in dset._data.column_names])

    # Find common format or reset format
    format = dsets[0].format
    if any(dset.format != format for dset in dsets):
        format = {}
        logger.info("Some of the datasets have disparate format. Resetting the format of the concatenated dataset.")

    def apply_offset_to_indices_table(table, offset):
        if offset == 0:
            return table
        else:
            array = table["indices"]
            new_array = pc.add(array, pa.scalar(offset, type=pa.uint64()))
            return InMemoryTable.from_arrays([new_array], names=["indices"])

    # Concatenate indices if they exist
    if any(dset._indices is not None for dset in dsets):
        if axis == 0:
            # Datasets with no indices tables are replaced with a dataset with an indices table in memory.
            # Applying an offset to an indices table also brings the table in memory.
            indices_tables = []
            for i in range(len(dsets)):
                if dsets[i]._indices is None:
                    dsets[i] = dsets[i]._select_with_indices_mapping(range(len(dsets[i])))
                indices_tables.append(dsets[i]._indices)

            # An offset needs to be applied to the indices before concatenating
            offset = 0
            for i in range(len(dsets)):
                indices_tables[i] = apply_offset_to_indices_table(indices_tables[i], offset)
                offset += len(dsets[i]._data)

            # Concatenate indices
            indices_tables = [t for t in indices_tables if len(t) > 0]
            if indices_tables:
                indices_table = concat_tables(indices_tables)
            else:
                indices_table = InMemoryTable.from_batches([], schema=pa.schema({"indices": pa.int64()}))
        else:
            if len(dsets) == 1:
                indices_table = dsets[0]._indices
            else:
                for i in range(len(dsets)):
                    dsets[i] = dsets[i].flatten_indices()
                indices_table = None
    else:
        indices_table = None

    table = concat_tables([dset._data for dset in dsets], axis=axis)
    if axis == 0:
        features_list = _align_features([dset.features for dset in dsets])
    else:
        features_list = [dset.features for dset in dsets]
    table = update_metadata_with_features(table, {k: v for features in features_list for k, v in features.items()})

    # Concatenate infos
    if info is None:
        info = DatasetInfo.from_merge([dset.info for dset in dsets])
    fingerprint = update_fingerprint(
        "".join(dset._fingerprint for dset in dsets), _concatenate_map_style_datasets, {"info": info, "split": split}
    )

    # Make final concatenated dataset
    concatenated_dataset = Dataset(
        table,
        info=info,
        split=split,
        indices_table=indices_table,
        fingerprint=fingerprint,
    )
    concatenated_dataset.set_format(**format)
    return concatenated_dataset


def _interleave_map_style_datasets(
    datasets: list["Dataset"],
    probabilities: Optional[list[float]] = None,
    seed: Optional[int] = None,
    info: Optional[DatasetInfo] = None,
    split: Optional[NamedSplit] = None,
    stopping_strategy: Literal["first_exhausted", "all_exhausted"] = "first_exhausted",
    **kwargs,
) -> "Dataset":
    """
    Interleave several map-style datasets (sources) into a single map-style dataset.
    The new dataset is constructed by alternating between the sources to get the examples.
    If `probabilities = None` (default) the new dataset is constructed by cycling between each source to get the examples.
    If `probabilities` is not `None, the new dataset is constructed by getting examples from a random source at a time according to the provided probabilities.

    Args:
        datasets (`List[Dataset]`): list of datasets to interleave
        probabilities (`List[float]`, optional, default None): If specified, the new dataset is constructed by sampling
            examples from one source at a time according to these probabilities.
        seed (`int`, optional, default None): The random seed used to choose a source for each example.
        info (:class:`DatasetInfo`, optional): Dataset information, like description, citation, etc.
        split (:class:`NamedSplit`, optional): Name of the dataset split.
        stopping_strategy (`str`, defaults to `first_exhausted`):
            Two strategies are proposed right now.
            By default, `first_exhausted` is an undersampling strategy, i.e the dataset construction is stopped as soon as one dataset has ran out of samples.
            If the strategy is `all_exhausted`,  we use an oversampling strategy, i.e the dataset construction is stopped as soon as every samples of every dataset has been added at least once.
            Note that if the strategy is `all_exhausted`, the interleaved dataset size can get enormous:
            - with no probabilities, the resulting dataset will have max_length_datasets*nb_dataset samples.
            - with given probabilities, the resulting dataset will have more samples if some datasets have really low probability of visiting.
        **kwargs (additional keyword arguments): Keyword arguments to be passed to :meth:`datasets.Datasets.select` when selecting the indices used to interleave the datasets.

    Output:
        :class:`datasets.Dataset`
    """
    if stopping_strategy not in ["first_exhausted", "all_exhausted"]:
        raise ValueError(
            f"{stopping_strategy} stopping strategy in `interleave_datasets` is not implemented yet with a list of {type(datasets[0])}"
        )

    # To interleave the datasets, we concatenate them and then we re-order the indices
    concatenated_datasets = _concatenate_map_style_datasets(datasets, info=info, split=split)

    # Let's now build the indices to pass to .select()
    lengths = [len(dset) for dset in datasets]
    offsets = np.cumsum([0] + lengths[:-1])

    # if stopping_strategy is "first_exhausted", it is an undersampling situation whereas it is an oversampling situation if it is "all_exhausted"
    oversampling = stopping_strategy == "all_exhausted"

    if probabilities is None and not oversampling:
        # Undersampling situation with cycling between each sources
        # Example:: If lengths of the datasets are [3, 4, 5]
        # Then the resulting indices should be [0, 3, 7, 1, 4, 8, 2, 6, 9]
        # Note that we only have 3 examples per dataset since the first dataset ran out of examples

        # Reasoning behind the following operation: keeping the min_length first indices of each dataset
        # while offsetting in order to correspond to the right indices of the concatenated dataset
        # and flattening to effectively interleave the datasets
        indices = (offsets.reshape(1, -1) + np.arange(min(lengths)).reshape(-1, 1)).flatten().tolist()
    elif probabilities is None:
        # Oversampling situation with cycling between each sources
        # Then the resulting indices should be [0, 3, 7, 1, 4, 8, 2, 5, 9, 0, 6, 10, 1, 3, 11]
        # Note that we have 5 examples per dataset with a rolling window since the longest dataset has 5 samples

        # Reasoning behind the following operation: for each dataset indices (i.e column) repeat the indices to have max_length indices per dataset
        # For example, if the max_length is 5 and the i-th dataset has 3 samples, the i-th column will be [0,1,2,0,1]
        indices = np.mod(np.arange(max(lengths)).reshape(-1, 1), np.array(lengths).reshape(1, -1))

        # We have to keep the indices to their respective dataset offsets and to flatten to effectively interleave the datasets
        indices = (indices + offsets).flatten().tolist()

    else:
        # boolean array indicating if at index i if the dataset_i has been fully exhausted
        is_exhausted = np.full(len(lengths), False)

        # if undersampling ("first_exhausted"), we stop as soon as one dataset is exhausted
        # if oversampling ("all_exhausted"), we stop as soons as every dataset is exhausted, i.e as soon as every samples of every dataset has been visited at least once
        bool_strategy_func = np.all if oversampling else np.any

        def iter_random_indices():
            """Get an infinite iterator that randomly samples the index of the source to pick examples from."""
            rng = np.random.default_rng(seed)
            while True:
                yield from (int(i) for i in rng.choice(len(datasets), size=1000, p=probabilities))

        current_index = [0] * len(datasets)
        indices = []
        for source_idx in iter_random_indices():
            # If no oversampling, we stop as soon as a dataset has ran out of examples (np.any)
            # Otherwise, we stop as soon as every dataset has ran out of examples (np.all)
            if bool_strategy_func(is_exhausted):
                # the stopping condition was reached, let's stop
                break

            # let's add the example at the current index of the `source_idx`-th dataset
            indices.append(current_index[source_idx] + offsets[source_idx])
            current_index[source_idx] += 1

            # we've ran out of examples for the current dataset, let's update our boolean array and bring the current_index back to 0
            if current_index[source_idx] >= lengths[source_idx]:
                is_exhausted[source_idx] = True
                current_index[source_idx] = 0

    return concatenated_datasets.select(indices, **kwargs)


def _split_by_node_map_style_dataset(dataset: Dataset, rank: int, world_size: int) -> Dataset:
    """
    Split a dataset for the node at rank `rank` in a pool of nodes of size `world_size`.
    Each node is assigned a chunk of data, e.g. rank 0 is given the first chunk of the dataset.
    To maximize data loading throughput, chunks are made of contiguous data on disk if possible.

    Args:
        dataset ([`Dataset`]):
            The dataset to split by node.
        rank (`int`):
            Rank of the current node.
        world_size (`int`):
            Total number of nodes.

    Returns:
        [`Dataset`]: The dataset to be used on the node at rank `rank`.
    """
    return dataset.shard(num_shards=world_size, index=rank, contiguous=True)


# This is outside Dataset.filter as it needs to be picklable for multiprocessing


def get_indices_from_mask_function(
    function: Callable,
    batched: bool,
    with_indices: bool,
    with_rank: bool,
    input_columns: Optional[Union[str, list[str]]],
    indices_mapping: Optional[Table] = None,
    *args,
    **fn_kwargs,
):
    if batched:
        # we extract indices and rank from args
        *inputs, indices, rank = args
        additional_args = ()
        if with_indices:
            additional_args += (indices,)
        if with_rank:
            additional_args += (rank,)
        mask = function(*inputs, *additional_args, **fn_kwargs)
        if isinstance(mask, (pa.Array, pa.ChunkedArray)):
            mask = mask.to_pylist()
    else:
        # we get batched data (to return less data than input) but `function` only accepts one example
        # therefore we need to call `function` on each example of the batch to get the mask
        *inputs, indices, rank = args
        mask = []
        if input_columns is None:
            # inputs only contains a batch of examples
            batch: dict = inputs[0]
            num_examples = len(batch[next(iter(batch.keys()))])
            for i in range(num_examples):
                example = {key: batch[key][i] for key in batch}
                additional_args = ()
                if with_indices:
                    additional_args += (indices[i],)
                if with_rank:
                    additional_args += (rank,)
                mask.append(function(example, *additional_args, **fn_kwargs))
        else:
            # inputs is a list of columns
            columns: list[list] = inputs
            num_examples = len(columns[0])
            for i in range(num_examples):
                input = [column[i] for column in columns]
                additional_args = ()
                if with_indices:
                    additional_args += (indices[i],)
                if with_rank:
                    additional_args += (rank,)
                mask.append(function(*input, *additional_args, **fn_kwargs))
    indices_array = [i for i, to_keep in zip(indices, mask) if to_keep]
    if indices_mapping is not None:
        indices_array = pa.array(indices_array, type=pa.uint64())
        indices_array = indices_mapping.column(0).take(indices_array)
        indices_array = indices_array.to_pylist()
    return {"indices": indices_array}


async def async_get_indices_from_mask_function(
    function: Callable,
    batched: bool,
    with_indices: bool,
    with_rank: bool,
    input_columns: Optional[Union[str, list[str]]],
    indices_mapping: Optional[Table] = None,
    *args,
    **fn_kwargs,
):
    """same function but async"""
    if batched:
        # we extract indices and rank from args
        *inputs, indices, rank = args
        additional_args = ()
        if with_indices:
            additional_args += (indices,)
        if with_rank:
            additional_args += (rank,)
        mask = await function(*inputs, *additional_args, **fn_kwargs)
        if isinstance(mask, (pa.Array, pa.ChunkedArray)):
            mask = mask.to_pylist()
    else:
        # we get batched data (to return less data than input) but `function` only accepts one example
        # therefore we need to call `function` on each example of the batch to get the mask
        *inputs, indices, rank = args
        mask = []
        if input_columns is None:
            # inputs only contains a batch of examples
            batch: dict = inputs[0]
            num_examples = len(batch[next(iter(batch.keys()))])
            for i in range(num_examples):
                example = {key: batch[key][i] for key in batch}
                additional_args = ()
                if with_indices:
                    additional_args += (indices[i],)
                if with_rank:
                    additional_args += (rank,)
                mask.append(await function(example, *additional_args, **fn_kwargs))
        else:
            # inputs is a list of columns
            columns: list[list] = inputs
            num_examples = len(columns[0])
            for i in range(num_examples):
                input = [column[i] for column in columns]
                additional_args = ()
                if with_indices:
                    additional_args += (indices[i],)
                if with_rank:
                    additional_args += (rank,)
                mask.append(await function(*input, *additional_args, **fn_kwargs))
    indices_array = [i for i, to_keep in zip(indices, mask) if to_keep]
    if indices_mapping is not None:
        indices_array = pa.array(indices_array, type=pa.uint64())
        indices_array = indices_mapping.column(0).take(indices_array)
        indices_array = indices_array.to_pylist()
    return {"indices": indices_array}<|MERGE_RESOLUTION|>--- conflicted
+++ resolved
@@ -5330,11 +5330,7 @@
         max_shard_size: Optional[Union[int, str]] = None,
         num_shards: Optional[int] = None,
         embed_external_files: bool = True,
-<<<<<<< HEAD
     ) -> tuple[list[CommitOperationAdd], int, int]:
-=======
-    ) -> tuple[str, str, int, int, list[str], int]:
->>>>>>> 5c8869f8
         """Pushes the dataset shards as Parquet files to the hub.
 
         Returns:
