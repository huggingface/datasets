# Copyright 2020 The HuggingFace Authors.
#
# Licensed under the Apache License, Version 2.0 (the "License");
# you may not use this file except in compliance with the License.
# You may obtain a copy of the License at
#
#     http://www.apache.org/licenses/LICENSE-2.0
#
# Unless required by applicable law or agreed to in writing, software
# distributed under the License is distributed on an "AS IS" BASIS,
# WITHOUT WARRANTIES OR CONDITIONS OF ANY KIND, either express or implied.
# See the License for the specific language governing permissions and
# limitations under the License.

# Lint as: python3
""" Simple Dataset wrapping an Arrow Table."""

import contextlib
import copy
import itertools
import json
import os
import re
import shutil
import tempfile
import warnings
import weakref
from collections import Counter, UserDict
from collections.abc import Mapping
from copy import deepcopy
from functools import partial, wraps
from io import BytesIO
from math import ceil, floor
from pathlib import Path
from random import sample
from typing import (
    TYPE_CHECKING,
    Any,
    BinaryIO,
    Callable,
    Dict,
    Iterable,
    Iterator,
    List,
    Optional,
    Tuple,
    Union,
    overload,
)

import fsspec
import numpy as np
import pandas as pd
import pyarrow as pa
import pyarrow.compute as pc
from huggingface_hub import HfApi, HfFolder
from multiprocess import Pool, RLock
from requests import HTTPError
from tqdm.auto import tqdm

from . import config
from .arrow_reader import ArrowReader
from .arrow_writer import ArrowWriter, OptimizedTypedSequence
from .download.download_config import DownloadConfig
from .download.streaming_download_manager import xgetsize
from .features import Audio, ClassLabel, Features, Image, Sequence, Value
from .features.features import (
    FeatureType,
    _align_features,
    _check_if_features_can_be_aligned,
    decode_nested_example,
    pandas_types_mapper,
    require_decoding,
)
from .filesystems import extract_path_from_uri, is_remote_filesystem
from .fingerprint import (
    fingerprint_transform,
    generate_fingerprint,
    generate_random_fingerprint,
    get_temporary_cache_files_directory,
    is_caching_enabled,
    maybe_register_dataset_for_temp_dir_deletion,
    update_fingerprint,
)
from .formatting import format_table, get_format_type_from_alias, get_formatter, query_table
from .formatting.formatting import _is_range_contiguous
from .info import DatasetInfo, DatasetInfosDict
from .naming import _split_re
from .search import IndexableMixin
from .splits import NamedSplit, Split, SplitInfo
from .table import (
    InMemoryTable,
    MemoryMappedTable,
    Table,
    concat_tables,
    embed_table_storage,
    list_table_cache_files,
    table_cast,
    table_visitor,
)
from .tasks import TaskTemplate
from .utils import logging
from .utils._hf_hub_fixes import create_repo
from .utils.file_utils import _retry, cached_path, estimate_dataset_size, hf_hub_url
from .utils.info_utils import is_small_dataset
from .utils.py_utils import asdict, convert_file_size_to_int, unique_values
from .utils.stratify import stratified_shuffle_split_generate_indices
from .utils.tf_utils import minimal_tf_collate_fn
from .utils.typing import PathLike


if TYPE_CHECKING:
    from .dataset_dict import DatasetDict

logger = logging.get_logger(__name__)


class LazyDict(UserDict):
    def __init__(self, data, features=None):
        self.data = data
        self.features = (
            {key: feature for key, feature in features.items() if features._column_requires_decoding[key]}
            if features
            else {}
        )


class Example(LazyDict):
    def __getitem__(self, key):
        value = super().__getitem__(key)
        if self.features and key in self.features:
            value = decode_nested_example(self.features[key], value) if value is not None else None
            self[key] = value
            del self.features[key]
        return value


class Batch(LazyDict):
    def __getitem__(self, key):
        values = super().__getitem__(key)
        if self.features and key in self.features:
            values = [
                decode_nested_example(self.features[key], value) if value is not None else None for value in values
            ]
            self[key] = values
            del self.features[key]
        return values


class DatasetInfoMixin:
    """This base class exposes some attributes of DatasetInfo
    at the base level of the Dataset for easy access.
    """

    def __init__(self, info: DatasetInfo, split: Optional[NamedSplit]):
        self._info = info
        self._split = split

    @property
    def info(self):
        """:class:`datasets.DatasetInfo` object containing all the metadata in the dataset."""
        return self._info

    @property
    def split(self):
        """:class:`datasets.NamedSplit` object corresponding to a named dataset split."""
        return self._split

    @property
    def builder_name(self) -> str:
        return self._info.builder_name

    @property
    def citation(self) -> str:
        return self._info.citation

    @property
    def config_name(self) -> str:
        return self._info.config_name

    @property
    def dataset_size(self) -> Optional[int]:
        return self._info.dataset_size

    @property
    def description(self) -> str:
        return self._info.description

    @property
    def download_checksums(self) -> Optional[dict]:
        return self._info.download_checksums

    @property
    def download_size(self) -> Optional[int]:
        return self._info.download_size

    @property
    def features(self) -> Features:
        return self._info.features

    @property
    def homepage(self) -> Optional[str]:
        return self._info.homepage

    @property
    def license(self) -> Optional[str]:
        return self._info.license

    @property
    def size_in_bytes(self) -> Optional[int]:
        return self._info.size_in_bytes

    @property
    def supervised_keys(self):
        return self._info.supervised_keys

    @property
    def task_templates(self):
        return self._info.task_templates

    @property
    def version(self):
        return self._info.version


class TensorflowDatasetMixin:
    _TF_DATASET_REFS = set()

    @staticmethod
    def _get_output_signature(
        dataset: "Dataset",
        collate_fn: Callable,
        collate_fn_args: dict,
        cols_to_retain: Optional[List[str]] = None,
        batch_size: Optional[int] = None,
        num_test_batches: int = 200,
    ):
        """Private method used by `to_tf_dataset()` to find the shapes and dtypes of samples from this dataset
           after being passed through the collate_fn. Tensorflow needs an exact signature for tf.numpy_function, so
           the only way to do this is to run test batches - the collator may add or rename columns, so we can't figure
           it out just by inspecting the dataset.

        Args:
            dataset (:obj:`Dataset`): Dataset to load samples from.
            collate_fn(:obj:`bool`): Shuffle the dataset order when loading. Recommended True for training, False for
                validation/evaluation.
            collate_fn(:obj:`Callable`): A function or callable object (such as a `DataCollator`) that will collate
                lists of samples into a batch.
            collate_fn_args (:obj:`Dict`): A `dict` of keyword arguments to be passed to the
                `collate_fn`.
            batch_size (:obj:`int`, optional): The size of batches loaded from the dataset. Used for shape inference.
                Can be None, which indicates that batch sizes can be variable.
            num_test_batches (:obj:`int`): The number of batches to load from the dataset for shape inference.

        Returns:
            :obj:`dict`: Dict mapping column names to tf.Tensorspec objects
            :obj:`dict`: Dict mapping column names to np.dtype objects
        """
        if config.TF_AVAILABLE:
            import tensorflow as tf
        else:
            raise ImportError("Called a Tensorflow-specific function but Tensorflow is not installed.")

        if len(dataset) == 0:
            raise ValueError("Unable to get the output signature because the dataset is empty.")
        if batch_size is not None:
            batch_size = min(len(dataset), batch_size)
        test_batch_size = min(len(dataset), 2)

        if cols_to_retain is not None:
            cols_to_retain = list(set(cols_to_retain + ["label_ids", "label", "labels"]))

        test_batches = []
        for _ in range(num_test_batches):
            indices = sample(range(len(dataset)), test_batch_size)
            test_batch = dataset[indices]
            if cols_to_retain is not None:
                test_batch = {key: value for key, value in test_batch.items() if key in cols_to_retain}
            test_batch = [{key: value[i] for key, value in test_batch.items()} for i in range(test_batch_size)]
            test_batch = collate_fn(test_batch, **collate_fn_args)
            test_batches.append(test_batch)

        tf_columns_to_signatures = {}
        np_columns_to_dtypes = {}
        for column in test_batches[0].keys():
            raw_arrays = [batch[column] for batch in test_batches]
            # In case the collate_fn returns something strange
            np_arrays = []
            for array in raw_arrays:
                if isinstance(array, np.ndarray):
                    np_arrays.append(array)
                elif isinstance(array, tf.Tensor):
                    np_arrays.append(array.numpy())
                else:
                    np_arrays.append(np.array(array))

            if np.issubdtype(np_arrays[0].dtype, np.integer) or np_arrays[0].dtype == bool:
                tf_dtype = tf.int64
                np_dtype = np.int64
            elif np.issubdtype(np_arrays[0].dtype, np.number):
                tf_dtype = tf.float32
                np_dtype = np.float32
            elif np_arrays[0].dtype.kind == "U":  # Unicode strings
                np_dtype = np.unicode_
                tf_dtype = tf.string
            else:
                raise RuntimeError(
                    f"Unrecognized array dtype {np_arrays[0].dtype}. \n"
                    "Nested types and image/audio types are not supported yet."
                )
            shapes = [array.shape for array in np_arrays]
            static_shape = []
            for dim in range(len(shapes[0])):
                sizes = set([shape[dim] for shape in shapes])
                if dim == 0:
                    static_shape.append(batch_size)
                    continue
                if len(sizes) == 1:  # This dimension looks constant
                    static_shape.append(sizes.pop())
                else:  # Use None for variable dimensions
                    static_shape.append(None)
            tf_columns_to_signatures[column] = tf.TensorSpec(shape=static_shape, dtype=tf_dtype)
            np_columns_to_dtypes[column] = np_dtype

        return tf_columns_to_signatures, np_columns_to_dtypes

    def to_tf_dataset(
        self,
        batch_size: int,
        columns: Optional[Union[str, List[str]]] = None,
        shuffle: bool = False,
        collate_fn: Optional[Callable] = None,
        drop_remainder: bool = False,
        collate_fn_args: Optional[Dict[str, Any]] = None,
        label_cols: Optional[Union[str, List[str]]] = None,
        prefetch: bool = True,
    ):
        """Create a tf.data.Dataset from the underlying Dataset. This tf.data.Dataset will load and collate batches from
        the Dataset, and is suitable for passing to methods like model.fit() or model.predict(). The dataset will yield
        dicts for both inputs and labels unless the dict would contain only a single key, in which case a raw
        tf.Tensor is yielded instead.

        Args:
            batch_size (:obj:`int`): Size of batches to load from the dataset.
            columns (:obj:`List[str]` or :obj:`str`, optional): Dataset column(s) to load in the tf.data.Dataset. Column
             names that are created by the `collate_fn` and that do not exist in the original dataset can be used.
            shuffle(:obj:`bool`, default to `False`): Shuffle the dataset order when loading. Recommended True for training, False for
                validation/evaluation.
            drop_remainder(:obj:`bool`, default ``False``): Drop the last incomplete batch when loading. Ensures
                that all batches yielded by the dataset will have the same length on the batch dimension.
            collate_fn(:obj:`Callable`, optional): A function or callable object (such as a `DataCollator`) that will collate
                lists of samples into a batch.
            collate_fn_args (:obj:`Dict`, optional): An optional `dict` of keyword arguments to be passed to the
                `collate_fn`.
            label_cols (:obj:`List[str]` or :obj:`str`, default ``None``): Dataset column(s) to load as
                labels. Note that many models compute loss internally rather than letting Keras do it, in which case
                passing the labels here is optional, as long as they're in the input `columns`.
            prefetch (:obj:`bool`, default ``True``): Whether to run the dataloader in a separate thread and maintain
                a small buffer of batches for training. Improves performance by allowing data to be loaded in the
                background while the model is training.

        Returns:
            :class:`tf.data.Dataset`

        Example:

        ```py
        >>> ds_train = ds["train"].to_tf_dataset(
        ...    columns=['input_ids', 'token_type_ids', 'attention_mask', 'label'],
        ...    shuffle=True,
        ...    batch_size=16,
        ...    collate_fn=data_collator,
        ... )
        ```
        """
        if config.TF_AVAILABLE:
            import tensorflow as tf
        else:
            raise ImportError("Called a Tensorflow-specific function but Tensorflow is not installed.")

        if isinstance(tf.distribute.get_strategy(), tf.distribute.TPUStrategy):
            logger.warning(
                "Note that to_tf_dataset() loads the data with a generator rather than a full tf.data "
                "pipeline and is not compatible with remote TPU connections. If you encounter errors, please "
                "try using a TPU VM or, if your data can fit in memory, loading it into memory as a dict of "
                "Tensors instead of streaming with to_tf_dataset()."
            )

        if collate_fn is None:
            # Set a very simple default collator that just stacks things together
            collate_fn = minimal_tf_collate_fn
        if collate_fn_args is None:
            collate_fn_args = {}
        if label_cols and not columns:
            raise ValueError("Cannot specify label_cols without specifying columns!")
        if label_cols is None:
            label_cols = []
        elif isinstance(label_cols, str):
            label_cols = [label_cols]
        if len(set(label_cols)) < len(label_cols):
            raise ValueError("List of label_cols contains duplicates.")
        if columns:
            if isinstance(columns, str):
                columns = [columns]
            if len(set(columns)) < len(columns):
                raise ValueError("List of columns contains duplicates.")
            cols_to_retain = list(set(columns + label_cols))
        else:
            cols_to_retain = None  # Indicates keeping all valid columns
            columns = []

        if self.format["type"] != "custom":
            dataset = self.with_format("numpy")
        else:
            dataset = self

        # TODO(Matt, QL): deprecate the retention of label_ids and label

        output_signature, columns_to_np_types = dataset._get_output_signature(
            dataset,
            collate_fn=collate_fn,
            collate_fn_args=collate_fn_args,
            cols_to_retain=cols_to_retain,
            batch_size=batch_size if drop_remainder else None,
        )

        if "labels" in output_signature:
            if ("label_ids" in columns or "label" in columns) and "labels" not in columns:
                columns = [col for col in columns if col not in ["label_ids", "label"]] + ["labels"]
            if ("label_ids" in label_cols or "label" in label_cols) and "labels" not in label_cols:
                label_cols = [col for col in label_cols if col not in ["label_ids", "label"]] + ["labels"]

        for col in columns:
            if col not in output_signature:
                raise ValueError(f"Column {col} not found in dataset!")

        for col in label_cols:
            if col not in output_signature:
                raise ValueError(f"Label column {col} not found in dataset!")

        def np_get_batch(indices):
            # Optimization - if we're loading a sequential batch, do it with slicing instead of a list of indices
            if np.all(np.diff(indices) == 1):
                batch = dataset[indices[0] : indices[-1] + 1]
            else:
                batch = dataset[indices]

            if cols_to_retain is not None:
                batch = {
                    key: value
                    for key, value in batch.items()
                    if key in cols_to_retain or key in ("label", "label_ids", "labels")
                }
            elif cols_to_retain is not None:
                batch = {key: value for key, value in batch.items() if key in cols_to_retain}

            actual_size = len(list(batch.values())[0])  # Get the length of one of the arrays, assume all same
            # Our collators expect a list of dicts, not a dict of lists/arrays, so we invert
            batch = [{key: value[i] for key, value in batch.items()} for i in range(actual_size)]
            batch = collate_fn(batch, **collate_fn_args)
            out_batch = []
            for col, cast_dtype in columns_to_np_types.items():
                # In case the collate_fn returns something strange
                array = np.array(batch[col])
                array = array.astype(cast_dtype)
                out_batch.append(array)
            return out_batch

        @tf.function(input_signature=[tf.TensorSpec(None, tf.int64)])
        def fetch_function(indices):
            output = tf.numpy_function(
                np_get_batch,
                inp=[indices],
                # This works because dictionaries always output in the same order
                Tout=[tf.dtypes.as_dtype(dtype) for dtype in columns_to_np_types.values()],
            )
            return {key: output[i] for i, key in enumerate(columns_to_np_types.keys())}

        tf_dataset = tf.data.Dataset.from_tensor_slices(np.arange(len(dataset), dtype=np.int64))

        if shuffle:
            tf_dataset = tf_dataset.shuffle(len(dataset))

        tf_dataset = tf_dataset.batch(batch_size, drop_remainder=drop_remainder).map(fetch_function)

        def ensure_shapes(input_dict):
            return {key: tf.ensure_shape(val, output_signature[key].shape) for key, val in input_dict.items()}

        tf_dataset = tf_dataset.map(ensure_shapes)

        def split_features_and_labels(input_batch):
            # TODO(Matt, QL): deprecate returning the dict content when there's only one key
            features = {key: tensor for key, tensor in input_batch.items() if key in columns}
            labels = {key: tensor for key, tensor in input_batch.items() if key in label_cols}
            if len(features) == 1:
                features = list(features.values())[0]
            if len(labels) == 1:
                labels = list(labels.values())[0]
            if isinstance(labels, dict) and len(labels) == 0:
                return features
            else:
                return features, labels

        if cols_to_retain is not None:
            tf_dataset = tf_dataset.map(split_features_and_labels)

        if prefetch:
            tf_dataset = tf_dataset.prefetch(tf.data.experimental.AUTOTUNE)

        # Remove a reference to the open Arrow file on delete
        def cleanup_callback(ref):
            dataset.__del__()
            self._TF_DATASET_REFS.remove(ref)

        self._TF_DATASET_REFS.add(weakref.ref(tf_dataset, cleanup_callback))

        return tf_dataset


class DatasetTransformationNotAllowedError(Exception):
    pass


def transmit_format(func):
    """Wrapper for dataset transforms that recreate a new Dataset to transmit the format of the original dataset to the new dataset"""

    @wraps(func)
    def wrapper(*args, **kwargs):
        if args:
            self: "Dataset" = args[0]
            args = args[1:]
        else:
            self: "Dataset" = kwargs.pop("self")
        # don't use self.format since it returns a list of columns for 'columns' even if self_format_columns is None
        unformatted_columns = set(self.column_names) - set(self._format_columns or [])
        self_format = {
            "type": self._format_type,
            "format_kwargs": self._format_kwargs,
            "columns": self._format_columns,
            "output_all_columns": self._output_all_columns,
        }
        # apply actual function
        out: Union["Dataset", "DatasetDict"] = func(self, *args, **kwargs)
        datasets: List["Dataset"] = list(out.values()) if isinstance(out, dict) else [out]
        # re-apply format to the output
        for dataset in datasets:
            new_format = self_format.copy()
            if new_format["columns"] is not None:  # new formatted columns = (columns - previously unformatted columns)
                # sort the columns to have a deterministic list of columns that we can compare with `out_format`
                new_format["columns"] = sorted(set(dataset.column_names) - unformatted_columns)
            out_format = {
                "type": dataset._format_type,
                "format_kwargs": dataset._format_kwargs,
                "columns": sorted(dataset._format_columns) if dataset._format_columns is not None else None,
                "output_all_columns": dataset._output_all_columns,
            }
            if out_format != new_format:  # only apply if there's a change not to update the fingerprint for nothing
                dataset.set_format(**new_format)
        return out

    wrapper._decorator_name_ = "transmit_format"
    return wrapper


def transmit_tasks(func):
    """Wrapper for dataset transforms that recreate a new Dataset to transmit the task templates of the original dataset to the new dataset"""

    @wraps(func)
    def wrapper(*args, **kwargs):
        if args:
            self: "Dataset" = args[0]
            args = args[1:]
        else:
            self: "Dataset" = kwargs.pop("self")
        # apply actual function
        out: Union["Dataset", "DatasetDict"] = func(self, *args, **kwargs)
        datasets: List["Dataset"] = list(out.values()) if isinstance(out, dict) else [out]
        for dataset in datasets:
            # Remove task templates if a column mapping of the template is no longer valid
            if self.info.task_templates is not None:
                dataset.info.task_templates = [
                    template
                    for template in self.info.task_templates
                    if all(dataset.features.get(k) == self.features.get(k) for k in template.column_mapping.keys())
                ]
        return out

    wrapper._decorator_name_ = "transmit_tasks"
    return wrapper


def update_metadata_with_features(table: Table, features: Features):
    """To be used in dataset transforms that modify the features of the dataset, in order to update the features stored in the metadata of its schema."""
    features = Features({col_name: features[col_name] for col_name in table.column_names})
    if table.schema.metadata is None or b"huggingface" not in table.schema.metadata:
        pa_metadata = ArrowWriter._build_metadata(DatasetInfo(features=features))
    else:
        metadata = json.loads(table.schema.metadata[b"huggingface"].decode())
        if "info" not in metadata:
            metadata["info"] = asdict(DatasetInfo(features=features))
        else:
            metadata["info"]["features"] = asdict(DatasetInfo(features=features))["features"]
        pa_metadata = {"huggingface": json.dumps(metadata)}
    table = table.replace_schema_metadata(pa_metadata)
    return table


def _check_table(table) -> Table:
    """We check the table type to make sure it's an instance of :class:`datasets.table.Table`"""
    if isinstance(table, pa.Table):
        # for a pyarrow table, we can just consider it as a in-memory table
        # this is here for backward compatibility
        return InMemoryTable(table)
    elif isinstance(table, Table):
        return table
    else:
        raise TypeError(f"Expected a pyarrow.Table or a datasets.table.Table object, but got {table}.")


def _check_column_names(column_names: List[str]):
    """Check the column names to make sure they don't contain duplicates."""
    counter = Counter(column_names)
    if not all(count == 1 for count in counter.values()):
        duplicated_columns = [col for col in counter if counter[col] > 1]
        raise ValueError(f"The table can't have duplicated columns but columns {duplicated_columns} are duplicated.")


def _check_valid_indices_value(index, size):
    if (index < 0 and index + size < 0) or (index >= size):
        raise IndexError(f"Index {index} out of range for dataset of size {size}.")


class NonExistentDatasetError(Exception):
    """Used when we expect the existence of a dataset"""

    pass


class Dataset(DatasetInfoMixin, IndexableMixin, TensorflowDatasetMixin):
    """A Dataset backed by an Arrow table."""

    def __init__(
        self,
        arrow_table: Table,
        info: Optional[DatasetInfo] = None,
        split: Optional[NamedSplit] = None,
        indices_table: Optional[Table] = None,
        fingerprint: Optional[str] = None,
    ):
        info = info.copy() if info is not None else DatasetInfo()
        DatasetInfoMixin.__init__(self, info=info, split=split)
        IndexableMixin.__init__(self)

        self._data: Table = _check_table(arrow_table)
        self._indices: Optional[Table] = _check_table(indices_table) if indices_table is not None else None
        maybe_register_dataset_for_temp_dir_deletion(self)

        self._format_type: Optional[str] = None
        self._format_kwargs: dict = {}
        self._format_columns: Optional[list] = None
        self._output_all_columns: bool = False
        self._fingerprint: str = fingerprint

        # Read metadata

        if self._data.schema.metadata is not None and b"huggingface" in self._data.schema.metadata:
            metadata = json.loads(self._data.schema.metadata[b"huggingface"].decode())
            if (
                "fingerprint" in metadata and self._fingerprint is None
            ):  # try to load fingerprint from the arrow file metadata
                self._fingerprint = metadata["fingerprint"]

        # Infer features if None
        inferred_features = Features.from_arrow_schema(arrow_table.schema)
        if self.info.features is None:
            self.info.features = inferred_features
        else:  # make sure the nested columns are in the right order
            try:
                self.info.features = self.info.features.reorder_fields_as(inferred_features)
            except ValueError as e:
                raise ValueError(
                    f"{e}\nThe 'source' features come from dataset_info.json, and the 'target' ones are those of the dataset arrow file."
                )

        # Infer fingerprint if None

        if self._fingerprint is None:
            self._fingerprint = generate_fingerprint(self)

        # Sanity checks

        if self.features is None:
            raise ValueError("Features can't be None in a Dataset object")
        if self._fingerprint is None:
            raise ValueError("Fingerprint can't be None in a Dataset object")
        if self.info.features.type != inferred_features.type:
            raise ValueError(
                f"External features info don't match the dataset:\nGot\n{self.info.features}\nwith type\n{self.info.features.type}\n\nbut expected something like\n{inferred_features}\nwith type\n{inferred_features.type}"
            )

        if self._indices is not None:
            if not pa.types.is_unsigned_integer(self._indices.column(0).type):
                raise ValueError(
                    f"indices must be an Arrow table of unsigned integers, current type is {self._indices.column(0).type}"
                )
        _check_column_names(self._data.column_names)

        self._data = update_metadata_with_features(self._data, self.features)

    @classmethod
    def from_file(
        cls,
        filename: str,
        info: Optional[DatasetInfo] = None,
        split: Optional[NamedSplit] = None,
        indices_filename: Optional[str] = None,
        in_memory: bool = False,
    ) -> "Dataset":
        """Instantiate a Dataset backed by an Arrow table at filename.

        Args:
            filename (:obj:`str`): File name of the dataset.
            info (:class:`DatasetInfo`, optional): Dataset information, like description, citation, etc.
            split (:class:`NamedSplit`, optional): Name of the dataset split.
            indices_filename (:obj:`str`, optional): File names of the indices.
            in_memory (:obj:`bool`, default ``False``): Whether to copy the data in-memory.

        Returns:
            :class:`Dataset`
        """
        table = ArrowReader.read_table(filename, in_memory=in_memory)

        if indices_filename is not None:
            indices_pa_table = ArrowReader.read_table(indices_filename, in_memory=in_memory)
        else:
            indices_pa_table = None

        return cls(
            arrow_table=table,
            info=info,
            split=split,
            indices_table=indices_pa_table,
        )

    @classmethod
    def from_buffer(
        cls,
        buffer: pa.Buffer,
        info: Optional[DatasetInfo] = None,
        split: Optional[NamedSplit] = None,
        indices_buffer: Optional[pa.Buffer] = None,
    ) -> "Dataset":
        """Instantiate a Dataset backed by an Arrow buffer.

        Args:
            buffer (:obj:`pyarrow.Buffer`): Arrow buffer.
            info (:class:`DatasetInfo`, optional): Dataset information, like description, citation, etc.
            split (:class:`NamedSplit`, optional): Name of the dataset split.
            indices_buffer (:obj:`pyarrow.Buffer`, optional): Indices Arrow buffer.

        Returns:
            :class:`Dataset`
        """
        table = InMemoryTable.from_buffer(buffer)

        if indices_buffer is not None:
            indices_table = InMemoryTable.from_buffer(buffer)
        else:
            indices_table = None

        return cls(table, info=info, split=split, indices_table=indices_table)

    @classmethod
    def from_pandas(
        cls,
        df: pd.DataFrame,
        features: Optional[Features] = None,
        info: Optional[DatasetInfo] = None,
        split: Optional[NamedSplit] = None,
        preserve_index: Optional[bool] = None,
    ) -> "Dataset":
        """
        Convert :obj:`pandas.DataFrame` to a :obj:`pyarrow.Table` to create a :class:`Dataset`.

        The column types in the resulting Arrow Table are inferred from the dtypes of the pandas.Series in the
        DataFrame. In the case of non-object Series, the NumPy dtype is translated to its Arrow equivalent. In the
        case of `object`, we need to guess the datatype by looking at the Python objects in this Series.

        Be aware that Series of the `object` dtype don't carry enough information to always lead to a meaningful Arrow
        type. In the case that we cannot infer a type, e.g. because the DataFrame is of length 0 or the Series only
        contains None/nan objects, the type is set to null. This behavior can be avoided by constructing explicit
        features and passing it to this function.

        Args:
            df (:obj:`pandas.DataFrame`): Dataframe that contains the dataset.
            features (:class:`Features`, optional): Dataset features.
            info (:class:`DatasetInfo`, optional): Dataset information, like description, citation, etc.
            split (:class:`NamedSplit`, optional): Name of the dataset split.
            preserve_index (:obj:`bool`, optional): Whether to store the index as an additional column in the resulting Dataset.
                The default of None will store the index as a column, except for RangeIndex which is stored as metadata only.
                Use preserve_index=True to force it to be stored as a column.

        Returns:
            :class:`Dataset`

        Example:

        ```py
        >>> ds = Dataset.from_pandas(df)
        ```
        """
        if info is not None and features is not None and info.features != features:
            raise ValueError(
                f"Features specified in `features` and `info.features` can't be different:\n{features}\n{info.features}"
            )
        features = features if features is not None else info.features if info is not None else None
        if info is None:
            info = DatasetInfo()
        info.features = features
        table = InMemoryTable.from_pandas(
            df=df,
            preserve_index=preserve_index,
        )
        if features is not None:
            # more expensive cast than InMemoryTable.from_pandas(..., schema=features.arrow_schema)
            # needed to support the str to Audio conversion for instance
            table = table.cast(features.arrow_schema)
        return cls(table, info=info, split=split)

    @classmethod
    def from_dict(
        cls,
        mapping: dict,
        features: Optional[Features] = None,
        info: Optional[DatasetInfo] = None,
        split: Optional[NamedSplit] = None,
    ) -> "Dataset":
        """
        Convert :obj:`dict` to a :obj:`pyarrow.Table` to create a :class:`Dataset`.

        Args:
            mapping (:obj:`Mapping`): Mapping of strings to Arrays or Python lists.
            features (:class:`Features`, optional): Dataset features.
            info (:class:`DatasetInfo`, optional): Dataset information, like description, citation, etc.
            split (:class:`NamedSplit`, optional): Name of the dataset split.

        Returns:
            :class:`Dataset`
        """
        if info is not None and features is not None and info.features != features:
            raise ValueError(
                f"Features specified in `features` and `info.features` can't be different:\n{features}\n{info.features}"
            )
        features = features if features is not None else info.features if info is not None else None
        if info is None:
            info = DatasetInfo()
        info.features = features
        if features is not None:
            mapping = features.encode_batch(mapping)
        mapping = {
            col: OptimizedTypedSequence(data, type=features[col] if features is not None else None, col=col)
            for col, data in mapping.items()
        }
        pa_table = InMemoryTable.from_pydict(mapping=mapping)
        if info.features is None:
            info.features = Features({col: ts.get_inferred_type() for col, ts in mapping.items()})
        return cls(pa_table, info=info, split=split)

    @classmethod
    def from_list(
        cls,
        mapping: List[dict],
        features: Optional[Features] = None,
        info: Optional[DatasetInfo] = None,
        split: Optional[NamedSplit] = None,
    ) -> "Dataset":
        """
        Convert a list of dicts to a :obj:`pyarrow.Table` to create a :class:`Dataset`.

        Note that the keys of the first entry will be used to determine the dataset columns,
        regardless of what is passed to features.

        Args:
            mapping (:obj:`List[dict]`): A list of mappings of strings to row values.
            features (:class:`Features`, optional): Dataset features.
            info (:class:`DatasetInfo`, optional): Dataset information, like description, citation, etc.
            split (:class:`NamedSplit`, optional): Name of the dataset split.

        Returns:
            :class:`Dataset`
        """
        # for simplicity and consistency wrt OptimizedTypedSequence we do not use InMemoryTable.from_pylist here
        mapping = {k: [r.get(k) for r in mapping] for k in mapping[0]} if mapping else {}
        return cls.from_dict(mapping, features, info, split)

    @staticmethod
    def from_csv(
        path_or_paths: Union[PathLike, List[PathLike]],
        split: Optional[NamedSplit] = None,
        features: Optional[Features] = None,
        cache_dir: str = None,
        keep_in_memory: bool = False,
        **kwargs,
    ):
        """Create Dataset from CSV file(s).

        Args:
            path_or_paths (path-like or list of path-like): Path(s) of the CSV file(s).
            split (:class:`NamedSplit`, optional): Split name to be assigned to the dataset.
            features (:class:`Features`, optional): Dataset features.
            cache_dir (:obj:`str`, optional, default ``"~/.cache/huggingface/datasets"``): Directory to cache data.
            keep_in_memory (:obj:`bool`, default ``False``): Whether to copy the data in-memory.
            **kwargs (additional keyword arguments): Keyword arguments to be passed to :meth:`pandas.read_csv`.

        Returns:
            :class:`Dataset`

        Example:

        ```py
        >>> ds = Dataset.from_csv('path/to/dataset.csv')
        ```
        """
        # Dynamic import to avoid circular dependency
        from .io.csv import CsvDatasetReader

        return CsvDatasetReader(
            path_or_paths, split=split, features=features, cache_dir=cache_dir, keep_in_memory=keep_in_memory, **kwargs
        ).read()

    @staticmethod
    def from_json(
        path_or_paths: Union[PathLike, List[PathLike]],
        split: Optional[NamedSplit] = None,
        features: Optional[Features] = None,
        cache_dir: str = None,
        keep_in_memory: bool = False,
        field: Optional[str] = None,
        **kwargs,
    ):
        """Create Dataset from JSON or JSON Lines file(s).

        Args:
            path_or_paths (path-like or list of path-like): Path(s) of the JSON or JSON Lines file(s).
            split (:class:`NamedSplit`, optional): Split name to be assigned to the dataset.
            features (:class:`Features`, optional): Dataset features.
            cache_dir (:obj:`str`, optional, default ``"~/.cache/huggingface/datasets"``): Directory to cache data.
            keep_in_memory (:obj:`bool`, default ``False``): Whether to copy the data in-memory.
            field (:obj:`str`, optional): Field name of the JSON file where the dataset is contained in.
            **kwargs (additional keyword arguments): Keyword arguments to be passed to :class:`JsonConfig`.

        Returns:
            :class:`Dataset`

        Example:

        ```py
        >>> ds = Dataset.from_json('path/to/dataset.json')
        ```
        """
        # Dynamic import to avoid circular dependency
        from .io.json import JsonDatasetReader

        return JsonDatasetReader(
            path_or_paths,
            split=split,
            features=features,
            cache_dir=cache_dir,
            keep_in_memory=keep_in_memory,
            field=field,
            **kwargs,
        ).read()

    @staticmethod
    def from_parquet(
        path_or_paths: Union[PathLike, List[PathLike]],
        split: Optional[NamedSplit] = None,
        features: Optional[Features] = None,
        cache_dir: str = None,
        keep_in_memory: bool = False,
        columns: Optional[List[str]] = None,
        **kwargs,
    ):
        """Create Dataset from Parquet file(s).

        Args:
            path_or_paths (path-like or list of path-like): Path(s) of the Parquet file(s).
            split (:class:`NamedSplit`, optional): Split name to be assigned to the dataset.
            features (:class:`Features`, optional): Dataset features.
            cache_dir (:obj:`str`, optional, default ``"~/.cache/huggingface/datasets"``): Directory to cache data.
            keep_in_memory (:obj:`bool`, default ``False``): Whether to copy the data in-memory.
            columns (:obj:`List[str]`, optional): If not None, only these columns will be read from the file.
                A column name may be a prefix of a nested field, e.g. 'a' will select
                'a.b', 'a.c', and 'a.d.e'.
            **kwargs (additional keyword arguments): Keyword arguments to be passed to :class:`ParquetConfig`.

        Returns:
            :class:`Dataset`

        Example:

        ```py
        >>> ds = Dataset.from_parquet('path/to/dataset.parquet')
        ```
        """
        # Dynamic import to avoid circular dependency
        from .io.parquet import ParquetDatasetReader

        return ParquetDatasetReader(
            path_or_paths,
            split=split,
            features=features,
            cache_dir=cache_dir,
            keep_in_memory=keep_in_memory,
            columns=columns,
            **kwargs,
        ).read()

    @staticmethod
    def from_text(
        path_or_paths: Union[PathLike, List[PathLike]],
        split: Optional[NamedSplit] = None,
        features: Optional[Features] = None,
        cache_dir: str = None,
        keep_in_memory: bool = False,
        **kwargs,
    ):
        """Create Dataset from text file(s).

        Args:
            path_or_paths (path-like or list of path-like): Path(s) of the text file(s).
            split (:class:`NamedSplit`, optional): Split name to be assigned to the dataset.
            features (:class:`Features`, optional): Dataset features.
            cache_dir (:obj:`str`, optional, default ``"~/.cache/huggingface/datasets"``): Directory to cache data.
            keep_in_memory (:obj:`bool`, default ``False``): Whether to copy the data in-memory.
            **kwargs (additional keyword arguments): Keyword arguments to be passed to :class:`TextConfig`.

        Returns:
            :class:`Dataset`

        Example:

        ```py
        >>> ds = Dataset.from_text('path/to/dataset.txt')
        ```
        """
        # Dynamic import to avoid circular dependency
        from .io.text import TextDatasetReader

        return TextDatasetReader(
            path_or_paths, split=split, features=features, cache_dir=cache_dir, keep_in_memory=keep_in_memory, **kwargs
        ).read()

    def __del__(self):
        if hasattr(self, "_data"):
            del self._data
        if hasattr(self, "_indices"):
            del self._indices

    def __enter__(self):
        return self

    def __exit__(self, exc_type, exc_val, exc_tb):
        # Here `del` is used to del the pyarrow tables. This properly closes the files used for memory mapped tables
        self.__del__()

    def save_to_disk(self, dataset_path: str, fs=None):
        """
        Saves a dataset to a dataset directory, or in a filesystem using either :class:`~filesystems.S3FileSystem` or
        any implementation of ``fsspec.spec.AbstractFileSystem``.

        For :class:`Image` and :class:`Audio` data:

        If your images and audio files are local files, then the resulting arrow file will store paths to these files.
        If you want to include the bytes or your images or audio files instead, you must `read()` those files first.
        This can be done by storing the "bytes" instead of the "path" of the images or audio files:

        ```python
        >>> def read_image_file(example):
        ...     with open(example["image"].filename, "rb") as f:
        ...         return {"image": {"bytes": f.read()}}
        >>> ds = ds.map(read_image_file)
        >>> ds.save_to_disk("path/to/dataset/dir")
        ```

        ```python
        >>> def read_audio_file(example):
        ...     with open(example["audio"]["path"], "rb") as f:
        ...         return {"audio": {"bytes": f.read()}}
        >>> ds = ds.map(read_audio_file)
        >>> ds.save_to_disk("path/to/dataset/dir")
        ```

        Args:
            dataset_path (:obj:`str`): Path (e.g. `dataset/train`) or remote URI (e.g. `s3://my-bucket/dataset/train`)
                of the dataset directory where the dataset will be saved to.
            fs (:class:`~filesystems.S3FileSystem`, ``fsspec.spec.AbstractFileSystem``, optional, defaults ``None``):
                Instance of the remote filesystem used to download the files from.

        Example:

        ```py
        >>> saved_ds = ds.save_to_disk("path/to/dataset/directory")
        ```
        """
        if self.list_indexes():
            raise ValueError("please remove all the indexes using `dataset.drop_index` before saving a dataset")

        dataset = self.flatten_indices() if self._indices is not None else self

        if is_remote_filesystem(fs):
            dataset_path = extract_path_from_uri(dataset_path)
        else:
            fs = fsspec.filesystem("file")
            cache_files_paths = [Path(cache_filename["filename"]) for cache_filename in self.cache_files]
            # Check that the dataset doesn't overwrite iself. It can cause a permission error on Windows and a segfault on linux.
            if Path(dataset_path, config.DATASET_ARROW_FILENAME) in cache_files_paths:
                raise PermissionError(
                    f"Tried to overwrite {Path(dataset_path, config.DATASET_ARROW_FILENAME)} but a dataset can't overwrite itself."
                )
            if Path(dataset_path, config.DATASET_INDICES_FILENAME) in cache_files_paths:
                raise PermissionError(
                    f"Tried to overwrite {Path(dataset_path, config.DATASET_INDICES_FILENAME)} but a dataset can't overwrite itself."
                )

        # Get json serializable state
        state = {
            key: dataset.__dict__[key]
            for key in [
                "_fingerprint",
                "_format_columns",
                "_format_kwargs",
                "_format_type",
                "_indexes",
                "_output_all_columns",
            ]
        }

        split = dataset.__dict__["_split"]
        state["_split"] = str(split) if split is not None else split

        state["_data_files"] = [{"filename": config.DATASET_ARROW_FILENAME}]
        for k in state["_format_kwargs"].keys():
            try:
                json.dumps(state["_format_kwargs"][k])
            except TypeError as e:
                raise TypeError(
                    str(e) + f"\nThe format kwargs must be JSON serializable, but key '{k}' isn't."
                ) from None

        # Get json serializable dataset info
        dataset_info = asdict(dataset._info)

        # Save dataset + state + info
        fs.makedirs(dataset_path, exist_ok=True)
        with fs.open(Path(dataset_path, config.DATASET_ARROW_FILENAME).as_posix(), "wb") as dataset_file:
            with ArrowWriter(stream=dataset_file) as writer:
                writer.write_table(dataset._data.table)
                writer.finalize()
        with fs.open(
            Path(dataset_path, config.DATASET_STATE_JSON_FILENAME).as_posix(), "w", encoding="utf-8"
        ) as state_file:
            json.dump(state, state_file, indent=2, sort_keys=True)
        with fs.open(
            Path(dataset_path, config.DATASET_INFO_FILENAME).as_posix(), "w", encoding="utf-8"
        ) as dataset_info_file:
            # Sort only the first level of keys, or we might shuffle fields of nested features if we use sort_keys=True
            sorted_keys_dataset_info = {key: dataset_info[key] for key in sorted(dataset_info)}
            json.dump(sorted_keys_dataset_info, dataset_info_file, indent=2)
        logger.info(f"Dataset saved in {dataset_path}")

    @staticmethod
    def _build_local_temp_path(uri_or_path: str) -> Path:
        """
        Builds and returns a Path concatenating a local temporary dir with the dir path (or absolute/relative
        path extracted from the uri) passed.

        Args:
            uri_or_path (:obj:`str`): Path (e.g. `"dataset/train"`) or remote URI (e.g.
                `"s3://my-bucket/dataset/train"`) to concatenate.

        Returns:
            :class:`Path`: the concatenated path (temp dir + path)
        """
        src_dataset_path = Path(uri_or_path)
        tmp_dir = get_temporary_cache_files_directory()
        return Path(tmp_dir, src_dataset_path.relative_to(src_dataset_path.anchor))

    @staticmethod
    def load_from_disk(dataset_path: str, fs=None, keep_in_memory: Optional[bool] = None) -> "Dataset":
        """
        Loads a dataset that was previously saved using :meth:`save_to_disk` from a dataset directory, or from a
        filesystem using either :class:`~filesystems.S3FileSystem` or any implementation of
        ``fsspec.spec.AbstractFileSystem``.

        Args:
            dataset_path (:obj:`str`): Path (e.g. `"dataset/train"`) or remote URI (e.g.
                `"s3//my-bucket/dataset/train"`) of the dataset directory where the dataset will be loaded from.
            fs (:class:`~filesystems.S3FileSystem`, ``fsspec.spec.AbstractFileSystem``, optional, default ``None``):
                Instance of the remote filesystem used to download the files from.
            keep_in_memory (:obj:`bool`, default ``None``): Whether to copy the dataset in-memory. If `None`, the
                dataset will not be copied in-memory unless explicitly enabled by setting
                `datasets.config.IN_MEMORY_MAX_SIZE` to nonzero. See more details in the
                :ref:`load_dataset_enhancing_performance` section.

        Returns:
            :class:`Dataset` or :class:`DatasetDict`:
            - If `dataset_path` is a path of a dataset directory: the dataset requested.
            - If `dataset_path` is a path of a dataset dict directory: a ``datasets.DatasetDict`` with each split.

        Example:

        ```py
        >>> ds = load_from_disk("path/to/dataset/directory")
        ```
        """
        # copies file from filesystem if it is remote filesystem to local filesystem and modifies dataset_path to temp directory containing local copies
        fs = fsspec.filesystem("file") if fs is None else fs
        dataset_dict_json_path = Path(dataset_path, config.DATASETDICT_JSON_FILENAME).as_posix()
        dataset_info_path = Path(dataset_path, config.DATASET_INFO_FILENAME).as_posix()
        if not fs.isfile(dataset_info_path) and fs.isfile(dataset_dict_json_path):
            raise FileNotFoundError(
                f"No such file or directory: '{dataset_info_path}'. Expected to load a Dataset object, but got a DatasetDict. Please use datasets.load_from_disk instead."
            )

        if is_remote_filesystem(fs):
            src_dataset_path = extract_path_from_uri(dataset_path)
            dataset_path = Dataset._build_local_temp_path(src_dataset_path)
            fs.download(src_dataset_path, dataset_path.as_posix(), recursive=True)

        with open(Path(dataset_path, config.DATASET_STATE_JSON_FILENAME).as_posix(), encoding="utf-8") as state_file:
            state = json.load(state_file)
        with open(Path(dataset_path, config.DATASET_INFO_FILENAME).as_posix(), encoding="utf-8") as dataset_info_file:
            dataset_info = DatasetInfo.from_dict(json.load(dataset_info_file))

        dataset_size = estimate_dataset_size(
            Path(dataset_path, data_file["filename"]) for data_file in state["_data_files"]
        )
        keep_in_memory = keep_in_memory if keep_in_memory is not None else is_small_dataset(dataset_size)
        table_cls = InMemoryTable if keep_in_memory else MemoryMappedTable
        arrow_table = concat_tables(
            table_cls.from_file(Path(dataset_path, data_file["filename"]).as_posix())
            for data_file in state["_data_files"]
        )

        split = state["_split"]
        split = Split(split) if split is not None else split

        return Dataset(
            arrow_table=arrow_table,
            info=dataset_info,
            split=split,
            fingerprint=state["_fingerprint"],
        )

    @property
    def data(self) -> Table:
        """The Apache Arrow table backing the dataset.

        Example:

        ```py
        >>> from datasets import load_dataset
        >>> ds = load_dataset("rotten_tomatoes", split="validation")
        >>> ds.data
        MemoryMappedTable
        text: string
        label: int64
        ----
        text: [["compassionately explores the seemingly irreconcilable situation between conservative christian parents and their estranged gay and lesbian children .","the soundtrack alone is worth the price of admission .","rodriguez does a splendid job of racial profiling hollywood style--casting excellent latin actors of all ages--a trend long overdue .","beneath the film's obvious determination to shock at any cost lies considerable skill and determination , backed by sheer nerve .","bielinsky is a filmmaker of impressive talent .","so beautifully acted and directed , it's clear that washington most certainly has a new career ahead of him if he so chooses .","a visual spectacle full of stunning images and effects .","a gentle and engrossing character study .","it's enough to watch huppert scheming , with her small , intelligent eyes as steady as any noir villain , and to enjoy the perfectly pitched web of tension that chabrol spins .","an engrossing portrait of uncompromising artists trying to create something original against the backdrop of a corporate music industry that only seems to care about the bottom line .",...,"ultimately , jane learns her place as a girl , softens up and loses some of the intensity that made her an interesting character to begin with .","ah-nuld's action hero days might be over .","it's clear why deuces wild , which was shot two years ago , has been gathering dust on mgm's shelf .","feels like nothing quite so much as a middle-aged moviemaker's attempt to surround himself with beautiful , half-naked women .","when the precise nature of matthew's predicament finally comes into sharp focus , the revelation fails to justify the build-up .","this picture is murder by numbers , and as easy to be bored by as your abc's , despite a few whopping shootouts .","hilarious musical comedy though stymied by accents thick as mud .","if you are into splatter movies , then you will probably have a reasonably good time with the salton sea .","a dull , simple-minded and stereotypical tale of drugs , death and mind-numbing indifference on the inner-city streets .","the feature-length stretch . . . strains the show's concept ."]]
        label: [[1,1,1,1,1,1,1,1,1,1,...,0,0,0,0,0,0,0,0,0,0]]
        ```
        """
        return self._data

    @property
    def cache_files(self) -> List[dict]:
        """The cache files containing the Apache Arrow table backing the dataset.

        Example:

        ```py
        >>> from datasets import load_dataset
        >>> ds = load_dataset("rotten_tomatoes", split="validation")
        >>> ds.cache_files
        [{'filename': '/root/.cache/huggingface/datasets/rotten_tomatoes_movie_review/default/1.0.0/40d411e45a6ce3484deed7cc15b82a53dad9a72aafd9f86f8f227134bec5ca46/rotten_tomatoes_movie_review-validation.arrow'}]
        ```
        """
        cache_files = list_table_cache_files(self._data)
        if self._indices is not None:
            cache_files += list_table_cache_files(self._indices)
        return [{"filename": cache_filename} for cache_filename in cache_files]

    @property
    def num_columns(self) -> int:
        """Number of columns in the dataset.

        Example:

        ```py
        >>> from datasets import load_dataset
        >>> ds = load_dataset("rotten_tomatoes", split="validation")
        >>> ds.num_columns
        2
        ```
        """
        return self._data.num_columns

    @property
    def num_rows(self) -> int:
        """Number of rows in the dataset (same as :meth:`Dataset.__len__`).

        Example:

        ```py
        >>> from datasets import load_dataset
        >>> ds = load_dataset("rotten_tomatoes", split="validation")
        >>> ds.num_rows
        1066
        ```
        """
        if self._indices is not None:
            return self._indices.num_rows
        return self._data.num_rows

    @property
    def column_names(self) -> List[str]:
        """Names of the columns in the dataset.

        Example:

        ```py
        >>> from datasets import load_dataset
        >>> ds = load_dataset("rotten_tomatoes", split="validation")
        >>> ds.column_names
        ['text', 'label']
        ```
        """
        return self._data.column_names

    @property
    def shape(self) -> Tuple[int, int]:
        """Shape of the dataset (number of columns, number of rows).

        Example:

        ```py
        >>> from datasets import load_dataset
        >>> ds = load_dataset("rotten_tomatoes", split="validation")
        >>> ds.shape
        (1066, 2)
        ```
        """
        if self._indices is not None:
            return (self._indices.num_rows, self._data.num_columns)
        return self._data.shape

    def unique(self, column: str) -> List:
        """Return a list of the unique elements in a column.

        This is implemented in the low-level backend and as such, very fast.

        Args:
            column (:obj:`str`): Column name (list all the column names with :func:`datasets.Dataset.column_names`).

        Returns:
            :obj:`list`: List of unique elements in the given column.

        Example:

        ```py
        >>> from datasets import load_dataset
        >>> ds = load_dataset("rotten_tomatoes", split="validation")
        >>> ds.unique('label')
        [1, 0]
        ```
        """
        if column not in self._data.column_names:
            raise ValueError(f"Column ({column}) not in table columns ({self._data.column_names}).")

        if self._indices is not None and self._indices.num_rows != self._data.num_rows:
            dataset = self.flatten_indices()
        else:
            dataset = self

        return dataset._data.column(column).unique().to_pylist()

    def class_encode_column(self, column: str, include_nulls: bool = False) -> "Dataset":
        """Casts the given column as :obj:``datasets.features.ClassLabel`` and updates the table.

        Args:
            column (`str`): The name of the column to cast (list all the column names with :func:`datasets.Dataset.column_names`)
            include_nulls (`bool`, default `False`):
                Whether to include null values in the class labels. If True, the null values will be encoded as the `"None"` class label.

                *New in version 1.14.2*

        Example:

        ```py
        >>> from datasets import load_dataset
        >>> ds = load_dataset("boolq", split="validation")
        >>> ds.features
        {'answer': Value(dtype='bool', id=None),
         'passage': Value(dtype='string', id=None),
         'question': Value(dtype='string', id=None)}
        >>> ds = ds.class_encode_column('answer')
        >>> ds.features
        {'answer': ClassLabel(num_classes=2, names=['False', 'True'], id=None),
         'passage': Value(dtype='string', id=None),
         'question': Value(dtype='string', id=None)}
        ```
        """
        # Sanity checks
        if column not in self._data.column_names:
            raise ValueError(f"Column ({column}) not in table columns ({self._data.column_names}).")
        src_feat = self.features[column]
        if not isinstance(src_feat, Value):
            raise ValueError(
                f"Class encoding is only supported for {Value.__name__} column, and column {column} is {type(src_feat).__name__}."
            )

        if src_feat.dtype != "string" or (include_nulls and None in self.unique(column)):

            def stringify_column(batch):
                batch[column] = [
                    str(sample) if include_nulls or sample is not None else None for sample in batch[column]
                ]
                return batch

            dset = self.map(
                stringify_column,
                batched=True,
                desc="Stringifying the column",
            )
        else:
            dset = self

        # Create the new feature
        class_names = sorted(str(sample) for sample in dset.unique(column) if include_nulls or sample is not None)
        dst_feat = ClassLabel(names=class_names)

        def cast_to_class_labels(batch):
            batch[column] = [
                dst_feat.str2int(str(sample)) if include_nulls or sample is not None else None
                for sample in batch[column]
            ]
            return batch

        dset = dset.map(
            cast_to_class_labels,
            batched=True,
            desc="Casting to class labels",
        )

        new_features = dset.features.copy()
        new_features[column] = dst_feat
        dset = dset.cast(new_features)

        return dset

    @fingerprint_transform(inplace=False)
    def flatten(self, new_fingerprint: Optional[str] = None, max_depth=16) -> "Dataset":
        """Flatten the table.
        Each column with a struct type is flattened into one column per struct field.
        Other columns are left unchanged.

        Args:
            new_fingerprint (:obj:`str`, optional): The new fingerprint of the dataset after transform.
                If `None`, the new fingerprint is computed using a hash of the previous fingerprint, and the transform arguments.

        Returns:
            :class:`Dataset`: A copy of the dataset with flattened columns.

        Example:

        ```py
        >>> from datasets import load_dataset
        >>> ds = load_dataset("squad", split="train")
        >>> ds.features
        {'answers': Sequence(feature={'text': Value(dtype='string', id=None), 'answer_start': Value(dtype='int32', id=None)}, length=-1, id=None),
         'context': Value(dtype='string', id=None),
         'id': Value(dtype='string', id=None),
         'question': Value(dtype='string', id=None),
         'title': Value(dtype='string', id=None)}
        >>> ds.flatten()
        Dataset({
            features: ['id', 'title', 'context', 'question', 'answers.text', 'answers.answer_start'],
            num_rows: 87599
        })
        ```
        """
        dataset = copy.deepcopy(self)
        for depth in range(1, max_depth):
            if any(isinstance(field.type, pa.StructType) for field in dataset._data.schema):
                dataset._data = dataset._data.flatten()
            else:
                break
        dataset.info.features = self.features.flatten(max_depth=max_depth)
        dataset._data = update_metadata_with_features(dataset._data, dataset.features)
        logger.info(f'Flattened dataset from depth {depth} to depth {1 if depth + 1 < max_depth else "unknown"}.')
        dataset._fingerprint = new_fingerprint
        return dataset

    def cast(
        self,
        features: Features,
        batch_size: Optional[int] = 10_000,
        keep_in_memory: bool = False,
        load_from_cache_file: bool = True,
        cache_file_name: Optional[str] = None,
        writer_batch_size: Optional[int] = 10_000,
        num_proc: Optional[int] = None,
    ) -> "Dataset":
        """
        Cast the dataset to a new set of features.

        Args:
            features (:class:`datasets.Features`): New features to cast the dataset to.
                The name of the fields in the features must match the current column names.
                The type of the data must also be convertible from one type to the other.
                For non-trivial conversion, e.g. string <-> ClassLabel you should use :func:`map` to update the Dataset.
            batch_size (:obj:`int`, defaults to `1000`): Number of examples per batch provided to cast.
                `batch_size <= 0` or `batch_size == None`: Provide the full dataset as a single batch to cast.
            keep_in_memory (:obj:`bool`, default ``False``): Whether to copy the data in-memory.
            load_from_cache_file (:obj:`bool`, default `True` if caching is enabled): If a cache file storing the current computation from `function`
                can be identified, use it instead of recomputing.
            cache_file_name (:obj:`str`, optional, default `None`): Provide the name of a path for the cache file. It is used to store the
                results of the computation instead of the automatically generated cache file name.
            writer_batch_size (:obj:`int`, default `1000`): Number of rows per write operation for the cache file writer.
                This value is a good trade-off between memory usage during the processing, and processing speed.
                Higher value makes the processing do fewer lookups, lower value consume less temporary memory while running `.map()`.
            num_proc (:obj:`int`, optional, default `None`): Number of processes for multiprocessing. By default it doesn't
                use multiprocessing.

        Returns:
            :class:`Dataset`: A copy of the dataset with casted features.

        Example:

        ```py
        >>> from datasets import load_dataset, ClassLabel, Value
        >>> ds = load_dataset("rotten_tomatoes", split="validation")
        >>> ds.features
        {'label': ClassLabel(num_classes=2, names=['neg', 'pos'], id=None),
         'text': Value(dtype='string', id=None)}
        >>> new_features = ds.features.copy()
        >>> new_features['label'] = ClassLabel(names=['bad', 'good'])
        >>> new_features['text'] = Value('large_string')
        >>> ds = ds.cast(new_features)
        >>> ds.features
        {'label': ClassLabel(num_classes=2, names=['bad', 'good'], id=None),
         'text': Value(dtype='large_string', id=None)}
        ```
        """
        if sorted(features) != sorted(self._data.column_names):
            raise ValueError(
                f"The columns in features ({list(features)}) must be identical "
                f"as the columns in the dataset: {self._data.column_names}"
            )

        schema = features.arrow_schema
        format = self.format
        dataset = self.with_format("arrow")
        # capture the PyArrow version here to make the lambda serializable on Windows
        dataset = dataset.map(
            partial(table_cast, schema=schema),
            batched=True,
            batch_size=batch_size,
            keep_in_memory=keep_in_memory,
            load_from_cache_file=load_from_cache_file,
            cache_file_name=cache_file_name,
            writer_batch_size=writer_batch_size,
            num_proc=num_proc,
            features=features,
            desc="Casting the dataset",
        )
        dataset = dataset.with_format(**format)
        return dataset

    @fingerprint_transform(inplace=False)
    def cast_column(self, column: str, feature: FeatureType, new_fingerprint: Optional[str] = None) -> "Dataset":
        """Cast column to feature for decoding.

        Args:
            column (:obj:`str`): Column name.
            feature (:class:`FeatureType`): Target feature.
            new_fingerprint (:obj:`str`, optional): The new fingerprint of the dataset after transform.
                If `None`, the new fingerprint is computed using a hash of the previous fingerprint, and the transform arguments.

        Returns:
            :class:`Dataset`

        Example:

        ```py
        >>> from datasets import load_dataset
        >>> ds = load_dataset("rotten_tomatoes", split="validation")
        >>> ds.features
        {'label': ClassLabel(num_classes=2, names=['neg', 'pos'], id=None),
         'text': Value(dtype='string', id=None)}
        >>> ds = ds.cast_column('label', ClassLabel(names=['bad', 'good']))
        >>> ds.features
        {'label': ClassLabel(num_classes=2, names=['bad', 'good'], id=None),
         'text': Value(dtype='string', id=None)}
        ```
        """
        if hasattr(feature, "decode_example"):
            dataset = copy.deepcopy(self)
            dataset.features[column] = feature
            dataset._fingerprint = new_fingerprint
            dataset._data = dataset._data.cast(dataset.features.arrow_schema)
            dataset._data = update_metadata_with_features(dataset._data, dataset.features)
            return dataset
        else:
            features = self.features.copy()
            features[column] = feature
            return self.cast(features)

    @transmit_tasks
    @transmit_format
    @fingerprint_transform(inplace=False)
    def remove_columns(self, column_names: Union[str, List[str]], new_fingerprint: Optional[str] = None) -> "Dataset":
        """
        Remove one or several column(s) in the dataset and the features associated to them.

        You can also remove a column using :func:`Dataset.map` with `remove_columns` but the present method
        is in-place (doesn't copy the data to a new dataset) and is thus faster.

        Args:
            column_names (:obj:`Union[str, List[str]]`): Name of the column(s) to remove.
            new_fingerprint (:obj:`str`, optional): The new fingerprint of the dataset after transform.
                If `None`, the new fingerprint is computed using a hash of the previous fingerprint, and the transform arguments.

        Returns:
            :class:`Dataset`: A copy of the dataset object without the columns to remove.

        Example:

        ```py
        >>> from datasets import load_dataset
        >>> ds = load_dataset("rotten_tomatoes", split="validation")
        >>> ds.remove_columns('label')
        Dataset({
            features: ['text'],
            num_rows: 1066
        })
        ```
        """
        dataset = copy.deepcopy(self)
        if isinstance(column_names, str):
            column_names = [column_names]

        for column_name in column_names:
            if column_name not in dataset._data.column_names:
                raise ValueError(
                    f"Column name {column_name} not in the dataset. "
                    f"Current columns in the dataset: {dataset._data.column_names}"
                )

        for column_name in column_names:
            del dataset._info.features[column_name]

        dataset._data = dataset._data.drop(column_names)
        dataset._data = update_metadata_with_features(dataset._data, dataset.features)
        dataset._fingerprint = new_fingerprint
        return dataset

    @transmit_tasks
    @fingerprint_transform(inplace=False)
    def rename_column(
        self, original_column_name: str, new_column_name: str, new_fingerprint: Optional[str] = None
    ) -> "Dataset":
        """
        Rename a column in the dataset, and move the features associated to the original column under the new column
        name.

        Args:
            original_column_name (:obj:`str`): Name of the column to rename.
            new_column_name (:obj:`str`): New name for the column.
            new_fingerprint (:obj:`str`, optional): The new fingerprint of the dataset after transform.
                If `None`, the new fingerprint is computed using a hash of the previous fingerprint, and the transform arguments.

        Returns:
            :class:`Dataset`: A copy of the dataset with a renamed column.

        Example:

        ```py
        >>> from datasets import load_dataset
        >>> ds = load_dataset("rotten_tomatoes", split="validation")
        >>> ds.rename_column('label', 'label_new')
        Dataset({
            features: ['text', 'label_new'],
            num_rows: 1066
        })
        ```
        """
        dataset = copy.deepcopy(self)
        if original_column_name not in dataset._data.column_names:
            raise ValueError(
                f"Original column name {original_column_name} not in the dataset. "
                f"Current columns in the dataset: {dataset._data.column_names}"
            )
        if new_column_name in dataset._data.column_names:
            raise ValueError(
                f"New column name {new_column_name} already in the dataset. "
                f"Please choose a column name which is not already in the dataset. "
                f"Current columns in the dataset: {dataset._data.column_names}"
            )
        if not new_column_name:
            raise ValueError("New column name is empty.")

        def rename(columns):
            return [new_column_name if col == original_column_name else col for col in columns]

        new_column_names = rename(self._data.column_names)
        if self._format_columns is not None:
            dataset._format_columns = rename(self._format_columns)

        dataset._info.features = Features(
            {
                new_column_name if col == original_column_name else col: feature
                for col, feature in self._info.features.items()
            }
        )

        dataset._data = dataset._data.rename_columns(new_column_names)
        dataset._data = update_metadata_with_features(dataset._data, dataset.features)
        dataset._fingerprint = new_fingerprint
        return dataset

    @transmit_tasks
    @fingerprint_transform(inplace=False)
    def rename_columns(self, column_mapping: Dict[str, str], new_fingerprint: Optional[str] = None) -> "Dataset":
        """
        Rename several columns in the dataset, and move the features associated to the original columns under
        the new column names.

        Args:
            column_mapping (:obj:`Dict[str, str]`): A mapping of columns to rename to their new names
            new_fingerprint (:obj:`str`, optional): The new fingerprint of the dataset after transform.
                If `None`, the new fingerprint is computed using a hash of the previous fingerprint, and the transform arguments.

        Returns:
            :class:`Dataset`: A copy of the dataset with renamed columns

        Example:

        ```py
        >>> from datasets import load_dataset
        >>> ds = load_dataset("rotten_tomatoes", split="validation")
        >>> ds.rename_columns({'text': 'text_new', 'label': 'label_new'})
        Dataset({
            features: ['text_new', 'label_new'],
            num_rows: 1066
        })
        ```
        """
        dataset = copy.deepcopy(self)

        extra_columns = set(column_mapping.keys()) - set(dataset.column_names)
        if extra_columns:
            raise ValueError(
                f"Original column names {extra_columns} not in the dataset. "
                f"Current columns in the dataset: {dataset._data.column_names}"
            )

        number_of_duplicates_in_new_columns = len(column_mapping.values()) - len(set(column_mapping.values()))
        if number_of_duplicates_in_new_columns != 0:
            raise ValueError(
                "New column names must all be different, but this column mapping "
                f"has {number_of_duplicates_in_new_columns} duplicates"
            )

        empty_new_columns = [new_col for new_col in column_mapping.values() if not new_col]
        if empty_new_columns:
            raise ValueError(f"New column names {empty_new_columns} are empty.")

        def rename(columns):
            return [column_mapping[col] if col in column_mapping else col for col in columns]

        new_column_names = rename(self._data.column_names)
        if self._format_columns is not None:
            dataset._format_columns = rename(self._format_columns)

        dataset._info.features = Features(
            {
                column_mapping[col] if col in column_mapping else col: feature
                for col, feature in (self._info.features or {}).items()
            }
        )

        dataset._data = dataset._data.rename_columns(new_column_names)
        dataset._data = update_metadata_with_features(dataset._data, dataset.features)
        dataset._fingerprint = new_fingerprint
        return dataset

    def __len__(self):
        """Number of rows in the dataset.

        Example:

        ```py
        >>> from datasets import load_dataset
        >>> ds = load_dataset("rotten_tomatoes", split="validation")
        >>> ds.__len__
        <bound method Dataset.__len__ of Dataset({
            features: ['text', 'label'],
            num_rows: 1066
        })>
        ```
        """
        return self.num_rows

    def _iter(self, decoded: bool = True):
        """Iterate through the examples.

        If a formatting is set with :meth:`Dataset.set_format` rows will be returned with the
        selected format.
        """
        for index in range(self.num_rows):
            yield self._getitem(
                index,
                decoded=decoded,
            )

    def __iter__(self):
        """Iterate through the examples.

        If a formatting is set with :meth:`Dataset.set_format` rows will be returned with the
        selected format.
        """
        return self._iter()

    def __repr__(self):
        return f"Dataset({{\n    features: {list(self.features.keys())},\n    num_rows: {self.num_rows}\n}})"

    @property
    def format(self):
        return {
            "type": self._format_type,
            "format_kwargs": self._format_kwargs,
            "columns": self.column_names if self._format_columns is None else self._format_columns,
            "output_all_columns": self._output_all_columns,
        }

    @contextlib.contextmanager
    def formatted_as(
        self,
        type: Optional[str] = None,
        columns: Optional[List] = None,
        output_all_columns: bool = False,
        **format_kwargs,
    ):
        """To be used in a ``with`` statement. Set ``__getitem__`` return format (type and columns).

        Args:
            type (:obj:`str`, optional): output type selected in ``[None, 'numpy', 'torch', 'tensorflow', 'pandas', 'arrow']``
                None means ``__getitem__`` returns python objects (default)
            columns (:obj:`List[str]`, optional): columns to format in the output
                None means ``__getitem__`` returns all columns (default)
            output_all_columns (:obj:`bool`, default to False): keep un-formatted columns as well in the output (as python objects)
            **format_kwargs (additional keyword arguments): keywords arguments passed to the convert function like `np.array`, `torch.tensor` or `tensorflow.ragged.constant`.
        """
        old_format_type = self._format_type
        old_format_kwargs = self._format_kwargs
        old_format_columns = self._format_columns
        old_output_all_columns = self._output_all_columns
        try:
            self.set_format(type, columns, output_all_columns, **format_kwargs)
            yield
        finally:
            self.set_format(old_format_type, old_format_columns, old_output_all_columns, **old_format_kwargs)

    @fingerprint_transform(inplace=True)
    def set_format(
        self,
        type: Optional[str] = None,
        columns: Optional[List] = None,
        output_all_columns: bool = False,
        **format_kwargs,
    ):
        """Set __getitem__ return format (type and columns). The data formatting is applied on-the-fly.
        The format ``type`` (for example "numpy") is used to format batches when using __getitem__.
        It's also possible to use custom transforms for formatting using :func:`datasets.Dataset.set_transform`.

        Args:
            type (:obj:`str`, optional):
                Either output type selected in [None, 'numpy', 'torch', 'tensorflow', 'pandas', 'arrow'].
                None means __getitem__ returns python objects (default)
            columns (:obj:`List[str]`, optional): columns to format in the output.
                None means __getitem__ returns all columns (default).
            output_all_columns (:obj:`bool`, default to False): keep un-formatted columns as well in the output (as python objects)
            **format_kwargs (additional keyword arguments): keywords arguments passed to the convert function like `np.array`, `torch.tensor` or `tensorflow.ragged.constant`.

        It is possible to call ``map`` after calling ``set_format``. Since ``map`` may add new columns, then the list of formatted columns
        gets updated. In this case, if you apply ``map`` on a dataset to add a new column, then this column will be formatted:

            new formatted columns = (all columns - previously unformatted columns)

        Example:

        ```py
        >>> from datasets import load_dataset
        >>> from transformers import AutoTokenizer
        >>> ds = load_dataset("rotten_tomatoes", split="validation")
        >>> tokenizer = AutoTokenizer.from_pretrained("bert-base-cased")
        >>> ds = ds.map(lambda x: tokenizer(x['text'], truncation=True, padding=True), batched=True)
        >>> ds.set_format(type='numpy', columns=['text', 'label'])
        >>> ds.format
        {'columns': ['input_ids', 'token_type_ids', 'attention_mask', 'label'],
         'format_kwargs': {},
         'output_all_columns': False,
         'type': 'numpy'}
        ```
        """
        format_kwargs.update(format_kwargs.pop("format_kwargs", {}))  # allow to use self.set_format(self.format)

        # Check that the format_type and format_kwargs are valid and make it possible to have a Formatter
        type = get_format_type_from_alias(type)
        _ = get_formatter(type, features=self.features, **format_kwargs)

        # Check filter column
        if isinstance(columns, str):
            columns = [columns]
        if isinstance(columns, tuple):
            columns = list(columns)
        if columns is not None and any(col not in self._data.column_names for col in columns):
            raise ValueError(
                f"Columns {list(filter(lambda col: col not in self._data.column_names, columns))} not in the dataset. Current columns in the dataset: {self._data.column_names}"
            )
        if columns is not None:
            columns = columns.copy()  # Ensures modifications made to the list after this call don't cause bugs

        self._format_type = type
        self._format_kwargs = format_kwargs
        self._format_columns = columns
        self._output_all_columns = output_all_columns
        logger.debug(
            "Set __getitem__(key) output type to %s for %s columns "
            " (when key is int or slice) and %s output other (un-formatted) columns.",
            "python objects" if type is None else type,
            "no" if columns is None else str(columns),
            "do" if output_all_columns else "don't",
        )

    def reset_format(self):
        """Reset __getitem__ return format to python objects and all columns.

        Same as ``self.set_format()``

        Example:

        ```py
        >>> from datasets import load_dataset
        >>> from transformers import AutoTokenizer
        >>> ds = load_dataset("rotten_tomatoes", split="validation")
        >>> tokenizer = AutoTokenizer.from_pretrained("bert-base-cased")
        >>> ds = ds.map(lambda x: tokenizer(x['text'], truncation=True, padding=True), batched=True)
        >>> ds.set_format(type='numpy', columns=['input_ids', 'token_type_ids', 'attention_mask', 'label'])
        >>> ds.format
        {'columns': ['input_ids', 'token_type_ids', 'attention_mask', 'label'],
         'format_kwargs': {},
         'output_all_columns': False,
         'type': 'numpy'}
        >>> ds.reset_format()
        >>> ds.format
        {'columns': ['text', 'label', 'input_ids', 'token_type_ids', 'attention_mask'],
         'format_kwargs': {},
         'output_all_columns': False,
         'type': None}
        ```
        """
        self.set_format()

    def set_transform(
        self,
        transform: Optional[Callable],
        columns: Optional[List] = None,
        output_all_columns: bool = False,
    ):
        """Set __getitem__ return format using this transform. The transform is applied on-the-fly on batches when __getitem__ is called.
        As :func:`datasets.Dataset.set_format`, this can be reset using :func:`datasets.Dataset.reset_format`

        Args:
            transform (:obj:`Callable`, optional): user-defined formatting transform, replaces the format defined by :func:`datasets.Dataset.set_format`
                A formatting function is a callable that takes a batch (as a dict) as input and returns a batch.
                This function is applied right before returning the objects in __getitem__.
            columns (:obj:`List[str]`, optional): columns to format in the output
                If specified, then the input batch of the transform only contains those columns.
            output_all_columns (:obj:`bool`, default to False): keep un-formatted columns as well in the output (as python objects)
                If set to True, then the other un-formatted columns are kept with the output of the transform.

        Example:

        ```py
        >>> from datasets import load_dataset
        >>> from transformers import AutoTokenizer
        >>> ds = load_dataset("rotten_tomatoes", split="validation")
        >>> tokenizer = AutoTokenizer.from_pretrained('bert-base-uncased')
        >>> def encode(batch):
        ...     return tokenizer(batch['text'], padding=True, truncation=True, return_tensors='pt')
        >>> ds.set_transform(encode)
        >>> ds[0]
        {'attention_mask': tensor([1, 1, 1, 1, 1, 1, 1, 1, 1, 1, 1, 1, 1, 1, 1, 1, 1, 1, 1, 1, 1, 1, 1, 1,
         1, 1]),
         'input_ids': tensor([  101, 29353,  2135, 15102,  1996,  9428, 20868,  2890,  8663,  6895,
                 20470,  2571,  3663,  2090,  4603,  3017,  3008,  1998,  2037, 24211,
                 5637,  1998, 11690,  2336,  1012,   102]),
         'token_type_ids': tensor([0, 0, 0, 0, 0, 0, 0, 0, 0, 0, 0, 0, 0, 0, 0, 0, 0, 0, 0, 0, 0, 0, 0, 0,
                 0, 0])}
        ```
        """
        self.set_format("custom", columns=columns, output_all_columns=output_all_columns, transform=transform)

    def with_format(
        self,
        type: Optional[str] = None,
        columns: Optional[List] = None,
        output_all_columns: bool = False,
        **format_kwargs,
    ):
        """Set __getitem__ return format (type and columns). The data formatting is applied on-the-fly.
        The format ``type`` (for example "numpy") is used to format batches when using __getitem__.

        It's also possible to use custom transforms for formatting using :func:`datasets.Dataset.with_transform`.

        Contrary to :func:`datasets.Dataset.set_format`, ``with_format`` returns a new Dataset object.

        Args:
            type (:obj:`str`, optional):
                Either output type selected in [None, 'numpy', 'torch', 'tensorflow', 'pandas', 'arrow'].
                None means __getitem__ returns python objects (default)
            columns (:obj:`List[str]`, optional): columns to format in the output
                None means __getitem__ returns all columns (default)
            output_all_columns (:obj:`bool`, default to False): keep un-formatted columns as well in the output (as python objects)
            **format_kwargs (additional keyword arguments): keywords arguments passed to the convert function like `np.array`, `torch.tensor` or `tensorflow.ragged.constant`.

        Example:

        ```py
        >>> from datasets import load_dataset
        >>> from transformers import AutoTokenizer
        >>> ds = load_dataset("rotten_tomatoes", split="validation")
        >>> tokenizer = AutoTokenizer.from_pretrained("bert-base-cased")
        >>> ds = ds.map(lambda x: tokenizer(x['text'], truncation=True, padding=True), batched=True)
        >>> ds.format
        {'columns': ['text', 'label', 'input_ids', 'token_type_ids', 'attention_mask'],
         'format_kwargs': {},
         'output_all_columns': False,
         'type': None}
        >>> ds = ds.with_format(type='tensorflow', columns=['input_ids', 'token_type_ids', 'attention_mask', 'label'])
        >>> ds.format
        {'columns': ['input_ids', 'token_type_ids', 'attention_mask', 'label'],
         'format_kwargs': {},
         'output_all_columns': False,
         'type': 'tensorflow'}
        ```
        """
        dataset = copy.deepcopy(self)
        dataset.set_format(type=type, columns=columns, output_all_columns=output_all_columns, **format_kwargs)
        return dataset

    def with_transform(
        self,
        transform: Optional[Callable],
        columns: Optional[List] = None,
        output_all_columns: bool = False,
    ):
        """Set __getitem__ return format using this transform. The transform is applied on-the-fly on batches when __getitem__ is called.

        As :func:`datasets.Dataset.set_format`, this can be reset using :func:`datasets.Dataset.reset_format`.

        Contrary to :func:`datasets.Dataset.set_transform`, ``with_transform`` returns a new Dataset object.

        Args:
            transform (:obj:`Callable`, optional): user-defined formatting transform, replaces the format defined by :func:`datasets.Dataset.set_format`
                A formatting function is a callable that takes a batch (as a dict) as input and returns a batch.
                This function is applied right before returning the objects in __getitem__.
            columns (:obj:`List[str]`, optional): columns to format in the output
                If specified, then the input batch of the transform only contains those columns.
            output_all_columns (:obj:`bool`, default to False): keep un-formatted columns as well in the output (as python objects)
                If set to True, then the other un-formatted columns are kept with the output of the transform.

        Example:

        ```py
        >>> from datasets import load_dataset
        >>> from transformers import AutoTokenizer
        >>> ds = load_dataset("rotten_tomatoes", split="validation")
        >>> tokenizer = AutoTokenizer.from_pretrained("bert-base-cased")
        >>> def encode(example):
        ...     return tokenizer(example["text"], padding=True, truncation=True, return_tensors='pt')
        >>> ds = ds.with_transform(encode)
        >>> ds[0]
        {'attention_mask': tensor([1, 1, 1, 1, 1, 1, 1, 1, 1, 1, 1, 1, 1, 1, 1, 1, 1, 1, 1, 1, 1, 1, 1, 1,
         1, 1, 1, 1, 1]),
         'input_ids': tensor([  101, 18027, 16310, 16001,  1103,  9321,   178, 11604,  7235,  6617,
                 1742,  2165,  2820,  1206,  6588, 22572, 12937,  1811,  2153,  1105,
                 1147, 12890, 19587,  6463,  1105, 15026,  1482,   119,   102]),
         'token_type_ids': tensor([0, 0, 0, 0, 0, 0, 0, 0, 0, 0, 0, 0, 0, 0, 0, 0, 0, 0, 0, 0, 0, 0, 0, 0,
                 0, 0, 0, 0, 0])}
        ```
        """
        dataset = copy.deepcopy(self)
        dataset.set_transform(transform=transform, columns=columns, output_all_columns=output_all_columns)
        return dataset

    def prepare_for_task(self, task: Union[str, TaskTemplate], id: int = 0) -> "Dataset":
        """
        Prepare a dataset for the given task by casting the dataset's [`Features`] to standardized column names and types as detailed in [datasets.tasks](/docs/datasets/package_reference/task_templates).

        Casts [`datasets.DatasetInfo.features`] according to a task-specific schema. Intended for single-use only, so all task templates are removed from [`datasets.DatasetInfo.task_templates`] after casting.

        Args:
            task (`Union[str, TaskTemplate]`): The task to prepare the dataset for during training and evaluation. If `str`, supported tasks include:

                - `"text-classification"`
                - `"question-answering"`

                If [`TaskTemplate`], must be one of the task templates in [`datasets.tasks`](/docs/datasets/package_reference/task_templates).
            id (`int`, defaults to 0): The id required to unambiguously identify the task template when multiple task templates of the same type are supported.
        """
        # TODO(lewtun): Add support for casting nested features like answers.text and answers.answer_start in SQuAD
        if isinstance(task, str):
            tasks = [template.task for template in (self.info.task_templates or [])]
            compatible_templates = [template for template in (self.info.task_templates or []) if template.task == task]
            if not compatible_templates:
                raise ValueError(
                    f"Task {task} is not compatible with this dataset! Available tasks: {list(unique_values(tasks))}"
                )

            if not 0 <= id < len(compatible_templates):
                templates_list_str = "\n".join(
                    f"- `{idx}` for task {template}" for idx, template in enumerate(compatible_templates)
                )
                raise ValueError(
                    f"Id {id} for task {task} is not in a valid range. Supported ids:\n{templates_list_str}"
                )
            template = compatible_templates[id]
        elif isinstance(task, TaskTemplate):
            template = task
        else:
            raise ValueError(
                f"Expected a `str` or `datasets.TaskTemplate` object but got task {task} with type {type(task)}."
            )
        template = template.align_with_features(self.info.features)
        column_mapping = template.column_mapping
        columns_to_drop = [column for column in self.column_names if column not in column_mapping]
        dataset = self.remove_columns(columns_to_drop)
        dataset = dataset.rename_columns(column_mapping)
        # We found a template so now flush `DatasetInfo` to skip the template update in `DatasetInfo.__post_init__`
        dataset.info.task_templates = None
        dataset = dataset.cast(features=template.features)
        return dataset

    def _getitem(self, key: Union[int, slice, str], decoded: bool = True, **kwargs) -> Union[Dict, List]:
        """
        Can be used to index columns (by string names) or rows (by integer index, slices, or iter of indices or bools)
        """
        format_type = kwargs["format_type"] if "format_type" in kwargs else self._format_type
        format_columns = kwargs["format_columns"] if "format_columns" in kwargs else self._format_columns
        output_all_columns = (
            kwargs["output_all_columns"] if "output_all_columns" in kwargs else self._output_all_columns
        )
        format_kwargs = kwargs["format_kwargs"] if "format_kwargs" in kwargs else self._format_kwargs
        format_kwargs = format_kwargs if format_kwargs is not None else {}
        formatter = get_formatter(format_type, features=self.features, decoded=decoded, **format_kwargs)
        pa_subtable = query_table(self._data, key, indices=self._indices if self._indices is not None else None)
        formatted_output = format_table(
            pa_subtable, key, formatter=formatter, format_columns=format_columns, output_all_columns=output_all_columns
        )
        return formatted_output

    @overload
    def __getitem__(self, key: Union[int, slice, Iterable[int]]) -> Dict:  # noqa: F811
        ...

    @overload
    def __getitem__(self, key: str) -> List:  # noqa: F811
        ...

    def __getitem__(self, key):  # noqa: F811
        """Can be used to index columns (by string names) or rows (by integer index or iterable of indices or bools)."""
        return self._getitem(
            key,
        )

    def cleanup_cache_files(self) -> int:
        """Clean up all cache files in the dataset cache directory, excepted the currently used cache file if there is
        one.

        Be careful when running this command that no other process is currently using other cache files.

        Returns:
            :obj:`int`: Number of removed files.

        Example:

        ```py
        >>> from datasets import load_dataset
        >>> ds = load_dataset("rotten_tomatoes", split="validation")
        >>> ds.cleanup_cache_files()
        10
        ```
        """
        current_cache_files = [os.path.abspath(cache_file["filename"]) for cache_file in self.cache_files]
        if not current_cache_files:
            return 0
        cache_directory = os.path.dirname(current_cache_files[0])
        logger.info(f"Listing files in {cache_directory}")
        files: List[str] = os.listdir(cache_directory)
        files_to_remove = []
        for f_name in files:
            full_name = os.path.abspath(os.path.join(cache_directory, f_name))
            if f_name.startswith("cache-") and f_name.endswith(".arrow"):
                if full_name in current_cache_files:
                    logger.info(f"Keeping currently used cache file at {full_name}")
                    continue
                files_to_remove.append(full_name)
        for file_path in files_to_remove:
            logger.info(f"Removing {file_path}")
            os.remove(file_path)
        return len(files_to_remove)

    def _get_cache_file_path(self, fingerprint):
        if is_caching_enabled() and self.cache_files:
            cache_file_name = "cache-" + fingerprint + ".arrow"
            cache_directory = os.path.dirname(self.cache_files[0]["filename"])
        else:
            cache_file_name = "cache-" + generate_random_fingerprint() + ".arrow"
            cache_directory = get_temporary_cache_files_directory()
        cache_file_path = os.path.join(cache_directory, cache_file_name)
        return cache_file_path

    def map(
        self,
        function: Optional[Callable] = None,
        with_indices: bool = False,
        with_rank: bool = False,
        input_columns: Optional[Union[str, List[str]]] = None,
        batched: bool = False,
        batch_size: Optional[int] = 1000,
        drop_last_batch: bool = False,
        remove_columns: Optional[Union[str, List[str]]] = None,
        keep_in_memory: bool = False,
        load_from_cache_file: bool = None,
        cache_file_name: Optional[str] = None,
        writer_batch_size: Optional[int] = 1000,
        features: Optional[Features] = None,
        disable_nullable: bool = False,
        fn_kwargs: Optional[dict] = None,
        num_proc: Optional[int] = None,
        suffix_template: str = "_{rank:05d}_of_{num_proc:05d}",
        new_fingerprint: Optional[str] = None,
        desc: Optional[str] = None,
    ) -> "Dataset":
        """
        Apply a function to all the examples in the table (individually or in batches) and update the table.
        If your function returns a column that already exists, then it overwrites it.

        You can specify whether the function should be batched or not with the ``batched`` parameter:

        - If batched is False, then the function takes 1 example in and should return 1 example.
          An example is a dictionary, e.g. {"text": "Hello there !"}
        - If batched is True and batch_size is 1, then the function takes a batch of 1 example as input and can return a batch with 1 or more examples.
          A batch is a dictionary, e.g. a batch of 1 example is {"text": ["Hello there !"]}
        - If batched is True and batch_size is ``n`` > 1, then the function takes a batch of ``n`` examples as input and can return a batch with ``n`` examples, or with an arbitrary number of examples.
          Note that the last batch may have less than ``n`` examples.
          A batch is a dictionary, e.g. a batch of ``n`` examples is {"text": ["Hello there !"] * n}

        Args:
            function (:obj:`Callable`): Function with one of the following signatures:

                - `function(example: Dict[str, Any]) -> Dict[str, Any]` if `batched=False` and `with_indices=False` and `with_rank=False`
                - `function(example: Dict[str, Any], *extra_args) -> Dict[str, Any]` if `batched=False` and `with_indices=True` and/or `with_rank=True` (one extra arg for each)
                - `function(batch: Dict[str, List]) -> Dict[str, List]` if `batched=True` and `with_indices=False` and `with_rank=False`
                - `function(batch: Dict[str, List], *extra_args) -> Dict[str, List]` if `batched=True` and `with_indices=True` and/or `with_rank=True` (one extra arg for each)

                For advanced usage, the function can also return a `pyarrow.Table`.
                Moreover if your function returns nothing (`None`), then `map` will run your function and return the dataset unchanged.
                If no function is provided, default to identity function: ``lambda x: x``.
            with_indices (:obj:`bool`, default `False`): Provide example indices to `function`. Note that in this case the
                signature of `function` should be `def function(example, idx[, rank]): ...`.
            with_rank (:obj:`bool`, default `False`): Provide process rank to `function`. Note that in this case the
                signature of `function` should be `def function(example[, idx], rank): ...`.
            input_columns (`Optional[Union[str, List[str]]]`, default `None`): The columns to be passed into `function`
                as positional arguments. If `None`, a dict mapping to all formatted columns is passed as one argument.
            batched (:obj:`bool`, default `False`): Provide batch of examples to `function`.
            batch_size (:obj:`int`, optional, default `1000`): Number of examples per batch provided to `function` if `batched=True`
                `batch_size <= 0` or `batch_size == None`: Provide the full dataset as a single batch to `function`.
            drop_last_batch (:obj:`bool`, default `False`): Whether a last batch smaller than the batch_size should be
                dropped instead of being processed by the function.
            remove_columns (`Optional[Union[str, List[str]]]`, default `None`): Remove a selection of columns while doing the mapping.
                Columns will be removed before updating the examples with the output of `function`, i.e. if `function` is adding
                columns with names in `remove_columns`, these columns will be kept.
            keep_in_memory (:obj:`bool`, default `False`): Keep the dataset in memory instead of writing it to a cache file.
            load_from_cache_file (:obj:`bool`, default `True` if caching is enabled): If a cache file storing the current computation from `function`
                can be identified, use it instead of recomputing.
            cache_file_name (:obj:`str`, optional, default `None`): Provide the name of a path for the cache file. It is used to store the
                results of the computation instead of the automatically generated cache file name.
            writer_batch_size (:obj:`int`, default `1000`): Number of rows per write operation for the cache file writer.
                This value is a good trade-off between memory usage during the processing, and processing speed.
                Higher value makes the processing do fewer lookups, lower value consume less temporary memory while running `.map()`.
            features (`Optional[datasets.Features]`, default `None`): Use a specific Features to store the cache file
                instead of the automatically generated one.
            disable_nullable (:obj:`bool`, default `False`): Disallow null values in the table.
            fn_kwargs (:obj:`Dict`, optional, default `None`): Keyword arguments to be passed to `function`.
            num_proc (:obj:`int`, optional, default `None`): Max number of processes when generating cache. Already cached shards are loaded sequentially
            suffix_template (:obj:`str`):
                If cache_file_name is specified, then this suffix
                will be added at the end of the base name of each: defaults to "_{rank:05d}_of_{num_proc:05d}". For example, if cache_file_name is "processed.arrow", then for
                rank=1 and num_proc=4, the resulting file would be "processed_00001_of_00004.arrow" for the default suffix.
            new_fingerprint (:obj:`str`, optional, default `None`): the new fingerprint of the dataset after transform.
                If `None`, the new fingerprint is computed using a hash of the previous fingerprint, and the transform arguments.
            desc (:obj:`str`, optional, defaults to `None`): Meaningful description to be displayed alongside with the progress bar while mapping examples.

        Example:

        ```py
        >>> from datasets import load_dataset
        >>> ds = load_dataset("rotten_tomatoes", split="validation")
        >>> def add_prefix(example):
        ...     example["text"] = "Review: " + example["text"]
        ...     return example
        >>> ds = ds.map(add_prefix)
        >>> ds[0:3]["text"]
        ['Review: compassionately explores the seemingly irreconcilable situation between conservative christian parents and their estranged gay and lesbian children .',
         'Review: the soundtrack alone is worth the price of admission .',
         'Review: rodriguez does a splendid job of racial profiling hollywood style--casting excellent latin actors of all ages--a trend long overdue .']

        # process a batch of examples
        >>> ds = ds.map(lambda example: tokenizer(example["text"]), batched=True)
        # set number of processors
        >>> ds = ds.map(add_prefix, num_proc=4)
        ```
        """
        if keep_in_memory and cache_file_name is not None:
            raise ValueError("Please use either `keep_in_memory` or `cache_file_name` but not both.")

        if num_proc is not None and num_proc <= 0:
            raise ValueError("num_proc must be an integer > 0.")

        # If the array is empty we do nothing (but we make sure to remove the requested columns anyway)
        if len(self) == 0:
            if remove_columns:
                return self.remove_columns(remove_columns)
            else:
                return self

        if function is None:
            function = lambda x: x  # noqa: E731

        def decorate(f):
            """
            Decorate the mapped function, so that its first argument is wrapped with a LazyDict to be used internally
            but a standard dictionary is returned at the end of the mapping.
            """

            @wraps(f)
            def decorated(item, *args, **kwargs):
                # Decorate first arg with LazyDict (either Example or Batch)
                decorated_item = (
                    Example(item, features=self.features) if not batched else Batch(item, features=self.features)
                )
                # Use the LazyDict internally, while mapping the function
                result = f(decorated_item, *args, **kwargs)
                # Return a standard dict
                return result.data if isinstance(result, LazyDict) else result

            return decorated

        function = decorate(function) if not self._format_type and not input_columns else function

        if isinstance(input_columns, str):
            input_columns = [input_columns]

        if input_columns is not None:
            for input_column in input_columns:
                if input_column not in self._data.column_names:
                    raise ValueError(
                        f"Input column {input_column} not in the dataset. Current columns in the dataset: {self._data.column_names}"
                    )

        if isinstance(remove_columns, str):
            remove_columns = [remove_columns]

        if remove_columns is not None and any(col not in self._data.column_names for col in remove_columns):
            raise ValueError(
                f"Column to remove {list(filter(lambda col: col not in self._data.column_names, remove_columns))} not in the dataset. Current columns in the dataset: {self._data.column_names}"
            )

        load_from_cache_file = load_from_cache_file if load_from_cache_file is not None else is_caching_enabled()

        if fn_kwargs is None:
            fn_kwargs = {}

        if num_proc is not None and num_proc > len(self):
            num_proc = len(self)
            logger.warning(
                f"num_proc must be <= {len(self)}. Reducing num_proc to {num_proc} for dataset of size {len(self)}."
            )

        disable_tqdm = not logging.is_progress_bar_enabled()

        if num_proc is None or num_proc == 1:
            return self._map_single(
                function=function,
                with_indices=with_indices,
                with_rank=with_rank,
                input_columns=input_columns,
                batched=batched,
                batch_size=batch_size,
                drop_last_batch=drop_last_batch,
                remove_columns=remove_columns,
                keep_in_memory=keep_in_memory,
                load_from_cache_file=load_from_cache_file,
                cache_file_name=cache_file_name,
                writer_batch_size=writer_batch_size,
                features=features,
                disable_nullable=disable_nullable,
                fn_kwargs=fn_kwargs,
                new_fingerprint=new_fingerprint,
                disable_tqdm=disable_tqdm,
                desc=desc,
            )
        else:

            def format_cache_file_name(cache_file_name, rank):
                sep = cache_file_name.rindex(".")
                base_name, extension = cache_file_name[:sep], cache_file_name[sep:]
                cache_file_name = base_name + suffix_template.format(rank=rank, num_proc=num_proc) + extension
                logger.info(f"Process #{rank} will write at {cache_file_name}")
                return cache_file_name

            def format_new_fingerprint(new_fingerprint, rank):
                return new_fingerprint + suffix_template.format(rank=rank, num_proc=num_proc)

            prev_env = deepcopy(os.environ)
            # check if parallelism if off
            # from https://github.com/huggingface/tokenizers/blob/bb668bc439dc34389b71dbb8ce0c597f15707b53/tokenizers/src/utils/parallelism.rs#L22
            if prev_env.get("TOKENIZERS_PARALLELISM", "false").lower() not in (
                "",
                "off",
                "false",
                "f",
                "no",
                "n",
                "0",
            ):
                logger.warning("Setting TOKENIZERS_PARALLELISM=false for forked processes.")
            os.environ["TOKENIZERS_PARALLELISM"] = "false"
            initargs, initializer = None, None
            if not disable_tqdm:
                initargs, initializer = (RLock(),), tqdm.set_lock

            shards = [
                self.shard(num_shards=num_proc, index=rank, contiguous=True, keep_in_memory=keep_in_memory)
                for rank in range(num_proc)
            ]
            kwds_per_shard = [
                dict(
                    self=shards[rank],
                    function=function,
                    with_indices=with_indices,
                    with_rank=with_rank,
                    input_columns=input_columns,
                    batched=batched,
                    batch_size=batch_size,
                    drop_last_batch=drop_last_batch,
                    remove_columns=remove_columns,
                    keep_in_memory=keep_in_memory,
                    load_from_cache_file=load_from_cache_file,
                    cache_file_name=format_cache_file_name(cache_file_name, rank)
                    if cache_file_name is not None
                    else None,
                    writer_batch_size=writer_batch_size,
                    features=features.copy() if features is not None else None,
                    disable_nullable=disable_nullable,
                    fn_kwargs=fn_kwargs,
                    rank=rank,
                    offset=sum(len(s) for s in shards[:rank]),
                    disable_tqdm=disable_tqdm,
                    new_fingerprint=format_new_fingerprint(new_fingerprint, rank)
                    if new_fingerprint is not None
                    else None,
                    desc=desc,
                )
                for rank in range(num_proc)
            ]

            # We search for already cached shards
            def catch_non_existent_error(func, kwargs):
                try:
                    return func(**kwargs)
                except NonExistentDatasetError:
                    return None

            transformed_shards = [
                catch_non_existent_error(self.__class__._map_single, dict(cache_only=True, **kwds))
                for kwds in kwds_per_shard
            ]

            # We try to create a pool with as many workers as dataset not yet cached.
            nb_of_missing_shards = transformed_shards.count(None)
            if nb_of_missing_shards > 0:
                with Pool(nb_of_missing_shards, initargs=initargs, initializer=initializer) as pool:
                    os.environ = prev_env
                    logger.info(f"Spawning {num_proc} processes")
                    results = {
                        i: pool.apply_async(self.__class__._map_single, kwds=kwds)
                        for i, (kwds, cached_shard) in enumerate(zip(kwds_per_shard, transformed_shards))
                        if cached_shard is None
                    }
                    assert (
                        len(results) == nb_of_missing_shards
                    ), "The number of missing cached shards needs to correspond to the number of `_map_single` we're running"

                    for index, async_result in results.items():
                        transformed_shards[index] = async_result.get()

            assert (
                transformed_shards.count(None) == 0
            ), "All shards have to be defined Datasets, none should still be missing."

            logger.info(f"Concatenating {num_proc} shards")
            result = _concatenate_map_style_datasets(transformed_shards)
            if new_fingerprint is not None:
                result._fingerprint = new_fingerprint
            return result

    @transmit_tasks
    @transmit_format
    @fingerprint_transform(
        inplace=False, ignore_kwargs=["load_from_cache_file", "cache_file_name", "disable_tqdm", "desc", "cache_only"]
    )
    def _map_single(
        self,
        function: Optional[Callable] = None,
        with_indices: bool = False,
        with_rank: bool = False,
        input_columns: Optional[List[str]] = None,
        batched: bool = False,
        batch_size: Optional[int] = 1000,
        drop_last_batch: bool = False,
        remove_columns: Optional[List[str]] = None,
        keep_in_memory: bool = False,
        load_from_cache_file: bool = None,
        cache_file_name: Optional[str] = None,
        writer_batch_size: Optional[int] = 1000,
        features: Optional[Features] = None,
        disable_nullable: bool = False,
        fn_kwargs: Optional[dict] = None,
        new_fingerprint: Optional[str] = None,
        rank: Optional[int] = None,
        offset: int = 0,
        disable_tqdm: bool = False,
        desc: Optional[str] = None,
        cache_only: bool = False,
    ) -> "Dataset":
        """Apply a function to all the elements in the table (individually or in batches)
        and update the table (if function does update examples).

        Args:
            function (:obj:`Callable`): with one of the following signature:
                - `function(example: Dict[str, Any]) -> Dict[str, Any]` if `batched=False` and `with_indices=False` and `with_rank=False`
                - `function(example: Dict[str, Any], *extra_args) -> Dict[str, Any]` if `batched=False` and `with_indices=True` and/or `with_rank=True` (one extra arg for each)
                - `function(batch: Dict[str, List]) -> Dict[str, List]` if `batched=True` and `with_indices=False` and `with_rank=False`
                - `function(batch: Dict[str, List], *extra_args) -> Dict[str, List]` if `batched=True` and `with_indices=True` and/or `with_rank=True` (one extra arg for each)

                For advanced usage, the function can also return a `pyarrow.Table`.
                Moreover if your function returns nothing (`None`), then `map` will run your function and return the dataset unchanged.
                If no function is provided, default to identity function: lambda x: x
            with_indices (:obj:`bool`, defaults to `False`): Provide example indices to `function`. Note that in this case the signature of `function` should be `def function(example, idx[, rank]): ...`.
            with_rank (:obj:`bool`, default `False`): Provide process rank to `function`. Note that in this case the signature of `function` should be `def function(example[, idx], rank): ...`.
            input_columns (`Optional[List[str]]`, defaults to `None`): The columns to be passed into `function` as
                positional arguments. If `None`, a dict mapping to all formatted columns is passed as one argument.
            batched (:obj:`bool`, defaults to `False`): Provide batch of examples to `function`
            batch_size (:obj:`int`, optional, defaults to `1000`): Number of examples per batch provided to `function` if `batched=True`
                `batch_size <= 0` or `batch_size == None`: Provide the full dataset as a single batch to `function`
            drop_last_batch (:obj:`bool`, default: `False`): Whether a last batch smaller than the batch_size should be
                dropped instead of being processed by the function.
            remove_columns (`Optional[List[str]]`, defaults to `None`): Remove a selection of columns while doing the mapping.
                Columns will be removed before updating the examples with the output of `function`, i.e. if `function` is adding
                columns with names in `remove_columns`, these columns will be kept.
            keep_in_memory (:obj:`bool`, defaults to `False`): Keep the dataset in memory instead of writing it to a cache file.
            load_from_cache_file (:obj:`bool`, defaults to `True` if caching is enabled): If a cache file storing the current computation from `function`
                can be identified, use it instead of recomputing.
            cache_file_name (:obj:`str`, optional, defaults to `None`): Provide the name of a path for the cache file. It is used to store the
                results of the computation instead of the automatically generated cache file name.
            writer_batch_size (:obj:`int`, default `1000`): Number of rows per write operation for the cache file writer.
                This value is a good trade-off between memory usage during the processing, and processing speed.
                Higher value makes the processing do fewer lookups, lower value consume less temporary memory while running `.map()`.
            features (`Optional[datasets.Features]`, defaults to `None`): Use a specific Features to store the cache file
                instead of the automatically generated one.
            disable_nullable (:obj:`bool`, defaults to `False`): Disallow null values in the table.
            fn_kwargs (:obj:`Dict`, optional, defaults to `None`): Keyword arguments to be passed to `function`
            new_fingerprint (:obj:`str`, optional, defaults to `None`): the new fingerprint of the dataset after transform.
                If `None`, the new fingerprint is computed using a hash of the previous fingerprint, and the transform arguments
            rank: (:obj:`int`, optional, defaults to `None`): If specified, this is the process rank when doing multiprocessing
            offset: (:obj:`int`, defaults to 0): If specified, this is an offset applied to the indices passed to `function` if `with_indices=True`.
            disable_tqdm (:obj:`bool`, defaults to `False`): Whether to silence tqdm's output.
            desc (:obj:`str`, optional, defaults to `None`): Meaningful description to be displayed alongside with the progress bar while mapping examples.
            cache_only (`bool`, defaults to `False`): Flag in order to notifiy the method will either find a cached dataset or raise `NonExistentDatasetError` exception,
        """
        # Reduce logging to keep things readable in multiprocessing with tqdm
        if rank is not None and logging.get_verbosity() < logging.WARNING:
            logging.set_verbosity_warning()
        # Print at least one thing to fix tqdm in notebooks in multiprocessing
        # see https://github.com/tqdm/tqdm/issues/485#issuecomment-473338308
        if rank is not None and not disable_tqdm and any("notebook" in tqdm_cls.__name__ for tqdm_cls in tqdm.__mro__):
            print(" ", end="", flush=True)

        if fn_kwargs is None:
            fn_kwargs = {}

        # If we do batch computation but no batch size is provided, default to the full dataset
        if batched and (batch_size is None or batch_size <= 0):
            batch_size = self.num_rows

        # Check if we've already cached this computation (indexed by a hash)
        if self.cache_files:
            if cache_file_name is None:
                # we create a unique hash from the function,
                # current dataset file and the mapping args
                cache_file_name = self._get_cache_file_path(new_fingerprint)
            if os.path.exists(cache_file_name) and load_from_cache_file:
                logger.warning(f"Loading cached processed dataset at {cache_file_name}")
                info = self.info.copy()
                info.features = features
                info.task_templates = None
                return Dataset.from_file(cache_file_name, info=info, split=self.split)

        # Raise an error if we were supposed to return a cached dataset and none was found
        if cache_only:
            raise NonExistentDatasetError

        # We set this variable to True after processing the first example/batch in
        # `apply_function_on_filtered_inputs` if the map function returns a dict.
        # If set to False, no new arrow table will be created
        update_data = None

        class NumExamplesMismatchError(Exception):
            pass

        def validate_function_output(processed_inputs, indices):
            """Validate output of the map function."""
            if processed_inputs is not None and not isinstance(processed_inputs, (Mapping, pa.Table)):
                raise TypeError(
                    f"Provided `function` which is applied to all elements of table returns a variable of type {type(processed_inputs)}. Make sure provided `function` returns a variable of type `dict` (or a pyarrow table) to update the dataset or `None` if you are only interested in side effects."
                )
            elif isinstance(indices, list) and isinstance(processed_inputs, Mapping):
                allowed_batch_return_types = (list, np.ndarray)
                all_dict_values_are_lists = all(
                    isinstance(value, allowed_batch_return_types) for value in processed_inputs.values()
                )
                if all_dict_values_are_lists is False:
                    raise TypeError(
                        f"Provided `function` which is applied to all elements of table returns a `dict` of types {[type(x) for x in processed_inputs.values()]}. When using `batched=True`, make sure provided `function` returns a `dict` of types like `{allowed_batch_return_types}`."
                    )

        def apply_function_on_filtered_inputs(inputs, indices, check_same_num_examples=False, offset=0):
            """Utility to apply the function on a selection of columns."""
            nonlocal update_data
            fn_args = [inputs] if input_columns is None else [inputs[col] for col in input_columns]
            if offset == 0:
                effective_indices = indices
            else:
                effective_indices = [i + offset for i in indices] if isinstance(indices, list) else indices + offset
            additional_args = ()
            if with_indices:
                additional_args += (effective_indices,)
            if with_rank:
                additional_args += (rank,)
            processed_inputs = function(*fn_args, *additional_args, **fn_kwargs)
            if update_data is None:
                # Check if the function returns updated examples
                update_data = isinstance(processed_inputs, (Mapping, pa.Table))
                validate_function_output(processed_inputs, indices)
            if not update_data:
                return None  # Nothing to update, let's move on
            if self._format_type is not None:
                inputs = self._getitem(
                    key=(indices if isinstance(indices, int) else slice(indices[0], indices[-1] + 1)),
                    format_type=None,
                    format_columns=None,
                    format_kwargs=None,
                    decoded=False,
                )
            if remove_columns is not None:
                for column in remove_columns:
                    # `function` can modify input in-place causing column to be already removed.
                    if column in inputs:
                        inputs.pop(column)
            if check_same_num_examples:
                input_num_examples = len(inputs[next(iter(inputs.keys()))])
                processed_inputs_num_examples = len(processed_inputs[next(iter(processed_inputs.keys()))])
                if input_num_examples != processed_inputs_num_examples:
                    raise NumExamplesMismatchError()
            if isinstance(inputs, dict) and isinstance(processed_inputs, Mapping):
                return {**inputs, **processed_inputs}
            else:
                return processed_inputs

        def init_buffer_and_writer():
            # Prepare output buffer and batched writer in memory or on file if we update the table
            writer_features = features
            if writer_features is None:
                writer_features = self.features
                update_features = True
            else:
                update_features = False
            if keep_in_memory or cache_file_name is None:
                buf_writer = pa.BufferOutputStream()
                tmp_file = None
                writer = ArrowWriter(
                    features=writer_features,
                    stream=buf_writer,
                    writer_batch_size=writer_batch_size,
                    update_features=update_features,
                    fingerprint=new_fingerprint,
                    disable_nullable=disable_nullable,
                )
            else:
                buf_writer = None
                logger.info(f"Caching processed dataset at {cache_file_name}")
                tmp_file = tempfile.NamedTemporaryFile("wb", dir=os.path.dirname(cache_file_name), delete=False)
                writer = ArrowWriter(
                    features=writer_features,
                    path=tmp_file.name,
                    writer_batch_size=writer_batch_size,
                    update_features=update_features,
                    fingerprint=new_fingerprint,
                    disable_nullable=disable_nullable,
                )
            return buf_writer, writer, tmp_file

        # If `update_data` is True after processing the first example/batch, initalize these resources with `init_buffer_and_writer`
        buf_writer, writer, tmp_file = None, None, None

        # Optionally initialize the writer as a context manager
        with contextlib.ExitStack() as stack:
            try:
                # Only load the columns we actually need
                if input_columns:
                    input_dataset = self.with_format(
                        self._format_type, columns=input_columns, output_all_columns=False, **self._format_kwargs
                    )
                    if remove_columns:
                        remove_columns = list(set(remove_columns) & set(input_columns))
                else:
                    input_dataset = self

                # Loop over single examples or batches and write to buffer/file if examples are to be updated
                if not batched:
                    pbar_iterable = input_dataset._iter(decoded=False)
                    pbar_total = len(input_dataset)
                else:
                    num_rows = (
                        len(input_dataset) if not drop_last_batch else len(input_dataset) // batch_size * batch_size
                    )
                    pbar_iterable = range(0, num_rows, batch_size)
                    pbar_total = (num_rows // batch_size) + 1 if num_rows % batch_size else num_rows // batch_size
                pbar_unit = "ex" if not batched else "ba"
                pbar_desc = (desc + " " if desc is not None else "") + "#" + str(rank) if rank is not None else desc
                pbar = logging.tqdm(
                    pbar_iterable,
                    total=pbar_total,
                    disable=disable_tqdm,
                    position=rank,
                    unit=pbar_unit,
                    desc=pbar_desc,
                )
                if not batched:
                    for i, example in enumerate(pbar):
                        example = apply_function_on_filtered_inputs(example, i, offset=offset)
                        if update_data:
                            if i == 0:
                                buf_writer, writer, tmp_file = init_buffer_and_writer()
                                stack.enter_context(writer)
                            if isinstance(example, pa.Table):
                                writer.write_row(example)
                            else:
                                writer.write(example)
                else:
                    for i in pbar:
                        batch = input_dataset._getitem(
                            slice(i, i + batch_size),
                            decoded=False,
                        )
                        indices = list(
                            range(*(slice(i, i + batch_size).indices(input_dataset.num_rows)))
                        )  # Something simpler?
                        try:
                            batch = apply_function_on_filtered_inputs(
                                batch,
                                indices,
                                check_same_num_examples=len(input_dataset.list_indexes()) > 0,
                                offset=offset,
                            )
                        except NumExamplesMismatchError:
                            raise DatasetTransformationNotAllowedError(
                                "Using `.map` in batched mode on a dataset with attached indexes is allowed only if it doesn't create or remove existing examples. You can first run `.drop_index() to remove your index and then re-add it."
                            ) from None
                        if update_data:
                            if i == 0:
                                buf_writer, writer, tmp_file = init_buffer_and_writer()
                                stack.enter_context(writer)
                            if isinstance(batch, pa.Table):
                                writer.write_table(batch)
                            else:
                                writer.write_batch(batch)
                if update_data and writer is not None:
                    writer.finalize()  # close_stream=bool(buf_writer is None))  # We only close if we are writing in a file
            except (Exception, KeyboardInterrupt):
                if update_data:
                    if writer is not None:
                        writer.finalize()
                    if tmp_file is not None:
                        tmp_file.close()
                        if os.path.exists(tmp_file.name):
                            os.remove(tmp_file.name)
                raise

        if update_data and tmp_file is not None:
            tmp_file.close()
            shutil.move(tmp_file.name, cache_file_name)
            umask = os.umask(0o666)
            os.umask(umask)
            os.chmod(cache_file_name, 0o666 & ~umask)

        if update_data:
            # Create new Dataset from buffer or file
            info = self.info.copy()
            info.features = writer._features
            info.task_templates = None
            if buf_writer is None:
                return Dataset.from_file(cache_file_name, info=info, split=self.split)
            else:
                return Dataset.from_buffer(buf_writer.getvalue(), info=info, split=self.split)
        else:
            return self

    @transmit_format
    @fingerprint_transform(
        inplace=False, ignore_kwargs=["load_from_cache_file", "cache_file_name", "desc"], version="2.0.1"
    )
    def filter(
        self,
        function: Optional[Callable] = None,
        with_indices=False,
        input_columns: Optional[Union[str, List[str]]] = None,
        batched: bool = False,
        batch_size: Optional[int] = 1000,
        keep_in_memory: bool = False,
        load_from_cache_file: bool = True,
        cache_file_name: Optional[str] = None,
        writer_batch_size: Optional[int] = 1000,
        fn_kwargs: Optional[dict] = None,
        num_proc: Optional[int] = None,
        suffix_template: str = "_{rank:05d}_of_{num_proc:05d}",
        new_fingerprint: Optional[str] = None,
        desc: Optional[str] = None,
    ) -> "Dataset":
        """Apply a filter function to all the elements in the table in batches
        and update the table so that the dataset only includes examples according to the filter function.

        Args:
            function (:obj:`Callable`): Callable with one of the following signatures:

                - ``function(example: Dict[str, Any]) -> bool`` if ``with_indices=False, batched=False``
                - ``function(example: Dict[str, Any], indices: int) -> bool`` if ``with_indices=True, batched=False``
                - ``function(example: Dict[str, List]) -> List[bool]`` if ``with_indices=False, batched=True``
                - ``function(example: Dict[str, List], indices: List[int]) -> List[bool]`` if ``with_indices=True, batched=True``

                If no function is provided, defaults to an always True function: ``lambda x: True``.
            with_indices (:obj:`bool`, default `False`): Provide example indices to `function`. Note that in this case the signature of `function` should be `def function(example, idx): ...`.
            input_columns (:obj:`str` or `List[str]`, optional): The columns to be passed into `function` as
                positional arguments. If `None`, a dict mapping to all formatted columns is passed as one argument.
            batched (:obj:`bool`, defaults to `False`): Provide batch of examples to `function`
            batch_size (:obj:`int`, optional, default `1000`): Number of examples per batch provided to `function` if
                ``batched = True``. If ``batched = False``, one example per batch is passed to ``function``.
                If ``batch_size <= 0`` or ``batch_size == None``: provide the full dataset as a single batch to `function`
            keep_in_memory (:obj:`bool`, default `False`): Keep the dataset in memory instead of writing it to a cache file.
            load_from_cache_file (:obj:`bool`, default `True`): If a cache file storing the current computation from `function`
                can be identified, use it instead of recomputing.
            cache_file_name (:obj:`str`, optional): Provide the name of a path for the cache file. It is used to store the
                results of the computation instead of the automatically generated cache file name.
            writer_batch_size (:obj:`int`, default `1000`): Number of rows per write operation for the cache file writer.
                This value is a good trade-off between memory usage during the processing, and processing speed.
                Higher value makes the processing do fewer lookups, lower value consume less temporary memory while running `.map()`.
            fn_kwargs (:obj:`dict`, optional): Keyword arguments to be passed to `function`
            num_proc (:obj:`int`, optional): Number of processes for multiprocessing. By default it doesn't
                use multiprocessing.
            suffix_template (:obj:`str`):
                If `cache_file_name` is specified, then this suffix will be added at the end of the base name of each.
                For example, if `cache_file_name` is `"processed.arrow"`, then for ``rank = 1`` and ``num_proc = 4``,
                the resulting file would be `"processed_00001_of_00004.arrow"` for the default suffix (default
                `_{rank:05d}_of_{num_proc:05d}`)
            new_fingerprint (:obj:`str`, optional): The new fingerprint of the dataset after transform.
                If `None`, the new fingerprint is computed using a hash of the previous fingerprint, and the transform arguments.
            desc (:obj:`str`, optional, defaults to `None`): Meaningful description to be displayed alongside with the progress bar while filtering examples.

        Example:

        ```py
        >>> from datasets import load_dataset
        >>> ds = load_dataset("rotten_tomatoes", split="validation")
        >>> ds.filter(lambda x: x["label"] == 1)
        Dataset({
            features: ['text', 'label'],
            num_rows: 533
        })
        ```
        """
        if len(self.list_indexes()) > 0:
            raise DatasetTransformationNotAllowedError(
                "Using `.filter` on a dataset with attached indexes is not allowed. You can first run `.drop_index() to remove your index and then re-add it.`"
            )

        if function is None:
            function = lambda x: True  # noqa: E731

        indices = self.map(
            function=partial(
                get_indices_from_mask_function, function, batched, with_indices, input_columns, self._indices
            ),
            with_indices=True,
            features=Features({"indices": Value("uint64")}),
            batched=True,
            batch_size=batch_size,
            remove_columns=self.column_names,
            keep_in_memory=keep_in_memory,
            load_from_cache_file=load_from_cache_file,
            cache_file_name=cache_file_name,
            writer_batch_size=writer_batch_size,
            fn_kwargs=fn_kwargs,
            num_proc=num_proc,
            suffix_template=suffix_template,
            new_fingerprint=new_fingerprint,
            input_columns=input_columns,
            desc=desc,
        )
        new_dataset = copy.deepcopy(self)
        new_dataset._indices = indices.data
        new_dataset._fingerprint = new_fingerprint
        return new_dataset

    @transmit_format
    @fingerprint_transform(inplace=False, ignore_kwargs=["cache_file_name"])
    def flatten_indices(
        self,
        keep_in_memory: bool = False,
        cache_file_name: Optional[str] = None,
        writer_batch_size: Optional[int] = 1000,
        features: Optional[Features] = None,
        disable_nullable: bool = False,
        new_fingerprint: Optional[str] = None,
    ) -> "Dataset":
        """Create and cache a new Dataset by flattening the indices mapping.

        Args:
            keep_in_memory (:obj:`bool`, default `False`): Keep the dataset in memory instead of writing it to a cache file.
            cache_file_name (:obj:`str`, optional, default `None`): Provide the name of a path for the cache file. It is used to store the
                results of the computation instead of the automatically generated cache file name.
            writer_batch_size (:obj:`int`, default `1000`): Number of rows per write operation for the cache file writer.
                This value is a good trade-off between memory usage during the processing, and processing speed.
                Higher value makes the processing do fewer lookups, lower value consume less temporary memory while running `.map()`.
            features (`Optional[datasets.Features]`, default `None`): Use a specific Features to store the cache file
                instead of the automatically generated one.
            disable_nullable (:obj:`bool`, default `False`): Allow null values in the table.
            new_fingerprint (:obj:`str`, optional, default `None`): The new fingerprint of the dataset after transform.
                If `None`, the new fingerprint is computed using a hash of the previous fingerprint, and the transform arguments
        """

        return self.map(
            batched=True,  # for speed
            keep_in_memory=keep_in_memory,
            cache_file_name=cache_file_name,
            writer_batch_size=writer_batch_size,
            features=features,
            disable_nullable=disable_nullable,
            new_fingerprint=new_fingerprint,
            desc="Flattening the indices",
        )

    def _new_dataset_with_indices(
        self,
        indices_cache_file_name: Optional[str] = None,
        indices_buffer: Optional[pa.Buffer] = None,
        fingerprint: Optional[str] = None,
    ) -> "Dataset":
        """Return a new Dataset obtained by adding indices (provided in indices_cache_file_name or in a buffer) to the
        current Dataset.
        """

        if indices_cache_file_name is None and indices_buffer is None:
            raise ValueError("At least one of indices_cache_file_name or indices_buffer must be provided.")

        if fingerprint is None:
            raise ValueError("please specify a fingerprint for the dataset with indices")

        if indices_cache_file_name is not None:
            indices_table = MemoryMappedTable.from_file(indices_cache_file_name)
        else:
            indices_table = InMemoryTable.from_buffer(indices_buffer)

        # Return new Dataset object
        # don't forget to copy the objects
        return Dataset(
            self._data,
            info=self.info.copy(),
            split=self.split,
            indices_table=indices_table,
            fingerprint=fingerprint,
        )

    @transmit_format
    @fingerprint_transform(inplace=False, ignore_kwargs=["indices_cache_file_name"])
    def select(
        self,
        indices: Iterable,
        keep_in_memory: bool = False,
        indices_cache_file_name: Optional[str] = None,
        writer_batch_size: Optional[int] = 1000,
        new_fingerprint: Optional[str] = None,
    ) -> "Dataset":
        """Create a new dataset with rows selected following the list/array of indices.

        Args:
            indices (range, list, iterable, ndarray or Series): Range, list or 1D-array of integer indices for indexing.
                If the indices correspond to a contiguous range, the Arrow table is simply sliced.
                However passing a list of indices that are not contiguous creates indices mapping, which is much less efficient,
                but still faster than recreating an Arrow table made of the requested rows.
            keep_in_memory (:obj:`bool`, default `False`): Keep the indices mapping in memory instead of writing it to a cache file.
            indices_cache_file_name (:obj:`str`, optional, default `None`): Provide the name of a path for the cache file. It is used to store the
                indices mapping instead of the automatically generated cache file name.
            writer_batch_size (:obj:`int`, default `1000`): Number of rows per write operation for the cache file writer.
                This value is a good trade-off between memory usage during the processing, and processing speed.
                Higher value makes the processing do fewer lookups, lower value consume less temporary memory while running `.map()`.
            new_fingerprint (:obj:`str`, optional, default `None`): the new fingerprint of the dataset after transform.
                If `None`, the new fingerprint is computed using a hash of the previous fingerprint, and the transform arguments

        Example:

        ```py
        >>> from datasets import load_dataset
        >>> ds = load_dataset("rotten_tomatoes", split="validation")
        >>> ds.select(range(4))
        Dataset({
            features: ['text', 'label'],
            num_rows: 4
        })
        ```
        """
        if keep_in_memory and indices_cache_file_name is not None:
            raise ValueError("Please use either `keep_in_memory` or `indices_cache_file_name` but not both.")

        if len(self.list_indexes()) > 0:
            raise DatasetTransformationNotAllowedError(
                "Using `.select` on a dataset with attached indexes is not allowed. You can first run `.drop_index() to remove your index and then re-add it."
            )

        # If the array is empty we do nothing
        if len(self) == 0:
            return self

        # Convert generator objects to lists
        if isinstance(indices, Iterator):
            indices = list(indices)

        # If the indices are contiguous, simply slice the arrow table
        if isinstance(indices, range):
            if _is_range_contiguous(indices) and indices.start >= 0:
                start, length = indices.start, indices.stop - indices.start
                return self._select_contiguous(start, length, new_fingerprint=new_fingerprint)
        else:
            try:
                start = next(iter(indices))
            except StopIteration:
                # if `indices` is an empty iterable, we return an empty dataset
                return self._select_contiguous(0, 0, new_fingerprint=new_fingerprint)
            if start >= 0:
                counter_from_start = itertools.count(start=start)
                if all(i == j for i, j in zip(indices, counter_from_start)):
                    length = next(counter_from_start) - start
                    return self._select_contiguous(start, length, new_fingerprint=new_fingerprint)

        # If not contiguous, we need to create a new indices mapping
        return self._select_with_indices_mapping(
            indices,
            keep_in_memory=keep_in_memory,
            indices_cache_file_name=indices_cache_file_name,
            writer_batch_size=writer_batch_size,
            new_fingerprint=new_fingerprint,
        )

    @transmit_format
    @fingerprint_transform(inplace=False)
    def _select_contiguous(
        self,
        start: int,
        length: int,
        new_fingerprint: Optional[str] = None,
    ) -> "Dataset":
        """Create a new dataset with rows from a contiguous slice of data.
        The slice is defined by that start index and its length.

        Args:
            start (:obj:`int`): start index.
            length (:obj:`int`): length of the slice to select.
            new_fingerprint (:obj:`str`, optional, default `None`): the new fingerprint of the dataset after transform.
                If `None`, the new fingerprint is computed using a hash of the previous fingerprint, and the transform arguments

        Example:

        ```py
        >>> from datasets import load_dataset
        >>> ds = load_dataset("rotten_tomatoes", split="validation")
        >>> ds._select_contiguous(0, 4)
        Dataset({
            features: ['text', 'label'],
            num_rows: 4
        })
        ```
        """
        if len(self.list_indexes()) > 0:
            raise DatasetTransformationNotAllowedError(
                "Using `.select` on a dataset with attached indexes is not allowed. You can first run `.drop_index() to remove your index and then re-add it."
            )

        # If the array is empty we do nothing
        if len(self) == 0:
            return self

        _check_valid_indices_value(start, len(self))
        _check_valid_indices_value(start + length - 1, len(self))
        if self._indices is None or length == 0:
            return Dataset(
                self.data.slice(start, length),
                info=self.info.copy(),
                split=self.split,
                fingerprint=new_fingerprint,
            )
        else:
            return Dataset(
                self.data,
                info=self.info.copy(),
                split=self.split,
                indices_table=self._indices.slice(start, length),
                fingerprint=new_fingerprint,
            )

    @transmit_format
    @fingerprint_transform(inplace=False, ignore_kwargs=["indices_cache_file_name"])
    def _select_with_indices_mapping(
        self,
        indices: Iterable,
        keep_in_memory: bool = False,
        indices_cache_file_name: Optional[str] = None,
        writer_batch_size: Optional[int] = 1000,
        new_fingerprint: Optional[str] = None,
    ) -> "Dataset":
        """Create a new dataset with rows selected following the list/array of indices.
        The new dataset is made by creating a new indices mapping on top of the main arrow table.

        Args:
            indices (sequence, iterable, range, ndarray or Series): List or 1D-array of integer indices for indexing.
            keep_in_memory (:obj:`bool`, default `False`): Keep the indices mapping in memory instead of writing it to a cache file.
            indices_cache_file_name (:obj:`str`, optional, default `None`): Provide the name of a path for the cache file. It is used to store the
                indices mapping instead of the automatically generated cache file name.
            writer_batch_size (:obj:`int`, default `1000`): Number of rows per write operation for the cache file writer.
                This value is a good trade-off between memory usage during the processing, and processing speed.
                Higher value makes the processing do fewer lookups, lower value consume less temporary memory while running `.map()`.
            new_fingerprint (:obj:`str`, optional, default `None`): the new fingerprint of the dataset after transform.
                If `None`, the new fingerprint is computed using a hash of the previous fingerprint, and the transform arguments

        Example:

        ```py
        >>> from datasets import load_dataset
        >>> ds = load_dataset("rotten_tomatoes", split="validation")
        >>> ds._select_with_indices_mapping(range(4))
        Dataset({
            features: ['text', 'label'],
            num_rows: 4
        })
        ```
        """
        if keep_in_memory and indices_cache_file_name is not None:
            raise ValueError("Please use either `keep_in_memory` or `indices_cache_file_name` but not both.")

        if len(self.list_indexes()) > 0:
            raise DatasetTransformationNotAllowedError(
                "Using `.select` on a dataset with attached indexes is not allowed. You can first run `.drop_index() to remove your index and then re-add it."
            )

        # If the array is empty we do nothing
        if len(self) == 0:
            return self

        # Prepare the writer for our indices arrow table
        if keep_in_memory or indices_cache_file_name is None:
            buf_writer = pa.BufferOutputStream()
            tmp_file = None
            writer = ArrowWriter(
                stream=buf_writer, writer_batch_size=writer_batch_size, fingerprint=new_fingerprint, unit="indices"
            )
        else:
            buf_writer = None
            logger.info(f"Caching indices mapping at {indices_cache_file_name}")
            tmp_file = tempfile.NamedTemporaryFile("wb", dir=os.path.dirname(indices_cache_file_name), delete=False)
            writer = ArrowWriter(
                path=tmp_file.name, writer_batch_size=writer_batch_size, fingerprint=new_fingerprint, unit="indices"
            )

        indices = indices if isinstance(indices, list) else list(indices)

        size = len(self)
        if indices:
            _check_valid_indices_value(int(max(indices)), size=size)
            _check_valid_indices_value(int(min(indices)), size=size)
        else:
            return self._select_contiguous(0, 0, new_fingerprint=new_fingerprint)

        indices_array = pa.array(indices, type=pa.uint64())
        # Check if we need to convert indices
        if self._indices is not None:
            indices_array = self._indices.column(0).take(indices_array)

        indices_table = pa.Table.from_arrays([indices_array], names=["indices"])

        with writer:
            try:
                writer.write_table(indices_table)
                writer.finalize()  # close_stream=bool(buf_writer is None))  We only close if we are writing in a file
            except (Exception, KeyboardInterrupt):
                if tmp_file is not None:
                    tmp_file.close()
                    if os.path.exists(tmp_file.name):
                        os.remove(tmp_file.name)
                raise

        if tmp_file is not None:
            tmp_file.close()
            shutil.move(tmp_file.name, indices_cache_file_name)
            umask = os.umask(0o666)
            os.umask(umask)
            os.chmod(indices_cache_file_name, 0o666 & ~umask)

        # Return new Dataset object
        if buf_writer is None:
            return self._new_dataset_with_indices(
                indices_cache_file_name=indices_cache_file_name, fingerprint=new_fingerprint
            )
        else:
            return self._new_dataset_with_indices(indices_buffer=buf_writer.getvalue(), fingerprint=new_fingerprint)

    @transmit_format
    @fingerprint_transform(inplace=False, ignore_kwargs=["load_from_cache_file", "indices_cache_file_name"])
    def sort(
        self,
        column: str,
        reverse: bool = False,
        kind: str = None,
        null_placement: str = "last",
        keep_in_memory: bool = False,
        load_from_cache_file: bool = True,
        indices_cache_file_name: Optional[str] = None,
        writer_batch_size: Optional[int] = 1000,
        new_fingerprint: Optional[str] = None,
    ) -> "Dataset":
        """Create a new dataset sorted according to a column.

        Currently sorting according to a column name uses pandas sorting algorithm under the hood.
        The column should thus be a pandas compatible type (in particular not a nested type).
        This also means that the column used for sorting is fully loaded in memory (which should be fine in most cases).

        Args:
            column (:obj:`str`): column name to sort by.
            reverse (:obj:`bool`, default `False`): If True, sort by descending order rather then ascending.
            kind (:obj:`str`, optional): Pandas algorithm for sorting selected in {‘quicksort’, ‘mergesort’, ‘heapsort’, ‘stable’},
                The default is ‘quicksort’. Note that both ‘stable’ and ‘mergesort’ use timsort under the covers and, in general,
                the actual implementation will vary with data type. The ‘mergesort’ option is retained for backwards compatibility.
            null_placement (:obj:`str`, default `last`):
                Put `None` values at the beginning if ‘first‘; ‘last‘ puts `None` values at the end.

                *New in version 1.14.2*
            keep_in_memory (:obj:`bool`, default `False`): Keep the sorted indices in memory instead of writing it to a cache file.
            load_from_cache_file (:obj:`bool`, default `True`): If a cache file storing the sorted indices
                can be identified, use it instead of recomputing.
            indices_cache_file_name (:obj:`str`, optional, default `None`): Provide the name of a path for the cache file. It is used to store the
                sorted indices instead of the automatically generated cache file name.
            writer_batch_size (:obj:`int`, default `1000`): Number of rows per write operation for the cache file writer.
                Higher value gives smaller cache files, lower value consume less temporary memory.
            new_fingerprint (:obj:`str`, optional, default `None`): the new fingerprint of the dataset after transform.
                If `None`, the new fingerprint is computed using a hash of the previous fingerprint, and the transform arguments

        Example:

        ```py
        >>> from datasets import load_dataset
        >>> ds = load_dataset("rotten_tomatoes", split="validation")
        >>> ds['label'][:10]
        [1, 1, 1, 1, 1, 1, 1, 1, 1, 1]
        >>> sorted_ds = ds.sort('label')
        >>> sorted_ds['label'][:10]
        [0, 0, 0, 0, 0, 0, 0, 0, 0, 0]
        ```
        """
        if len(self.list_indexes()) > 0:
            raise DatasetTransformationNotAllowedError(
                "Using `.sort` on a dataset with attached indexes is not allowed. You can first run `.drop_index() to remove your index and then re-add it."
            )
        # If the array is empty we do nothing
        if len(self) == 0:
            return self

        # Check the column name
        if not isinstance(column, str) or column not in self._data.column_names:
            raise ValueError(
                f"Column '{column}' not found in the dataset. Please provide a column selected in: {self._data.column_names}"
            )

        # Check if we've already cached this computation (indexed by a hash)
        if self.cache_files:
            if indices_cache_file_name is None:
                # we create a unique hash from the function, current dataset file and the mapping args
                indices_cache_file_name = self._get_cache_file_path(new_fingerprint)
            if os.path.exists(indices_cache_file_name) and load_from_cache_file:
                logger.warning(f"Loading cached sorted indices for dataset at {indices_cache_file_name}")
                return self._new_dataset_with_indices(
                    fingerprint=new_fingerprint, indices_cache_file_name=indices_cache_file_name
                )

        column_data = self._getitem(
            column, format_type="pandas", format_columns=None, output_all_columns=False, format_kwargs=None
        )

        df_sorted = column_data.to_frame().sort_values(
            column, ascending=not reverse, kind=kind, na_position=null_placement
        )
        indices = df_sorted.index.to_numpy()

        return self.select(
            indices=indices,
            keep_in_memory=keep_in_memory,
            indices_cache_file_name=indices_cache_file_name,
            writer_batch_size=writer_batch_size,
            new_fingerprint=new_fingerprint,
        )

    @transmit_format
    @fingerprint_transform(
        inplace=False, randomized_function=True, ignore_kwargs=["load_from_cache_file", "indices_cache_file_name"]
    )
    def shuffle(
        self,
        seed: Optional[int] = None,
        generator: Optional[np.random.Generator] = None,
        keep_in_memory: bool = False,
        load_from_cache_file: bool = True,
        indices_cache_file_name: Optional[str] = None,
        writer_batch_size: Optional[int] = 1000,
        new_fingerprint: Optional[str] = None,
    ) -> "Dataset":
        """Create a new Dataset where the rows are shuffled.

        Currently shuffling uses numpy random generators.
        You can either supply a NumPy BitGenerator to use, or a seed to initiate NumPy's default random generator (PCG64).

        Args:
            seed (:obj:`int`, optional): A seed to initialize the default BitGenerator if ``generator=None``.
                If None, then fresh, unpredictable entropy will be pulled from the OS.
                If an int or array_like[ints] is passed, then it will be passed to SeedSequence to derive the initial BitGenerator state.
            generator (:obj:`numpy.random.Generator`, optional): Numpy random Generator to use to compute the permutation of the dataset rows.
                If ``generator=None`` (default), uses np.random.default_rng (the default BitGenerator (PCG64) of NumPy).
            keep_in_memory (:obj:`bool`, default `False`): Keep the shuffled indices in memory instead of writing it to a cache file.
            load_from_cache_file (:obj:`bool`, default `True`): If a cache file storing the shuffled indices
                can be identified, use it instead of recomputing.
            indices_cache_file_name (:obj:`str`, optional): Provide the name of a path for the cache file. It is used to store the
                shuffled indices instead of the automatically generated cache file name.
            writer_batch_size (:obj:`int`, default `1000`): Number of rows per write operation for the cache file writer.
                This value is a good trade-off between memory usage during the processing, and processing speed.
                Higher value makes the processing do fewer lookups, lower value consume less temporary memory while running `.map()`.
            new_fingerprint (:obj:`str`, optional, default `None`): the new fingerprint of the dataset after transform.
                If `None`, the new fingerprint is computed using a hash of the previous fingerprint, and the transform arguments

        Example:

        ```py
        >>> from datasets import load_dataset
        >>> ds = load_dataset("rotten_tomatoes", split="validation")
        >>> ds['label'][:10]
        [1, 1, 1, 1, 1, 1, 1, 1, 1, 1]

        # set a seed
        >>> shuffled_ds = ds.shuffle(seed=42)
        >>> shuffled_ds['label'][:10]
        [1, 0, 1, 1, 0, 0, 0, 0, 0, 0]
        ```
        """
        if len(self.list_indexes()) > 0:
            raise DatasetTransformationNotAllowedError(
                "Using `.shuffle` on a dataset with attached indexes is not allowed. You can first run `.drop_index() to remove your index and then re-add it."
            )
        # If the array is empty we do nothing
        if len(self) == 0:
            return self

        if seed is not None and generator is not None:
            raise ValueError("Both `seed` and `generator` were provided. Please specify just one of them.")

        if generator is not None and not isinstance(generator, np.random.Generator):
            raise ValueError("The provided generator must be an instance of numpy.random.Generator")

        if generator is None:
            if seed is None:
                _, seed, pos, *_ = np.random.get_state()
                seed = seed[pos] if pos < 624 else seed[0]
                _ = np.random.random()  # do 1 step of rng
            generator = np.random.default_rng(seed)

        # Check if we've already cached this computation (indexed by a hash)
        if self.cache_files:
            if indices_cache_file_name is None:
                # we create a unique hash from the function, current dataset file and the mapping args
                indices_cache_file_name = self._get_cache_file_path(new_fingerprint)
            if os.path.exists(indices_cache_file_name) and load_from_cache_file:
                logger.warning(f"Loading cached shuffled indices for dataset at {indices_cache_file_name}")
                return self._new_dataset_with_indices(
                    fingerprint=new_fingerprint, indices_cache_file_name=indices_cache_file_name
                )

        permutation = generator.permutation(len(self))

        return self.select(
            indices=permutation,
            keep_in_memory=keep_in_memory,
            indices_cache_file_name=indices_cache_file_name,
            writer_batch_size=writer_batch_size,
            new_fingerprint=new_fingerprint,
        )

    @transmit_format
    @fingerprint_transform(
        inplace=False,
        randomized_function=True,
        fingerprint_names=["train_new_fingerprint", "test_new_fingerprint"],
        ignore_kwargs=["load_from_cache_file", "train_indices_cache_file_name", "test_indices_cache_file_name"],
    )
    def train_test_split(
        self,
        test_size: Union[float, int, None] = None,
        train_size: Union[float, int, None] = None,
        shuffle: bool = True,
        stratify_by_column: Optional[str] = None,
        seed: Optional[int] = None,
        generator: Optional[np.random.Generator] = None,
        keep_in_memory: bool = False,
        load_from_cache_file: bool = True,
        train_indices_cache_file_name: Optional[str] = None,
        test_indices_cache_file_name: Optional[str] = None,
        writer_batch_size: Optional[int] = 1000,
        train_new_fingerprint: Optional[str] = None,
        test_new_fingerprint: Optional[str] = None,
    ) -> "DatasetDict":
        """Return a dictionary (:obj:`datasets.DatasetDict`) with two random train and test subsets (`train` and `test` ``Dataset`` splits).
        Splits are created from the dataset according to `test_size`, `train_size` and `shuffle`.

        This method is similar to scikit-learn `train_test_split`.

        Args:
            test_size (:obj:`numpy.random.Generator`, optional): Size of the test split
                If float, should be between 0.0 and 1.0 and represent the proportion of the dataset to include in the test split.
                If int, represents the absolute number of test samples.
                If None, the value is set to the complement of the train size.
                If train_size is also None, it will be set to 0.25.
            train_size (:obj:`numpy.random.Generator`, optional): Size of the train split
                If float, should be between 0.0 and 1.0 and represent the proportion of the dataset to include in the train split.
                If int, represents the absolute number of train samples.
                If None, the value is automatically set to the complement of the test size.
            shuffle (:obj:`bool`, optional, default `True`): Whether or not to shuffle the data before splitting.
            stratify_by_column (:obj:`str`, optional, default `None`): The column name of labels to be used to perform stratified split of data.
            seed (:obj:`int`, optional): A seed to initialize the default BitGenerator if ``generator=None``.
                If None, then fresh, unpredictable entropy will be pulled from the OS.
                If an int or array_like[ints] is passed, then it will be passed to SeedSequence to derive the initial BitGenerator state.
            generator (:obj:`numpy.random.Generator`, optional): Numpy random Generator to use to compute the permutation of the dataset rows.
                If ``generator=None`` (default), uses np.random.default_rng (the default BitGenerator (PCG64) of NumPy).
            keep_in_memory (:obj:`bool`, default `False`): Keep the splits indices in memory instead of writing it to a cache file.
            load_from_cache_file (:obj:`bool`, default `True`): If a cache file storing the splits indices
                can be identified, use it instead of recomputing.
            train_cache_file_name (:obj:`str`, optional): Provide the name of a path for the cache file. It is used to store the
                train split indices instead of the automatically generated cache file name.
            test_cache_file_name (:obj:`str`, optional): Provide the name of a path for the cache file. It is used to store the
                test split indices instead of the automatically generated cache file name.
            writer_batch_size (:obj:`int`, default `1000`): Number of rows per write operation for the cache file writer.
                This value is a good trade-off between memory usage during the processing, and processing speed.
                Higher value makes the processing do fewer lookups, lower value consume less temporary memory while running `.map()`.
            train_new_fingerprint (:obj:`str`, optional, defaults to `None`): the new fingerprint of the train set after transform.
                If `None`, the new fingerprint is computed using a hash of the previous fingerprint, and the transform arguments
            test_new_fingerprint (:obj:`str`, optional, defaults to `None`): the new fingerprint of the test set after transform.
                If `None`, the new fingerprint is computed using a hash of the previous fingerprint, and the transform arguments

        Example:

        ```py
        >>> from datasets import load_dataset
        >>> ds = load_dataset("rotten_tomatoes", split="validation")
        >>> ds = ds.train_test_split(test_size=0.2, shuffle=True)
        DatasetDict({
            train: Dataset({
                features: ['text', 'label'],
                num_rows: 852
            })
            test: Dataset({
                features: ['text', 'label'],
                num_rows: 214
            })
        })

        # set a seed
        >>> ds = ds.train_test_split(test_size=0.2, seed=42)

        # stratified split
        >>> ds = load_dataset("imdb",split="train")
        Dataset({
            features: ['text', 'label'],
            num_rows: 25000
        })
        >>> ds = ds.train_test_split(test_size=0.2, stratify_by_column="label")
        DatasetDict({
            train: Dataset({
                features: ['text', 'label'],
                num_rows: 20000
            })
            test: Dataset({
                features: ['text', 'label'],
                num_rows: 5000
            })
        })
        ```
        """
        from .dataset_dict import DatasetDict  # import here because of circular dependency

        if len(self.list_indexes()) > 0:
            raise DatasetTransformationNotAllowedError(
                "Using `.train_test_split` on a dataset with attached indexes is not allowed. You can first run `.drop_index() to remove your index and then re-add it."
            )
        # If the array is empty we do nothing
        if len(self) == 0:
            return DatasetDict({"train": self, "test": self})

        if test_size is None and train_size is None:
            test_size = 0.25

        # Safety checks similar to scikit-learn's ones.
        # (adapted from https://github.com/scikit-learn/scikit-learn/blob/fd237278e895b42abe8d8d09105cbb82dc2cbba7/sklearn/model_selection/_split.py#L1750)
        n_samples = len(self)
        if (
            isinstance(test_size, int)
            and (test_size >= n_samples or test_size <= 0)
            or isinstance(test_size, float)
            and (test_size <= 0 or test_size >= 1)
        ):
            raise ValueError(
                f"test_size={test_size} should be either positive and smaller "
                f"than the number of samples {n_samples} or a float in the (0, 1) range"
            )

        if (
            isinstance(train_size, int)
            and (train_size >= n_samples or train_size <= 0)
            or isinstance(train_size, float)
            and (train_size <= 0 or train_size >= 1)
        ):
            raise ValueError(
                f"train_size={train_size} should be either positive and smaller "
                f"than the number of samples {n_samples} or a float in the (0, 1) range"
            )

        if train_size is not None and not isinstance(train_size, (int, float)):
            raise ValueError(f"Invalid value for train_size: {train_size} of type {type(train_size)}")
        if test_size is not None and not isinstance(test_size, (int, float)):
            raise ValueError(f"Invalid value for test_size: {test_size} of type {type(test_size)}")

        if isinstance(train_size, float) and isinstance(test_size, float) and train_size + test_size > 1:
            raise ValueError(
                f"The sum of test_size and train_size = {train_size + test_size}, should be in the (0, 1)"
                " range. Reduce test_size and/or train_size."
            )

        if isinstance(test_size, float):
            n_test = ceil(test_size * n_samples)
        elif isinstance(test_size, int):
            n_test = float(test_size)

        if isinstance(train_size, float):
            n_train = floor(train_size * n_samples)
        elif isinstance(train_size, int):
            n_train = float(train_size)

        if train_size is None:
            n_train = n_samples - n_test
        elif test_size is None:
            n_test = n_samples - n_train

        if n_train + n_test > n_samples:
            raise ValueError(
                f"The sum of train_size and test_size = {n_train + n_test}, "
                "should be smaller than the number of "
                f"samples {n_samples}. Reduce test_size and/or "
                "train_size."
            )

        n_train, n_test = int(n_train), int(n_test)

        if n_train == 0:
            raise ValueError(
                f"With n_samples={n_samples}, test_size={test_size} and train_size={train_size}, the "
                "resulting train set will be empty. Adjust any of the "
                "aforementioned parameters."
            )

        if generator is None and shuffle is True:
            if seed is None:
                _, seed, pos, *_ = np.random.get_state()
                seed = seed[pos] if pos < 624 else seed[0]
                _ = np.random.random()  # do 1 step of rng
            generator = np.random.default_rng(seed)

        # Check if we've already cached this computation (indexed by a hash)
        if self.cache_files:
            if train_indices_cache_file_name is None or test_indices_cache_file_name is None:
                # we create a unique hash from the function, current dataset file and the mapping args

                if train_indices_cache_file_name is None:
                    train_indices_cache_file_name = self._get_cache_file_path(train_new_fingerprint)
                if test_indices_cache_file_name is None:
                    test_indices_cache_file_name = self._get_cache_file_path(test_new_fingerprint)
            if (
                os.path.exists(train_indices_cache_file_name)
                and os.path.exists(test_indices_cache_file_name)
                and load_from_cache_file
            ):
                logger.warning(
                    f"Loading cached split indices for dataset at {train_indices_cache_file_name} and {test_indices_cache_file_name}"
                )
                return DatasetDict(
                    {
                        "train": self._new_dataset_with_indices(
                            fingerprint=train_new_fingerprint, indices_cache_file_name=train_indices_cache_file_name
                        ),
                        "test": self._new_dataset_with_indices(
                            fingerprint=test_new_fingerprint, indices_cache_file_name=test_indices_cache_file_name
                        ),
                    }
                )
        if not shuffle:
            if stratify_by_column is not None:
                raise ValueError("Stratified train/test split is not implemented for `shuffle=False`")
            train_indices = np.arange(n_train)
            test_indices = np.arange(n_train, n_train + n_test)
        else:
            # stratified partition
            if stratify_by_column is not None:
                if stratify_by_column not in self.features.keys():
                    raise ValueError(f"Key {stratify_by_column} not found in {self.features.keys()}")
                if not isinstance(self.features[stratify_by_column], ClassLabel):
                    raise ValueError(
                        f"Stratifying by column is only supported for {ClassLabel.__name__} column, and column {stratify_by_column} is {type(self.features[stratify_by_column]).__name__}."
                    )
                try:
                    train_indices, test_indices = next(
                        stratified_shuffle_split_generate_indices(
                            self.with_format("numpy")[stratify_by_column], n_train, n_test, rng=generator
                        )
                    )
                except Exception as error:
                    if str(error) == "Minimum class count error":
                        raise ValueError(
                            f"The least populated class in {stratify_by_column} column has only 1"
                            " member, which is too few. The minimum"
                            " number of groups for any class cannot"
                            " be less than 2."
                        )
                    else:
                        raise error

            # random partition
            else:
                permutation = generator.permutation(len(self))
                test_indices = permutation[:n_test]
                train_indices = permutation[n_test : (n_test + n_train)]

        train_split = self.select(
            indices=train_indices,
            keep_in_memory=keep_in_memory,
            indices_cache_file_name=train_indices_cache_file_name,
            writer_batch_size=writer_batch_size,
            new_fingerprint=train_new_fingerprint,
        )
        test_split = self.select(
            indices=test_indices,
            keep_in_memory=keep_in_memory,
            indices_cache_file_name=test_indices_cache_file_name,
            writer_batch_size=writer_batch_size,
            new_fingerprint=test_new_fingerprint,
        )

        return DatasetDict({"train": train_split, "test": test_split})

    def shard(
        self,
        num_shards: int,
        index: int,
        contiguous: bool = False,
        keep_in_memory: bool = False,
        indices_cache_file_name: Optional[str] = None,
        writer_batch_size: Optional[int] = 1000,
    ) -> "Dataset":
        """Return the `index`-nth shard from dataset split into `num_shards` pieces.

        This shards deterministically. dset.shard(n, i) will contain all elements of dset whose
        index mod n = i.

        dset.shard(n, i, contiguous=True) will instead split dset into contiguous chunks,
        so it can be easily concatenated back together after processing. If n % i == l, then the
        first l shards will have length (n // i) + 1, and the remaining shards will have length (n // i).
        `datasets.concatenate([dset.shard(n, i, contiguous=True) for i in range(n)])` will return
        a dataset with the same order as the original.

        Be sure to shard before using any randomizing operator (such as shuffle).
        It is best if the shard operator is used early in the dataset pipeline.


        Args:
            num_shards (:obj:`int`): How many shards to split the dataset into.
            index (:obj:`int`): Which shard to select and return.
            contiguous: (:obj:`bool`, default `False`): Whether to select contiguous blocks of indices for shards.
            keep_in_memory (:obj:`bool`, default `False`): Keep the dataset in memory instead of writing it to a cache file.
            load_from_cache_file (:obj:`bool`, default `True`): If a cache file storing the current computation from `function`
                can be identified, use it instead of recomputing.
            indices_cache_file_name (:obj:`str`, optional): Provide the name of a path for the cache file. It is used to store the
                indices of each shard instead of the automatically generated cache file name.
            writer_batch_size (:obj:`int`, default `1000`): Number of rows per write operation for the cache file writer.
                This value is a good trade-off between memory usage during the processing, and processing speed.
                Higher value makes the processing do fewer lookups, lower value consume less temporary memory while running `.map()`.

        Example:

        ```py
        >>> from datasets import load_dataset
        >>> ds = load_dataset("rotten_tomatoes", split="validation")
        >>> ds
        Dataset({
            features: ['text', 'label'],
            num_rows: 1066
        })
        >>> ds.shard(num_shards=2, index=0)
        Dataset({
            features: ['text', 'label'],
            num_rows: 533
        })
        ```
        """
        if not 0 <= index < num_shards:
            raise ValueError("index should be in [0, num_shards-1]")
        if contiguous:
            div = len(self) // num_shards
            mod = len(self) % num_shards
            start = div * index + min(index, mod)
            end = start + div + (1 if index < mod else 0)
            indices = range(start, end)
        else:
            indices = np.arange(index, len(self), num_shards)

        return self.select(
            indices=indices,
            keep_in_memory=keep_in_memory,
            indices_cache_file_name=indices_cache_file_name,
            writer_batch_size=writer_batch_size,
        )

    def export(
        self,
        filename: str,
        format: str = "tfrecord",
    ):
        """Writes the Arrow dataset to a TFRecord file.

        The dataset must already be in tensorflow format. The records will be written with
        keys from `dataset._format_columns`.

        Args:
            filename (:obj:`str`): The filename, including the `.tfrecord` extension, to write to.
            format (`str`, optional, default `"tfrecord"`): The type of output file. Currently this is a no-op, as
                TFRecords are the only option. This enables a more flexible function signature later.
        """
        try:
            import tensorflow as tf  # noqa: F401
        except ImportError:
            logger.error("Tensorflow needs to be installed to be able to return Tensorflow tensors.")

        # From https://www.tensorflow.org/tutorials/load_data/tfrecord
        def _bytes_feature(values):
            """Returns a bytes_list from a list of string / byte."""
            return tf.train.Feature(bytes_list=tf.train.BytesList(value=values))

        def _float_feature(values):
            """Returns a float_list from a list of float / double."""
            return tf.train.Feature(float_list=tf.train.FloatList(value=values))

        def _int64_feature(values):
            """Returns an int64_list from a list of bool / enum / int / uint."""
            return tf.train.Feature(int64_list=tf.train.Int64List(value=values))

        def _feature(values: Union[float, int, str, np.ndarray]) -> "tf.train.Feature":
            """Typechecks `values` and returns the corresponding tf.train.Feature."""
            if isinstance(values, np.ndarray):
                if values.dtype == np.dtype(float):
                    return _float_feature(values)
                elif values.dtype == np.int64:
                    return _int64_feature(values)
                elif values.dtype == np.dtype(str) or (
                    values.dtype == np.dtype(object) and len(values) > 0 and isinstance(values[0], str)
                ):
                    return _bytes_feature([v.encode() for v in values])
                else:
                    raise ValueError(
                        f"values={values} is an np.ndarray with items of dtype {values[0].dtype}, which cannot be serialized"
                    )
            if hasattr(values, "dtype"):
                if np.issubdtype(values.dtype, np.floating):
                    return _float_feature([values.item()])
                elif np.issubdtype(values.dtype, np.integer):
                    return _int64_feature([values.item()])
                elif np.issubdtype(values.dtype, str):
                    return _bytes_feature([values.item().encode()])
                else:
                    raise ValueError(f"values={values} has dtype {values.dtype}, which cannot be serialized")
            else:
                raise ValueError(f"values={values} are not numpy objects, and so cannot be serialized")

        def serialize_example(ex):
            feature = {key: _feature(value) for key, value in ex.items()}
            example_proto = tf.train.Example(features=tf.train.Features(feature=feature))
            return example_proto.SerializeToString()

        def tf_serialize_example(ex):
            tf_string = tf.py_function(serialize_example, (ex,), tf.string)
            return tf.reshape(tf_string, ())

        def generator():
            for ex in self:
                yield serialize_example(ex)

        if self._format_type != "numpy":
            raise ValueError("Dataset format must be numpy before exporting")
        if not filename.endswith(".tfrecord"):
            raise ValueError("filename {filename} must end with .tfrecord")
        tf_dataset = tf.data.Dataset.from_generator(generator, output_types=tf.string, output_shapes=())
        writer = tf.data.experimental.TFRecordWriter(filename)
        logger.info(f"Writing TFRecord to {filename}")
        writer.write(tf_dataset)
        logger.info(f"Finished writing TFRecord to {filename}")
        self = None  # delete the dataset reference used by tf_dataset

    def to_csv(
        self,
        path_or_buf: Union[PathLike, BinaryIO],
        batch_size: Optional[int] = None,
        num_proc: Optional[int] = None,
        **to_csv_kwargs,
    ) -> int:
        """Exports the dataset to csv

        Args:
            path_or_buf (``PathLike`` or ``FileOrBuffer``): Either a path to a file or a BinaryIO.
            batch_size (:obj:`int`, optional): Size of the batch to load in memory and write at once.
                Defaults to :obj:`datasets.config.DEFAULT_MAX_BATCH_SIZE`.
            num_proc (:obj:`int`, optional): Number of processes for multiprocessing. By default it doesn't
                use multiprocessing. ``batch_size`` in this case defaults to
                :obj:`datasets.config.DEFAULT_MAX_BATCH_SIZE` but feel free to make it 5x or 10x of the default
                value if you have sufficient compute power.
            **to_csv_kwargs (additional keyword arguments): Parameters to pass to pandas's :func:`pandas.DataFrame.to_csv`

        Returns:
            int: The number of characters or bytes written

        Example:

        ```py
        >>> ds.to_csv("path/to/dataset/directory")
        ```
        """
        # Dynamic import to avoid circular dependency
        from .io.csv import CsvDatasetWriter

        return CsvDatasetWriter(self, path_or_buf, batch_size=batch_size, num_proc=num_proc, **to_csv_kwargs).write()

    def to_dict(self, batch_size: Optional[int] = None, batched: bool = False) -> Union[dict, Iterator[dict]]:
        """Returns the dataset as a Python dict. Can also return a generator for large datasets.

        Args:
            batched (:obj:`bool`): Set to :obj:`True` to return a generator that yields the dataset as batches
                of ``batch_size`` rows. Defaults to :obj:`False` (returns the whole datasets once)
            batch_size (:obj:`int`, optional): The size (number of rows) of the batches if ``batched`` is `True`.
                Defaults to :obj:`datasets.config.DEFAULT_MAX_BATCH_SIZE`.

        Returns:
            `dict` or `Iterator[dict]`

        Example:

        ```py
        >>> ds.to_dict()
        ```
        """
        if not batched:
            return query_table(
                table=self._data,
                key=slice(0, len(self)),
                indices=self._indices if self._indices is not None else None,
            ).to_pydict()
        else:
            batch_size = batch_size if batch_size else config.DEFAULT_MAX_BATCH_SIZE
            return (
                query_table(
                    table=self._data,
                    key=slice(offset, offset + batch_size),
                    indices=self._indices if self._indices is not None else None,
                ).to_pydict()
                for offset in range(0, len(self), batch_size)
            )

    def to_json(
        self,
        path_or_buf: Union[PathLike, BinaryIO],
        batch_size: Optional[int] = None,
        num_proc: Optional[int] = None,
        **to_json_kwargs,
    ) -> int:
        """Export the dataset to JSON Lines or JSON.

        Args:
            path_or_buf (``PathLike`` or ``FileOrBuffer``): Either a path to a file or a BinaryIO.
            batch_size (:obj:`int`, optional): Size of the batch to load in memory and write at once.
                Defaults to :obj:`datasets.config.DEFAULT_MAX_BATCH_SIZE`.
            num_proc (:obj:`int`, optional): Number of processes for multiprocessing. By default it doesn't
                use multiprocessing. ``batch_size`` in this case defaults to
                :obj:`datasets.config.DEFAULT_MAX_BATCH_SIZE` but feel free to make it 5x or 10x of the default
                value if you have sufficient compute power.
            lines (:obj:`bool`, default ``True``): Whether output JSON lines format.
                Only possible if ``orient="records"`. It will throw ValueError with ``orient`` different from
                ``"records"``, since the others are not list-like.
            orient (:obj:`str`, default ``"records"``): Format of the JSON:

                - ``"records"``: list like ``[{column -> value}, … , {column -> value}]``
                - ``"split"``: dict like ``{"index" -> [index], "columns" -> [columns], "data" -> [values]}``
                - ``"index"``: dict like ``{index -> {column -> value}}``
                - ``"columns"``: dict like ``{column -> {index -> value}}``
                - ``"values"``: just the values array
                - ``"table"``: dict like ``{"schema": {schema}, "data": {data}}``
            **to_json_kwargs (additional keyword arguments): Parameters to pass to pandas's `pandas.DataFrame.to_json
                <https://pandas.pydata.org/docs/reference/api/pandas.DataFrame.to_json.html>`_.

        Returns:
            int: The number of characters or bytes written.

        Example:

        ```py
        >>> ds.to_json("path/to/dataset/directory")
        ```
        """
        # Dynamic import to avoid circular dependency
        from .io.json import JsonDatasetWriter

        return JsonDatasetWriter(self, path_or_buf, batch_size=batch_size, num_proc=num_proc, **to_json_kwargs).write()

    def to_pandas(
        self, batch_size: Optional[int] = None, batched: bool = False
    ) -> Union[pd.DataFrame, Iterator[pd.DataFrame]]:
        """Returns the dataset as a :class:`pandas.DataFrame`. Can also return a generator for large datasets.

        Args:
            batched (:obj:`bool`): Set to :obj:`True` to return a generator that yields the dataset as batches
                of ``batch_size`` rows. Defaults to :obj:`False` (returns the whole datasets once)
            batch_size (:obj:`int`, optional): The size (number of rows) of the batches if ``batched`` is `True`.
                Defaults to :obj:`datasets.config.DEFAULT_MAX_BATCH_SIZE`.

        Returns:
            `pandas.DataFrame` or `Iterator[pandas.DataFrame]`

        Example:

        ```py
        >>> ds.to_pandas()
        ```
        """
        if not batched:
            return query_table(
                table=self._data,
                key=slice(0, len(self)),
                indices=self._indices if self._indices is not None else None,
            ).to_pandas(types_mapper=pandas_types_mapper)
        else:
            batch_size = batch_size if batch_size else config.DEFAULT_MAX_BATCH_SIZE
            return (
                query_table(
                    table=self._data,
                    key=slice(offset, offset + batch_size),
                    indices=self._indices if self._indices is not None else None,
                ).to_pandas(types_mapper=pandas_types_mapper)
                for offset in range(0, len(self), batch_size)
            )

    def to_parquet(
        self,
        path_or_buf: Union[PathLike, BinaryIO],
        batch_size: Optional[int] = None,
        **parquet_writer_kwargs,
    ) -> int:
        """Exports the dataset to parquet

        Args:
            path_or_buf (``PathLike`` or ``FileOrBuffer``): Either a path to a file or a BinaryIO.
            batch_size (:obj:`int`, optional): Size of the batch to load in memory and write at once.
                Defaults to :obj:`datasets.config.DEFAULT_MAX_BATCH_SIZE`.
            **parquet_writer_kwargs (additional keyword arguments): Parameters to pass to PyArrow's :class:`pyarrow.parquet.ParquetWriter`

        Returns:
            int: The number of characters or bytes written

        Example:

        ```py
        >>> ds.to_parquet("path/to/dataset/directory")
        ```
        """
        # Dynamic import to avoid circular dependency
        from .io.parquet import ParquetDatasetWriter

        return ParquetDatasetWriter(self, path_or_buf, batch_size=batch_size, **parquet_writer_kwargs).write()

    def _push_parquet_shards_to_hub(
        self,
        repo_id: str,
        split: Optional[str] = None,
        private: Optional[bool] = False,
        token: Optional[str] = None,
        branch: Optional[str] = None,
        max_shard_size: Optional[Union[int, str]] = None,
        embed_external_files: bool = True,
    ) -> Tuple[str, str, int, int]:
        """Pushes the dataset to the hub.
        The dataset is pushed using HTTP requests and does not need to have neither git or git-lfs installed.

        Args:
            repo_id (:obj:`str`):
                The ID of the repository to push to in the following format: `<user>/<dataset_name>` or
                `<org>/<dataset_name>`. Also accepts `<dataset_name>`, which will default to the namespace
                of the logged-in user.
            split (Optional, :obj:`str`):
                The name of the split that will be given to that dataset. Defaults to `self.split`.
            private (Optional :obj:`bool`, defaults to :obj:`False`):
                Whether the dataset repository should be set to private or not. Only affects repository creation:
                a repository that already exists will not be affected by that parameter.
            token (Optional :obj:`str`):
                An optional authentication token for the Hugging Face Hub. If no token is passed, will default
                to the token saved locally when logging in with ``huggingface-cli login``. Will raise an error
                if no token is passed and the user is not logged-in.
            branch (Optional :obj:`str`):
                The git branch on which to push the dataset. This defaults to the default branch as specified
                in your repository, which defaults to `"main"`.
            max_shard_size (`int` or `str`, *optional*, defaults to `"500MB"`):
                The maximum size of the dataset shards to be uploaded to the hub. If expressed as a string, needs to be digits followed by a unit
                (like `"5MB"`).
            embed_external_files (:obj:`bool`, default ``True``):
                Whether to embed file bytes in the shards.
                In particular, this will do the following before the push for the fields of type:

                - :class:`Audio` and class:`Image`: remove local path information and embed file content in the Parquet files.

        Returns:
            repo_id (:obj:`str`): ID of the repository in <user>/<dataset_name>` or `<org>/<dataset_name>` format
            split (:obj:`str`): name of the uploaded split
            uploaded_size (:obj:`int`): number of uploaded bytes to the repository
            dataset_nbytes (:obj:`int`): approximate size in bytes of the uploaded dataset afer uncompression
            repo_files (:obj:`str`): list of files in the repository
            deleted_size (:obj:`int`): number of deleted bytes in the repository

        Example:

        ```python
        >>> dataset.push_to_hub("<organization>/<dataset_id>", split="evaluation")
        ```
        """
<<<<<<< HEAD
        max_shard_size = convert_file_size_to_int(max_shard_size or config.MAX_SHARD_SIZE)
=======

        max_shard_size = convert_file_size_to_int(max_shard_size)
>>>>>>> 0b1dca2f

        api = HfApi(endpoint=config.HF_ENDPOINT)
        token = token if token is not None else HfFolder.get_token()

        if token is None:
            raise OSError(
                "You need to provide a `token` or be logged in to Hugging Face with `huggingface-cli login`."
            )

        if split is None:
            split = str(self.split) if self.split is not None else "train"

        if not re.match(_split_re, split):
            raise ValueError(f"Split name should match '{_split_re}' but got '{split}'.")

        identifier = repo_id.split("/")

        if len(identifier) > 2:
            raise ValueError(
                f"The identifier should be in the format <repo_id> or <namespace>/<repo_id>. It is {identifier}, "
                "which doesn't conform to either format."
            )
        elif len(identifier) == 2:
            organization_or_username, dataset_name = identifier
        elif len(identifier) == 1:
            dataset_name = identifier[0]
            organization_or_username = api.whoami(token)["name"]
            repo_id = f"{organization_or_username}/{dataset_name}"

        create_repo(
            hf_api=api,
            name=dataset_name,
            organization=organization_or_username,
            token=token,
            repo_type="dataset",
            private=private,
            exist_ok=True,
        )

        # Find decodable columns, because if there are any, we need to:
        # (1) adjust the dataset size computation (needed for sharding) to account for possible external files
        # (2) embed the bytes from the files in the shards
        decodable_columns = (
            [k for k, v in self.features.items() if require_decoding(v, ignore_decode_attribute=True)]
            if embed_external_files
            else []
        )

        dataset_nbytes = self.data.nbytes

        if decodable_columns:
            # Approximate the space needed to store the bytes from the external files by analyzing the first 1000 examples
            extra_nbytes = 0

            def extra_nbytes_visitor(array, feature):
                nonlocal extra_nbytes
                if isinstance(feature, (Audio, Image)):
                    for x in array.to_pylist():
                        if x is not None and x["bytes"] is None and x["path"] is not None:
                            size = xgetsize(x["path"])
                            extra_nbytes += size
                    extra_nbytes -= array.field("path").nbytes

            table = self.with_format("arrow")[:1000]
            table_visitor(table, extra_nbytes_visitor)

            extra_nbytes = extra_nbytes * len(self.data) / len(table)
            dataset_nbytes = dataset_nbytes + extra_nbytes

        if self._indices is not None:
            dataset_nbytes = dataset_nbytes * len(self._indices) / len(self.data)

        num_shards = int(dataset_nbytes / max_shard_size) + 1
        num_shards = max(num_shards, 1)
        shards = (self.shard(num_shards=num_shards, index=i, contiguous=True) for i in range(num_shards))

        if decodable_columns:

            def shards_with_embedded_external_files(shards):
                for shard in shards:
                    format = shard.format
                    shard = shard.with_format("arrow")
                    shard = shard.map(
                        embed_table_storage,
                        batched=True,
                        batch_size=1000,
                        keep_in_memory=True,
                    )
                    shard = shard.with_format(**format)
                    yield shard

            shards = shards_with_embedded_external_files(shards)

        files = api.list_repo_files(repo_id, repo_type="dataset", revision=branch, token=token)
        data_files = [file for file in files if file.startswith("data/")]

        def path_in_repo(_index, shard):
            return f"data/{split}-{_index:05d}-of-{num_shards:05d}-{shard._fingerprint}.parquet"

        shards_iter = iter(shards)
        first_shard = next(shards_iter)
        first_shard_path_in_repo = path_in_repo(0, first_shard)
        if first_shard_path_in_repo in data_files and num_shards < len(data_files):
            logger.warning("Resuming upload of the dataset shards.")

        uploaded_size = 0
        shards_path_in_repo = []
        for index, shard in logging.tqdm(
            enumerate(itertools.chain([first_shard], shards_iter)),
            desc="Pushing dataset shards to the dataset hub",
            total=num_shards,
            disable=not logging.is_progress_bar_enabled(),
        ):
            shard_path_in_repo = path_in_repo(index, shard)
            # Upload a shard only if it doesn't already exist in the repository
            if shard_path_in_repo not in data_files:
                buffer = BytesIO()
                shard.to_parquet(buffer)
                uploaded_size += buffer.tell()
                _retry(
                    api.upload_file,
                    func_kwargs=dict(
                        path_or_fileobj=buffer.getvalue(),
                        path_in_repo=shard_path_in_repo,
                        repo_id=repo_id,
                        token=token,
                        repo_type="dataset",
                        revision=branch,
                    ),
                    exceptions=HTTPError,
                    status_codes=[504],
                    base_wait_time=2.0,
                    max_retries=5,
                    max_wait_time=20.0,
                )
            shards_path_in_repo.append(shard_path_in_repo)

        # Cleanup to remove unused files
        data_files_to_delete = [
            data_file
            for data_file in data_files
            if data_file.startswith(f"data/{split}-") and data_file not in shards_path_in_repo
        ]
        deleted_size = sum(
            xgetsize(hf_hub_url(repo_id, data_file), use_auth_token=token) for data_file in data_files_to_delete
        )

        def delete_file(file):
            api.delete_file(file, repo_id=repo_id, token=token, repo_type="dataset", revision=branch)

        if len(data_files_to_delete):
            for data_file in logging.tqdm(
                data_files_to_delete,
                desc="Deleting unused files from dataset repository",
                total=len(data_files_to_delete),
                disable=not logging.is_progress_bar_enabled(),
            ):
                delete_file(data_file)

        repo_files = list(set(files) - set(data_files_to_delete))

        return repo_id, split, uploaded_size, dataset_nbytes, repo_files, deleted_size

    def push_to_hub(
        self,
        repo_id: str,
        split: Optional[str] = None,
        private: Optional[bool] = False,
        token: Optional[str] = None,
        branch: Optional[str] = None,
        max_shard_size: Optional[Union[int, str]] = None,
        shard_size: Optional[int] = "deprecated",
        embed_external_files: bool = True,
    ):
        """Pushes the dataset to the hub as a Parquet dataset.
        The dataset is pushed using HTTP requests and does not need to have neither git or git-lfs installed.

        The resulting Parquet files are self-contained by default: if your dataset contains :class:`Image` or :class:`Audio`
        data, the Parquet files will store the bytes of your images or audio files.
        You can disable this by setting `embed_external_files` to False.

        Args:
            repo_id (:obj:`str`):
                The ID of the repository to push to in the following format: `<user>/<dataset_name>` or
                `<org>/<dataset_name>`. Also accepts `<dataset_name>`, which will default to the namespace
                of the logged-in user.
            split (Optional, :obj:`str`):
                The name of the split that will be given to that dataset. Defaults to `self.split`.
            private (Optional :obj:`bool`, defaults to :obj:`False`):
                Whether the dataset repository should be set to private or not. Only affects repository creation:
                a repository that already exists will not be affected by that parameter.
            token (Optional :obj:`str`):
                An optional authentication token for the Hugging Face Hub. If no token is passed, will default
                to the token saved locally when logging in with ``huggingface-cli login``. Will raise an error
                if no token is passed and the user is not logged-in.
            branch (Optional :obj:`str`):
                The git branch on which to push the dataset. This defaults to the default branch as specified
                in your repository, which defaults to `"main"`.
            max_shard_size (`int` or `str`, *optional*, defaults to `"500MB"`):
                The maximum size of the dataset shards to be uploaded to the hub. If expressed as a string, needs to be digits followed by a unit
                (like `"5MB"`).
            shard_size (Optional :obj:`int`):
                Deprecated: 'shard_size' was renamed to 'max_shard_size' in version 2.1.1 and will be removed in 2.4.0.
            embed_external_files (:obj:`bool`, default ``True``):
                Whether to embed file bytes in the shards.
                In particular, this will do the following before the push for the fields of type:

                - :class:`Audio` and class:`Image`: remove local path information and embed file content in the Parquet files.

        Example:

        ```python
        >>> dataset.push_to_hub("<organization>/<dataset_id>", split="evaluation")
        ```
        """
        if shard_size != "deprecated":
            warnings.warn(
                "'shard_size' was renamed to 'max_shard_size' in version 2.1.1 and will be removed in 2.4.0.",
                FutureWarning,
            )
            max_shard_size = shard_size

        repo_id, split, uploaded_size, dataset_nbytes, repo_files, deleted_size = self._push_parquet_shards_to_hub(
            repo_id=repo_id,
            split=split,
            private=private,
            token=token,
            branch=branch,
            max_shard_size=max_shard_size,
            embed_external_files=embed_external_files,
        )
        organization, dataset_name = repo_id.split("/")
        info_to_dump = self.info.copy()
        info_to_dump.download_checksums = None
        info_to_dump.download_size = uploaded_size
        info_to_dump.dataset_size = dataset_nbytes
        info_to_dump.size_in_bytes = uploaded_size + dataset_nbytes
        info_to_dump.splits = {
            split: SplitInfo(split, num_bytes=dataset_nbytes, num_examples=len(self), dataset_name=dataset_name)
        }
        if config.DATASETDICT_INFOS_FILENAME in repo_files:
            download_config = DownloadConfig()
            download_config.download_desc = "Downloading metadata"
            download_config.use_auth_token = token if token is not None else HfFolder.get_token()
            dataset_infos_path = cached_path(
                hf_hub_url(repo_id, config.DATASETDICT_INFOS_FILENAME),
                download_config=download_config,
            )
            with open(dataset_infos_path, encoding="utf-8") as f:
                dataset_infos: DatasetInfosDict = json.load(f)
                repo_info = DatasetInfo.from_dict(dataset_infos[next(iter(dataset_infos))])
            logger.warning("Updating downloaded metadata with the new split.")

            if repo_info.splits and list(repo_info.splits) != [split]:
                if self.features != repo_info.features:
                    raise ValueError(
                        f"Features of the new split don't match the features of the existing splits on the hub: {self.features} != {repo_info.features}"
                    )

                if split in repo_info.splits:
                    repo_info.download_size -= deleted_size
                    repo_info.dataset_size -= repo_info.splits[split].num_bytes

                repo_info.download_checksums = None
                repo_info.download_size += uploaded_size
                repo_info.dataset_size += dataset_nbytes
                repo_info.size_in_bytes = repo_info.download_size + repo_info.dataset_size
                repo_info.splits[split] = SplitInfo(
                    split, num_bytes=dataset_nbytes, num_examples=len(self), dataset_name=dataset_name
                )
                info_to_dump = repo_info
        buffer = BytesIO()
        buffer.write(f'{{"{organization}--{dataset_name}": '.encode())
        info_to_dump._dump_info(buffer, pretty_print=True)
        buffer.write(b"}")
        HfApi(endpoint=config.HF_ENDPOINT).upload_file(
            path_or_fileobj=buffer.getvalue(),
            path_in_repo=config.DATASETDICT_INFOS_FILENAME,
            repo_id=repo_id,
            token=token,
            repo_type="dataset",
            revision=branch,
        )

    @transmit_format
    @fingerprint_transform(inplace=False)
    def add_column(self, name: str, column: Union[list, np.array], new_fingerprint: str):
        """Add column to Dataset.

        *New in version 1.7.*

        Args:
            name (str): Column name.
            column (list or np.array): Column data to be added.

        Returns:
            :class:`Dataset`

        Example:

        ```py
        >>> from datasets import load_dataset
        >>> ds = load_dataset("rotten_tomatoes", split="validation")
        >>> more_text = ds["text"]
        >>> ds.add_column(name="text_2", column=more_text)
        Dataset({
            features: ['text', 'label', 'text_2'],
            num_rows: 1066
        })
        ```
        """
        column_table = InMemoryTable.from_pydict({name: column})
        _check_column_names(self._data.column_names + column_table.column_names)
        dataset = self.flatten_indices() if self._indices is not None else self
        # Concatenate tables horizontally
        table = concat_tables([dataset._data, column_table], axis=1)
        # Update features
        info = dataset.info.copy()
        info.features.update(Features.from_arrow_schema(column_table.schema))
        table = update_metadata_with_features(table, info.features)
        return Dataset(table, info=info, split=self.split, indices_table=None, fingerprint=new_fingerprint)

    def add_faiss_index(
        self,
        column: str,
        index_name: Optional[str] = None,
        device: Optional[int] = None,
        string_factory: Optional[str] = None,
        metric_type: Optional[int] = None,
        custom_index: Optional["faiss.Index"] = None,  # noqa: F821
        batch_size: int = 1000,
        train_size: Optional[int] = None,
        faiss_verbose: bool = False,
        dtype=np.float32,
    ):
        """Add a dense index using Faiss for fast retrieval.
        By default the index is done over the vectors of the specified column.
        You can specify :obj:`device` if you want to run it on GPU (:obj:`device` must be the GPU index).
        You can find more information about Faiss here:

        - For `string factory <https://github.com/facebookresearch/faiss/wiki/The-index-factory>`__

        Args:
            column (:obj:`str`):
                The column of the vectors to add to the index.
            index_name (Optional :obj:`str`):
                The index_name/identifier of the index.
                This is the index_name that is used to call :func:`datasets.Dataset.get_nearest_examples` or :func:`datasets.Dataset.search`.
                By default it corresponds to `column`.
            device (Optional :obj:`Union[int, List[int]]`): If positive integer, this is the index of the GPU to use. If negative integer, use all GPUs.
                If a list of positive integers is passed in, run only on those GPUs. By default it uses the CPU.
            string_factory (Optional :obj:`str`):
                This is passed to the index factory of Faiss to create the index.
                Default index class is ``IndexFlat``.
            metric_type (Optional :obj:`int`):
                Type of metric. Ex: faiss.faiss.METRIC_INNER_PRODUCT or faiss.METRIC_L2.
            custom_index (Optional :obj:`faiss.Index`):
                Custom Faiss index that you already have instantiated and configured for your needs.
            batch_size (Optional :obj:`int`): Size of the batch to use while adding vectors to the FaissIndex. Default value is 1000.
                <Added version="2.4.0"/>
            train_size (Optional :obj:`int`):
                If the index needs a training step, specifies how many vectors will be used to train the index.
            faiss_verbose (:obj:`bool`, defaults to False):
                Enable the verbosity of the Faiss index.
            dtype (data-type): The dtype of the numpy arrays that are indexed.
                Default is ``np.float32``.

        Example:

        ```python
        >>> ds = datasets.load_dataset('crime_and_punish', split='train')
        >>> ds_with_embeddings = ds.map(lambda example: {'embeddings': embed(example['line']}))
        >>> ds_with_embeddings.add_faiss_index(column='embeddings')
        >>> # query
        >>> scores, retrieved_examples = ds_with_embeddings.get_nearest_examples('embeddings', embed('my new query'), k=10)
        >>> # save index
        >>> ds_with_embeddings.save_faiss_index('embeddings', 'my_index.faiss')

        >>> ds = datasets.load_dataset('crime_and_punish', split='train')
        >>> # load index
        >>> ds.load_faiss_index('embeddings', 'my_index.faiss')
        >>> # query
        >>> scores, retrieved_examples = ds.get_nearest_examples('embeddings', embed('my new query'), k=10)
        ```
        """
        with self.formatted_as(type="numpy", columns=[column], dtype=dtype):
            super().add_faiss_index(
                column=column,
                index_name=index_name,
                device=device,
                string_factory=string_factory,
                metric_type=metric_type,
                custom_index=custom_index,
                batch_size=batch_size,
                train_size=train_size,
                faiss_verbose=faiss_verbose,
            )
        return self

    def add_faiss_index_from_external_arrays(
        self,
        external_arrays: np.array,
        index_name: str,
        device: Optional[int] = None,
        string_factory: Optional[str] = None,
        metric_type: Optional[int] = None,
        custom_index: Optional["faiss.Index"] = None,  # noqa: F821
        batch_size: int = 1000,
        train_size: Optional[int] = None,
        faiss_verbose: bool = False,
        dtype=np.float32,
    ):
        """Add a dense index using Faiss for fast retrieval.
        The index is created using the vectors of `external_arrays`.
        You can specify `device` if you want to run it on GPU (`device` must be the GPU index).
        You can find more information about Faiss here:

        - For `string factory <https://github.com/facebookresearch/faiss/wiki/The-index-factory>`__

        Args:
            external_arrays (:obj:`np.array`):
                If you want to use arrays from outside the lib for the index, you can set :obj:`external_arrays`.
                It will use :obj:`external_arrays` to create the Faiss index instead of the arrays in the given :obj:`column`.
            index_name (:obj:`str`):
                The index_name/identifier of the index.
                This is the index_name that is used to call :func:`datasets.Dataset.get_nearest_examples` or :func:`datasets.Dataset.search`.
            device (Optional :obj:`Union[int, List[int]]`): If positive integer, this is the index of the GPU to use. If negative integer, use all GPUs.
                If a list of positive integers is passed in, run only on those GPUs. By default it uses the CPU.
            string_factory (Optional :obj:`str`):
                This is passed to the index factory of Faiss to create the index.
                Default index class is ``IndexFlat``.
            metric_type (Optional :obj:`int`):
                Type of metric. Ex: faiss.faiss.METRIC_INNER_PRODUCT or faiss.METRIC_L2.
            custom_index (Optional :obj:`faiss.Index`):
                Custom Faiss index that you already have instantiated and configured for your needs.
            batch_size (Optional :obj:`int`): Size of the batch to use while adding vectors to the FaissIndex. Default value is 1000.
                <Added version="2.4.0"/>
            train_size (Optional :obj:`int`):
                If the index needs a training step, specifies how many vectors will be used to train the index.
            faiss_verbose (:obj:`bool`, defaults to False):
                Enable the verbosity of the Faiss index.
            dtype (:obj:`numpy.dtype`): The dtype of the numpy arrays that are indexed. Default is np.float32.
        """
        super().add_faiss_index_from_external_arrays(
            external_arrays=external_arrays.astype(dtype),
            index_name=index_name,
            device=device,
            string_factory=string_factory,
            metric_type=metric_type,
            custom_index=custom_index,
            batch_size=batch_size,
            train_size=train_size,
            faiss_verbose=faiss_verbose,
        )

    def add_elasticsearch_index(
        self,
        column: str,
        index_name: Optional[str] = None,
        host: Optional[str] = None,
        port: Optional[int] = None,
        es_client: Optional["elasticsearch.Elasticsearch"] = None,  # noqa: F821
        es_index_name: Optional[str] = None,
        es_index_config: Optional[dict] = None,
    ):
        """Add a text index using ElasticSearch for fast retrieval. This is done in-place.

        Args:
            column (:obj:`str`):
                The column of the documents to add to the index.
            index_name (Optional :obj:`str`):
                The index_name/identifier of the index.
                This is the index name that is used to call :meth:`Dataset.get_nearest_examples` or :meth:`Dataset.search`.
                By default it corresponds to :obj:`column`.
            host (Optional :obj:`str`, defaults to localhost):
                host of where ElasticSearch is running
            port (Optional :obj:`str`, defaults to 9200):
                port of where ElasticSearch is running
            es_client (Optional :obj:`elasticsearch.Elasticsearch`):
                The elasticsearch client used to create the index if host and port are None.
            es_index_name (Optional :obj:`str`):
                The elasticsearch index name used to create the index.
            es_index_config (Optional :obj:`dict`):
                The configuration of the elasticsearch index.
                Default config is:
                ```

                    {
                        "settings": {
                            "number_of_shards": 1,
                            "analysis": {"analyzer": {"stop_standard": {"type": "standard", " stopwords": "_english_"}}},
                        },
                        "mappings": {
                            "properties": {
                                "text": {
                                    "type": "text",
                                    "analyzer": "standard",
                                    "similarity": "BM25"
                                },
                            }
                        },
                    }
                ```

        Example:

        ```python
        >>> es_client = elasticsearch.Elasticsearch()
        >>> ds = datasets.load_dataset('crime_and_punish', split='train')
        >>> ds.add_elasticsearch_index(column='line', es_client=es_client, es_index_name="my_es_index")
        >>> scores, retrieved_examples = ds.get_nearest_examples('line', 'my new query', k=10)
        ```
        """
        with self.formatted_as(type=None, columns=[column]):
            super().add_elasticsearch_index(
                column=column,
                index_name=index_name,
                host=host,
                port=port,
                es_client=es_client,
                es_index_name=es_index_name,
                es_index_config=es_index_config,
            )
        return self

    @transmit_format
    @fingerprint_transform(inplace=False)
    def add_item(self, item: dict, new_fingerprint: str):
        """Add item to Dataset.

        *New in version 1.7.*

        Args:
            item (dict): Item data to be added.

        Returns:
            :class:`Dataset`

        Example:

        ```py
        >>> from datasets import load_dataset
        >>> ds = load_dataset("rotten_tomatoes", split="validation")
        >>> new_review = {'label': 0, 'text': 'this movie is the absolute worst thing I have ever seen'}
        >>> ds = ds.add_item(new_review)
        >>> ds[-1]
        {'label': 0, 'text': 'this movie is the absolute worst thing I have ever seen'}
        ```
        """
        item_table = InMemoryTable.from_pydict({k: [v] for k, v in item.items()})
        # We don't call _check_if_features_can_be_aligned here so this cast is "unsafe"
        dset_features, item_features = _align_features([self.features, Features.from_arrow_schema(item_table.schema)])
        # Cast to align the schemas of the tables and concatenate the tables
        table = concat_tables(
            [
                self._data.cast(dset_features.arrow_schema) if self.features != dset_features else self._data,
                item_table.cast(item_features.arrow_schema),
            ]
        )
        if self._indices is None:
            indices_table = None
        else:
            item_indices_array = pa.array([len(self._data)], type=pa.uint64())
            item_indices_table = InMemoryTable.from_arrays([item_indices_array], names=["indices"])
            indices_table = concat_tables([self._indices, item_indices_table])
        info = self.info.copy()
        info.features.update(item_features)
        table = update_metadata_with_features(table, info.features)
        return Dataset(
            table,
            info=info,
            split=self.split,
            indices_table=indices_table,
            fingerprint=new_fingerprint,
        )

    def align_labels_with_mapping(self, label2id: Dict, label_column: str) -> "Dataset":
        """Align the dataset's label ID and label name mapping to match an input :obj:`label2id` mapping.
        This is useful when you want to ensure that a model's predicted labels are aligned with the dataset.
        The alignment in done using the lowercase label names.

        Args:
            label2id (:obj:`dict`):
                The label name to ID mapping to align the dataset with.
            label_column (:obj:`str`):
                The column name of labels to align on.

        Example:

        ```python
        >>> # dataset with mapping {'entailment': 0, 'neutral': 1, 'contradiction': 2}
        >>> ds = load_dataset("glue", "mnli", split="train")
        >>> # mapping to align with
        >>> label2id = {'CONTRADICTION': 0, 'NEUTRAL': 1, 'ENTAILMENT': 2}
        >>> ds_aligned = ds.align_labels_with_mapping(label2id, "label")
        ```

        """
        # Sanity checks
        if label_column not in self._data.column_names:
            raise ValueError(f"Column ({label_column}) not in table columns ({self._data.column_names}).")

        label_feature = self.features[label_column]
        if not (
            isinstance(label_feature, ClassLabel)
            or (isinstance(label_feature, Sequence) and isinstance(label_feature.feature, ClassLabel))
        ):
            raise ValueError(
                f"Aligning labels with a mapping is only supported for {ClassLabel.__name__} column or {Sequence.__name__} column with the inner type {ClassLabel.__name__}, and column {label_feature} is of type {type(label_feature).__name__}."
            )

        # Sort input mapping by ID value to ensure the label names are aligned
        label2id = dict(sorted(label2id.items(), key=lambda item: item[1]))
        label_names = list(label2id.keys())
        # Some label mappings use uppercase label names so we lowercase them during alignment
        label2id = {k.lower(): v for k, v in label2id.items()}
        int2str_function = (
            label_feature.int2str if isinstance(label_feature, ClassLabel) else label_feature.feature.int2str
        )

        if isinstance(label_feature, ClassLabel):

            def process_label_ids(batch):
                dset_label_names = [
                    int2str_function(label_id).lower() if label_id is not None else None
                    for label_id in batch[label_column]
                ]
                batch[label_column] = [
                    label2id[label_name] if label_name is not None else None for label_name in dset_label_names
                ]
                return batch

        else:

            def process_label_ids(batch):
                dset_label_names = [
                    [int2str_function(label_id).lower() if label_id is not None else None for label_id in seq]
                    for seq in batch[label_column]
                ]
                batch[label_column] = [
                    [label2id[label_name] if label_name is not None else None for label_name in seq]
                    for seq in dset_label_names
                ]
                return batch

        features = self.features.copy()
        features[label_column] = (
            ClassLabel(num_classes=len(label_names), names=label_names)
            if isinstance(label_feature, ClassLabel)
            else Sequence(ClassLabel(num_classes=len(label_names), names=label_names))
        )
        return self.map(process_label_ids, features=features, batched=True, desc="Aligning the labels")


def _concatenate_map_style_datasets(
    dsets: List[Dataset],
    info: Optional[DatasetInfo] = None,
    split: Optional[NamedSplit] = None,
    axis: int = 0,
):
    """
    Converts a list of :class:`Dataset` with the same schema into a single :class:`Dataset`.
    When you concatenate on axis 0, missing data are filled with None values.

    Args:
        dsets (:obj:`List[datasets.Dataset]`): List of Datasets to concatenate.
        info (:class:`DatasetInfo`, optional): Dataset information, like description, citation, etc.
        split (:class:`NamedSplit`, optional): Name of the dataset split.
        axis (``{0, 1}``, default ``0``, meaning over rows):
            Axis to concatenate over, where ``0`` means over rows (vertically) and ``1`` means over columns
            (horizontally).

            *New in version 1.6.0*

    Example:

    ```py
    >>> ds3 = _concatenate_map_style_datasets([ds1, ds2])
    ```
    """
    # Ignore datasets with no rows
    if any(dset.num_rows > 0 for dset in dsets):
        dsets = [dset for dset in dsets if dset.num_rows > 0]
    else:
        # Return first dataset if all datasets are empty
        return dsets[0]

    # Perform checks (and a potentional cast if axis=0)
    if axis == 0:
        _check_if_features_can_be_aligned([dset.features for dset in dsets])
    else:
        if not all([dset.num_rows == dsets[0].num_rows for dset in dsets]):
            raise ValueError("Number of rows must match for all datasets")
        _check_column_names([col_name for dset in dsets for col_name in dset._data.column_names])

    # Find common format or reset format
    format = dsets[0].format
    if any(dset.format != format for dset in dsets):
        format = {}
        logger.info("Some of the datasets have disparate format. Resetting the format of the concatenated dataset.")

    def apply_offset_to_indices_table(table, offset):
        if offset == 0:
            return table
        else:
            array = table["indices"]
            new_array = pc.add(array, pa.scalar(offset, type=pa.uint64()))
            return InMemoryTable.from_arrays([new_array], names=["indices"])

    # Concatenate indices if they exist
    if any(dset._indices is not None for dset in dsets):
        if axis == 0:
            # Datasets with no indices tables are replaced with a dataset with an indices table in memory.
            # Applying an offset to an indices table also brings the table in memory.
            indices_tables = []
            for i in range(len(dsets)):
                if dsets[i]._indices is None:
                    dsets[i] = dsets[i]._select_with_indices_mapping(range(len(dsets[i])))
                indices_tables.append(dsets[i]._indices)

            # An offset needs to be applied to the indices before concatenating
            offset = 0
            for i in range(len(dsets)):
                indices_tables[i] = apply_offset_to_indices_table(indices_tables[i], offset)
                offset += len(dsets[i]._data)

            # Concatenate indices
            indices_tables = [t for t in indices_tables if len(t) > 0]
            if indices_tables:
                indices_table = concat_tables(indices_tables)
            else:
                indices_table = InMemoryTable.from_batches([], schema=pa.schema({"indices": pa.int64()}))
        else:
            if len(dsets) == 1:
                indices_table = dsets[0]._indices
            else:
                for i in range(len(dsets)):
                    dsets[i] = dsets[i].flatten_indices()
                indices_table = None
    else:
        indices_table = None

    table = concat_tables([dset._data for dset in dsets], axis=axis)
    if axis == 0:
        features_list = _align_features([dset.features for dset in dsets])
    else:
        features_list = [dset.features for dset in dsets]
    table = update_metadata_with_features(table, {k: v for features in features_list for k, v in features.items()})

    # Concatenate infos
    if info is None:
        info = DatasetInfo.from_merge([dset.info for dset in dsets])
    fingerprint = update_fingerprint(
        "".join(dset._fingerprint for dset in dsets), _concatenate_map_style_datasets, {"info": info, "split": split}
    )

    # Make final concatenated dataset
    concatenated_dataset = Dataset(
        table,
        info=info,
        split=split,
        indices_table=indices_table,
        fingerprint=fingerprint,
    )
    concatenated_dataset.set_format(**format)
    return concatenated_dataset


def _interleave_map_style_datasets(
    datasets: List["Dataset"],
    probabilities: Optional[List[float]] = None,
    seed: Optional[int] = None,
    info: Optional[DatasetInfo] = None,
    split: Optional[NamedSplit] = None,
    stopping_strategy: Optional[str] = "first_exhausted",
    **kwargs,
) -> "Dataset":
    """
    Interleave several map-style datasets (sources) into a single map-style dataset.
    The new dataset is constructed by alternating between the sources to get the examples.
    If `probabilities = None` (default) the new dataset is constructed by cycling between each source to get the examples.
    If `probabilities` is not `None, the new dataset is constructed by getting examples from a random source at a time according to the provided probabilities.

    Args:
        datasets (:obj:`List[Dataset]`): list of datasets to interleave
        probabilities (:obj:`List[float]`, optional, default None): If specified, the new dataset is constructed by sampling
            examples from one source at a time according to these probabilities.
        seed (:obj:`int`, optional, default None): The random seed used to choose a source for each example.
        info (:class:`DatasetInfo`, optional): Dataset information, like description, citation, etc.
        split (:class:`NamedSplit`, optional): Name of the dataset split.
        stopping_strategy (Optional :obj:`str`, defaults to `first_exhausted`):
            Two strategies are proposed right now.
            By default, `first_exhausted` is an undersampling strategy, i.e the dataset construction is stopped as soon as one dataset has ran out of samples.
            If the strategy is `all_exhausted`,  we use an oversampling strategy, i.e the dataset construction is stopped as soon as every samples of every dataset has been added at least once.
            Note that if the strategy is `all_exhausted`, the interleaved dataset size can get enormous:
            - with no probabilities, the resulting dataset will have max_length_datasets*nb_dataset samples.
            - with given probabilities, the resulting dataset will have more samples if some datasets have really low probability of visiting.
        **kwargs (additional keyword arguments): Keyword arguments to be passed to :meth:`datasets.Datasets.select` when selecting the indices used to interleave the datasets.

    Output:
        :class:`datasets.Dataset`
    """
    if stopping_strategy not in ["first_exhausted", "all_exhausted"]:
        raise ValueError(
            f"{stopping_strategy} stopping strategy in `interleave_datasets` is not implemented yet with a list of {type(datasets[0])}"
        )

    # To interleave the datasets, we concatenate them and then we re-order the indices
    concatenated_datasets = _concatenate_map_style_datasets(datasets, info=info, split=split)

    # Let's now build the indices to pass to .select()
    lengths = [len(dset) for dset in datasets]
    offsets = np.cumsum([0] + lengths[:-1])

    # if stopping_strategy is "first_exhausted", it is an undersampling situation whereas it is an oversampling situation if it is "all_exhausted"
    oversampling = stopping_strategy == "all_exhausted"

    if probabilities is None and not oversampling:
        # Undersampling situation with cycling between each sources
        # Example:: If lengths of the datasets are [3, 4, 5]
        # Then the resulting indices should be [0, 3, 7, 1, 4, 8, 2, 6, 9]
        # Note that we only have 3 examples per dataset since the first dataset ran out of examples

        # Reasoning behind the following operation: keeping the min_length first indices of each dataset
        # while offsetting in order to correspond to the right indices of the concatenated dataset
        # and flattening to effectively interleave the datasets
        indices = (offsets.reshape(1, -1) + np.arange(min(lengths)).reshape(-1, 1)).flatten().tolist()
    elif probabilities is None:
        # Oversampling situation with cycling between each sources
        # Then the resulting indices should be [0, 3, 7, 1, 4, 8, 2, 5, 9, 0, 6, 10, 1, 3, 11]
        # Note that we have 5 examples per dataset with a rolling window since the longest dataset has 5 samples

        # Reasoning behind the following operation: for each dataset indices (i.e column) repeat the indices to have max_length indices per dataset
        # For example, if the max_length is 5 and the i-th dataset has 3 samples, the i-th column will be [0,1,2,0,1]
        indices = np.mod(np.arange(max(lengths)).reshape(-1, 1), np.array(lengths).reshape(1, -1))

        # We have to keep the indices to their respective dataset offsets and to flatten to effectively interleave the datasets
        indices = (indices + offsets).flatten().tolist()

    else:
        # boolean array indicating if at index i if the dataset_i has been fully exhausted
        is_exhausted = np.full(len(lengths), False)

        # if undersampling ("first_exhausted"), we stop as soon as one dataset is exhausted
        # if oversampling ("all_exhausted"), we stop as soons as every dataset is exhausted, i.e as soon as every samples of every dataset has been visited at least once
        bool_strategy_func = np.all if oversampling else np.any

        def iter_random_indices():
            """Get an infinite iterator that randomly samples the index of the source to pick examples from."""
            rng = np.random.default_rng(seed)
            while True:
                yield from (int(i) for i in rng.choice(len(datasets), size=1000, p=probabilities))

        current_index = [0] * len(datasets)
        indices = []
        for source_idx in iter_random_indices():
            # If no oversampling, we stop as soon as a dataset has ran out of examples (np.any)
            # Otherwise, we stop as soon as every dataset has ran out of examples (np.all)
            if bool_strategy_func(is_exhausted):
                # the stopping condition was reached, let's stop
                break

            # let's add the example at the current index of the `source_idx`-th dataset
            indices.append(current_index[source_idx] + offsets[source_idx])
            current_index[source_idx] += 1

            # we've ran out of examples for the current dataset, let's update our boolean array and bring the current_index back to 0
            if current_index[source_idx] >= lengths[source_idx]:
                is_exhausted[source_idx] = True
                current_index[source_idx] = 0

    return concatenated_datasets.select(indices, **kwargs)


# This is outside Dataset.filter as it needs to be picklable for multiprocessing


def get_indices_from_mask_function(
    function: Callable,
    batched: bool,
    with_indices: bool,
    input_columns: Optional[Union[str, List[str]]],
    indices_mapping: Optional[Table] = None,
    *args,
    **fn_kwargs,
):
    if batched:
        # we extract indices from args
        *inputs, indices = args
        if with_indices:
            mask = function(*inputs, indices, **fn_kwargs)
        else:
            mask = function(*inputs, **fn_kwargs)
    else:
        # we get batched data (to do less look-ups) but `function` only accepts one example
        # therefore we need to call `function` on each example of the batch to get the mask
        *inputs, indices = args
        mask = []
        if input_columns is None:
            # inputs only contains a batch of examples
            batch: dict = inputs[0]
            num_examples = len(batch[next(iter(batch.keys()))])
            for i in range(num_examples):
                example = {key: batch[key][i] for key in batch}
                mask.append(
                    function(example, indices[i], **fn_kwargs) if with_indices else function(example, **fn_kwargs)
                )
        else:
            # inputs is a list of columns
            columns: List[List] = inputs
            num_examples = len(columns[0])
            for i in range(num_examples):
                input = [column[i] for column in columns]
                mask.append(
                    function(*input, indices[i], **fn_kwargs) if with_indices else function(*input, **fn_kwargs)
                )
    indices_array = [i for i, to_keep in zip(indices, mask) if to_keep]
    if indices_mapping is not None:
        indices_array = pa.array(indices_array, type=pa.uint64())
        indices_array = indices_mapping.column(0).take(indices_array)
        indices_array = indices_array.to_pylist()
    return {"indices": indices_array}<|MERGE_RESOLUTION|>--- conflicted
+++ resolved
@@ -4098,12 +4098,7 @@
         >>> dataset.push_to_hub("<organization>/<dataset_id>", split="evaluation")
         ```
         """
-<<<<<<< HEAD
         max_shard_size = convert_file_size_to_int(max_shard_size or config.MAX_SHARD_SIZE)
-=======
-
-        max_shard_size = convert_file_size_to_int(max_shard_size)
->>>>>>> 0b1dca2f
 
         api = HfApi(endpoint=config.HF_ENDPOINT)
         token = token if token is not None else HfFolder.get_token()
