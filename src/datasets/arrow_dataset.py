# coding=utf-8
# Copyright 2020 The HuggingFace Authors.
#
# Licensed under the Apache License, Version 2.0 (the "License");
# you may not use this file except in compliance with the License.
# You may obtain a copy of the License at
#
#     http://www.apache.org/licenses/LICENSE-2.0
#
# Unless required by applicable law or agreed to in writing, software
# distributed under the License is distributed on an "AS IS" BASIS,
# WITHOUT WARRANTIES OR CONDITIONS OF ANY KIND, either express or implied.
# See the License for the specific language governing permissions and
# limitations under the License.

# Lint as: python3
""" Simple Dataset wrapping an Arrow Table."""

import contextlib
import copy
import json
import os
import shutil
import tempfile
from collections import defaultdict
from collections.abc import Iterable, Mapping
from copy import deepcopy
from dataclasses import asdict
from functools import partial, wraps
from math import ceil, floor
from pathlib import Path
from typing import TYPE_CHECKING, Any, BinaryIO, Callable, Dict, Iterator, List, Optional, Tuple, Union

import fsspec
import numpy as np
import pandas as pd
import pyarrow as pa
import pyarrow.compute as pc
from multiprocess import Pool, RLock
from tqdm.auto import tqdm

from . import config
from .arrow_reader import ArrowReader
from .arrow_writer import ArrowWriter, OptimizedTypedSequence
from .features import Features, cast_to_python_objects
from .filesystems import extract_path_from_uri, is_remote_filesystem
from .fingerprint import (
    fingerprint_transform,
    generate_fingerprint,
    generate_random_fingerprint,
    get_temporary_cache_files_directory,
    is_caching_enabled,
    update_fingerprint,
)
from .formatting import format_table, get_format_type_from_alias, get_formatter, query_table
from .info import DATASET_INFO_FILENAME, DatasetInfo
from .search import IndexableMixin
from .splits import NamedSplit
from .table import InMemoryTable, MemoryMappedTable, Table, concat_tables, list_table_cache_files
from .utils import map_nested
from .utils.deprecation_utils import deprecated
from .utils.logging import WARNING, get_logger, get_verbosity, set_verbosity_warning
from .utils.typing import PathLike


if TYPE_CHECKING:
    from .dataset_dict import DatasetDict

logger = get_logger(__name__)

if int(pa.__version__.split(".")[0]) == 0:
    PYARROW_V0 = True
else:
    PYARROW_V0 = False


class DatasetInfoMixin(object):
    """This base class exposes some attributes of DatasetInfo
    at the base level of the Dataset for easy access.
    """

    def __init__(self, info: DatasetInfo, split: Optional[NamedSplit]):
        self._info = info
        self._split = split

    @property
    def info(self):
        """ :class:`datasets.DatasetInfo` object containing all the metadata in the dataset."""
        return self._info

    @property
    def split(self):
        """ :class:`datasets.NamedSplit` object corresponding to a named dataset split."""
        return self._split

    @property
    def builder_name(self) -> str:
        return self._info.builder_name

    @property
    def citation(self) -> str:
        return self._info.citation

    @property
    def config_name(self) -> str:
        return self._info.config_name

    @property
    def dataset_size(self) -> Optional[int]:
        return self._info.dataset_size

    @property
    def description(self) -> str:
        return self._info.description

    @property
    def download_checksums(self) -> Optional[dict]:
        return self._info.download_checksums

    @property
    def download_size(self) -> Optional[int]:
        return self._info.download_size

    @property
    def features(self) -> Features:
        return self._info.features

    @property
    def homepage(self) -> Optional[str]:
        return self._info.homepage

    @property
    def license(self) -> Optional[str]:
        return self._info.license

    @property
    def size_in_bytes(self) -> Optional[int]:
        return self._info.size_in_bytes

    @property
    def supervised_keys(self):
        return self._info.supervised_keys

    @property
    def version(self):
        return self._info.version


class DatasetTransformationNotAllowedError(Exception):
    pass


def transmit_format(func):
    """Wrapper for dataset transforms that recreate a new Dataset to transmit the format of the original dataset to the new dataset"""

    @wraps(func)
    def wrapper(*args, **kwargs):
        if args:
            self: "Dataset" = args[0]
            args = args[1:]
        else:
            self: "Dataset" = kwargs.pop("self")
        # don't use self.format since it returns a list of columns for 'columns' even if self_format_columns is None
        unformatted_columns = set(self.column_names) - set(self._format_columns or [])
        self_format = {
            "type": self._format_type,
            "format_kwargs": self._format_kwargs,
            "columns": self._format_columns,
            "output_all_columns": self._output_all_columns,
        }
        # apply actual function
        out: Union["Dataset", "DatasetDict"] = func(self, *args, **kwargs)
        datasets: List["Dataset"] = list(out.values()) if isinstance(out, dict) else [out]
        # re-apply format to the output
        for dataset in datasets:
            new_format = self_format.copy()
            if new_format["columns"] is not None:  # new formatted columns = (columns - previously unformatted columns)
                # sort the columns to have a deterministic list of columns that we can compare with `out_format`
                new_format["columns"] = sorted(set(dataset.column_names) - unformatted_columns)
            out_format = {
                "type": dataset._format_type,
                "format_kwargs": dataset._format_kwargs,
                "columns": sorted(dataset._format_columns) if dataset._format_columns is not None else None,
                "output_all_columns": dataset._output_all_columns,
            }
            if out_format != new_format:  # only apply if there's a change not to update the fingerprint for nothing
                dataset.set_format(**new_format)
        return out

    wrapper._decorator_name_ = "transmit_format"
    return wrapper


<<<<<<< HEAD
def update_metadata_with_features(func):
    """Wrapper for dataset transforms that modify the features of the dataset, which makes it necessary to update the features stored in the metadata of its schema."""

    @wraps(func)
    def wrapper(*args, **kwargs):
        if args:
            self: "Dataset" = args[0]
            args = args[1:]
        else:
            self: "Dataset" = kwargs.pop("self")
        # apply actual function
        out: Optional["Dataset"] = func(self, *args, **kwargs)
        # get the dataset to update its metadata (to handle both in-place and not in-place transforms)
        dataset: "Dataset" = out if out is not None else self
        if dataset._data.schema.metadata is not None:
            metadata = json.loads(dataset._data.schema.metadata["huggingface".encode("utf-8")].decode())
            if "info" in metadata:
                metadata["info"]["features"] = asdict(dataset._info)["features"]
                new_schema = dataset._data.schema.with_metadata({"huggingface": json.dumps(metadata)})
                dataset._data = dataset._data.cast(new_schema)
        return out

    wrapper._decorator_name_ = "update_metadata_with_features"
    return wrapper
=======
def _check_table(table) -> Table:
    """We check the table type to make sure it's an instance of :class:`datasets.table.Table`"""
    if isinstance(table, pa.Table):
        # for a pyarrow table, we can just consider it as a in-memory table
        # this is here for backward compatibility
        return InMemoryTable(table)
    elif isinstance(table, Table):
        return table
    else:
        raise TypeError(f"Expected a pyarrow.Table or a datasets.table.Table object, but got {table}.")
>>>>>>> b70141e3


class Dataset(DatasetInfoMixin, IndexableMixin):
    """A Dataset backed by an Arrow table."""

    def __init__(
        self,
        arrow_table: Table,
        info: Optional[DatasetInfo] = None,
        split: Optional[NamedSplit] = None,
        indices_table: Optional[Table] = None,
        fingerprint: Optional[str] = None,
    ):
        info = info.copy() if info is not None else DatasetInfo()
        DatasetInfoMixin.__init__(self, info=info, split=split)
        IndexableMixin.__init__(self)

        self._data: Table = _check_table(arrow_table)
        self._indices: Optional[Table] = _check_table(indices_table) if indices_table is not None else None

        self._format_type: Optional[str] = None
        self._format_kwargs: dict = {}
        self._format_columns: Optional[list] = None
        self._output_all_columns: bool = False
        self._fingerprint: str = fingerprint

        # Read metadata

        if self._data.schema.metadata is not None and "huggingface".encode("utf-8") in self._data.schema.metadata:
            metadata = json.loads(self._data.schema.metadata["huggingface".encode("utf-8")].decode())
            if "info" in metadata and self.info.features is None:  # try to load features from the arrow file metadata
                self._info.features = DatasetInfo.from_dict(metadata["info"]).features
            if (
                "fingerprint" in metadata and self._fingerprint is None
            ):  # try to load fingerprint from the arrow file metadata
                self._fingerprint = metadata["fingerprint"]

        # Infer features if None

        inferred_features = Features.from_arrow_schema(arrow_table.schema)
        if self.info.features is None:
            self.info.features = inferred_features

        # Infer fingerprint if None

        if self._fingerprint is None:
            self._fingerprint = generate_fingerprint(self)

        # Sanity checks

        assert self.features is not None, "Features can't be None in a Dataset object"
        assert self._fingerprint is not None, "Fingerprint can't be None in a Dataset object"
        if self.info.features.type != inferred_features.type:
            raise ValueError(
                "External features info don't match the dataset:\nGot\n{}\nwith type\n{}\n\nbut expected something like\n{}\nwith type\n{}".format(
                    self.info.features, self.info.features.type, inferred_features, inferred_features.type
                )
            )

        if self._indices is not None:
            assert pa.types.is_unsigned_integer(
                self._indices.column(0)[0].type
            ), f"indices must be an Arrow table of unsigned integers, current type is {self._indices.column(0)[0].type}"

    @classmethod
    def from_file(
        cls,
        filename: str,
        info: Optional[DatasetInfo] = None,
        split: Optional[NamedSplit] = None,
        indices_filename: Optional[str] = None,
        in_memory: bool = False,
    ) -> "Dataset":
        """Instantiate a Dataset backed by an Arrow table at filename.

        Args:
            filename (:obj:`str`): File name of the dataset.
            info (:class:`DatasetInfo`, optional): Dataset information, like description, citation, etc.
            split (:class:`NamedSplit`, optional): Name of the dataset split.
            indices_filename (:obj:`str`, optional): File names of the indices.
            in_memory (:obj:`bool`, default ``False``): Whether to copy the data in-memory.

        Returns:
            :class:`Dataset`
        """
        table = ArrowReader.read_table(filename, in_memory=in_memory)

        if indices_filename is not None:
            indices_pa_table = ArrowReader.read_table(indices_filename, in_memory=in_memory)
        else:
            indices_pa_table = None

        return cls(
            arrow_table=table,
            info=info,
            split=split,
            indices_table=indices_pa_table,
        )

    @classmethod
    def from_buffer(
        cls,
        buffer: pa.Buffer,
        info: Optional[DatasetInfo] = None,
        split: Optional[NamedSplit] = None,
        indices_buffer: Optional[pa.Buffer] = None,
    ) -> "Dataset":
        """Instantiate a Dataset backed by an Arrow buffer.

        Args:
            buffer (:obj:`pyarrow.Buffer`): Arrow buffer.
            info (:class:`DatasetInfo`, optional): Dataset information, like description, citation, etc.
            split (:class:`NamedSplit`, optional): Name of the dataset split.
            indices_buffer (:obj:`pyarrow.Buffer`, optional): Indices Arrow buffer.

        Returns:
            :class:`Dataset`
        """
        table = InMemoryTable.from_buffer(buffer)

        if indices_buffer is not None:
            indices_table = InMemoryTable.from_buffer(buffer)
        else:
            indices_table = None

        return cls(table, info=info, split=split, indices_table=indices_table)

    @classmethod
    def from_pandas(
        cls,
        df: pd.DataFrame,
        features: Optional[Features] = None,
        info: Optional[DatasetInfo] = None,
        split: Optional[NamedSplit] = None,
    ) -> "Dataset":
        """
        Convert :obj:`pandas.DataFrame` to a :obj:`pyarrow.Table` to create a :class:`Dataset`.

        The column types in the resulting Arrow Table are inferred from the dtypes of the pandas.Series in the
        DataFrame. In the case of non-object Series, the NumPy dtype is translated to its Arrow equivalent. In the
        case of `object`, we need to guess the datatype by looking at the Python objects in this Series.

        Be aware that Series of the `object` dtype don't carry enough information to always lead to a meaningful Arrow
        type. In the case that we cannot infer a type, e.g. because the DataFrame is of length 0 or the Series only
        contains None/nan objects, the type is set to null. This behavior can be avoided by constructing explicit
        features and passing it to this function.

        Args:
            df (:obj:`pandas.DataFrame`): Dataframe that contains the dataset.
            features (:class:`Features`, optional): Dataset features.
            info (:class:`DatasetInfo`, optional): Dataset information, like description, citation, etc.
            split (:class:`NamedSplit`, optional): Name of the dataset split.

        Returns:
            :class:`Dataset`
        """
        if info is not None and features is not None and info.features != features:
            raise ValueError(
                "Features specified in `features` and `info.features` can't be different:\n{}\n{}".format(
                    features, info.features
                )
            )
        features = features if features is not None else info.features if info is not None else None
        if info is None:
            info = DatasetInfo()
        info.features = features
        table = InMemoryTable.from_pandas(df=df, schema=pa.schema(features.type) if features is not None else None)
        return cls(table, info=info, split=split)

    @classmethod
    def from_dict(
        cls,
        mapping: dict,
        features: Optional[Features] = None,
        info: Optional[Any] = None,
        split: Optional[Any] = None,
    ) -> "Dataset":
        """
        Convert :obj:`dict` to a :obj:`pyarrow.Table` to create a :class:`Dataset`.

        Args:
            mapping (:obj:`Mapping`): Mapping of strings to Arrays or Python lists.
            features (:class:`Features`, optional): Dataset features.
            info (:class:`DatasetInfo`, optional): Dataset information, like description, citation, etc.
            split (:class:`NamedSplit`, optional): Name of the dataset split.

        Returns:
            :class:`Dataset`
        """
        if info is not None and features is not None and info.features != features:
            raise ValueError(
                "Features specified in `features` and `info.features` can't be different:\n{}\n{}".format(
                    features, info.features
                )
            )
        features = features if features is not None else info.features if info is not None else None
        if info is None:
            info = DatasetInfo()
        info.features = features
        if features is not None:
            mapping = features.encode_batch(mapping)
        else:
            mapping = cast_to_python_objects(mapping)
        mapping = {
            col: OptimizedTypedSequence(data, type=features.type[col].type if features is not None else None, col=col)
            for col, data in mapping.items()
        }
        pa_table = InMemoryTable.from_pydict(mapping=mapping)
        return cls(pa_table, info=info, split=split)

    @staticmethod
    def from_csv(
        path_or_paths: Union[PathLike, List[PathLike]],
        split: Optional[NamedSplit] = None,
        features: Optional[Features] = None,
        cache_dir: str = None,
        keep_in_memory: bool = False,
        **kwargs,
    ):
        """Create Dataset from CSV file(s).

        Args:
            path_or_paths (path-like or list of path-like): Path(s) of the CSV file(s).
            split (:class:`NamedSplit`, optional): Split name to be assigned to the dataset.
            features (:class:`Features`, optional): Dataset features.
            cache_dir (:obj:`str`, optional, default ``"~/datasets"``): Directory to cache data.
            keep_in_memory (:obj:`bool`, default ``False``): Whether to copy the data in-memory.
            **kwargs: Keyword arguments to be passed to :meth:`pandas.read_csv`.

        Returns:
            :class:`Dataset`
        """
        # Dynamic import to avoid circular dependency
        from .io.csv import CsvDatasetReader

        return CsvDatasetReader(
            path_or_paths, split=split, features=features, cache_dir=cache_dir, keep_in_memory=keep_in_memory, **kwargs
        ).read()

    @staticmethod
    def from_json(
        path_or_paths: Union[PathLike, List[PathLike]],
        split: Optional[NamedSplit] = None,
        features: Optional[Features] = None,
        cache_dir: str = None,
        keep_in_memory: bool = False,
        field: Optional[str] = None,
        **kwargs,
    ):
        """Create Dataset from JSON or JSON Lines file(s).

        Args:
            path_or_paths (path-like or list of path-like): Path(s) of the JSON or JSON Lines file(s).
            split (:class:`NamedSplit`, optional): Split name to be assigned to the dataset.
            features (:class:`Features`, optional): Dataset features.
            cache_dir (:obj:`str`, optional, default ``"~/datasets"``): Directory to cache data.
            keep_in_memory (:obj:`bool`, default ``False``): Whether to copy the data in-memory.
            field (:obj:`str`, optional): Field name of the JSON file where the dataset is contained in.
            **kwargs: Keyword arguments to be passed to :class:`JsonConfig`.

        Returns:
            :class:`Dataset`
        """
        # Dynamic import to avoid circular dependency
        from .io.json import JsonDatasetReader

        return JsonDatasetReader(
            path_or_paths,
            split=split,
            features=features,
            cache_dir=cache_dir,
            keep_in_memory=keep_in_memory,
            field=field,
            **kwargs,
        ).read()

    @staticmethod
    def from_text(
        path_or_paths: Union[PathLike, List[PathLike]],
        split: Optional[NamedSplit] = None,
        features: Optional[Features] = None,
        cache_dir: str = None,
        keep_in_memory: bool = False,
        **kwargs,
    ):
        """Create Dataset from text file(s).

        Args:
            path_or_paths (path-like or list of path-like): Path(s) of the text file(s).
            split (:class:`NamedSplit`, optional): Split name to be assigned to the dataset.
            features (:class:`Features`, optional): Dataset features.
            cache_dir (:obj:`str`, optional, default ``"~/datasets"``): Directory to cache data.
            keep_in_memory (:obj:`bool`, default ``False``): Whether to copy the data in-memory.
            **kwargs: Keyword arguments to be passed to :class:`TextConfig`.

        Returns:
            :class:`Dataset`
        """
        # Dynamic import to avoid circular dependency
        from .io.text import TextDatasetReader

        return TextDatasetReader(
            path_or_paths, split=split, features=features, cache_dir=cache_dir, keep_in_memory=keep_in_memory, **kwargs
        ).read()

    def __del__(self):
        if hasattr(self, "_data"):
            del self._data
        if hasattr(self, "_indices"):
            del self._indices

    def __enter__(self):
        return self

    def __exit__(self, exc_type, exc_val, exc_tb):
        # Here `del` is used to del the pyarrow tables. This properly closes the files used for memory mapped tables
        self.__del__()

    def save_to_disk(self, dataset_path: str, fs=None):
        """
        Saves a dataset to a dataset directory, or in a filesystem using either :class:`~filesystems.S3FileSystem` or
        any implementation of ``fsspec.spec.AbstractFileSystem``.

        Args:
            dataset_path (:obj:`str`): Path (e.g. `dataset/train`) or remote URI (e.g. `s3://my-bucket/dataset/train`)
                of the dataset directory where the dataset will be saved to.
            fs (:class:`~filesystems.S3FileSystem`, ``fsspec.spec.AbstractFileSystem``, optional, defaults ``None``):
                Instance of the remote filesystem used to download the files from.
        """
        assert (
            not self.list_indexes()
        ), "please remove all the indexes using `dataset.drop_index` before saving a dataset"

        if is_remote_filesystem(fs):
            dataset_path = extract_path_from_uri(dataset_path)
        else:
            fs = fsspec.filesystem("file")
            cache_files_paths = [Path(cache_filename) for cache_filename in self.cache_files]
            # Check that the dataset doesn't overwrite iself. It can cause a permission error on Windows and a segfault on linux.
            if Path(dataset_path, config.DATASET_ARROW_FILENAME) in cache_files_paths:
                raise PermissionError(
                    f"Tried to overwrite {Path(dataset_path, config.DATASET_ARROW_FILENAME)} but a dataset can't overwrite itself."
                )
            if Path(dataset_path, config.DATASET_INDICES_FILENAME) in cache_files_paths:
                raise PermissionError(
                    f"Tried to overwrite {Path(dataset_path, config.DATASET_INDICES_FILENAME)} but a dataset can't overwrite itself."
                )

        # Get json serializable state
        state = {
            key: self.__dict__[key] if key != "_split" else str(self.__dict__[key])
            for key in [
                "_fingerprint",
                "_format_columns",
                "_format_kwargs",
                "_format_type",
                "_indexes",
                "_output_all_columns",
                "_split",
            ]
        }
        state["_data_files"] = [{"filename": config.DATASET_ARROW_FILENAME}]
        state["_indices_files"] = (
            [{"filename": config.DATASET_INDICES_FILENAME}] if self._indices is not None else None
        )
        for k in state["_format_kwargs"].keys():
            try:
                json.dumps(state["_format_kwargs"][k])
            except TypeError as e:
                raise TypeError(str(e) + f"\nThe format kwargs must be JSON serializable, but key '{k}' isn't.")

        # Get json serializable dataset info
        dataset_info = asdict(self._info)

        # Save dataset + indices + state + info
        fs.makedirs(dataset_path, exist_ok=True)
        with fs.open(Path(dataset_path, config.DATASET_ARROW_FILENAME).as_posix(), "wb") as dataset_file:
            with ArrowWriter(stream=dataset_file) as writer:
                writer.write_table(self._data)
                writer.finalize()
        if self._indices is not None:
            with fs.open(Path(dataset_path, config.DATASET_INDICES_FILENAME).as_posix(), "wb") as indices_file:
                with ArrowWriter(stream=indices_file) as writer:
                    writer.write_table(self._indices)
                    writer.finalize()
        with fs.open(
            Path(dataset_path, config.DATASET_STATE_JSON_FILENAME).as_posix(), "w", encoding="utf-8"
        ) as state_file:
            json.dump(state, state_file, indent=2, sort_keys=True)
        with fs.open(Path(dataset_path, DATASET_INFO_FILENAME).as_posix(), "w", encoding="utf-8") as dataset_info_file:
            json.dump(dataset_info, dataset_info_file, indent=2, sort_keys=True)
        logger.info("Dataset saved in {}".format(dataset_path))

    @staticmethod
    def load_from_disk(dataset_path: str, fs=None, keep_in_memory=False) -> "Dataset":
        """
        Loads a dataset that was previously saved using :meth:`save_to_disk` from a dataset directory, or from a
        filesystem using either :class:`~filesystems.S3FileSystem` or any implementation of ``fsspec.spec.AbstractFileSystem``.

        Args:
            dataset_path (:obj:`str`): Path (e.g. `dataset/train`) or remote URI (e.g. `s3//my-bucket/dataset/train`) of
                the dataset directory where the dataset will be loaded from.
            fs (:class:`~filesystems.S3FileSystem`, ``fsspec.spec.AbstractFileSystem``, optional, default ``None``):
                Instance of the remote filesystem used to download the files from.
            keep_in_memory (:obj:`bool`, default ``False``): Whether to copy the data in-memory.

        Returns:
            :class:`Dataset` or :class:`DatasetDict`.
                - if `dataset_path` is a path of a dataset directory: the :class:`Dataset` requested,
                - if `dataset_path` is a path of a dataset dict directory: a :class:`DatasetDict` with each split.
        """
        # copies file from filesystem if it is remote filesystem to local filesystem and modifies dataset_path to temp directory containing local copies
        if is_remote_filesystem(fs):
            src_dataset_path = extract_path_from_uri(dataset_path)
            tmp_dir = tempfile.TemporaryDirectory()
            dataset_path = Path(tmp_dir.name, src_dataset_path)
            fs.download(src_dataset_path, dataset_path.as_posix(), recursive=True)

        with open(
            Path(dataset_path, config.DATASET_STATE_JSON_FILENAME).as_posix(), "r", encoding="utf-8"
        ) as state_file:
            state = json.load(state_file)
        with open(Path(dataset_path, DATASET_INFO_FILENAME).as_posix(), "r", encoding="utf-8") as dataset_info_file:
            dataset_info = DatasetInfo.from_dict(json.load(dataset_info_file))

        table_cls = InMemoryTable if keep_in_memory else MemoryMappedTable
        arrow_table = concat_tables(
            table_cls.from_file(Path(dataset_path, data_file["filename"]).as_posix())
            for data_file in state["_data_files"]
        )
        if state["_indices_files"]:
            indices_table = concat_tables(
                table_cls.from_file(Path(dataset_path, indices_file["filename"]).as_posix())
                for indices_file in state["_indices_files"]
            )
        else:
            indices_table = None

        return Dataset(
            arrow_table=arrow_table,
            indices_table=indices_table,
            info=dataset_info,
            split=state["_split"],
            fingerprint=state["_fingerprint"],
        )

    @property
    def data(self) -> Table:
        """The Apache Arrow table backing the dataset."""
        return self._data

    @property
    def cache_files(self):
        """The cache file containing the Apache Arrow table backing the dataset."""
        cache_files = list_table_cache_files(self._data)
        if self._indices is not None:
            cache_files += list_table_cache_files(self._indices)
        return cache_files

    @property
    def num_columns(self) -> int:
        """Number of columns in the dataset."""
        return self._data.num_columns

    @property
    def num_rows(self) -> int:
        """Number of rows in the dataset (same as :meth:`Dataset.__len__`)."""
        if self._indices is not None:
            return self._indices.num_rows
        return self._data.num_rows

    @property
    def column_names(self) -> List[str]:
        """Names of the columns in the dataset. """
        return self._data.column_names

    @property
    def shape(self) -> Tuple[int, int]:
        """Shape of the dataset (number of columns, number of rows)."""
        if self._indices is not None:
            return (self._indices.num_rows, self._data.num_columns)
        return self._data.shape

    def unique(self, column: str) -> List[Any]:
        """Return a list of the unique elements in a column.

        This is implemented in the low-level backend and as such, very fast.

        Args:
            column (:obj:`str`): Column name (list all the column names with :func:`datasets.Dataset.column_names`).

        Returns:
            :obj:`list`: List of unique elements in the given column.
        """
        if column not in self._data.column_names:
            raise ValueError(f"Column ({column}) not in table columns ({self._data.column_names}).")

        if self._indices is not None and self._indices.num_rows != self._data.num_rows:
            raise ValueError(
                f"This dataset is a shallow copy using an indices mapping of another Datset {self._data.num_rows}."
                f"The `Dataset.unique()` method is currently not handled on shallow copy. Please use `Dataset.flatten_indices()` "
                f"to create a deep copy of the dataset and be able to use `Dataset.unique()`."
            )

        return self._data.column(column).unique().to_pylist()

    @deprecated()
    @update_metadata_with_features
    @fingerprint_transform(inplace=True)
    def dictionary_encode_column_(self, column: str):
        """Dictionary encode a column.

        Dictionary encode can reduce the size of a column with many repetitions (e.g. string labels columns)
        by storing a dictionary of the strings. This only affect the internal storage.

        .. deprecated:: 1.4.0

        Args:
            column (:obj:`str`):

        """
        if column not in self._data.column_names:
            raise ValueError(f"Column ({column}) not in table columns ({self._data.column_names}).")
        casted_schema: pa.Schema = self._data.schema
        field_index = casted_schema.get_field_index(column)
        field: pa.Field = casted_schema.field(field_index)
        casted_field = pa.field(field.name, pa.dictionary(pa.int32(), field.type), nullable=False)
        casted_schema.set(field_index, casted_field)
        self._data = self._data.cast(casted_schema)
        self.info.features = Features.from_arrow_schema(self._data.schema)

    @deprecated(help_message="Use Dataset.flatten instead.")
    @update_metadata_with_features
    @fingerprint_transform(inplace=True)
    def flatten_(self, max_depth=16):
        """In-place version of :meth:`Dataset.flatten`.

        .. deprecated:: 1.4.0
            Use :meth:`Dataset.flatten` instead.
        """
        for depth in range(1, max_depth):
            if any(isinstance(field.type, pa.StructType) for field in self._data.schema):
                self._data = self._data.flatten()
            else:
                break
        if self.info is not None:
            self.info.features = Features.from_arrow_schema(self._data.schema)
        logger.info(
            "Flattened dataset from depth {} to depth {}.".format(depth, 1 if depth + 1 < max_depth else "unknown")
        )

    @update_metadata_with_features
    @fingerprint_transform(inplace=False)
    def flatten(self, new_fingerprint, max_depth=16) -> "Dataset":
        """Flatten the table.
        Each column with a struct type is flattened into one column per struct field.
        Other columns are left unchanged.

        Returns:
            :class:`Dataset`: A copy of the dataset with flattened columns.
        """
        dataset = copy.deepcopy(self)
        for depth in range(1, max_depth):
            if any(isinstance(field.type, pa.StructType) for field in dataset._data.schema):
                dataset._data = dataset._data.flatten()
            else:
                break
        if dataset.info is not None:
            dataset.info.features = Features.from_arrow_schema(dataset._data.schema)
        logger.info(
            "Flattened dataset from depth {} to depth {}.".format(depth, 1 if depth + 1 < max_depth else "unknown")
        )
        dataset._fingerprint = new_fingerprint
        return dataset

    @deprecated(help_message="Use Dataset.cast instead.")
    @fingerprint_transform(inplace=True)
    def cast_(self, features: Features):
        """In-place version of :meth:`Dataset.cast`.

        .. deprecated:: 1.4.0
            Use :meth:`Dataset.cast` instead.

        Args:
            features (:class:`datasets.Features`): New features to cast the dataset to.
                The name of the fields in the features must match the current column names.
                The type of the data must also be convertible from one type to the other.
                For non-trivial conversion, e.g. string <-> ClassLabel you should use :func:`map` to update the Dataset.
        """
        if sorted(features) != sorted(self._data.column_names):
            raise ValueError(
                f"The columns in features ({list(features)}) must be identical "
                f"as the columns in the dataset: {self._data.column_names}"
            )

        self._info.features = features
        type = features.type
        schema = pa.schema({col_name: type[col_name].type for col_name in self._data.column_names})
        self._data = self._data.cast(schema)

    @fingerprint_transform(inplace=False)
    def cast(self, features: Features, new_fingerprint) -> "Dataset":
        """
        Cast the dataset to a new set of features.

        Args:
            features (:class:`datasets.Features`): New features to cast the dataset to.
                The name of the fields in the features must match the current column names.
                The type of the data must also be convertible from one type to the other.
                For non-trivial conversion, e.g. string <-> ClassLabel you should use :func:`map` to update the Dataset.

        Returns:
            :class:`Dataset`: A copy of the dataset with casted features.
        """
        dataset = copy.deepcopy(self)
        if sorted(features) != sorted(dataset._data.column_names):
            raise ValueError(
                f"The columns in features ({list(features)}) must be identical "
                f"as the columns in the dataset: {dataset._data.column_names}"
            )

        dataset._info.features = features
        type = features.type
        schema = pa.schema({col_name: type[col_name].type for col_name in dataset._data.column_names})
        dataset._data = dataset._data.cast(schema)
        dataset._fingerprint = new_fingerprint
        return dataset

    @deprecated(help_message="Use Dataset.remove_columns instead.")
    @update_metadata_with_features
    @fingerprint_transform(inplace=True)
    def remove_columns_(self, column_names: Union[str, List[str]]):
        """In-place version of :meth:`Dataset.remove_columns`.

        .. deprecated:: 1.4.0
            Use :meth:`Dataset.remove_columns` instead.

        Args:
            column_names (:obj:`Union[str, List[str]]`): Name of the column(s) to remove.
        """
        if isinstance(column_names, str):
            column_names = [column_names]

        for column_name in column_names:
            if column_name not in self._data.column_names:
                raise ValueError(
                    f"Column name {column_name} not in the dataset. "
                    f"Current columns in the dataset: {self._data.column_names}"
                )

        for column_name in column_names:
            del self._info.features[column_name]

        self._data = self._data.drop(column_names)

    @update_metadata_with_features
    @fingerprint_transform(inplace=False)
    def remove_columns(self, column_names: Union[str, List[str]], new_fingerprint) -> "Dataset":
        """
        Remove one or several column(s) in the dataset and the features associated to them.

        You can also remove a column using :func:`Dataset.map` with `remove_columns` but the present method
        is in-place (doesn't copy the data to a new dataset) and is thus faster.

        Args:
            column_names (:obj:`Union[str, List[str]]`): Name of the column(s) to remove.
            new_fingerprint

        Returns:
            :class:`Dataset`: A copy of the dataset object without the columns to remove.
        """
        dataset = copy.deepcopy(self)
        if isinstance(column_names, str):
            column_names = [column_names]

        for column_name in column_names:
            if column_name not in dataset._data.column_names:
                raise ValueError(
                    f"Column name {column_name} not in the dataset. "
                    f"Current columns in the dataset: {dataset._data.column_names}"
                )

        for column_name in column_names:
            del dataset._info.features[column_name]

        dataset._data = dataset._data.drop(column_names)
        dataset._fingerprint = new_fingerprint
        return dataset

    @deprecated(help_message="Use Dataset.rename_column instead.")
    @update_metadata_with_features
    @fingerprint_transform(inplace=True)
    def rename_column_(self, original_column_name: str, new_column_name: str):
        """In-place version of :meth:`Dataset.rename_column`.

        .. deprecated:: 1.4.0
            Use :meth:`Dataset.rename_column` instead.

        Args:
            original_column_name (:obj:`str`): Name of the column to rename.
            new_column_name (:obj:`str`): New name for the column.
        """
        if original_column_name not in self._data.column_names:
            raise ValueError(
                f"Original column name {original_column_name} not in the dataset. "
                f"Current columns in the dataset: {self._data.column_names}"
            )
        if new_column_name in self._data.column_names:
            raise ValueError(
                f"New column name {original_column_name} already in the dataset. "
                f"Please choose a column name which is not already in the dataset. "
                f"Current columns in the dataset: {self._data.column_names}"
            )
        if not new_column_name:
            raise ValueError("New column name is empty.")

        def rename(columns):
            return [new_column_name if col == original_column_name else col for col in columns]

        new_column_names = rename(self._data.column_names)
        if self._format_columns is not None:
            self._format_columns = rename(self._format_columns)

        self._info.features = Features(
            {
                new_column_name if col == original_column_name else col: feature
                for col, feature in self._info.features.items()
            }
        )

        self._data = self._data.rename_columns(new_column_names)

    @update_metadata_with_features
    @fingerprint_transform(inplace=False)
    def rename_column(self, original_column_name: str, new_column_name: str, new_fingerprint) -> "Dataset":
        """
        Rename a column in the dataset, and move the features associated to the original column under the new column
        name.

        Args:
            original_column_name (:obj:`str`): Name of the column to rename.
            new_column_name (:obj:`str`): New name for the column.
            new_fingerprint

        Returns:
            :class:`Dataset`: A copy of the dataset with a renamed column.
        """
        dataset = copy.deepcopy(self)
        if original_column_name not in dataset._data.column_names:
            raise ValueError(
                f"Original column name {original_column_name} not in the dataset. "
                f"Current columns in the dataset: {dataset._data.column_names}"
            )
        if new_column_name in dataset._data.column_names:
            raise ValueError(
                f"New column name {original_column_name} already in the dataset. "
                f"Please choose a column name which is not already in the dataset. "
                f"Current columns in the dataset: {dataset._data.column_names}"
            )
        if not new_column_name:
            raise ValueError("New column name is empty.")

        def rename(columns):
            return [new_column_name if col == original_column_name else col for col in columns]

        new_column_names = rename(self._data.column_names)
        if self._format_columns is not None:
            dataset._format_columns = rename(self._format_columns)

        dataset._info.features = Features(
            {
                new_column_name if col == original_column_name else col: feature
                for col, feature in self._info.features.items()
            }
        )

        dataset._data = dataset._data.rename_columns(new_column_names)
        dataset._fingerprint = new_fingerprint
        return dataset

    def __len__(self):
        """ Number of rows in the dataset."""
        return self.num_rows

    def __iter__(self):
        """Iterate through the examples.

        If a formatting is set with :meth:`Dataset.set_format` rows will be returned with the
        selected format.
        """
        format_type = self._format_type
        format_kwargs = self._format_kwargs
        format_columns = self._format_columns
        output_all_columns = self._output_all_columns
        for index in range(self.num_rows):
            yield self._getitem(
                index,
                format_type=format_type,
                format_columns=format_columns,
                output_all_columns=output_all_columns,
                format_kwargs=format_kwargs,
            )

    def __repr__(self):
        return f"Dataset({{\n    features: {list(self.features.keys())},\n    num_rows: {self.num_rows}\n}})"

    @property
    def format(self):
        return {
            "type": self._format_type,
            "format_kwargs": self._format_kwargs,
            "columns": self.column_names if self._format_columns is None else self._format_columns,
            "output_all_columns": self._output_all_columns,
        }

    @contextlib.contextmanager
    def formatted_as(
        self,
        type: Optional[str] = None,
        columns: Optional[List] = None,
        output_all_columns: bool = False,
        **format_kwargs,
    ):
        """To be used in a `with` statement. Set __getitem__ return format (type and columns).

        Args:
            type (Optional ``str``): output type selected in [None, 'numpy', 'torch', 'tensorflow', 'pandas']
                None means __getitem__ returns python objects (default)
            columns (Optional ``List[str]``): columns to format in the output
                None means __getitem__ returns all columns (default)
            output_all_columns (``bool`` default to False): keep un-formatted columns as well in the output (as python objects)
            format_kwargs: keywords arguments passed to the convert function like `np.array`, `torch.tensor` or `tensorflow.ragged.constant`.
        """
        old_format_type = self._format_type
        old_format_kwargs = self._format_kwargs
        old_format_columns = self._format_columns
        old_output_all_columns = self._output_all_columns
        try:
            self.set_format(type, columns, output_all_columns, **format_kwargs)
            yield
        finally:
            self.set_format(old_format_type, old_format_columns, old_output_all_columns, **old_format_kwargs)

    @fingerprint_transform(inplace=True)
    def set_format(
        self,
        type: Optional[str] = None,
        columns: Optional[List] = None,
        output_all_columns: bool = False,
        **format_kwargs,
    ):
        """Set __getitem__ return format (type and columns). The data formatting is applied on-the-fly.
        The format ``type`` (for example "numpy") is used to format batches when using __getitem__.
        It's also possible to use custom transforms for formatting using :func:`datasets.Dataset.set_transform`.

        Args:
            type (Optional ``str``):
                Either output type selected in [None, 'numpy', 'torch', 'tensorflow', 'pandas'].
                None means __getitem__ returns python objects (default)
            columns (Optional ``List[str]``): columns to format in the output.
                None means __getitem__ returns all columns (default).
            output_all_columns (``bool`` default to False): keep un-formatted columns as well in the output (as python objects)
            format_kwargs: keywords arguments passed to the convert function like `np.array`, `torch.tensor` or `tensorflow.ragged.constant`.

        It is possible to call ``map`` after calling ``set_format``. Since ``map`` may add new columns, then the list of formatted columns
        gets updated. In this case, if you apply ``map`` on a dataset to add a new column, then this column will be formatted:

            new formatted columns = (all columns - previously unformatted columns)

        """
        format_kwargs.update(format_kwargs.pop("format_kwargs", {}))  # allow to use self.set_format(self.format)

        # Check that the format_type and format_kwargs are valid and make it possible to have a Formatter
        type = get_format_type_from_alias(type)
        _ = get_formatter(type, **format_kwargs)

        # Check filter column
        if isinstance(columns, str):
            columns = [columns]
        if columns is not None and any(col not in self._data.column_names for col in columns):
            raise ValueError(
                "Columns {} not in the dataset. Current columns in the dataset: {}".format(
                    list(filter(lambda col: col not in self._data.column_names, columns)), self._data.column_names
                )
            )

        self._format_type = type
        self._format_kwargs = format_kwargs
        self._format_columns = columns
        self._output_all_columns = output_all_columns
        logger.info(
            "Set __getitem__(key) output type to %s for %s columns "
            " (when key is int or slice) and %s output other (un-formatted) columns.",
            "python objects" if type is None else type,
            "no" if columns is None else str(columns),
            "do" if output_all_columns else "don't",
        )

    def reset_format(self):
        """Reset __getitem__ return format to python objects and all columns.

        Same as ``self.set_format()``
        """
        self.set_format()

    def set_transform(
        self,
        transform: Optional[Callable],
        columns: Optional[List] = None,
        output_all_columns: bool = False,
    ):
        """Set __getitem__ return format using this transform. The transform is applied on-the-fly on batches when __getitem__ is called.
        As :func:`datasets.Dataset.set_format`, this can be reset using :func:`datasets.Dataset.reset_format`

        Args:
            transform (Optional ``Callable``): user-defined formatting transform, replaces the format defined by :func:`datasets.Dataset.set_format`
                A formatting function is a callable that takes a batch (as a dict) as input and returns a batch.
                This function is applied right before returning the objects in __getitem__.
            columns (Optional ``List[str]``): columns to format in the output
                If specified, then the input batch of the transform only contains those columns.
            output_all_columns (``bool`` default to False): keep un-formatted columns as well in the output (as python objects)
                If set to True, then the other un-formatted columns are kept with the output of the transform.

        """
        self.set_format("custom", columns=columns, output_all_columns=output_all_columns, transform=transform)

    def with_format(
        self,
        type: Optional[str] = None,
        columns: Optional[List] = None,
        output_all_columns: bool = False,
        **format_kwargs,
    ):
        """Set __getitem__ return format (type and columns). The data formatting is applied on-the-fly.
        The format ``type`` (for example "numpy") is used to format batches when using __getitem__.

        It's also possible to use custom transforms for formatting using :func:`datasets.Dataset.with_transform`.

        Contrary to :func:`datasets.Dataset.set_format`, ``with_format`` returns a new Dataset object.

        Args:
            type (Optional ``str``):
                Either output type selected in [None, 'numpy', 'torch', 'tensorflow', 'pandas'].
                None means __getitem__ returns python objects (default)
            columns (Optional ``List[str]``): columns to format in the output
                None means __getitem__ returns all columns (default)
            output_all_columns (``bool`` default to False): keep un-formatted columns as well in the output (as python objects)
            format_kwargs: keywords arguments passed to the convert function like `np.array`, `torch.tensor` or `tensorflow.ragged.constant`.
        """
        dataset = copy.deepcopy(self)
        dataset.set_format(type=type, columns=columns, output_all_columns=output_all_columns, **format_kwargs)
        return dataset

    def with_transform(
        self,
        transform: Optional[Callable],
        columns: Optional[List] = None,
        output_all_columns: bool = False,
    ):
        """Set __getitem__ return format using this transform. The transform is applied on-the-fly on batches when __getitem__ is called.

        As :func:`datasets.Dataset.set_format`, this can be reset using :func:`datasets.Dataset.reset_format`.

        Contrary to :func:`datasets.Dataset.set_transform`, ``with_transform`` returns a new Dataset object.

        Args:
            transform (Optional ``Callable``): user-defined formatting transform, replaces the format defined by :func:`datasets.Dataset.set_format`
                A formatting function is a callable that takes a batch (as a dict) as input and returns a batch.
                This function is applied right before returning the objects in __getitem__.
            columns (Optional ``List[str]``): columns to format in the output
                If specified, then the input batch of the transform only contains those columns.
            output_all_columns (``bool`` default to False): keep un-formatted columns as well in the output (as python objects)
                If set to True, then the other un-formatted columns are kept with the output of the transform.

        """
        dataset = copy.deepcopy(self)
        dataset.set_transform(transform=transform, columns=columns, output_all_columns=output_all_columns)
        return dataset

    def _getitem(
        self,
        key: Union[int, slice, str],
        format_type=None,
        format_columns=None,
        output_all_columns=False,
        format_kwargs=None,
    ) -> Union[Dict, List]:
        """
        Can be used to index columns (by string names) or rows (by integer index, slices, or iter of indices or bools)
        """
        format_kwargs = format_kwargs if format_kwargs is not None else {}
        formatter = get_formatter(format_type, **format_kwargs)
        pa_subtable = query_table(self._data, key, indices=self._indices if self._indices is not None else None)
        formatted_output = format_table(
            pa_subtable, key, formatter=formatter, format_columns=format_columns, output_all_columns=output_all_columns
        )
        return formatted_output

    def __getitem__(self, key: Union[int, slice, str]) -> Union[Dict, List]:
        """Can be used to index columns (by string names) or rows (by integer index or iterable of indices or bools)."""
        return self._getitem(
            key,
            format_type=self._format_type,
            format_columns=self._format_columns,
            output_all_columns=self._output_all_columns,
            format_kwargs=self._format_kwargs,
        )

    def cleanup_cache_files(self) -> int:
        """Clean up all cache files in the dataset cache directory, excepted the currently used cache file if there is
        one.

        Be careful when running this command that no other process is currently using other cache files.

        Returns:
            :obj:`int`: Number of removed files.
        """
        current_cache_files = [os.path.abspath(cache_file) for cache_file in self.cache_files]
        if not current_cache_files:
            return 0
        cache_directory = os.path.dirname(current_cache_files[0])
        logger.info(f"Listing files in {cache_directory}")
        files: List[str] = os.listdir(cache_directory)
        files_to_remove = []
        for f_name in files:
            full_name = os.path.abspath(os.path.join(cache_directory, f_name))
            if f_name.startswith("cache-") and f_name.endswith(".arrow"):
                if full_name in current_cache_files:
                    logger.info(f"Keeping currently used cache file at {full_name}")
                    continue
                files_to_remove.append(full_name)
        for file_path in files_to_remove:
            logger.info(f"Removing {file_path}")
            os.remove(file_path)
        return len(files_to_remove)

    def _get_cache_file_path(self, fingerprint):
        if is_caching_enabled() and self.cache_files:
            cache_file_name = "cache-" + fingerprint + ".arrow"
            cache_directory = os.path.dirname(self.cache_files[0])
        else:
            cache_file_name = "cache-" + generate_random_fingerprint() + ".arrow"
            cache_directory = get_temporary_cache_files_directory()
        cache_file_path = os.path.join(cache_directory, cache_file_name)
        return cache_file_path

    def map(
        self,
        function: Optional[Callable] = None,
        with_indices: bool = False,
        input_columns: Optional[Union[str, List[str]]] = None,
        batched: bool = False,
        batch_size: Optional[int] = 1000,
        drop_last_batch: bool = False,
        remove_columns: Optional[List[str]] = None,
        keep_in_memory: bool = False,
        load_from_cache_file: bool = None,
        cache_file_name: Optional[str] = None,
        writer_batch_size: Optional[int] = 1000,
        features: Optional[Features] = None,
        disable_nullable: bool = False,
        fn_kwargs: Optional[dict] = None,
        num_proc: Optional[int] = None,
        suffix_template: str = "_{rank:05d}_of_{num_proc:05d}",
        new_fingerprint: Optional[str] = None,
    ) -> "Dataset":
        """Apply a function to all the elements in the table (individually or in batches)
        and update the table (if function does update examples).

        Args:
            function (:obj:`Callable`): Function with one of the following signatures:

                - `function(example: Union[Dict, Any]) -> Union[Dict, Any]` if `batched=False` and `with_indices=False`
                - `function(example: Union[Dict, Any], indices: int) -> Union[Dict, Any]` if `batched=False` and `with_indices=True`
                - `function(batch: Union[Dict[List], List[Any]]) -> Union[Dict, Any]` if `batched=True` and `with_indices=False`
                - `function(batch: Union[Dict[List], List[Any]], indices: List[int]) -> Union[Dict, Any]` if `batched=True` and `with_indices=True`

                If no function is provided, default to identity function: ``lambda x: x``.
            with_indices (:obj:`bool`, default `False`): Provide example indices to `function`. Note that in this case the
                signature of `function` should be `def function(example, idx): ...`.
            input_columns (`Optional[Union[str, List[str]]]`, default `None`): The columns to be passed into `function`
                as positional arguments. If `None`, a dict mapping to all formatted columns is passed as one argument.
            batched (:obj:`bool`, default `False`): Provide batch of examples to `function`.
            batch_size (`Optional[int]`, default `1000`): Number of examples per batch provided to `function` if `batched=True`
                `batch_size <= 0` or `batch_size == None`: Provide the full dataset as a single batch to `function`.
            drop_last_batch (:obj:`bool`, default `False`): Whether a last batch smaller than the batch_size should be
                dropped instead of being processed by the function.
            remove_columns (`Optional[List[str]]`, default `None`): Remove a selection of columns while doing the mapping.
                Columns will be removed before updating the examples with the output of `function`, i.e. if `function` is adding
                columns with names in `remove_columns`, these columns will be kept.
            keep_in_memory (:obj:`bool`, default `False`): Keep the dataset in memory instead of writing it to a cache file.
            load_from_cache_file (:obj:`bool`, default `True` if caching is enabled): If a cache file storing the current computation from `function`
                can be identified, use it instead of recomputing.
            cache_file_name (`Optional[str]`, default `None`): Provide the name of a path for the cache file. It is used to store the
                results of the computation instead of the automatically generated cache file name.
            writer_batch_size (:obj:`int`, default `1000`): Number of rows per write operation for the cache file writer.
                Higher value gives smaller cache files, lower value consume less temporary memory while running `.map()`.
            features (`Optional[datasets.Features]`, default `None`): Use a specific Features to store the cache file
                instead of the automatically generated one.
            disable_nullable (:obj:`bool`, default `True`): Disallow null values in the table.
            fn_kwargs (`Optional[Dict]`, default `None`): Keyword arguments to be passed to `function`.
            num_proc (`Optional[int]`, default `None`): Number of processes for multiprocessing. By default it doesn't
                use multiprocessing.
            suffix_template (:obj:`str`):
                If cache_file_name is specified, then this suffix
                will be added at the end of the base name of each: defaults to "_{rank:05d}_of_{num_proc:05d}". For example, if cache_file_name is "processed.arrow", then for
                rank=1 and num_proc=4, the resulting file would be "processed_00001_of_00004.arrow" for the default suffix.
            new_fingerprint (`Optional[str]`, default `None`): the new fingerprint of the dataset after transform.
                If `None`, the new fingerprint is computed using a hash of the previous fingerprint, and the transform arguments.
        """
        assert num_proc is None or num_proc > 0, "num_proc must be an integer > 0."

        # If the array is empty we do nothing
        if len(self) == 0:
            return self

        if function is None:
            function = lambda x: x  # noqa: E731

        if isinstance(input_columns, str):
            input_columns = [input_columns]

        if input_columns is not None:
            for input_column in input_columns:
                if input_column not in self._data.column_names:
                    raise ValueError(
                        "Input column {} not in the dataset. Current columns in the dataset: {}".format(
                            input_column, self._data.column_names
                        )
                    )

        load_from_cache_file = load_from_cache_file if load_from_cache_file is not None else is_caching_enabled()

        if fn_kwargs is None:
            fn_kwargs = {}

        if num_proc is None or num_proc == 1:
            return self._map_single(
                function=function,
                with_indices=with_indices,
                input_columns=input_columns,
                batched=batched,
                batch_size=batch_size,
                drop_last_batch=drop_last_batch,
                remove_columns=remove_columns,
                keep_in_memory=keep_in_memory,
                load_from_cache_file=load_from_cache_file,
                cache_file_name=cache_file_name,
                writer_batch_size=writer_batch_size,
                features=features,
                disable_nullable=disable_nullable,
                fn_kwargs=fn_kwargs,
                new_fingerprint=new_fingerprint,
            )
        else:

            def format_cache_file_name(cache_file_name, rank):
                sep = cache_file_name.rindex(".")
                base_name, extension = cache_file_name[:sep], cache_file_name[sep:]
                cache_file_name = base_name + suffix_template.format(rank=rank, num_proc=num_proc) + extension
                logger.info("Process #{} will write at {}".format(rank, cache_file_name))
                return cache_file_name

            prev_env = deepcopy(os.environ)
            # check if parallelism if off
            # from https://github.com/huggingface/tokenizers/blob/bb668bc439dc34389b71dbb8ce0c597f15707b53/tokenizers/src/utils/parallelism.rs#L22
            if prev_env.get("TOKENIZERS_PARALLELISM", "false").lower() not in (
                "",
                "off",
                "false",
                "f",
                "no",
                "n",
                "0",
            ):
                logger.warning("Setting TOKENIZERS_PARALLELISM=false for forked processes.")
            os.environ["TOKENIZERS_PARALLELISM"] = "false"
            with Pool(num_proc, initargs=(RLock(),), initializer=tqdm.set_lock) as pool:
                os.environ = prev_env
                shards = [
                    self.shard(num_shards=num_proc, index=rank, contiguous=True, keep_in_memory=keep_in_memory)
                    for rank in range(num_proc)
                ]
                kwds_per_shard = [
                    dict(
                        self=shards[rank],
                        function=function,
                        with_indices=with_indices,
                        input_columns=input_columns,
                        batched=batched,
                        batch_size=batch_size,
                        drop_last_batch=drop_last_batch,
                        remove_columns=remove_columns,
                        keep_in_memory=keep_in_memory,
                        load_from_cache_file=load_from_cache_file,
                        cache_file_name=format_cache_file_name(cache_file_name, rank)
                        if cache_file_name is not None
                        else None,
                        writer_batch_size=writer_batch_size,
                        features=features.copy() if features is not None else None,
                        disable_nullable=disable_nullable,
                        fn_kwargs=fn_kwargs,
                        rank=rank,
                        offset=sum(len(s) for s in shards[:rank]),
                    )
                    for rank in range(num_proc)
                ]
                logger.info("Spawning {} processes".format(num_proc))
                results = [pool.apply_async(self.__class__._map_single, kwds=kwds) for kwds in kwds_per_shard]
                transformed_shards = [r.get() for r in results]
                logger.info("Concatenating {} shards from multiprocessing".format(num_proc))
                result = concatenate_datasets(transformed_shards)
                if new_fingerprint is not None:
                    result._fingerprint = new_fingerprint
                return result

    @transmit_format
    @fingerprint_transform(inplace=False, ignore_kwargs=["load_from_cache_file", "cache_file_name"])
    def _map_single(
        self,
        function: Optional[Callable] = None,
        with_indices: bool = False,
        input_columns: Optional[Union[str, List[str]]] = None,
        batched: bool = False,
        batch_size: Optional[int] = 1000,
        drop_last_batch: bool = False,
        remove_columns: Optional[List[str]] = None,
        keep_in_memory: bool = False,
        load_from_cache_file: bool = None,
        cache_file_name: Optional[str] = None,
        writer_batch_size: Optional[int] = 1000,
        features: Optional[Features] = None,
        disable_nullable: bool = False,
        fn_kwargs: Optional[dict] = None,
        new_fingerprint: Optional[str] = None,
        rank: Optional[int] = None,
        offset: int = 0,
    ) -> "Dataset":
        """Apply a function to all the elements in the table (individually or in batches)
        and update the table (if function does update examples).

        Args:
            function (:obj:`Callable`): with one of the following signature:
                - `function(example: Union[Dict, Any]) -> Union[Dict, Any]` if `batched=False` and `with_indices=False`
                - `function(example: Union[Dict, Any], indices: int) -> Union[Dict, Any]` if `batched=False` and `with_indices=True`
                - `function(batch: Union[Dict[List], List[Any]]) -> Union[Dict, Any]` if `batched=True` and `with_indices=False`
                - `function(batch: Union[Dict[List], List[Any]], indices: List[int]) -> Union[Dict, Any]` if `batched=True` and `with_indices=True`
                If no function is provided, default to identity function: lambda x: x
            with_indices (:obj:`bool`, defaults to `False`): Provide example indices to `function`. Note that in this case the signature of `function` should be `def function(example, idx): ...`.
            input_columns (`Optional[Union[str, List[str]]]`, defaults to `None`): The columns to be passed into `function` as
                positional arguments. If `None`, a dict mapping to all formatted columns is passed as one argument.
            batched (:obj:`bool`, defaults to `False`): Provide batch of examples to `function`
            batch_size (`Optional[int]`, defaults to `1000`): Number of examples per batch provided to `function` if `batched=True`
                `batch_size <= 0` or `batch_size == None`: Provide the full dataset as a single batch to `function`
            drop_last_batch (:obj:`bool`, default: `False`): Whether a last batch smaller than the batch_size should be
                dropped instead of being processed by the function.
            remove_columns (`Optional[List[str]]`, defaults to `None`): Remove a selection of columns while doing the mapping.
                Columns will be removed before updating the examples with the output of `function`, i.e. if `function` is adding
                columns with names in `remove_columns`, these columns will be kept.
            keep_in_memory (:obj:`bool`, defaults to `False`): Keep the dataset in memory instead of writing it to a cache file.
            load_from_cache_file (:obj:`bool`, defaults to `True` if caching is enabled): If a cache file storing the current computation from `function`
                can be identified, use it instead of recomputing.
            cache_file_name (`Optional[str]`, defaults to `None`): Provide the name of a path for the cache file. It is used to store the
                results of the computation instead of the automatically generated cache file name.
            writer_batch_size (:obj:`int`, defaults to `1000`): Number of rows per write operation for the cache file writer.
                Higher value gives smaller cache files, lower value consume less temporary memory while running `.map()`.
            features (`Optional[datasets.Features]`, defaults to `None`): Use a specific Features to store the cache file
                instead of the automatically generated one.
            disable_nullable (:obj:`bool`, defaults to `True`): Disallow null values in the table.
            fn_kwargs (`Optional[Dict]`, defaults to `None`): Keyword arguments to be passed to `function`
            new_fingerprint (`Optional[str]`, defaults to `None`): the new fingerprint of the dataset after transform.
                If `None`, the new fingerprint is computed using a hash of the previous fingerprint, and the transform arguments
            rank: (`Optional[int]`, defaults to `None`): If specified, this is the process rank when doing multiprocessing
            offset: (:obj:`int`, defaults to 0): If specified, this is an offset applied to the indices passed to `function` if `with_indices=True`
        """
        assert (
            not keep_in_memory or cache_file_name is None
        ), "Please use either `keep_in_memory` or `cache_file_name` but not both."

        not_verbose = bool(logger.getEffectiveLevel() > WARNING)

        # Reduce logging to keep things readable in multiprocessing with tqdm
        if rank is not None and get_verbosity() < WARNING:
            set_verbosity_warning()
        # Print at least one thing to fix tqdm in notebooks in multiprocessing
        # see https://github.com/tqdm/tqdm/issues/485#issuecomment-473338308
        if rank is not None and "notebook" in tqdm.__name__:
            print(" ", end="", flush=True)

        # Select the columns (arrow columns) to process
        if remove_columns is not None and any(col not in self._data.column_names for col in remove_columns):
            raise ValueError(
                "Column to remove {} not in the dataset. Current columns in the dataset: {}".format(
                    list(filter(lambda col: col not in self._data.column_names, remove_columns)),
                    self._data.column_names,
                )
            )

        load_from_cache_file = load_from_cache_file if load_from_cache_file is not None else is_caching_enabled()

        if isinstance(input_columns, str):
            input_columns = [input_columns]

        if input_columns is not None:
            for input_column in input_columns:
                if input_column not in self._data.column_names:
                    raise ValueError(
                        "Input column {} not in the dataset. Current columns in the dataset: {}".format(
                            input_column, self._data.column_names
                        )
                    )

        if fn_kwargs is None:
            fn_kwargs = {}

        # If we do batch computation but no batch size is provided, default to the full dataset
        if batched and (batch_size is None or batch_size <= 0):
            batch_size = self.num_rows

        # Check if we've already cached this computation (indexed by a hash)
        if self.cache_files:
            if cache_file_name is None:
                # we create a unique hash from the function,
                # current dataset file and the mapping args
                cache_file_name = self._get_cache_file_path(new_fingerprint)
            if os.path.exists(cache_file_name) and load_from_cache_file:
                logger.warning("Loading cached processed dataset at %s", cache_file_name)
                info = self.info.copy()
                info.features = features
                return Dataset.from_file(cache_file_name, info=info, split=self.split)

        # We set this variable to True after processing the first example/batch in
        # `apply_function_on_filtered_inputs` if the map function returns a dict.
        # If set to False, no new arrow table will be created
        update_data = None

        class NumExamplesMismatch(Exception):
            pass

        def validate_function_output(does_return_dict, processed_inputs, indices):
            """ Validate output of the map function. """
            if does_return_dict is False and processed_inputs is not None:
                raise TypeError(
                    "Provided `function` which is applied to all elements of table returns a variable of type {}. Make sure provided `function` returns a variable of type `dict` to update the dataset or `None` if you are only interested in side effects.".format(
                        type(processed_inputs)
                    )
                )
            elif isinstance(indices, list) and does_return_dict is True:
                allowed_batch_return_types = (list, np.ndarray)
                all_dict_values_are_lists = all(
                    isinstance(value, allowed_batch_return_types) for value in processed_inputs.values()
                )
                if all_dict_values_are_lists is False:
                    raise TypeError(
                        "Provided `function` which is applied to all elements of table returns a `dict` of types {}. When using `batched=True`, make sure provided `function` returns a `dict` of types like `{}`.".format(
                            [type(x) for x in processed_inputs.values()], allowed_batch_return_types
                        )
                    )

        def apply_function_on_filtered_inputs(inputs, indices, check_same_num_examples=False, offset=0):
            """ Utility to apply the function on a selection of columns. """
            nonlocal update_data
            fn_args = [inputs] if input_columns is None else [inputs[col] for col in input_columns]
            if offset == 0:
                effective_indices = indices
            else:
                effective_indices = [i + offset for i in indices] if isinstance(indices, list) else indices + offset
            processed_inputs = (
                function(*fn_args, effective_indices, **fn_kwargs) if with_indices else function(*fn_args, **fn_kwargs)
            )
            if update_data is None:
                # Check if the function returns updated examples
                update_data = isinstance(processed_inputs, Mapping)
                validate_function_output(update_data, processed_inputs, indices)
            if not update_data:
                return None  # Nothing to update, let's move on
            if remove_columns is not None:
                for column in remove_columns:
                    inputs.pop(column)
            if self._format_type is not None:
                inputs = self._getitem(
                    key=(indices if isinstance(indices, int) else slice(indices[0], indices[-1] + 1)),
                    format_type=None,
                    format_columns=None,
                    format_kwargs=None,
                )
            if check_same_num_examples:
                input_num_examples = len(inputs[next(iter(inputs.keys()))])
                processed_inputs_num_examples = len(processed_inputs[next(iter(processed_inputs.keys()))])
                if input_num_examples != processed_inputs_num_examples:
                    raise NumExamplesMismatch()
            inputs.update(processed_inputs)
            return inputs

        def init_buffer_and_writer():
            # Prepare output buffer and batched writer in memory or on file if we update the table
            writer_features = features
            if writer_features is None:
                writer_features = self.features
                update_features = True
            else:
                update_features = False
            if keep_in_memory or cache_file_name is None:
                buf_writer = pa.BufferOutputStream()
                tmp_file = None
                writer = ArrowWriter(
                    features=writer_features,
                    stream=buf_writer,
                    writer_batch_size=writer_batch_size,
                    update_features=update_features,
                    fingerprint=new_fingerprint,
                    disable_nullable=disable_nullable,
                )
            else:
                buf_writer = None
                logger.info("Caching processed dataset at %s", cache_file_name)
                tmp_file = tempfile.NamedTemporaryFile("wb", dir=os.path.dirname(cache_file_name), delete=False)
                writer = ArrowWriter(
                    features=writer_features,
                    path=tmp_file.name,
                    writer_batch_size=writer_batch_size,
                    update_features=update_features,
                    fingerprint=new_fingerprint,
                    disable_nullable=disable_nullable,
                )
            return buf_writer, writer, tmp_file

        # If `update_data` is True after processing the first example/batch, initalize these resources with `init_buffer_and_writer`
        buf_writer, writer, tmp_file = None, None, None

        # Optionally initialize the writer as a context manager
        with contextlib.ExitStack() as stack:
            try:
                # Loop over single examples or batches and write to buffer/file if examples are to be updated
                pbar_iterable = self if not batched else range(0, len(self), batch_size)
                pbar_unit = "ex" if not batched else "ba"
                pbar_desc = "#" + str(rank) if rank is not None else None
                pbar = tqdm(pbar_iterable, disable=not_verbose, position=rank, unit=pbar_unit, desc=pbar_desc)
                if not batched:
                    for i, example in enumerate(pbar):
                        example = apply_function_on_filtered_inputs(example, i, offset=offset)
                        if update_data:
                            if i == 0:
                                buf_writer, writer, tmp_file = init_buffer_and_writer()
                                stack.enter_context(writer)
                            example = cast_to_python_objects(example)
                            writer.write(example)
                else:
                    for i in pbar:
                        if drop_last_batch and i + batch_size > self.num_rows:
                            continue
                        batch = self[i : i + batch_size]
                        indices = list(range(*(slice(i, i + batch_size).indices(self.num_rows))))  # Something simpler?
                        try:
                            batch = apply_function_on_filtered_inputs(
                                batch, indices, check_same_num_examples=len(self.list_indexes()) > 0, offset=offset
                            )
                        except NumExamplesMismatch:
                            raise DatasetTransformationNotAllowedError(
                                "Using `.map` in batched mode on a dataset with attached indexes is allowed only if it doesn't create or remove existing examples. You can first run `.drop_index() to remove your index and then re-add it."
                            )
                        if update_data:
                            if i == 0:
                                buf_writer, writer, tmp_file = init_buffer_and_writer()
                                stack.enter_context(writer)
                            batch = cast_to_python_objects(batch)
                            writer.write_batch(batch)
                if update_data and writer is not None:
                    writer.finalize()  # close_stream=bool(buf_writer is None))  # We only close if we are writing in a file
            except (Exception, KeyboardInterrupt):
                if update_data:
                    if writer is not None:
                        writer.finalize()
                    if tmp_file is not None:
                        tmp_file.close()
                        if os.path.exists(tmp_file.name):
                            os.remove(tmp_file.name)
                raise

        if update_data and tmp_file is not None:
            tmp_file.close()
            shutil.move(tmp_file.name, cache_file_name)
            umask = os.umask(0o666)
            os.umask(umask)
            os.chmod(cache_file_name, 0o666 & ~umask)

        if update_data:
            # Create new Dataset from buffer or file
            info = self.info.copy()
            info.features = writer._features
            if buf_writer is None:
                return Dataset.from_file(cache_file_name, info=info, split=self.split)
            else:
                return Dataset.from_buffer(buf_writer.getvalue(), info=info, split=self.split)
        else:
            return self

    @transmit_format
    @fingerprint_transform(inplace=False, ignore_kwargs=["load_from_cache_file", "cache_file_name"])
    def filter(
        self,
        function: Optional[Callable] = None,
        with_indices=False,
        input_columns: Optional[Union[str, List[str]]] = None,
        batch_size: Optional[int] = 1000,
        remove_columns: Optional[List[str]] = None,
        keep_in_memory: bool = False,
        load_from_cache_file: bool = True,
        cache_file_name: Optional[str] = None,
        writer_batch_size: Optional[int] = 1000,
        fn_kwargs: Optional[dict] = None,
        num_proc: Optional[int] = None,
        suffix_template: str = "_{rank:05d}_of_{num_proc:05d}",
        new_fingerprint: Optional[str] = None,
    ) -> "Dataset":
        """Apply a filter function to all the elements in the table in batches
        and update the table so that the dataset only includes examples according to the filter function.

        Args:
            function (:obj:`Callable`): Callable with one of the following signatures:

                - ``function(example: Union[Dict, Any]) -> bool`` if ``with_indices=False``
                - ``function(example: Union[Dict, Any], indices: int) -> bool`` if ``with_indices=True``

                If no function is provided, defaults to an always True function: ``lambda x: True``.
            with_indices (:obj:`bool`, default `False`): Provide example indices to `function`. Note that in this case the signature of `function` should be `def function(example, idx): ...`.
            input_columns (:obj:`str` or `List[str]`, optional): The columns to be passed into `function` as
                positional arguments. If `None`, a dict mapping to all formatted columns is passed as one argument.
            batch_size (:obj:`int`, optional, default `1000`): Number of examples per batch provided to `function` if
                ``batched = True``. If ``batch_size <= 0`` or ``batch_size == None``: provide the full dataset as a
                single batch to `function`
            remove_columns (`List[str]`, optional): Remove a selection of columns while doing the mapping.
                Columns will be removed before updating the examples with the output of `function`, i.e. if `function` is adding
                columns with names in `remove_columns`, these columns will be kept.
            keep_in_memory (:obj:`bool`, default `False`): Keep the dataset in memory instead of writing it to a cache file.
            load_from_cache_file (:obj:`bool`, default `True`): If a cache file storing the current computation from `function`
                can be identified, use it instead of recomputing.
            cache_file_name (:obj:`str`, optional): Provide the name of a path for the cache file. It is used to store the
                results of the computation instead of the automatically generated cache file name.
            writer_batch_size (:obj:`int`, default `1000`): Number of rows per write operation for the cache file writer.
                Higher value gives smaller cache files, lower value consume less temporary memory while running `.map()`.
            fn_kwargs (:obj:`dict`, optional): Keyword arguments to be passed to `function`
            num_proc (:obj:`int`, optional): Number of processes for multiprocessing. By default it doesn't
                use multiprocessing.
            suffix_template (:obj:`str`):
                If `cache_file_name` is specified, then this suffix will be added at the end of the base name of each.
                For example, if `cache_file_name` is `"processed.arrow"`, then for ``rank = 1`` and ``num_proc = 4``,
                the resulting file would be `"processed_00001_of_00004.arrow"` for the default suffix (default
                `_{rank:05d}_of_{num_proc:05d}`)
            new_fingerprint (:obj:`str`, optional): The new fingerprint of the dataset after transform.
                If `None`, the new fingerprint is computed using a hash of the previous fingerprint, and the transform arguments.
        """
        if len(self.list_indexes()) > 0:
            raise DatasetTransformationNotAllowedError(
                "Using `.filter` on a dataset with attached indexes is not allowed. You can first run `.drop_index() to remove your index and then re-add it.`"
            )

        if function is None:
            function = lambda x: True  # noqa: E731

        if isinstance(input_columns, str):
            input_columns = [input_columns]

        if input_columns is not None:
            for input_column in input_columns:
                if input_column not in self._data.column_names:
                    raise ValueError(
                        "Input column {} not in the dataset. Current columns in the dataset: {}".format(
                            input_column, self._data.column_names
                        )
                    )

        if fn_kwargs is None:
            fn_kwargs = {}
        fn_kwargs["input_columns"] = input_columns

        # return map function
        return self.map(
            partial(map_function, function=function, with_indices=with_indices),
            batched=True,
            with_indices=with_indices,
            features=self.features,
            batch_size=batch_size,
            remove_columns=remove_columns,
            keep_in_memory=keep_in_memory,
            load_from_cache_file=load_from_cache_file,
            cache_file_name=cache_file_name,
            writer_batch_size=writer_batch_size,
            fn_kwargs=fn_kwargs,
            num_proc=num_proc,
            suffix_template=suffix_template,
            new_fingerprint=new_fingerprint,
        )

    @transmit_format
    @fingerprint_transform(inplace=False, ignore_kwargs=["cache_file_name"])
    def flatten_indices(
        self,
        keep_in_memory: bool = False,
        cache_file_name: Optional[str] = None,
        writer_batch_size: Optional[int] = 1000,
        features: Optional[Features] = None,
        disable_nullable: bool = True,
        new_fingerprint: Optional[str] = None,
    ) -> "Dataset":
        """Create and cache a new Dataset by flattening the indices mapping.

        Args:
            keep_in_memory (:obj:`bool`, default `False`): Keep the dataset in memory instead of writing it to a cache file.
            cache_file_name (`Optional[str]`, default `None`): Provide the name of a path for the cache file. It is used to store the
                results of the computation instead of the automatically generated cache file name.
            writer_batch_size (:obj:`int`, default `1000`): Number of rows per write operation for the cache file writer.
                Higher value gives smaller cache files, lower value consume less temporary memory while running `.map()`.
            features (`Optional[datasets.Features]`, default `None`): Use a specific Features to store the cache file
                instead of the automatically generated one.
            disable_nullable (:obj:`bool`, default `True`): Allow null values in the table.
            new_fingerprint (`Optional[str]`, default `None`): The new fingerprint of the dataset after transform.
                If `None`, the new fingerprint is computed using a hash of the previous fingerprint, and the transform arguments
        """

        return self.map(
            batched=True,  # for speed
            keep_in_memory=keep_in_memory,
            cache_file_name=cache_file_name,
            writer_batch_size=writer_batch_size,
            features=features,
            disable_nullable=disable_nullable,
            new_fingerprint=new_fingerprint,
        )

    def _new_dataset_with_indices(
        self,
        indices_cache_file_name: Optional[str] = None,
        indices_buffer: Optional[pa.Buffer] = None,
        fingerprint: Optional[str] = None,
    ) -> "Dataset":
        """Return a new Dataset obtained by adding indices (provided in indices_cache_file_name or in a buffer) to the
        current Dataset.
        """

        assert (
            indices_cache_file_name is not None or indices_buffer is not None
        ), "At least one of indices_cache_file_name or indices_buffer must be provided."

        assert fingerprint is not None, "please specify a fingerprint for the dataset with indices"
        if indices_cache_file_name is not None:
            indices_table = MemoryMappedTable.from_file(indices_cache_file_name)
        else:
            indices_table = InMemoryTable.from_buffer(indices_buffer)

        # Return new Dataset object
        # don't forget to copy the objects
        return Dataset(
            self._data,
            info=self.info.copy(),
            split=self.split,
            indices_table=indices_table,
            fingerprint=fingerprint,
        )

    @transmit_format
    @fingerprint_transform(inplace=False, ignore_kwargs=["indices_cache_file_name"])
    def select(
        self,
        indices: Iterable,
        keep_in_memory: bool = False,
        indices_cache_file_name: Optional[str] = None,
        writer_batch_size: Optional[int] = 1000,
        new_fingerprint: Optional[str] = None,
    ) -> "Dataset":
        """Create a new dataset with rows selected following the list/array of indices.

        Args:
            indices (sequence, iterable, ndarray or Series): List or 1D-array of integer indices for indexing.
            keep_in_memory (:obj:`bool`, default `False`): Keep the indices mapping in memory instead of writing it to a cache file.
            indices_cache_file_name (`Optional[str]`, default `None`): Provide the name of a path for the cache file. It is used to store the
                indices mapping instead of the automatically generated cache file name.
            writer_batch_size (:obj:`int`, default `1000`): Number of rows per write operation for the cache file writer.
                Higher value gives smaller cache files, lower value consume less temporary memory while running `.map()`.
            new_fingerprint (`Optional[str]`, default `None`): the new fingerprint of the dataset after transform.
                If `None`, the new fingerprint is computed using a hash of the previous fingerprint, and the transform arguments
        """
        assert (
            not keep_in_memory or indices_cache_file_name is None
        ), "Please use either `keep_in_memory` or `indices_cache_file_name` but not both."
        if len(self.list_indexes()) > 0:
            raise DatasetTransformationNotAllowedError(
                "Using `.select` on a dataset with attached indexes is not allowed. You can first run `.drop_index() to remove your index and then re-add it."
            )

        # If the array is empty we do nothing
        if len(self) == 0:
            return self

        # Prepare the writer for our indices arrow table
        if keep_in_memory or indices_cache_file_name is None:
            buf_writer = pa.BufferOutputStream()
            tmp_file = None
            writer = ArrowWriter(
                stream=buf_writer, writer_batch_size=writer_batch_size, fingerprint=new_fingerprint, unit="indices"
            )
        else:
            buf_writer = None
            logger.info("Caching indices mapping at %s", indices_cache_file_name)
            tmp_file = tempfile.NamedTemporaryFile("wb", dir=os.path.dirname(indices_cache_file_name), delete=False)
            writer = ArrowWriter(
                path=tmp_file.name, writer_batch_size=writer_batch_size, fingerprint=new_fingerprint, unit="indices"
            )

        indices_array = pa.array(indices, type=pa.uint64())
        # Check if we need to convert indices
        if self._indices is not None:
            indices_array = self._indices.column(0).take(indices_array)

        indices_table = pa.Table.from_arrays([indices_array], names=["indices"])

        with writer:
            try:
                writer.write_table(indices_table)
                writer.finalize()  # close_stream=bool(buf_writer is None))  We only close if we are writing in a file
            except (Exception, KeyboardInterrupt):
                if tmp_file is not None:
                    tmp_file.close()
                    if os.path.exists(tmp_file.name):
                        os.remove(tmp_file.name)
                raise

        if tmp_file is not None:
            tmp_file.close()
            shutil.move(tmp_file.name, indices_cache_file_name)
            umask = os.umask(0o666)
            os.umask(umask)
            os.chmod(indices_cache_file_name, 0o666 & ~umask)

        # Return new Dataset object
        if buf_writer is None:
            return self._new_dataset_with_indices(
                indices_cache_file_name=indices_cache_file_name, fingerprint=new_fingerprint
            )
        else:
            return self._new_dataset_with_indices(indices_buffer=buf_writer.getvalue(), fingerprint=new_fingerprint)

    @transmit_format
    @fingerprint_transform(inplace=False, ignore_kwargs=["load_from_cache_file", "indices_cache_file_name"])
    def sort(
        self,
        column: str,
        reverse: bool = False,
        kind: str = None,
        keep_in_memory: bool = False,
        load_from_cache_file: bool = True,
        indices_cache_file_name: Optional[str] = None,
        writer_batch_size: Optional[int] = 1000,
        new_fingerprint: Optional[str] = None,
    ) -> "Dataset":
        """Create a new dataset sorted according to a column.

        Currently sorting according to a column name uses numpy sorting algorithm under the hood.
        The column should thus be a numpy compatible type (in particular not a nested type).
        This also means that the column used for sorting is fully loaded in memory (which should be fine in most cases).

        Args:
            column (:obj:`str`): column name to sort by.
            reverse (:obj:`bool`, default `False`): If True, sort by descending order rather then ascending.
            kind (:obj:`str`, optional): Numpy algorithm for sorting selected in {‘quicksort’, ‘mergesort’, ‘heapsort’, ‘stable’},
                The default is ‘quicksort’. Note that both ‘stable’ and ‘mergesort’ use timsort under the covers and, in general,
                the actual implementation will vary with data type. The ‘mergesort’ option is retained for backwards compatibility.
            keep_in_memory (:obj:`bool`, default `False`): Keep the sorted indices in memory instead of writing it to a cache file.
            load_from_cache_file (:obj:`bool`, default `True`): If a cache file storing the sorted indices
                can be identified, use it instead of recomputing.
            indices_cache_file_name (`Optional[str]`, default `None`): Provide the name of a path for the cache file. It is used to store the
                sorted indices instead of the automatically generated cache file name.
            writer_batch_size (:obj:`int`, default `1000`): Number of rows per write operation for the cache file writer.
                Higher value gives smaller cache files, lower value consume less temporary memory.
            new_fingerprint (`Optional[str]`, default `None`): the new fingerprint of the dataset after transform.
                If `None`, the new fingerprint is computed using a hash of the previous fingerprint, and the transform arguments
        """
        if len(self.list_indexes()) > 0:
            raise DatasetTransformationNotAllowedError(
                "Using `.sort` on a dataset with attached indexes is not allowed. You can first run `.drop_index() to remove your index and then re-add it."
            )
        # If the array is empty we do nothing
        if len(self) == 0:
            return self

        # Check the column name
        if not isinstance(column, str) or column not in self._data.column_names:
            raise ValueError(
                "Column '{}' not found in the dataset. Please provide a column selected in: {}".format(
                    column,
                    self._data.column_names,
                )
            )

        # Check if we've already cached this computation (indexed by a hash)
        if self.cache_files:
            if indices_cache_file_name is None:
                # we create a unique hash from the function, current dataset file and the mapping args
                indices_cache_file_name = self._get_cache_file_path(new_fingerprint)
            if os.path.exists(indices_cache_file_name) and load_from_cache_file:
                logger.warning("Loading cached sorted indices for dataset at %s", indices_cache_file_name)
                return self._new_dataset_with_indices(
                    fingerprint=new_fingerprint, indices_cache_file_name=indices_cache_file_name
                )

        column_data = self._getitem(
            column, format_type="numpy", format_columns=None, output_all_columns=False, format_kwargs=None
        )
        indices = np.argsort(column_data, kind=kind)
        if reverse:
            indices = indices[::-1]

        return self.select(
            indices=indices,
            keep_in_memory=keep_in_memory,
            indices_cache_file_name=indices_cache_file_name,
            writer_batch_size=writer_batch_size,
            new_fingerprint=new_fingerprint,
        )

    @transmit_format
    @fingerprint_transform(
        inplace=False, randomized_function=True, ignore_kwargs=["load_from_cache_file", "indices_cache_file_name"]
    )
    def shuffle(
        self,
        seed: Optional[int] = None,
        generator: Optional[np.random.Generator] = None,
        keep_in_memory: bool = False,
        load_from_cache_file: bool = True,
        indices_cache_file_name: Optional[str] = None,
        writer_batch_size: Optional[int] = 1000,
        new_fingerprint: Optional[str] = None,
    ) -> "Dataset":
        """Create a new Dataset where the rows are shuffled.

        Currently shuffling uses numpy random generators.
        You can either supply a NumPy BitGenerator to use, or a seed to initiate NumPy's default random generator (PCG64).

        Args:
            seed (:obj:`int`, optional): A seed to initialize the default BitGenerator if ``generator=None``.
                If None, then fresh, unpredictable entropy will be pulled from the OS.
                If an int or array_like[ints] is passed, then it will be passed to SeedSequence to derive the initial BitGenerator state.
            generator (:obj:`numpy.random.Generator`, optional): Numpy random Generator to use to compute the permutation of the dataset rows.
                If ``generator=None`` (default), uses np.random.default_rng (the default BitGenerator (PCG64) of NumPy).
            keep_in_memory (:obj:`bool`, default `False`): Keep the shuffled indices in memory instead of writing it to a cache file.
            load_from_cache_file (:obj:`bool`, default `True`): If a cache file storing the shuffled indices
                can be identified, use it instead of recomputing.
            indices_cache_file_name (:obj:`str`, optional): Provide the name of a path for the cache file. It is used to store the
                shuffled indices instead of the automatically generated cache file name.
            writer_batch_size (:obj:`int`, default `1000`): Number of rows per write operation for the cache file writer.
                Higher value gives smaller cache files, lower value consume less temporary memory while running `.map()`.
            new_fingerprint (:obj:`str`, optional, default `None`): the new fingerprint of the dataset after transform.
                If `None`, the new fingerprint is computed using a hash of the previous fingerprint, and the transform arguments
        """
        if len(self.list_indexes()) > 0:
            raise DatasetTransformationNotAllowedError(
                "Using `.shuffle` on a dataset with attached indexes is not allowed. You can first run `.drop_index() to remove your index and then re-add it."
            )
        # If the array is empty we do nothing
        if len(self) == 0:
            return self

        if seed is not None and generator is not None:
            raise ValueError("Both `seed` and `generator` were provided. Please specify just one of them.")

        assert generator is None or isinstance(
            generator, np.random.Generator
        ), "The provided generator must be an instance of numpy.random.Generator"

        if generator is None:
            if seed is None:
                seed = np.random.get_state()[1][0]
                _ = np.random.random()  # do 1 step of rng
            generator = np.random.default_rng(seed)

        # Check if we've already cached this computation (indexed by a hash)
        if self.cache_files:
            if indices_cache_file_name is None:
                # we create a unique hash from the function, current dataset file and the mapping args
                indices_cache_file_name = self._get_cache_file_path(new_fingerprint)
            if os.path.exists(indices_cache_file_name) and load_from_cache_file:
                logger.warning("Loading cached shuffled indices for dataset at %s", indices_cache_file_name)
                return self._new_dataset_with_indices(
                    fingerprint=new_fingerprint, indices_cache_file_name=indices_cache_file_name
                )

        permutation = generator.permutation(len(self))

        return self.select(
            indices=permutation,
            keep_in_memory=keep_in_memory,
            indices_cache_file_name=indices_cache_file_name,
            writer_batch_size=writer_batch_size,
            new_fingerprint=new_fingerprint,
        )

    @transmit_format
    @fingerprint_transform(
        inplace=False,
        randomized_function=True,
        fingerprint_names=["train_new_fingerprint", "test_new_fingerprint"],
        ignore_kwargs=["load_from_cache_file", "train_indices_cache_file_name", "test_indices_cache_file_name"],
    )
    def train_test_split(
        self,
        test_size: Union[float, int, None] = None,
        train_size: Union[float, int, None] = None,
        shuffle: bool = True,
        seed: Optional[int] = None,
        generator: Optional[np.random.Generator] = None,
        keep_in_memory: bool = False,
        load_from_cache_file: bool = True,
        train_indices_cache_file_name: Optional[str] = None,
        test_indices_cache_file_name: Optional[str] = None,
        writer_batch_size: Optional[int] = 1000,
        train_new_fingerprint: Optional[str] = None,
        test_new_fingerprint: Optional[str] = None,
    ) -> "DatasetDict":
        """Return a dictionary (:obj:`datasets.DatsetDict`) with two random train and test subsets (`train` and `test` ``Dataset`` splits).
        Splits are created from the dataset according to `test_size`, `train_size` and `shuffle`.

        This method is similar to scikit-learn `train_test_split` with the omission of the stratified options.

        Args:
            test_size (:obj:`numpy.random.Generator`, optional): Size of the test split
                If float, should be between 0.0 and 1.0 and represent the proportion of the dataset to include in the test split.
                If int, represents the absolute number of test samples.
                If None, the value is set to the complement of the train size.
                If train_size is also None, it will be set to 0.25.
            train_size (:obj:`numpy.random.Generator`, optional): Size of the train split
                If float, should be between 0.0 and 1.0 and represent the proportion of the dataset to include in the train split.
                If int, represents the absolute number of train samples.
                If None, the value is automatically set to the complement of the test size.
            shuffle (:obj:`bool`, optional, default `True`): Whether or not to shuffle the data before splitting.
            seed (:obj:`int`, optional): A seed to initialize the default BitGenerator if ``generator=None``.
                If None, then fresh, unpredictable entropy will be pulled from the OS.
                If an int or array_like[ints] is passed, then it will be passed to SeedSequence to derive the initial BitGenerator state.
            generator (:obj:`numpy.random.Generator`, optional): Numpy random Generator to use to compute the permutation of the dataset rows.
                If ``generator=None`` (default), uses np.random.default_rng (the default BitGenerator (PCG64) of NumPy).
            keep_in_memory (:obj:`bool`, default `False`): Keep the splits indices in memory instead of writing it to a cache file.
            load_from_cache_file (:obj:`bool`, default `True`): If a cache file storing the splits indices
                can be identified, use it instead of recomputing.
            train_cache_file_name (:obj:`str`, optional): Provide the name of a path for the cache file. It is used to store the
                train split indices instead of the automatically generated cache file name.
            test_cache_file_name (:obj:`str`, optional): Provide the name of a path for the cache file. It is used to store the
                test split indices instead of the automatically generated cache file name.
            writer_batch_size (:obj:`int`, default `1000`): Number of rows per write operation for the cache file writer.
                Higher value gives smaller cache files, lower value consume less temporary memory while running `.map()`.
            train_new_fingerprint (:obj:`str`, optional, defaults to `None`): the new fingerprint of the train set after transform.
                If `None`, the new fingerprint is computed using a hash of the previous fingerprint, and the transform arguments
            test_new_fingerprint (:obj:`str`, optional, defaults to `None`): the new fingerprint of the test set after transform.
                If `None`, the new fingerprint is computed using a hash of the previous fingerprint, and the transform arguments
        """
        from .dataset_dict import DatasetDict  # import here because of circular dependency

        if len(self.list_indexes()) > 0:
            raise DatasetTransformationNotAllowedError(
                "Using `.train_test_split` on a dataset with attached indexes is not allowed. You can first run `.drop_index() to remove your index and then re-add it."
            )
        # If the array is empty we do nothing
        if len(self) == 0:
            return DatasetDict({"train": self, "test": self})

        if test_size is None and train_size is None:
            test_size = 0.25

        # Safety checks similar to scikit-learn's ones.
        # (adapted from https://github.com/scikit-learn/scikit-learn/blob/fd237278e895b42abe8d8d09105cbb82dc2cbba7/sklearn/model_selection/_split.py#L1750)
        n_samples = len(self)
        if (
            isinstance(test_size, int)
            and (test_size >= n_samples or test_size <= 0)
            or isinstance(test_size, float)
            and (test_size <= 0 or test_size >= 1)
        ):
            raise ValueError(
                f"test_size={test_size} should be either positive and smaller "
                f"than the number of samples {n_samples} or a float in the (0, 1) range"
            )

        if (
            isinstance(train_size, int)
            and (train_size >= n_samples or train_size <= 0)
            or isinstance(train_size, float)
            and (train_size <= 0 or train_size >= 1)
        ):
            raise ValueError(
                f"train_size={train_size} should be either positive and smaller "
                f"than the number of samples {n_samples} or a float in the (0, 1) range"
            )

        if train_size is not None and not isinstance(train_size, (int, float)):
            raise ValueError(f"Invalid value for train_size: {train_size} of type {type(train_size)}")
        if test_size is not None and not isinstance(test_size, (int, float)):
            raise ValueError(f"Invalid value for test_size: {test_size} of type {type(test_size)}")

        if isinstance(train_size, float) and isinstance(test_size, float) and train_size + test_size > 1:
            raise ValueError(
                f"The sum of test_size and train_size = {train_size + test_size}, should be in the (0, 1)"
                " range. Reduce test_size and/or train_size."
            )

        if isinstance(test_size, float):
            n_test = ceil(test_size * n_samples)
        elif isinstance(test_size, int):
            n_test = float(test_size)

        if isinstance(train_size, float):
            n_train = floor(train_size * n_samples)
        elif isinstance(train_size, int):
            n_train = float(train_size)

        if train_size is None:
            n_train = n_samples - n_test
        elif test_size is None:
            n_test = n_samples - n_train

        if n_train + n_test > n_samples:
            raise ValueError(
                f"The sum of train_size and test_size = {n_train + n_test}, "
                "should be smaller than the number of "
                f"samples {n_samples}. Reduce test_size and/or "
                "train_size."
            )

        n_train, n_test = int(n_train), int(n_test)

        if n_train == 0:
            raise ValueError(
                f"With n_samples={n_samples}, test_size={test_size} and train_size={train_size}, the "
                "resulting train set will be empty. Adjust any of the "
                "aforementioned parameters."
            )

        if generator is None and shuffle is True:
            if seed is None:
                seed = np.random.get_state()[1][0]
                _ = np.random.random()  # do 1 step of rng
            generator = np.random.default_rng(seed)

        # Check if we've already cached this computation (indexed by a hash)
        if self.cache_files:
            if train_indices_cache_file_name is None or test_indices_cache_file_name is None:
                # we create a unique hash from the function, current dataset file and the mapping args

                if train_indices_cache_file_name is None:
                    train_indices_cache_file_name = self._get_cache_file_path(train_new_fingerprint)
                if test_indices_cache_file_name is None:
                    test_indices_cache_file_name = self._get_cache_file_path(test_new_fingerprint)
            if (
                os.path.exists(train_indices_cache_file_name)
                and os.path.exists(test_indices_cache_file_name)
                and load_from_cache_file
            ):
                logger.warning(
                    "Loading cached split indices for dataset at %s and %s",
                    train_indices_cache_file_name,
                    test_indices_cache_file_name,
                )
                return DatasetDict(
                    {
                        "train": self._new_dataset_with_indices(
                            fingerprint=train_new_fingerprint, indices_cache_file_name=train_indices_cache_file_name
                        ),
                        "test": self._new_dataset_with_indices(
                            fingerprint=test_new_fingerprint, indices_cache_file_name=test_indices_cache_file_name
                        ),
                    }
                )

        if not shuffle:
            train_indices = np.arange(n_train)
            test_indices = np.arange(n_train, n_train + n_test)
        else:
            # random partition
            permutation = generator.permutation(len(self))
            test_indices = permutation[:n_test]
            train_indices = permutation[n_test : (n_test + n_train)]

        train_split = self.select(
            indices=train_indices,
            keep_in_memory=keep_in_memory,
            indices_cache_file_name=train_indices_cache_file_name,
            writer_batch_size=writer_batch_size,
            new_fingerprint=train_new_fingerprint,
        )
        test_split = self.select(
            indices=test_indices,
            keep_in_memory=keep_in_memory,
            indices_cache_file_name=test_indices_cache_file_name,
            writer_batch_size=writer_batch_size,
            new_fingerprint=test_new_fingerprint,
        )

        return DatasetDict({"train": train_split, "test": test_split})

    def shard(
        self,
        num_shards: int,
        index: int,
        contiguous: bool = False,
        keep_in_memory: bool = False,
        indices_cache_file_name: Optional[str] = None,
        writer_batch_size: Optional[int] = 1000,
    ) -> "Dataset":
        """Return the `index`-nth shard from dataset split into `num_shards` pieces.

        This shards deterministically. dset.shard(n, i) will contain all elements of dset whose
        index mod n = i.

        dset.shard(n, i, contiguous=True) will instead split dset into contiguous chunks,
        so it can be easily concatenated back together after processing. If n % i == l, then the
        first l shards will have length (n // i) + 1, and the remaining shards will have length (n // i).
        `datasets.concatenate([dset.shard(n, i, contiguous=True) for i in range(n)])` will return
        a dataset with the same order as the original.

        Be sure to shard before using any randomizing operator (such as shuffle).
        It is best if the shard operator is used early in the dataset pipeline.


        Args:
            num_shards (:obj:`int`): How many shards to split the dataset into.
            index (:obj:`int`): Which shard to select and return.
            contiguous: (:obj:`bool`, default `False`): Whether to select contiguous blocks of indices for shards.
            keep_in_memory (:obj:`bool`, default `False`): Keep the dataset in memory instead of writing it to a cache file.
            load_from_cache_file (:obj:`bool`, default `True`): If a cache file storing the current computation from `function`
                can be identified, use it instead of recomputing.
            indices_cache_file_name (:obj:`str`, optional): Provide the name of a path for the cache file. It is used to store the
                indices of each shard instead of the automatically generated cache file name.
            writer_batch_size (:obj:`int`, default `1000`): Number of rows per write operation for the cache file writer.
                Higher value gives smaller cache files, lower value consume less temporary memory while running `.map()`.
        """
        assert 0 <= index < num_shards, "index should be in [0, num_shards-1]"
        if contiguous:
            div = len(self) // num_shards
            mod = len(self) % num_shards
            start = div * index + min(index, mod)
            end = start + div + (1 if index < mod else 0)
            indices = np.arange(start, end)
        else:
            indices = np.arange(index, len(self), num_shards)

        return self.select(
            indices=indices,
            keep_in_memory=keep_in_memory,
            indices_cache_file_name=indices_cache_file_name,
            writer_batch_size=writer_batch_size,
        )

    def export(
        self,
        filename: str,
        format: str = "tfrecord",
    ):
        """Writes the Arrow dataset to a TFRecord file.

        The dataset must already be in tensorflow format. The records will be written with
        keys from `dataset._format_columns`.

        Args:
            filename (:obj:`str`): The filename, including the `.tfrecord` extension, to write to.
            format (`str`, optional, default `"tfrecord"`): The type of output file. Currently this is a no-op, as
                TFRecords are the only option. This enables a more flexible function signature later.
        """
        try:
            import tensorflow as tf  # noqa: F401
        except ImportError:
            logger.error("Tensorflow needs to be installed to be able to return Tensorflow tensors.")

        # From https://www.tensorflow.org/tutorials/load_data/tfrecord
        def _bytes_feature(values):
            """Returns a bytes_list from a list of string / byte."""
            return tf.train.Feature(bytes_list=tf.train.BytesList(value=values))

        def _float_feature(values):
            """Returns a float_list from a list of float / double."""
            return tf.train.Feature(float_list=tf.train.FloatList(value=values))

        def _int64_feature(values):
            """Returns an int64_list from a list of bool / enum / int / uint."""
            return tf.train.Feature(int64_list=tf.train.Int64List(value=values))

        def _feature(values: Union[float, int, str, np.ndarray]) -> "tf.train.Feature":
            """Typechecks `values` and returns the corresponding tf.train.Feature."""
            if isinstance(values, np.ndarray):
                if values.dtype == np.dtype(float):
                    return _float_feature(values)
                elif values.dtype == np.int64:
                    return _int64_feature(values)
                elif values.dtype == np.dtype(str) or (
                    values.dtype == np.dtype(object) and len(values) > 0 and isinstance(values[0], str)
                ):
                    return _bytes_feature([v.encode() for v in values])
                else:
                    raise ValueError(
                        f"values={values} is an np.ndarray with items of dtype {values[0].dtype}, which cannot be serialized"
                    )
            if hasattr(values, "dtype"):
                if np.issubdtype(values.dtype, np.floating):
                    return _float_feature([values.item()])
                elif np.issubdtype(values.dtype, np.integer):
                    return _int64_feature([values.item()])
                elif np.issubdtype(values.dtype, np.str):
                    return _bytes_feature([values.item().encode()])
                else:
                    raise ValueError(f"values={values} has dtype {values.dtype}, which cannot be serialized")
            else:
                raise ValueError(f"values={values} are not numpy objects, and so cannot be serialized")

        def serialize_example(ex):
            feature = {key: _feature(value) for key, value in ex.items()}
            example_proto = tf.train.Example(features=tf.train.Features(feature=feature))
            return example_proto.SerializeToString()

        def tf_serialize_example(ex):
            tf_string = tf.py_function(serialize_example, (ex,), tf.string)
            return tf.reshape(tf_string, ())

        def generator():
            for ex in self:
                yield serialize_example(ex)

        assert self._format_type == "numpy", "Dataset format must be numpy before exporting"
        assert filename.endswith(".tfrecord")
        tf_dataset = tf.data.Dataset.from_generator(generator, output_types=tf.string, output_shapes=())
        writer = tf.data.experimental.TFRecordWriter(filename)
        logger.info(f"Writing TFRecord to {filename}")
        writer.write(tf_dataset)
        logger.info(f"Finished writing TFRecord to {filename}")
        self = None  # delete the dataset reference used by tf_dataset

    def to_csv(
        self,
        path_or_buf: Union[PathLike, BinaryIO],
        batch_size: Optional[int] = None,
        **to_csv_kwargs,
    ) -> int:
        """Exports the dataset to csv

        Args:
            path_or_buf (``PathLike`` or ``FileOrBuffer``): Either a path to a file or a BinaryIO.
            batch_size (Optional ``int``): Size of the batch to load in memory and write at once.
                Defaults to :obj:`datasets.config.DEFAULT_MAX_BATCH_SIZE`.
            to_csv_kwargs: Parameters to pass to pandas's :func:`pandas.DataFrame.to_csv`

        Returns:
            int: The number of characters or bytes written
        """
        # Dynamic import to avoid circular dependency
        from .io.csv import CsvDatasetWriter

        return CsvDatasetWriter(self, path_or_buf, batch_size=batch_size, **to_csv_kwargs).write()

    def to_dict(self, batch_size: Optional[int] = None, batched: bool = False) -> Union[dict, Iterator[dict]]:
        """Returns the dataset as a Python dict. Can also return a generator for large datasets.

        Args:
            batched (``bool``): Set to :obj:`True` to return a generator that yields the dataset as batches
                of ``batch_size`` rows. Defaults to :obj:`False` (returns the whole datasetas once)
            bacth_size (Optional ``int``): The size (number of rows) of the batches if ``batched`` is `True`.
                Defaults to :obj:`datasets.config.DEFAULT_MAX_BATCH_SIZE`.

        Returns:
            `dict` or `Iterator[dict]`
        """
        if not batched:
            return query_table(
                table=self._data,
                key=slice(0, len(self)),
                indices=self._indices if self._indices is not None else None,
            ).to_pydict()
        else:
            batch_size = batch_size if batch_size else config.DEFAULT_MAX_BATCH_SIZE
            return (
                query_table(
                    table=self._data,
                    key=slice(offset, offset + batch_size),
                    indices=self._indices if self._indices is not None else None,
                ).to_pydict()
                for offset in range(0, len(self), batch_size)
            )

    def to_pandas(
        self, batch_size: Optional[int] = None, batched: bool = False
    ) -> Union[pd.DataFrame, Iterator[pd.DataFrame]]:
        """Returns the dataset as a :class:`pandas.DataFrame`. Can also return a generator for large datasets.

        Args:
            batched (``bool``): Set to :obj:`True` to return a generator that yields the dataset as batches
                of ``batch_size`` rows. Defaults to :obj:`False` (returns the whole datasetas once)
            bacth_size (Optional ``int``): The size (number of rows) of the batches if ``batched`` is `True`.
                Defaults to :obj:`datasets.config.DEFAULT_MAX_BATCH_SIZE`.

        Returns:
            `pandas.DataFrame` or `Iterator[pandas.DataFrame]`
        """
        if not batched:
            return query_table(
                table=self._data,
                key=slice(0, len(self)),
                indices=self._indices if self._indices is not None else None,
            ).to_pandas()
        else:
            batch_size = batch_size if batch_size else config.DEFAULT_MAX_BATCH_SIZE
            return (
                query_table(
                    table=self._data,
                    key=slice(offset, offset + batch_size),
                    indices=self._indices if self._indices is not None else None,
                ).to_pandas()
                for offset in range(0, len(self), batch_size)
            )

    def add_faiss_index(
        self,
        column: str,
        index_name: Optional[str] = None,
        device: Optional[int] = None,
        string_factory: Optional[str] = None,
        metric_type: Optional[int] = None,
        custom_index: Optional["faiss.Index"] = None,  # noqa: F821
        train_size: Optional[int] = None,
        faiss_verbose: bool = False,
        dtype=np.float32,
    ):
        """Add a dense index using Faiss for fast retrieval.
        By default the index is done over the vectors of the specified column.
        You can specify :obj:`device` if you want to run it on GPU (:obj:`device` must be the GPU index).
        You can find more information about Faiss here:

        - For `string factory <https://github.com/facebookresearch/faiss/wiki/The-index-factory>`__

        Args:
            column (:obj:`str`):
                The column of the vectors to add to the index.
            index_name (Optional :obj:`str`):
                The index_name/identifier of the index.
                This is the index_name that is used to call :func:`datasets.Dataset.get_nearest_examples` or :func:`datasets.Dataset.search`.
                By default it corresponds to `column`.
            device (Optional :obj:`int`):
                If not None, this is the index of the GPU to use.
                By default it uses the CPU.
            string_factory (Optional :obj:`str`):
                This is passed to the index factory of Faiss to create the index.
                Default index class is ``IndexFlat``.
            metric_type (Optional :obj:`int`):
                Type of metric. Ex: faiss.faiss.METRIC_INNER_PRODUCT or faiss.METRIC_L2.
            custom_index (Optional :obj:`faiss.Index`):
                Custom Faiss index that you already have instantiated and configured for your needs.
            train_size (Optional :obj:`int`):
                If the index needs a training step, specifies how many vectors will be used to train the index.
            faiss_verbose (:obj:`bool`, defaults to False):
                Enable the verbosity of the Faiss index.
            dtype (data-type): The dtype of the numpy arrays that are indexed.
                Default is ``np.float32``.

        Example:
            .. code-block:: python

                ds = datasets.load_dataset('crime_and_punish', split='train')
                ds_with_embeddings = ds.map(lambda example: {'embeddings': embed(example['line']}))
                ds_with_embeddings.add_faiss_index(column='embeddings')
                # query
                scores, retrieved_examples = ds_with_embeddings.get_nearest_examples('embeddings', embed('my new query'), k=10)
                # save index
                ds_with_embeddings.save_faiss_index('embeddings', 'my_index.faiss')

                ds = datasets.load_dataset('crime_and_punish', split='train')
                # load index
                ds.load_faiss_index('embeddings', 'my_index.faiss')
                # query
                scores, retrieved_examples = ds.get_nearest_examples('embeddings', embed('my new query'), k=10)
        """
        with self.formatted_as(type="numpy", columns=[column], dtype=dtype):
            super().add_faiss_index(
                column=column,
                index_name=index_name,
                device=device,
                string_factory=string_factory,
                metric_type=metric_type,
                custom_index=custom_index,
                train_size=train_size,
                faiss_verbose=faiss_verbose,
            )
        return self

    def add_faiss_index_from_external_arrays(
        self,
        external_arrays: np.array,
        index_name: str,
        device: Optional[int] = None,
        string_factory: Optional[str] = None,
        metric_type: Optional[int] = None,
        custom_index: Optional["faiss.Index"] = None,  # noqa: F821
        train_size: Optional[int] = None,
        faiss_verbose: bool = False,
        dtype=np.float32,
    ):
        """Add a dense index using Faiss for fast retrieval.
        The index is created using the vectors of `external_arrays`.
        You can specify `device` if you want to run it on GPU (`device` must be the GPU index).
        You can find more information about Faiss here:

        - For `string factory <https://github.com/facebookresearch/faiss/wiki/The-index-factory>`__

        Args:
            external_arrays (:obj:`np.array`):
                If you want to use arrays from outside the lib for the index, you can set :obj:`external_arrays`.
                It will use :obj:`external_arrays` to create the Faiss index instead of the arrays in the given :obj:`column`.
            index_name (:obj:`str`):
                The index_name/identifier of the index.
                This is the index_name that is used to call :func:`datasets.Dataset.get_nearest_examples` or :func:`datasets.Dataset.search`.
            device (Optional :obj:`int`):
                If not None, this is the index of the GPU to use.
                By default it uses the CPU.
            string_factory (Optional :obj:`str`):
                This is passed to the index factory of Faiss to create the index.
                Default index class is ``IndexFlat``.
            metric_type (Optional :obj:`int`):
                Type of metric. Ex: faiss.faiss.METRIC_INNER_PRODUCT or faiss.METRIC_L2.
            custom_index (Optional :obj:`faiss.Index`):
                Custom Faiss index that you already have instantiated and configured for your needs.
            train_size (Optional :obj:`int`):
                If the index needs a training step, specifies how many vectors will be used to train the index.
            faiss_verbose (:obj:`bool`, defaults to False):
                Enable the verbosity of the Faiss index.
            dtype (:obj:`numpy.dtype`): The dtype of the numpy arrays that are indexed. Default is np.float32.
        """
        super().add_faiss_index_from_external_arrays(
            external_arrays=external_arrays.astype(dtype),
            index_name=index_name,
            device=device,
            string_factory=string_factory,
            metric_type=metric_type,
            custom_index=custom_index,
            train_size=train_size,
            faiss_verbose=faiss_verbose,
        )

    def add_elasticsearch_index(
        self,
        column: str,
        index_name: Optional[str] = None,
        host: Optional[str] = None,
        port: Optional[int] = None,
        es_client: Optional["elasticsearch.Elasticsearch"] = None,  # noqa: F821
        es_index_name: Optional[str] = None,
        es_index_config: Optional[dict] = None,
    ):
        """Add a text index using ElasticSearch for fast retrieval. This is done in-place.

        Args:
            column (:obj:`str`):
                The column of the documents to add to the index.
            index_name (Optional :obj:`str`):
                The index_name/identifier of the index.
                This is the index name that is used to call :meth:`Dataset.get_nearest_examples` or :meth:`Dataset.search`.
                By default it corresponds to :obj:`column`.
            host (Optional :obj:`str`, defaults to localhost):
                host of where ElasticSearch is running
            port (Optional :obj:`str`, defaults to 9200):
                port of where ElasticSearch is running
            es_client (Optional :obj:`elasticsearch.Elasticsearch`):
                The elasticsearch client used to create the index if host and port are None.
            es_index_name (Optional :obj:`str`):
                The elasticsearch index name used to create the index.
            es_index_config (Optional :obj:`dict`):
                The configuration of the elasticsearch index.
                Default config is::

                    {
                        "settings": {
                            "number_of_shards": 1,
                            "analysis": {"analyzer": {"stop_standard": {"type": "standard", " stopwords": "_english_"}}},
                        },
                        "mappings": {
                            "properties": {
                                "text": {
                                    "type": "text",
                                    "analyzer": "standard",
                                    "similarity": "BM25"
                                },
                            }
                        },
                    }

        Example:
            .. code-block:: python

                es_client = elasticsearch.Elasticsearch()
                ds = datasets.load_dataset('crime_and_punish', split='train')
                ds.add_elasticsearch_index(column='line', es_client=es_client, es_index_name="my_es_index")
                scores, retrieved_examples = ds.get_nearest_examples('line', 'my new query', k=10)

        """
        with self.formatted_as(type=None, columns=[column]):
            super().add_elasticsearch_index(
                column=column,
                index_name=index_name,
                host=host,
                port=port,
                es_client=es_client,
                es_index_name=es_index_name,
                es_index_config=es_index_config,
            )
        return self


def concatenate_datasets(
    dsets: List[Dataset],
    info: Optional[Any] = None,
    split: Optional[Any] = None,
):
    """
    Converts a list of :class:`Dataset` with the same schema into a single :class:`Dataset`.

    Args:
        dsets (:obj:`List[datasets.Dataset]`): List of Datasets to concatenate.
        info (:class:`DatasetInfo`, optional): Dataset information, like description, citation, etc.
        split (:class:`NamedSplit`, optional): Name of the dataset split.
    """
    if not all([dset.features.type == dsets[0].features.type for dset in dsets]):
        raise ValueError("Features must match for all datasets")

    # Find common format or reset format
    format = dsets[0].format
    if any(dset.format != format for dset in dsets):
        format = {}
        logger.info("Some of the datasets have disparate format. Resetting the format of the concatenated dataset.")

    # Concatenate tables
    table = concat_tables(dset._data for dset in dsets if len(dset._data) > 0)

    def apply_offset_to_indices_table(table, offset):
        if offset == 0:
            return table
        else:
            array = table["indices"]
            new_array = pc.add(array, pa.scalar(offset, type=pa.uint64()))
            return InMemoryTable.from_arrays([new_array], names=["indices"])

    # Concatenate indices if they exist
    if any(dset._indices is not None for dset in dsets):

        # Datasets with no indices tables are replaced with a dataset with an indices table in memory.
        # Applying an offset to an indices table also brings the table in memory.
        for i in range(len(dsets)):
            if dsets[i]._indices is None:
                dsets[i] = dsets[i].select(range(len(dsets[i])))
        assert all(dset._indices is not None for dset in dsets), "each dataset should have an indices table"

        # An offset needs to be applied to the indices before concatenating
        indices_tables = []
        offset = 0
        for dset in dsets:
            indices_tables.append(apply_offset_to_indices_table(dset._indices, offset))
            offset += len(dset._data)

        # Concatenate indices
        indices_tables = [t for t in indices_tables if len(t) > 0]
        if indices_tables:
            indices_table = concat_tables(indices_tables)
        else:
            indices_table = InMemoryTable.from_batches([], schema=pa.schema({"indices": pa.int64()}))
    else:
        indices_table = None

    # Concatenate infos
    if info is None:
        info = DatasetInfo.from_merge([dset.info for dset in dsets])
    fingerprint = update_fingerprint(
        "".join(dset._fingerprint for dset in dsets), concatenate_datasets, {"info": info, "split": split}
    )

    # Make final concatenated dataset
    concatenated_dataset = Dataset(
        table,
        info=info,
        split=split,
        indices_table=indices_table,
        fingerprint=fingerprint,
    )
    concatenated_dataset.set_format(**format)
    return concatenated_dataset


# This is outside Dataset.filter as it needs to be picklable for multiprocessing

# transform the filter function into the map function
def map_function(batch, *args, function=None, with_indices=None, **fn_kwargs):
    assert function is not None and with_indices is not None
    result = defaultdict(list)
    num_examples = len(batch[next(iter(batch.keys()))])
    input_columns = fn_kwargs.pop("input_columns", None)

    # create single examples
    for i in range(num_examples):
        example = map_nested(lambda x: x[i], batch, dict_only=True)
        fn_args = [example] if input_columns is None else [example[col] for col in input_columns]

        # check if example should be filtered or not
        if with_indices:
            keep_example = function(*fn_args, args[0][i], **fn_kwargs)
        else:
            keep_example = function(*fn_args, **fn_kwargs)

        assert isinstance(
            keep_example, bool
        ), f"The filter function returns a variable of type {type(keep_example)}, but should return a variable of type `bool`."
        # if example shall be kept add to result
        if keep_example:
            for key in batch.keys():
                result[key].append(example[key])

    # if no example shall be kept, init with empty list
    if bool(result) is False:
        for key in batch.keys():
            result[key] = []

    return result<|MERGE_RESOLUTION|>--- conflicted
+++ resolved
@@ -191,7 +191,6 @@
     return wrapper
 
 
-<<<<<<< HEAD
 def update_metadata_with_features(func):
     """Wrapper for dataset transforms that modify the features of the dataset, which makes it necessary to update the features stored in the metadata of its schema."""
 
@@ -216,7 +215,8 @@
 
     wrapper._decorator_name_ = "update_metadata_with_features"
     return wrapper
-=======
+
+
 def _check_table(table) -> Table:
     """We check the table type to make sure it's an instance of :class:`datasets.table.Table`"""
     if isinstance(table, pa.Table):
@@ -227,7 +227,6 @@
         return table
     else:
         raise TypeError(f"Expected a pyarrow.Table or a datasets.table.Table object, but got {table}.")
->>>>>>> b70141e3
 
 
 class Dataset(DatasetInfoMixin, IndexableMixin):
