# Copyright 2020 The HuggingFace Authors.
#
# Licensed under the Apache License, Version 2.0 (the "License");
# you may not use this file except in compliance with the License.
# You may obtain a copy of the License at
#
#     http://www.apache.org/licenses/LICENSE-2.0
#
# Unless required by applicable law or agreed to in writing, software
# distributed under the License is distributed on an "AS IS" BASIS,
# WITHOUT WARRANTIES OR CONDITIONS OF ANY KIND, either express or implied.
# See the License for the specific language governing permissions and
# limitations under the License.

# Lint as: python3
""" Simple Dataset wrapping an Arrow Table."""

import contextlib
import copy
import itertools
import json
import os
import posixpath
import re
import shutil
import sys
import tempfile
import time
import warnings
import weakref
from collections import Counter
from collections.abc import Mapping
from copy import deepcopy
from functools import partial, wraps
from io import BytesIO
from math import ceil, floor
from pathlib import Path
from random import sample
from typing import (
    TYPE_CHECKING,
    Any,
    BinaryIO,
    Callable,
    Dict,
    Iterable,
    Iterator,
    List,
    Optional,
    Tuple,
    Union,
    overload,
)

import fsspec
import numpy as np
import pandas as pd
import pyarrow as pa
import pyarrow.compute as pc
from huggingface_hub import HfApi, HfFolder
from multiprocess import Pool
from requests import HTTPError

from . import config
from .arrow_reader import ArrowReader
from .arrow_writer import ArrowWriter, OptimizedTypedSequence
from .download.download_config import DownloadConfig
from .download.streaming_download_manager import xgetsize
from .features import Audio, ClassLabel, Features, Image, Sequence, Value
from .features.features import (
    FeatureType,
    _align_features,
    _check_if_features_can_be_aligned,
    pandas_types_mapper,
    require_decoding,
)
from .filesystems import extract_path_from_uri, is_remote_filesystem
from .fingerprint import (
    fingerprint_transform,
    format_kwargs_for_fingerprint,
    format_transform_for_fingerprint,
    generate_fingerprint,
    generate_random_fingerprint,
    get_temporary_cache_files_directory,
    is_caching_enabled,
    maybe_register_dataset_for_temp_dir_deletion,
    update_fingerprint,
    validate_fingerprint,
)
from .formatting import format_table, get_format_type_from_alias, get_formatter, query_table
from .formatting.formatting import LazyDict, _is_range_contiguous
from .info import DatasetInfo, DatasetInfosDict
from .naming import _split_re
from .search import IndexableMixin
from .splits import NamedSplit, Split, SplitDict, SplitInfo
from .table import (
    InMemoryTable,
    MemoryMappedTable,
    Table,
    concat_tables,
    embed_table_storage,
    list_table_cache_files,
    table_cast,
    table_iter,
    table_visitor,
)
from .tasks import TaskTemplate
from .utils import logging
from .utils._hf_hub_fixes import create_repo
from .utils._hf_hub_fixes import list_repo_files as hf_api_list_repo_files
from .utils.file_utils import _retry, cached_path, estimate_dataset_size
from .utils.hub import hf_hub_url
from .utils.info_utils import is_small_dataset
from .utils.metadata import DatasetMetadata
from .utils.py_utils import asdict, convert_file_size_to_int, iflatmap_unordered, unique_values
from .utils.stratify import stratified_shuffle_split_generate_indices
from .utils.tf_utils import dataset_to_tf, minimal_tf_collate_fn, multiprocess_dataset_to_tf
from .utils.typing import PathLike


if TYPE_CHECKING:
    import sqlite3

    import sqlalchemy

    from .dataset_dict import DatasetDict
    from .iterable_dataset import IterableDataset

logger = logging.get_logger(__name__)


class DatasetInfoMixin:
    """This base class exposes some attributes of DatasetInfo
    at the base level of the Dataset for easy access.
    """

    def __init__(self, info: DatasetInfo, split: Optional[NamedSplit]):
        self._info = info
        self._split = split

    @property
    def info(self):
        """[`~datasets.DatasetInfo`] object containing all the metadata in the dataset."""
        return self._info

    @property
    def split(self):
        """[`~datasets.NamedSplit`] object corresponding to a named dataset split."""
        return self._split

    @property
    def builder_name(self) -> str:
        return self._info.builder_name

    @property
    def citation(self) -> str:
        return self._info.citation

    @property
    def config_name(self) -> str:
        return self._info.config_name

    @property
    def dataset_size(self) -> Optional[int]:
        return self._info.dataset_size

    @property
    def description(self) -> str:
        return self._info.description

    @property
    def download_checksums(self) -> Optional[dict]:
        return self._info.download_checksums

    @property
    def download_size(self) -> Optional[int]:
        return self._info.download_size

    @property
    def features(self) -> Features:
        return self._info.features

    @property
    def homepage(self) -> Optional[str]:
        return self._info.homepage

    @property
    def license(self) -> Optional[str]:
        return self._info.license

    @property
    def size_in_bytes(self) -> Optional[int]:
        return self._info.size_in_bytes

    @property
    def supervised_keys(self):
        return self._info.supervised_keys

    @property
    def task_templates(self):
        return self._info.task_templates

    @property
    def version(self):
        return self._info.version


class TensorflowDatasetMixin:
    _TF_DATASET_REFS = set()

    @staticmethod
    def _get_output_signature(
        dataset: "Dataset",
        collate_fn: Callable,
        collate_fn_args: dict,
        cols_to_retain: Optional[List[str]] = None,
        batch_size: Optional[int] = None,
        num_test_batches: int = 20,
    ):
        """Private method used by `to_tf_dataset()` to find the shapes and dtypes of samples from this dataset
           after being passed through the collate_fn. Tensorflow needs an exact signature for tf.numpy_function, so
           the only way to do this is to run test batches - the collator may add or rename columns, so we can't figure
           it out just by inspecting the dataset.

        Args:
            dataset (`Dataset`): Dataset to load samples from.
            collate_fn(`bool`): Shuffle the dataset order when loading. Recommended True for training, False for
                validation/evaluation.
            collate_fn(`Callable`): A function or callable object (such as a `DataCollator`) that will collate
                lists of samples into a batch.
            collate_fn_args (`Dict`): A `dict` of keyword arguments to be passed to the
                `collate_fn`.
            batch_size (`int`, optional): The size of batches loaded from the dataset. Used for shape inference.
                Can be None, which indicates that batch sizes can be variable.
            num_test_batches (`int`): The number of batches to load from the dataset for shape inference.

        Returns:
            `dict`: Dict mapping column names to tf.Tensorspec objects
            `dict`: Dict mapping column names to np.dtype objects
        """
        if config.TF_AVAILABLE:
            import tensorflow as tf
        else:
            raise ImportError("Called a Tensorflow-specific function but Tensorflow is not installed.")

        if len(dataset) == 0:
            raise ValueError("Unable to get the output signature because the dataset is empty.")
        if batch_size is not None:
            batch_size = min(len(dataset), batch_size)
        test_batch_size = 1

        if cols_to_retain is not None:
            cols_to_retain = list(set(cols_to_retain + ["label_ids", "label", "labels"]))

        test_batches = []
        for _ in range(num_test_batches):
            indices = sample(range(len(dataset)), test_batch_size)
            test_batch = dataset[indices]
            if cols_to_retain is not None:
                test_batch = {key: value for key, value in test_batch.items() if key in cols_to_retain}
            test_batch = [{key: value[i] for key, value in test_batch.items()} for i in range(test_batch_size)]
            test_batch = collate_fn(test_batch, **collate_fn_args)
            test_batches.append(test_batch)

        tf_columns_to_signatures = {}
        np_columns_to_dtypes = {}
        for column in test_batches[0].keys():
            raw_arrays = [batch[column] for batch in test_batches]
            # In case the collate_fn returns something strange
            np_arrays = []
            for array in raw_arrays:
                if isinstance(array, np.ndarray):
                    np_arrays.append(array)
                elif isinstance(array, tf.Tensor):
                    np_arrays.append(array.numpy())
                else:
                    np_arrays.append(np.array(array))

            if np.issubdtype(np_arrays[0].dtype, np.integer) or np_arrays[0].dtype == bool:
                tf_dtype = tf.int64
                np_dtype = np.int64
            elif np.issubdtype(np_arrays[0].dtype, np.number):
                tf_dtype = tf.float32
                np_dtype = np.float32
            elif np_arrays[0].dtype.kind == "U":  # Unicode strings
                np_dtype = np.unicode_
                tf_dtype = tf.string
            else:
                raise RuntimeError(
                    f"Unrecognized array dtype {np_arrays[0].dtype}. \n"
                    "Nested types and image/audio types are not supported yet."
                )
            shapes = [array.shape for array in np_arrays]
            static_shape = []
            for dim in range(len(shapes[0])):
                sizes = set([shape[dim] for shape in shapes])
                if dim == 0:
                    static_shape.append(batch_size)
                    continue
                if len(sizes) == 1:  # This dimension looks constant
                    static_shape.append(sizes.pop())
                else:  # Use None for variable dimensions
                    static_shape.append(None)
            tf_columns_to_signatures[column] = tf.TensorSpec(shape=static_shape, dtype=tf_dtype)
            np_columns_to_dtypes[column] = np_dtype

        return tf_columns_to_signatures, np_columns_to_dtypes

    def to_tf_dataset(
        self,
        batch_size: int,
        columns: Optional[Union[str, List[str]]] = None,
        shuffle: bool = False,
        collate_fn: Optional[Callable] = None,
        drop_remainder: bool = False,
        collate_fn_args: Optional[Dict[str, Any]] = None,
        label_cols: Optional[Union[str, List[str]]] = None,
        prefetch: bool = True,
        num_workers: int = 0,
        num_test_batches: int = 20,
    ):
        """Create a `tf.data.Dataset` from the underlying Dataset. This `tf.data.Dataset` will load and collate batches from
        the Dataset, and is suitable for passing to methods like `model.fit()` or `model.predict()`. The dataset will yield
        `dicts` for both inputs and labels unless the `dict` would contain only a single key, in which case a raw
        `tf.Tensor` is yielded instead.

        Args:
            batch_size (`int`):
                Size of batches to load from the dataset.
            columns (`List[str]` or `str`, *optional*):
                Dataset column(s) to load in the `tf.data.Dataset`.
                Column names that are created by the `collate_fn` and that do not exist in the original dataset can be used.
            shuffle(`bool`, defaults to `False`):
                Shuffle the dataset order when loading. Recommended `True` for training, `False` for
                validation/evaluation.
            drop_remainder(`bool`, defaults to `False`):
                Drop the last incomplete batch when loading. Ensures
                that all batches yielded by the dataset will have the same length on the batch dimension.
            collate_fn(`Callable`, *optional*):
                A function or callable object (such as a `DataCollator`) that will collate
                lists of samples into a batch.
            collate_fn_args (`Dict`, *optional*):
                An optional `dict` of keyword arguments to be passed to the
                `collate_fn`.
            label_cols (`List[str]` or `str`, defaults to `None`):
                Dataset column(s) to load as labels.
                Note that many models compute loss internally rather than letting Keras do it, in which case
                passing the labels here is optional, as long as they're in the input `columns`.
            prefetch (`bool`, defaults to `True`):
                Whether to run the dataloader in a separate thread and maintain
                a small buffer of batches for training. Improves performance by allowing data to be loaded in the
                background while the model is training.
            num_workers (`int`, defaults to `0`):
                Number of workers to use for loading the dataset. Only supported on Python versions >= 3.8.
            num_test_batches (`int`, defaults to `20`):
                Number of batches to use to infer the output signature of the dataset.
                The higher this number, the more accurate the signature will be, but the longer it will take to
                create the dataset.

        Returns:
            `tf.data.Dataset`

        Example:

        ```py
        >>> ds_train = ds["train"].to_tf_dataset(
        ...    columns=['input_ids', 'token_type_ids', 'attention_mask', 'label'],
        ...    shuffle=True,
        ...    batch_size=16,
        ...    collate_fn=data_collator,
        ... )
        ```
        """
        if config.TF_AVAILABLE:
            import tensorflow as tf
        else:
            raise ImportError("Called a Tensorflow-specific function but Tensorflow is not installed.")

        if isinstance(tf.distribute.get_strategy(), tf.distribute.TPUStrategy):
            logger.warning(
                "Note that to_tf_dataset() loads the data with a generator rather than a full tf.data "
                "pipeline and is not compatible with remote TPU connections. If you encounter errors, please "
                "try using a TPU VM or, if your data can fit in memory, loading it into memory as a dict of "
                "Tensors instead of streaming with to_tf_dataset()."
            )

        if num_workers > 0 and sys.version_info < (3, 8):
            raise ValueError("Using multiple workers is only supported on Python versions >= 3.8.")

        if collate_fn is None:
            # Set a very simple default collator that just stacks things together
            collate_fn = minimal_tf_collate_fn
        if collate_fn_args is None:
            collate_fn_args = {}
        if label_cols and not columns:
            raise ValueError("Cannot specify label_cols without specifying columns!")
        if label_cols is None:
            label_cols = []
        elif isinstance(label_cols, str):
            label_cols = [label_cols]
        if len(set(label_cols)) < len(label_cols):
            raise ValueError("List of label_cols contains duplicates.")
        if columns:
            if isinstance(columns, str):
                columns = [columns]
            if len(set(columns)) < len(columns):
                raise ValueError("List of columns contains duplicates.")
            cols_to_retain = list(set(columns + label_cols))
        else:
            cols_to_retain = None  # Indicates keeping all valid columns
            columns = []

        if self.format["type"] != "custom":
            dataset = self.with_format("numpy")
        else:
            dataset = self

        # TODO(Matt, QL): deprecate the retention of label_ids and label

        output_signature, columns_to_np_types = dataset._get_output_signature(
            dataset,
            collate_fn=collate_fn,
            collate_fn_args=collate_fn_args,
            cols_to_retain=cols_to_retain,
            batch_size=batch_size if drop_remainder else None,
            num_test_batches=num_test_batches,
        )

        if "labels" in output_signature:
            if ("label_ids" in columns or "label" in columns) and "labels" not in columns:
                columns = [col for col in columns if col not in ["label_ids", "label"]] + ["labels"]
            if ("label_ids" in label_cols or "label" in label_cols) and "labels" not in label_cols:
                label_cols = [col for col in label_cols if col not in ["label_ids", "label"]] + ["labels"]

        for col in columns:
            if col not in output_signature:
                raise ValueError(f"Column {col} not found in dataset!")

        for col in label_cols:
            if col not in output_signature:
                raise ValueError(f"Label column {col} not found in dataset!")

        if num_workers == 0:
            tf_dataset = dataset_to_tf(
                dataset=dataset,
                cols_to_retain=cols_to_retain,
                collate_fn=collate_fn,
                collate_fn_args=collate_fn_args,
                columns_to_np_types=columns_to_np_types,
                output_signature=output_signature,
                shuffle=shuffle,
                batch_size=batch_size,
                drop_remainder=drop_remainder,
            )
        elif num_workers > 0:
            tf_dataset = multiprocess_dataset_to_tf(
                dataset=dataset,
                cols_to_retain=cols_to_retain,
                collate_fn=collate_fn,
                collate_fn_args=collate_fn_args,
                columns_to_np_types=columns_to_np_types,
                output_signature=output_signature,
                shuffle=shuffle,
                batch_size=batch_size,
                drop_remainder=drop_remainder,
                num_workers=num_workers,
            )
        else:
            raise ValueError("num_workers must be >= 0")

        def split_features_and_labels(input_batch):
            # TODO(Matt, QL): deprecate returning the dict content when there's only one key
            features = {key: tensor for key, tensor in input_batch.items() if key in columns}
            labels = {key: tensor for key, tensor in input_batch.items() if key in label_cols}
            if len(features) == 1:
                features = list(features.values())[0]
            if len(labels) == 1:
                labels = list(labels.values())[0]
            if isinstance(labels, dict) and len(labels) == 0:
                return features
            else:
                return features, labels

        if cols_to_retain is not None:
            tf_dataset = tf_dataset.map(split_features_and_labels)

        if prefetch:
            tf_dataset = tf_dataset.prefetch(tf.data.experimental.AUTOTUNE)

        # Remove a reference to the open Arrow file on delete
        def cleanup_callback(ref):
            dataset.__del__()
            self._TF_DATASET_REFS.remove(ref)

        self._TF_DATASET_REFS.add(weakref.ref(tf_dataset, cleanup_callback))

        return tf_dataset


class DatasetTransformationNotAllowedError(Exception):
    pass


def transmit_format(func):
    """Wrapper for dataset transforms that recreate a new Dataset to transmit the format of the original dataset to the new dataset"""

    @wraps(func)
    def wrapper(*args, **kwargs):
        if args:
            self: "Dataset" = args[0]
            args = args[1:]
        else:
            self: "Dataset" = kwargs.pop("self")
        # don't use self.format since it returns a list of columns for 'columns' even if self_format_columns is None
        unformatted_columns = set(self.column_names) - set(self._format_columns or [])
        self_format = {
            "type": self._format_type,
            "format_kwargs": self._format_kwargs,
            "columns": self._format_columns,
            "output_all_columns": self._output_all_columns,
        }
        # apply actual function
        out: Union["Dataset", "DatasetDict"] = func(self, *args, **kwargs)
        datasets: List["Dataset"] = list(out.values()) if isinstance(out, dict) else [out]
        # re-apply format to the output
        for dataset in datasets:
            new_format = self_format.copy()
            if new_format["columns"] is not None:  # new formatted columns = (columns - previously unformatted columns)
                # sort the columns to have a deterministic list of columns that we can compare with `out_format`
                new_format["columns"] = sorted(set(dataset.column_names) - unformatted_columns)
            out_format = {
                "type": dataset._format_type,
                "format_kwargs": dataset._format_kwargs,
                "columns": sorted(dataset._format_columns) if dataset._format_columns is not None else None,
                "output_all_columns": dataset._output_all_columns,
            }
            if out_format != new_format:  # only apply if there's a change not to update the fingerprint for nothing
                dataset.set_format(**new_format)
        return out

    wrapper._decorator_name_ = "transmit_format"
    return wrapper


def transmit_tasks(func):
    """Wrapper for dataset transforms that recreate a new Dataset to transmit the task templates of the original dataset to the new dataset"""

    @wraps(func)
    def wrapper(*args, **kwargs):
        if args:
            self: "Dataset" = args[0]
            args = args[1:]
        else:
            self: "Dataset" = kwargs.pop("self")
        # apply actual function
        out: Union["Dataset", "DatasetDict"] = func(self, *args, **kwargs)
        datasets: List["Dataset"] = list(out.values()) if isinstance(out, dict) else [out]
        for dataset in datasets:
            # Remove task templates if a column mapping of the template is no longer valid
            if self.info.task_templates is not None:
                dataset.info.task_templates = [
                    template
                    for template in self.info.task_templates
                    if all(dataset.features.get(k) == self.features.get(k) for k in template.column_mapping.keys())
                ]
        return out

    wrapper._decorator_name_ = "transmit_tasks"
    return wrapper


def update_metadata_with_features(table: Table, features: Features):
    """To be used in dataset transforms that modify the features of the dataset, in order to update the features stored in the metadata of its schema."""
    features = Features({col_name: features[col_name] for col_name in table.column_names})
    if table.schema.metadata is None or b"huggingface" not in table.schema.metadata:
        pa_metadata = ArrowWriter._build_metadata(DatasetInfo(features=features))
    else:
        metadata = json.loads(table.schema.metadata[b"huggingface"].decode())
        if "info" not in metadata:
            metadata["info"] = asdict(DatasetInfo(features=features))
        else:
            metadata["info"]["features"] = asdict(DatasetInfo(features=features))["features"]
        pa_metadata = {"huggingface": json.dumps(metadata)}
    table = table.replace_schema_metadata(pa_metadata)
    return table


def _check_table(table) -> Table:
    """We check the table type to make sure it's an instance of :class:`datasets.table.Table`"""
    if isinstance(table, pa.Table):
        # for a pyarrow table, we can just consider it as a in-memory table
        # this is here for backward compatibility
        return InMemoryTable(table)
    elif isinstance(table, Table):
        return table
    else:
        raise TypeError(f"Expected a pyarrow.Table or a datasets.table.Table object, but got {table}.")


def _check_column_names(column_names: List[str]):
    """Check the column names to make sure they don't contain duplicates."""
    counter = Counter(column_names)
    if not all(count == 1 for count in counter.values()):
        duplicated_columns = [col for col in counter if counter[col] > 1]
        raise ValueError(f"The table can't have duplicated columns but columns {duplicated_columns} are duplicated.")


def _check_valid_indices_value(index, size):
    if (index < 0 and index + size < 0) or (index >= size):
        raise IndexError(f"Index {index} out of range for dataset of size {size}.")


class NonExistentDatasetError(Exception):
    """Used when we expect the existence of a dataset"""

    pass


class Dataset(DatasetInfoMixin, IndexableMixin, TensorflowDatasetMixin):
    """A Dataset backed by an Arrow table."""

    def __init__(
        self,
        arrow_table: Table,
        info: Optional[DatasetInfo] = None,
        split: Optional[NamedSplit] = None,
        indices_table: Optional[Table] = None,
        fingerprint: Optional[str] = None,
    ):
        info = info.copy() if info is not None else DatasetInfo()
        DatasetInfoMixin.__init__(self, info=info, split=split)
        IndexableMixin.__init__(self)

        self._data: Table = _check_table(arrow_table)
        self._indices: Optional[Table] = _check_table(indices_table) if indices_table is not None else None
        maybe_register_dataset_for_temp_dir_deletion(self)

        self._format_type: Optional[str] = None
        self._format_kwargs: dict = {}
        self._format_columns: Optional[list] = None
        self._output_all_columns: bool = False
        self._fingerprint: str = fingerprint

        # Read metadata

        if self._data.schema.metadata is not None and b"huggingface" in self._data.schema.metadata:
            metadata = json.loads(self._data.schema.metadata[b"huggingface"].decode())
            if (
                "fingerprint" in metadata and self._fingerprint is None
            ):  # try to load fingerprint from the arrow file metadata
                self._fingerprint = metadata["fingerprint"]

        # Infer features if None
        inferred_features = Features.from_arrow_schema(arrow_table.schema)
        if self.info.features is None:
            self.info.features = inferred_features
        else:  # make sure the nested columns are in the right order
            try:
                self.info.features = self.info.features.reorder_fields_as(inferred_features)
            except ValueError as e:
                raise ValueError(
                    f"{e}\nThe 'source' features come from dataset_info.json, and the 'target' ones are those of the dataset arrow file."
                )

        # Infer fingerprint if None

        if self._fingerprint is None:
            self._fingerprint = generate_fingerprint(self)

        # Sanity checks

        if self.features is None:
            raise ValueError("Features can't be None in a Dataset object")
        if self._fingerprint is None:
            raise ValueError("Fingerprint can't be None in a Dataset object")
        if self.info.features.type != inferred_features.type:
            raise ValueError(
                f"External features info don't match the dataset:\nGot\n{self.info.features}\nwith type\n{self.info.features.type}\n\nbut expected something like\n{inferred_features}\nwith type\n{inferred_features.type}"
            )

        if self._indices is not None:
            if not pa.types.is_unsigned_integer(self._indices.column(0).type):
                raise ValueError(
                    f"indices must be an Arrow table of unsigned integers, current type is {self._indices.column(0).type}"
                )
        _check_column_names(self._data.column_names)

        self._data = update_metadata_with_features(self._data, self.features)

    @classmethod
    def from_file(
        cls,
        filename: str,
        info: Optional[DatasetInfo] = None,
        split: Optional[NamedSplit] = None,
        indices_filename: Optional[str] = None,
        in_memory: bool = False,
    ) -> "Dataset":
        """Instantiate a Dataset backed by an Arrow table at filename.

        Args:
            filename (`str`):
                File name of the dataset.
            info (`DatasetInfo`, *optional*):
                Dataset information, like description, citation, etc.
            split (`NamedSplit`, *optional*):
                Name of the dataset split.
            indices_filename (`str`, *optional*):
                File names of the indices.
            in_memory (`bool`, defaults to `False`):
                Whether to copy the data in-memory.

        Returns:
            [`Dataset`]
        """
        table = ArrowReader.read_table(filename, in_memory=in_memory)

        if indices_filename is not None:
            indices_pa_table = ArrowReader.read_table(indices_filename, in_memory=in_memory)
        else:
            indices_pa_table = None

        return cls(
            arrow_table=table,
            info=info,
            split=split,
            indices_table=indices_pa_table,
        )

    @classmethod
    def from_buffer(
        cls,
        buffer: pa.Buffer,
        info: Optional[DatasetInfo] = None,
        split: Optional[NamedSplit] = None,
        indices_buffer: Optional[pa.Buffer] = None,
    ) -> "Dataset":
        """Instantiate a Dataset backed by an Arrow buffer.

        Args:
            buffer (`pyarrow.Buffer`):
                Arrow buffer.
            info (`DatasetInfo`, *optional*):
                Dataset information, like description, citation, etc.
            split (`NamedSplit`, *optional*):
                Name of the dataset split.
            indices_buffer (`pyarrow.Buffer`, *optional*):
                Indices Arrow buffer.

        Returns:
            [`Dataset`]
        """
        table = InMemoryTable.from_buffer(buffer)

        if indices_buffer is not None:
            indices_table = InMemoryTable.from_buffer(buffer)
        else:
            indices_table = None

        return cls(table, info=info, split=split, indices_table=indices_table)

    @classmethod
    def from_pandas(
        cls,
        df: pd.DataFrame,
        features: Optional[Features] = None,
        info: Optional[DatasetInfo] = None,
        split: Optional[NamedSplit] = None,
        preserve_index: Optional[bool] = None,
    ) -> "Dataset":
        """
        Convert `pandas.DataFrame` to a `pyarrow.Table` to create a [`Dataset`].

        The column types in the resulting Arrow Table are inferred from the dtypes of the `pandas.Series` in the
        DataFrame. In the case of non-object Series, the NumPy dtype is translated to its Arrow equivalent. In the
        case of `object`, we need to guess the datatype by looking at the Python objects in this Series.

        Be aware that Series of the `object` dtype don't carry enough information to always lead to a meaningful Arrow
        type. In the case that we cannot infer a type, e.g. because the DataFrame is of length 0 or the Series only
        contains `None/nan` objects, the type is set to `null`. This behavior can be avoided by constructing explicit
        features and passing it to this function.

        Args:
            df (`pandas.DataFrame`):
                Dataframe that contains the dataset.
            features ([`Features`], *optional*):
                Dataset features.
            info (`DatasetInfo`, *optional*):
                Dataset information, like description, citation, etc.
            split (`NamedSplit`, *optional*):
                Name of the dataset split.
            preserve_index (`bool`, *optional*):
                Whether to store the index as an additional column in the resulting Dataset.
                The default of `None` will store the index as a column, except for `RangeIndex` which is stored as metadata only.
                Use `preserve_index=True` to force it to be stored as a column.

        Returns:
            [`Dataset`]

        Example:

        ```py
        >>> ds = Dataset.from_pandas(df)
        ```
        """
        if info is not None and features is not None and info.features != features:
            raise ValueError(
                f"Features specified in `features` and `info.features` can't be different:\n{features}\n{info.features}"
            )
        features = features if features is not None else info.features if info is not None else None
        if info is None:
            info = DatasetInfo()
        info.features = features
        table = InMemoryTable.from_pandas(
            df=df,
            preserve_index=preserve_index,
        )
        if features is not None:
            # more expensive cast than InMemoryTable.from_pandas(..., schema=features.arrow_schema)
            # needed to support the str to Audio conversion for instance
            table = table.cast(features.arrow_schema)
        return cls(table, info=info, split=split)

    @classmethod
    def from_dict(
        cls,
        mapping: dict,
        features: Optional[Features] = None,
        info: Optional[DatasetInfo] = None,
        split: Optional[NamedSplit] = None,
    ) -> "Dataset":
        """
        Convert `dict` to a `pyarrow.Table` to create a [`Dataset`].

        Args:
            mapping (`Mapping`):
                Mapping of strings to Arrays or Python lists.
            features ([`Features`], *optional*):
                Dataset features.
            info (`DatasetInfo`, *optional*):
                Dataset information, like description, citation, etc.
            split (`NamedSplit`, *optional*):
                Name of the dataset split.

        Returns:
            [`Dataset`]
        """
        if info is not None and features is not None and info.features != features:
            raise ValueError(
                f"Features specified in `features` and `info.features` can't be different:\n{features}\n{info.features}"
            )
        features = features if features is not None else info.features if info is not None else None
        if info is None:
            info = DatasetInfo()
        info.features = features
        if features is not None:
            mapping = features.encode_batch(mapping)
        mapping = {
            col: OptimizedTypedSequence(data, type=features[col] if features is not None else None, col=col)
            for col, data in mapping.items()
        }
        pa_table = InMemoryTable.from_pydict(mapping=mapping)
        if info.features is None:
            info.features = Features({col: ts.get_inferred_type() for col, ts in mapping.items()})
        return cls(pa_table, info=info, split=split)

    @classmethod
    def from_list(
        cls,
        mapping: List[dict],
        features: Optional[Features] = None,
        info: Optional[DatasetInfo] = None,
        split: Optional[NamedSplit] = None,
    ) -> "Dataset":
        """
        Convert a list of dicts to a `pyarrow.Table` to create a :class:`Dataset`.

        Note that the keys of the first entry will be used to determine the dataset columns,
        regardless of what is passed to features.

        Args:
            mapping (`List[dict]`): A list of mappings of strings to row values.
            features (:class:`Features`, optional): Dataset features.
            info (:class:`DatasetInfo`, optional): Dataset information, like description, citation, etc.
            split (:class:`NamedSplit`, optional): Name of the dataset split.

        Returns:
            :class:`Dataset`
        """
        # for simplicity and consistency wrt OptimizedTypedSequence we do not use InMemoryTable.from_pylist here
        mapping = {k: [r.get(k) for r in mapping] for k in mapping[0]} if mapping else {}
        return cls.from_dict(mapping, features, info, split)

    @staticmethod
    def from_csv(
        path_or_paths: Union[PathLike, List[PathLike]],
        split: Optional[NamedSplit] = None,
        features: Optional[Features] = None,
        cache_dir: str = None,
        keep_in_memory: bool = False,
        num_proc: Optional[int] = None,
        **kwargs,
    ):
        """Create Dataset from CSV file(s).

        Args:
            path_or_paths (`path-like` or list of `path-like`):
                Path(s) of the CSV file(s).
            split ([`NamedSplit`], *optional*):
                Split name to be assigned to the dataset.
            features ([`Features`], *optional*):
                Dataset features.
            cache_dir (`str`, *optional*, defaults to `"~/.cache/huggingface/datasets"`):
                Directory to cache data.
            keep_in_memory (`bool`, defaults to `False`):
                Whether to copy the data in-memory.
            num_proc (`int`, *optional*, defaults to `None`):
                Number of processes when downloading and generating the dataset locally.
                This is helpful if the dataset is made of multiple files. Multiprocessing is disabled by default.

                <Added version="2.8.0"/>
            **kwargs (additional keyword arguments):
                Keyword arguments to be passed to [`pandas.read_csv`].

        Returns:
            [`Dataset`]

        Example:

        ```py
        >>> ds = Dataset.from_csv('path/to/dataset.csv')
        ```
        """
        # Dynamic import to avoid circular dependency
        from .io.csv import CsvDatasetReader

        return CsvDatasetReader(
            path_or_paths,
            split=split,
            features=features,
            cache_dir=cache_dir,
            keep_in_memory=keep_in_memory,
            num_proc=num_proc,
            **kwargs,
        ).read()

    @staticmethod
    def from_generator(
        generator: Callable,
        features: Optional[Features] = None,
        cache_dir: str = None,
        keep_in_memory: bool = False,
        gen_kwargs: Optional[dict] = None,
        num_proc: Optional[int] = None,
        **kwargs,
    ):
        """Create a Dataset from a generator.

        Args:
            generator (:`Callable`):
                A generator function that `yields` examples.
            features ([`Features`], *optional*):
                Dataset features.
            cache_dir (`str`, *optional*, defaults to `"~/.cache/huggingface/datasets"`):
                Directory to cache data.
            keep_in_memory (`bool`, defaults to `False`):
                Whether to copy the data in-memory.
            gen_kwargs(`dict`, *optional*):
                Keyword arguments to be passed to the `generator` callable.
                You can define a sharded dataset by passing the list of shards in `gen_kwargs`.
            num_proc (`int`, *optional*, defaults to `None`):
                Number of processes when downloading and generating the dataset locally.
                This is helpful if the dataset is made of multiple files. Multiprocessing is disabled by default.

                <Added version="2.7.0"/>
            **kwargs (additional keyword arguments):
                Keyword arguments to be passed to :[`GeneratorConfig`].

        Returns:
            [`Dataset`]

        Example:

        ```py
        >>> def gen():
        ...     yield {"text": "Good", "label": 0}
        ...     yield {"text": "Bad", "label": 1}
        ...
        >>> ds = Dataset.from_generator(gen)
        ```

        ```py
        >>> def gen(shards):
        ...     for shard in shards:
        ...         with open(shard) as f:
        ...             for line in f:
        ...                 yield {"line": line}
        ...
        >>> shards = [f"data{i}.txt" for i in range(32)]
        >>> ds = Dataset.from_generator(gen, gen_kwargs={"shards": shards})
        ```
        """
        from .io.generator import GeneratorDatasetInputStream

        return GeneratorDatasetInputStream(
            generator=generator,
            features=features,
            cache_dir=cache_dir,
            keep_in_memory=keep_in_memory,
            gen_kwargs=gen_kwargs,
            num_proc=num_proc,
            **kwargs,
        ).read()

    @staticmethod
    def from_json(
        path_or_paths: Union[PathLike, List[PathLike]],
        split: Optional[NamedSplit] = None,
        features: Optional[Features] = None,
        cache_dir: str = None,
        keep_in_memory: bool = False,
        field: Optional[str] = None,
        num_proc: Optional[int] = None,
        **kwargs,
    ):
        """Create Dataset from JSON or JSON Lines file(s).

        Args:
            path_or_paths (`path-like` or list of `path-like`):
                Path(s) of the JSON or JSON Lines file(s).
            split ([`NamedSplit`], *optional*):
                Split name to be assigned to the dataset.
            features ([`Features`], *optional*):
                 Dataset features.
            cache_dir (`str`, *optional*, defaults to `"~/.cache/huggingface/datasets"`):
                Directory to cache data.
            keep_in_memory (`bool`, defaults to `False`):
                Whether to copy the data in-memory.
            field (`str`, *optional*):
                Field name of the JSON file where the dataset is contained in.
            num_proc (`int`, *optional* defaults to `None`):
                Number of processes when downloading and generating the dataset locally.
                This is helpful if the dataset is made of multiple files. Multiprocessing is disabled by default.

                <Added version="2.8.0"/>
            **kwargs (additional keyword arguments):
                Keyword arguments to be passed to [`JsonConfig`].

        Returns:
            [`Dataset`]

        Example:

        ```py
        >>> ds = Dataset.from_json('path/to/dataset.json')
        ```
        """
        # Dynamic import to avoid circular dependency
        from .io.json import JsonDatasetReader

        return JsonDatasetReader(
            path_or_paths,
            split=split,
            features=features,
            cache_dir=cache_dir,
            keep_in_memory=keep_in_memory,
            field=field,
            num_proc=num_proc,
            **kwargs,
        ).read()

    @staticmethod
    def from_parquet(
        path_or_paths: Union[PathLike, List[PathLike]],
        split: Optional[NamedSplit] = None,
        features: Optional[Features] = None,
        cache_dir: str = None,
        keep_in_memory: bool = False,
        columns: Optional[List[str]] = None,
        num_proc: Optional[int] = None,
        **kwargs,
    ):
        """Create Dataset from Parquet file(s).

        Args:
            path_or_paths (`path-like` or list of `path-like`):
                Path(s) of the Parquet file(s).
            split (`NamedSplit`, *optional*):
                Split name to be assigned to the dataset.
            features (`Features`, *optional*):
                Dataset features.
            cache_dir (`str`, *optional*, defaults to `"~/.cache/huggingface/datasets"`):
                Directory to cache data.
            keep_in_memory (`bool`, defaults to `False`):
                Whether to copy the data in-memory.
            columns (`List[str]`, *optional*):
                If not `None`, only these columns will be read from the file.
                A column name may be a prefix of a nested field, e.g. 'a' will select
                'a.b', 'a.c', and 'a.d.e'.
            num_proc (`int`, *optional*, defaults to `None`):
                Number of processes when downloading and generating the dataset locally.
                This is helpful if the dataset is made of multiple files. Multiprocessing is disabled by default.

                <Added version="2.8.0"/>
            **kwargs (additional keyword arguments):
                Keyword arguments to be passed to [`ParquetConfig`].

        Returns:
            [`Dataset`]

        Example:

        ```py
        >>> ds = Dataset.from_parquet('path/to/dataset.parquet')
        ```
        """
        # Dynamic import to avoid circular dependency
        from .io.parquet import ParquetDatasetReader

        return ParquetDatasetReader(
            path_or_paths,
            split=split,
            features=features,
            cache_dir=cache_dir,
            keep_in_memory=keep_in_memory,
            columns=columns,
            num_proc=num_proc,
            **kwargs,
        ).read()

    @staticmethod
    def from_text(
        path_or_paths: Union[PathLike, List[PathLike]],
        split: Optional[NamedSplit] = None,
        features: Optional[Features] = None,
        cache_dir: str = None,
        keep_in_memory: bool = False,
        num_proc: Optional[int] = None,
        **kwargs,
    ):
        """Create Dataset from text file(s).

        Args:
            path_or_paths (`path-like` or list of `path-like`):
                Path(s) of the text file(s).
            split (`NamedSplit`, *optional*):
                Split name to be assigned to the dataset.
            features (`Features`, o*ptional*):
                Dataset features.
            cache_dir (`str`, *optional*, defaults to `"~/.cache/huggingface/datasets"`):
                Directory to cache data.
            keep_in_memory (`bool`, defaults to `False`):
                Whether to copy the data in-memory.
            num_proc (`int`, *optional*, defaults to `None`):
                Number of processes when downloading and generating the dataset locally.
                This is helpful if the dataset is made of multiple files. Multiprocessing is disabled by default.

                <Added version="2.8.0"/>
            **kwargs (additional keyword arguments):
                Keyword arguments to be passed to [`TextConfig`].

        Returns:
            [`Dataset`]

        Example:

        ```py
        >>> ds = Dataset.from_text('path/to/dataset.txt')
        ```
        """
        # Dynamic import to avoid circular dependency
        from .io.text import TextDatasetReader

        return TextDatasetReader(
            path_or_paths,
            split=split,
            features=features,
            cache_dir=cache_dir,
            keep_in_memory=keep_in_memory,
            num_proc=num_proc,
            **kwargs,
        ).read()

    @staticmethod
    def from_sql(
        sql: Union[str, "sqlalchemy.sql.Selectable"],
        con: Union[str, "sqlalchemy.engine.Connection", "sqlalchemy.engine.Engine", "sqlite3.Connection"],
        features: Optional[Features] = None,
        cache_dir: str = None,
        keep_in_memory: bool = False,
        **kwargs,
    ):
        """Create Dataset from SQL query or database table.

        Args:
            sql (`str` or `sqlalchemy.sql.Selectable`):
                SQL query to be executed or a table name.
            con (`str` or `sqlite3.Connection` or `sqlalchemy.engine.Connection` or `sqlalchemy.engine.Connection`):
                A [URI string](https://docs.sqlalchemy.org/en/13/core/engines.html#database-urls) used to instantiate a database connection or a SQLite3/SQLAlchemy connection object.
            features ([`Features`], *optional*):
                Dataset features.
            cache_dir (`str`, *optional*, defaults to `"~/.cache/huggingface/datasets"`):
                Directory to cache data.
            keep_in_memory (`bool`, defaults to `False`):
                Whether to copy the data in-memory.
            **kwargs (additional keyword arguments):
                Keyword arguments to be passed to [`SqlConfig`].

        Returns:
            [`Dataset`]

        Example:

        ```py
        >>> # Fetch a database table
        >>> ds = Dataset.from_sql("test_data", "postgres:///db_name")
        >>> # Execute a SQL query on the table
        >>> ds = Dataset.from_sql("SELECT sentence FROM test_data", "postgres:///db_name")
        >>> # Use a Selectable object to specify the query
        >>> from sqlalchemy import select, text
        >>> stmt = select([text("sentence")]).select_from(text("test_data"))
        >>> ds = Dataset.from_sql(stmt, "postgres:///db_name")
        ```

        <Tip>

        The returned dataset can only be cached if `con` is specified as URI string.

        </Tip>
        """
        from .io.sql import SqlDatasetReader

        return SqlDatasetReader(
            sql,
            con,
            features=features,
            cache_dir=cache_dir,
            keep_in_memory=keep_in_memory,
            **kwargs,
        ).read()

    def __del__(self):
        if hasattr(self, "_data"):
            del self._data
        if hasattr(self, "_indices"):
            del self._indices

    def __enter__(self):
        return self

    def __exit__(self, exc_type, exc_val, exc_tb):
        # Here `del` is used to del the pyarrow tables. This properly closes the files used for memory mapped tables
        self.__del__()

    def save_to_disk(
        self,
        dataset_path: PathLike,
        fs="deprecated",
        max_shard_size: Optional[Union[str, int]] = None,
        num_shards: Optional[int] = None,
        num_proc: Optional[int] = None,
        storage_options: Optional[dict] = None,
    ):
        """
        Saves a dataset to a dataset directory, or in a filesystem using either `s3fs.S3FileSystem` or
        any implementation of `fsspec.spec.AbstractFileSystem`.

        For [`Image`] and [`Audio`] data:

        All the Image() and Audio() data are stored in the arrow files.
        If you want to store paths or urls, please use the Value("string") type.

        Args:
            dataset_path (`str`):
                Path (e.g. `dataset/train`) or remote URI (e.g. `s3://my-bucket/dataset/train`)
                of the dataset directory where the dataset will be saved to.
            fs (`fsspec.spec.AbstractFileSystem`, *optional*):
                Instance of the remote filesystem where the dataset will be saved to.

                <Deprecated version="2.8.0">

                `fs` was deprecated in version 2.8.0 and will be removed in 3.0.0.
                Please use `storage_options` instead, e.g. `storage_options=fs.storage_options`

                </Deprecated>

            max_shard_size (`int` or `str`, *optional*, defaults to `"500MB"`):
                The maximum size of the dataset shards to be uploaded to the hub. If expressed as a string, needs to be digits followed by a unit
                (like `"50MB"`).
            num_shards (`int`, *optional*):
                Number of shards to write. By default the number of shards depends on `max_shard_size`.

                <Added version="2.8.0"/>
            num_proc (`int`, *optional*):
                Number of processes when downloading and generating the dataset locally.
                Multiprocessing is disabled by default.

                <Added version="2.8.0"/>
            storage_options (`dict`, *optional*):
                Key/value pairs to be passed on to the file-system backend, if any.

                <Added version="2.8.0"/>

        Example:

        ```py
        >>> ds.save_to_disk("path/to/dataset/directory")
        >>> ds.save_to_disk("path/to/dataset/directory", max_shard_size="1GB")
        >>> ds.save_to_disk("path/to/dataset/directory", num_shards=1024)
        ```
        """
        if max_shard_size is not None and num_shards is not None:
            raise ValueError(
                "Failed to push_to_hub: please specify either max_shard_size or num_shards, but not both."
            )
        if fs != "deprecated":
            warnings.warn(
                "'fs' was deprecated in favor of 'storage_options' in version 2.8.0 and will be removed in 3.0.0.\n"
                "You can remove this warning by passing 'storage_options=fs.storage_options' instead.",
                FutureWarning,
            )
            storage_options = fs.storage_options

        if num_shards is None:
            dataset_nbytes = self._estimate_nbytes()
            max_shard_size = convert_file_size_to_int(max_shard_size or config.MAX_SHARD_SIZE)
            num_shards = int(dataset_nbytes / max_shard_size) + 1
            num_shards = max(num_shards, num_proc or 1)

        num_proc = num_proc if num_proc is not None else 1
        num_shards = num_shards if num_shards is not None else num_proc

        fs_token_paths = fsspec.get_fs_token_paths(dataset_path, storage_options=storage_options)
        fs: fsspec.AbstractFileSystem = fs_token_paths[0]
        is_local = not is_remote_filesystem(fs)
        path_join = os.path.join if is_local else posixpath.join

        if self.list_indexes():
            raise ValueError("please remove all the indexes using `dataset.drop_index` before saving a dataset")

        dataset = self.flatten_indices(num_proc=num_proc) if self._indices is not None else self

        if is_local:
            Path(dataset_path).resolve().mkdir(parents=True, exist_ok=True)
            parent_cache_files_paths = set(
                Path(cache_filename["filename"]).resolve().parent for cache_filename in self.cache_files
            )
            # Check that the dataset doesn't overwrite iself. It can cause a permission error on Windows and a segfault on linux.
            if Path(dataset_path).resolve() in parent_cache_files_paths:
                raise PermissionError(
                    f"Tried to overwrite {Path(dataset_path).resolve()} but a dataset can't overwrite itself."
                )

        # Get json serializable state
        state = {
            key: dataset.__dict__[key]
            for key in [
                "_fingerprint",
                "_format_columns",
                "_format_kwargs",
                "_format_type",
                "_output_all_columns",
            ]
        }
        state["_split"] = str(dataset.split) if dataset.split is not None else dataset.split
        state["_data_files"] = [
            {"filename": f"data-{shard_idx:05d}-of-{num_shards:05d}.arrow"} for shard_idx in range(num_shards)
        ]
        for k in state["_format_kwargs"].keys():
            try:
                json.dumps(state["_format_kwargs"][k])
            except TypeError as e:
                raise TypeError(
                    str(e) + f"\nThe format kwargs must be JSON serializable, but key '{k}' isn't."
                ) from None
        # Get json serializable dataset info
        dataset_info = asdict(dataset._info)

        shards_done = 0
        pbar = logging.tqdm(
            disable=not logging.is_progress_bar_enabled(),
            unit=" examples",
            total=len(dataset),
            leave=False,
            desc=f"Saving the dataset ({shards_done}/{num_shards} shards)",
        )
        kwargs_per_job = (
            {
                "job_id": shard_idx,
                "shard": dataset.shard(num_shards=num_shards, index=shard_idx, contiguous=True),
                "fpath": path_join(dataset_path, f"data-{shard_idx:05d}-of-{num_shards:05d}.arrow"),
                "storage_options": storage_options,
            }
            for shard_idx in range(num_shards)
        )
        shard_lengths = [None] * num_shards
        shard_sizes = [None] * num_shards
        if num_proc > 1:
            with Pool(num_proc) as pool:
                for job_id, done, content in iflatmap_unordered(
                    pool, Dataset._save_to_disk_single, kwargs_iterable=kwargs_per_job
                ):
                    if done:
                        shards_done += 1
                        pbar.set_description(f"Saving the dataset ({shards_done}/{num_shards} shards)")
                        logger.debug(f"Finished writing shard number {job_id} of {num_shards}.")
                        shard_lengths[job_id], shard_sizes[job_id] = content
                    else:
                        pbar.update(content)
        else:
            for kwargs in kwargs_per_job:
                for job_id, done, content in Dataset._save_to_disk_single(**kwargs):
                    if done:
                        shards_done += 1
                        pbar.set_description(f"Saving the dataset ({shards_done}/{num_shards} shards)")
                        logger.debug(f"Finished writing shard number {job_id} of {num_shards}.")
                        shard_lengths[job_id], shard_sizes[job_id] = content
                    else:
                        pbar.update(content)
        with fs.open(path_join(dataset_path, config.DATASET_STATE_JSON_FILENAME), "w", encoding="utf-8") as state_file:
            json.dump(state, state_file, indent=2, sort_keys=True)
        with fs.open(
            path_join(dataset_path, config.DATASET_INFO_FILENAME), "w", encoding="utf-8"
        ) as dataset_info_file:
            # Sort only the first level of keys, or we might shuffle fields of nested features if we use sort_keys=True
            sorted_keys_dataset_info = {key: dataset_info[key] for key in sorted(dataset_info)}
            json.dump(sorted_keys_dataset_info, dataset_info_file, indent=2)

    @staticmethod
    def _save_to_disk_single(job_id: int, shard: "Dataset", fpath: str, storage_options: Optional[dict]):
        batch_size = config.DEFAULT_MAX_BATCH_SIZE

        if shard._indices is not None:
            raise ValueError(
                "`_save_to_disk_single` only support shards with flattened indices. "
                "Please call ds.flatten_indices() before saving to disk."
            )

        num_examples_progress_update = 0
        writer = ArrowWriter(
            features=shard.features,
            path=fpath,
            storage_options=storage_options,
            embed_local_files=True,
        )
        try:
            _time = time.time()
            for pa_table in table_iter(shard.data, batch_size=batch_size):
                writer.write_table(pa_table)
                num_examples_progress_update += len(pa_table)
                if time.time() > _time + config.PBAR_REFRESH_TIME_INTERVAL:
                    _time = time.time()
                    yield job_id, False, num_examples_progress_update
                    num_examples_progress_update = 0
        finally:
            yield job_id, False, num_examples_progress_update
            num_examples, num_bytes = writer.finalize()
            writer.close()

        yield job_id, True, (num_examples, num_bytes)

    @staticmethod
    def _build_local_temp_path(uri_or_path: str) -> Path:
        """
        Builds and returns a Path concatenating a local temporary dir with the dir path (or absolute/relative
        path extracted from the uri) passed.

        Args:
            uri_or_path (`str`): Path (e.g. `"dataset/train"`) or remote URI (e.g.
                `"s3://my-bucket/dataset/train"`) to concatenate.

        Returns:
            :class:`Path`: the concatenated path (temp dir + path)
        """
        src_dataset_path = Path(uri_or_path)
        tmp_dir = get_temporary_cache_files_directory()
        return Path(tmp_dir, src_dataset_path.relative_to(src_dataset_path.anchor))

    @staticmethod
    def load_from_disk(
        dataset_path: str,
        fs="deprecated",
        keep_in_memory: Optional[bool] = None,
        storage_options: Optional[dict] = None,
    ) -> "Dataset":
        """
        Loads a dataset that was previously saved using [`save_to_disk`] from a dataset directory, or from a
        filesystem using either `s3fs.S3FileSystem` or any implementation of
        `fsspec.spec.AbstractFileSystem`.

        Args:
            dataset_path (`str`):
                Path (e.g. `"dataset/train"`) or remote URI (e.g. `"s3//my-bucket/dataset/train"`)
                of the dataset directory where the dataset will be loaded from.
            fs (`fsspec.spec.AbstractFileSystem`, *optional*):
                Instance of the remote filesystem where the dataset will be saved to.

                <Deprecated version="2.8.0">

                `fs` was deprecated in version 2.8.0 and will be removed in 3.0.0.
                Please use `storage_options` instead, e.g. `storage_options=fs.storage_options`

                </Deprecated>

            keep_in_memory (`bool`, defaults to `None`):
                Whether to copy the dataset in-memory. If `None`, the
                dataset will not be copied in-memory unless explicitly enabled by setting
                `datasets.config.IN_MEMORY_MAX_SIZE` to nonzero. See more details in the
                [improve performance](../cache#improve-performance) section.
            storage_options (`dict`, *optional*):
                Key/value pairs to be passed on to the file-system backend, if any.

                <Added version="2.8.0"/>

        Returns:
            [`Dataset`] or [`DatasetDict`]:
            - If `dataset_path` is a path of a dataset directory, the dataset requested.
            - If `dataset_path` is a path of a dataset dict directory, a `datasets.DatasetDict` with each split.

        Example:

        ```py
        >>> ds = load_from_disk("path/to/dataset/directory")
        ```
        """
        if fs != "deprecated":
            warnings.warn(
                "'fs' was deprecated in favor of 'storage_options' in version 2.8.0 and will be removed in 3.0.0.\n"
                "You can remove this warning by passing 'storage_options=fs.storage_options' instead.",
                FutureWarning,
            )
            storage_options = fs.storage_options

        fs_token_paths = fsspec.get_fs_token_paths(dataset_path, storage_options=storage_options)
        fs: fsspec.AbstractFileSystem = fs_token_paths[0]
        # copies file from filesystem if it is remote filesystem to local filesystem and modifies dataset_path to temp directory containing local copies
        dataset_dict_json_path = Path(dataset_path, config.DATASETDICT_JSON_FILENAME).as_posix()
        dataset_info_path = Path(dataset_path, config.DATASET_INFO_FILENAME).as_posix()
        if not fs.isfile(dataset_info_path) and fs.isfile(dataset_dict_json_path):
            raise FileNotFoundError(
                f"No such file or directory: '{dataset_info_path}'. Expected to load a Dataset object, but got a DatasetDict. Please use datasets.load_from_disk instead."
            )

        if is_remote_filesystem(fs):
            src_dataset_path = extract_path_from_uri(dataset_path)
            dataset_path = Dataset._build_local_temp_path(src_dataset_path)
            fs.download(src_dataset_path, dataset_path.as_posix(), recursive=True)

        with open(Path(dataset_path, config.DATASET_STATE_JSON_FILENAME).as_posix(), encoding="utf-8") as state_file:
            state = json.load(state_file)
        with open(Path(dataset_path, config.DATASET_INFO_FILENAME).as_posix(), encoding="utf-8") as dataset_info_file:
            dataset_info = DatasetInfo.from_dict(json.load(dataset_info_file))

        dataset_size = estimate_dataset_size(
            Path(dataset_path, data_file["filename"]) for data_file in state["_data_files"]
        )
        keep_in_memory = keep_in_memory if keep_in_memory is not None else is_small_dataset(dataset_size)
        table_cls = InMemoryTable if keep_in_memory else MemoryMappedTable
        arrow_table = concat_tables(
            table_cls.from_file(Path(dataset_path, data_file["filename"]).as_posix())
            for data_file in state["_data_files"]
        )

        split = state["_split"]
        split = Split(split) if split is not None else split

        dataset = Dataset(
            arrow_table=arrow_table,
            info=dataset_info,
            split=split,
            fingerprint=state["_fingerprint"],
        )

        format = {
            "type": state["_format_type"],
            "format_kwargs": state["_format_kwargs"],
            "columns": state["_format_columns"],
            "output_all_columns": state["_output_all_columns"],
        }
        dataset = dataset.with_format(**format)

        return dataset

    @property
    def data(self) -> Table:
        """The Apache Arrow table backing the dataset.

        Example:

        ```py
        >>> from datasets import load_dataset
        >>> ds = load_dataset("rotten_tomatoes", split="validation")
        >>> ds.data
        MemoryMappedTable
        text: string
        label: int64
        ----
        text: [["compassionately explores the seemingly irreconcilable situation between conservative christian parents and their estranged gay and lesbian children .","the soundtrack alone is worth the price of admission .","rodriguez does a splendid job of racial profiling hollywood style--casting excellent latin actors of all ages--a trend long overdue .","beneath the film's obvious determination to shock at any cost lies considerable skill and determination , backed by sheer nerve .","bielinsky is a filmmaker of impressive talent .","so beautifully acted and directed , it's clear that washington most certainly has a new career ahead of him if he so chooses .","a visual spectacle full of stunning images and effects .","a gentle and engrossing character study .","it's enough to watch huppert scheming , with her small , intelligent eyes as steady as any noir villain , and to enjoy the perfectly pitched web of tension that chabrol spins .","an engrossing portrait of uncompromising artists trying to create something original against the backdrop of a corporate music industry that only seems to care about the bottom line .",...,"ultimately , jane learns her place as a girl , softens up and loses some of the intensity that made her an interesting character to begin with .","ah-nuld's action hero days might be over .","it's clear why deuces wild , which was shot two years ago , has been gathering dust on mgm's shelf .","feels like nothing quite so much as a middle-aged moviemaker's attempt to surround himself with beautiful , half-naked women .","when the precise nature of matthew's predicament finally comes into sharp focus , the revelation fails to justify the build-up .","this picture is murder by numbers , and as easy to be bored by as your abc's , despite a few whopping shootouts .","hilarious musical comedy though stymied by accents thick as mud .","if you are into splatter movies , then you will probably have a reasonably good time with the salton sea .","a dull , simple-minded and stereotypical tale of drugs , death and mind-numbing indifference on the inner-city streets .","the feature-length stretch . . . strains the show's concept ."]]
        label: [[1,1,1,1,1,1,1,1,1,1,...,0,0,0,0,0,0,0,0,0,0]]
        ```
        """
        return self._data

    @property
    def cache_files(self) -> List[dict]:
        """The cache files containing the Apache Arrow table backing the dataset.

        Example:

        ```py
        >>> from datasets import load_dataset
        >>> ds = load_dataset("rotten_tomatoes", split="validation")
        >>> ds.cache_files
        [{'filename': '/root/.cache/huggingface/datasets/rotten_tomatoes_movie_review/default/1.0.0/40d411e45a6ce3484deed7cc15b82a53dad9a72aafd9f86f8f227134bec5ca46/rotten_tomatoes_movie_review-validation.arrow'}]
        ```
        """
        cache_files = list_table_cache_files(self._data)
        if self._indices is not None:
            cache_files += list_table_cache_files(self._indices)
        return [{"filename": cache_filename} for cache_filename in cache_files]

    @property
    def num_columns(self) -> int:
        """Number of columns in the dataset.

        Example:

        ```py
        >>> from datasets import load_dataset
        >>> ds = load_dataset("rotten_tomatoes", split="validation")
        >>> ds.num_columns
        2
        ```
        """
        return self._data.num_columns

    @property
    def num_rows(self) -> int:
        """Number of rows in the dataset (same as [`Dataset.__len__`]).

        Example:

        ```py
        >>> from datasets import load_dataset
        >>> ds = load_dataset("rotten_tomatoes", split="validation")
        >>> ds.num_rows
        1066
        ```
        """
        if self._indices is not None:
            return self._indices.num_rows
        return self._data.num_rows

    @property
    def column_names(self) -> List[str]:
        """Names of the columns in the dataset.

        Example:

        ```py
        >>> from datasets import load_dataset
        >>> ds = load_dataset("rotten_tomatoes", split="validation")
        >>> ds.column_names
        ['text', 'label']
        ```
        """
        return self._data.column_names

    @property
    def shape(self) -> Tuple[int, int]:
        """Shape of the dataset (number of columns, number of rows).

        Example:

        ```py
        >>> from datasets import load_dataset
        >>> ds = load_dataset("rotten_tomatoes", split="validation")
        >>> ds.shape
        (1066, 2)
        ```
        """
        if self._indices is not None:
            return (self._indices.num_rows, self._data.num_columns)
        return self._data.shape

    def unique(self, column: str) -> List:
        """Return a list of the unique elements in a column.

        This is implemented in the low-level backend and as such, very fast.

        Args:
            column (`str`):
                Column name (list all the column names with [~`datasets.Dataset.column_names`]).

        Returns:
            `list`: List of unique elements in the given column.

        Example:

        ```py
        >>> from datasets import load_dataset
        >>> ds = load_dataset("rotten_tomatoes", split="validation")
        >>> ds.unique('label')
        [1, 0]
        ```
        """
        if column not in self._data.column_names:
            raise ValueError(f"Column ({column}) not in table columns ({self._data.column_names}).")

        if self._indices is not None and self._indices.num_rows != self._data.num_rows:
            dataset = self.flatten_indices()
        else:
            dataset = self

        return dataset._data.column(column).unique().to_pylist()

    def class_encode_column(self, column: str, include_nulls: bool = False) -> "Dataset":
        """Casts the given column as [~`datasets.features.ClassLabel]` and updates the table.

        Args:
            column (`str`):
                The name of the column to cast (list all the column names with [~`datasets.Dataset.column_names`])
            include_nulls (`bool`, defaults to `False`):
                Whether to include null values in the class labels. If `True`, the null values will be encoded as the `"None"` class label.

                <Added version="1.14.2"/>

        Example:

        ```py
        >>> from datasets import load_dataset
        >>> ds = load_dataset("boolq", split="validation")
        >>> ds.features
        {'answer': Value(dtype='bool', id=None),
         'passage': Value(dtype='string', id=None),
         'question': Value(dtype='string', id=None)}
        >>> ds = ds.class_encode_column('answer')
        >>> ds.features
        {'answer': ClassLabel(num_classes=2, names=['False', 'True'], id=None),
         'passage': Value(dtype='string', id=None),
         'question': Value(dtype='string', id=None)}
        ```
        """
        # Sanity checks
        if column not in self._data.column_names:
            raise ValueError(f"Column ({column}) not in table columns ({self._data.column_names}).")
        src_feat = self.features[column]
        if not isinstance(src_feat, Value):
            raise ValueError(
                f"Class encoding is only supported for {Value.__name__} column, and column {column} is {type(src_feat).__name__}."
            )

        if src_feat.dtype != "string" or (include_nulls and None in self.unique(column)):

            def stringify_column(batch):
                batch[column] = [
                    str(sample) if include_nulls or sample is not None else None for sample in batch[column]
                ]
                return batch

            dset = self.map(
                stringify_column,
                batched=True,
                desc="Stringifying the column",
            )
        else:
            dset = self

        # Create the new feature
        class_names = sorted(str(sample) for sample in dset.unique(column) if include_nulls or sample is not None)
        dst_feat = ClassLabel(names=class_names)

        def cast_to_class_labels(batch):
            batch[column] = [
                dst_feat.str2int(str(sample)) if include_nulls or sample is not None else None
                for sample in batch[column]
            ]
            return batch

        new_features = dset.features.copy()
        new_features[column] = dst_feat

        dset = dset.map(
            cast_to_class_labels,
            batched=True,
            features=new_features,
            desc="Casting to class labels",
        )

        return dset

    @fingerprint_transform(inplace=False)
    def flatten(self, new_fingerprint: Optional[str] = None, max_depth=16) -> "Dataset":
        """Flatten the table.
        Each column with a struct type is flattened into one column per struct field.
        Other columns are left unchanged.

        Args:
            new_fingerprint (`str`, *optional*):
                The new fingerprint of the dataset after transform.
                If `None`, the new fingerprint is computed using a hash of the previous fingerprint, and the transform arguments.

        Returns:
            [`Dataset`]: A copy of the dataset with flattened columns.

        Example:

        ```py
        >>> from datasets import load_dataset
        >>> ds = load_dataset("squad", split="train")
        >>> ds.features
        {'answers': Sequence(feature={'text': Value(dtype='string', id=None), 'answer_start': Value(dtype='int32', id=None)}, length=-1, id=None),
         'context': Value(dtype='string', id=None),
         'id': Value(dtype='string', id=None),
         'question': Value(dtype='string', id=None),
         'title': Value(dtype='string', id=None)}
        >>> ds.flatten()
        Dataset({
            features: ['id', 'title', 'context', 'question', 'answers.text', 'answers.answer_start'],
            num_rows: 87599
        })
        ```
        """
        dataset = copy.deepcopy(self)
        for depth in range(1, max_depth):
            if any(isinstance(field.type, pa.StructType) for field in dataset._data.schema):
                dataset._data = dataset._data.flatten()
            else:
                break
        dataset.info.features = self.features.flatten(max_depth=max_depth)
        dataset._data = update_metadata_with_features(dataset._data, dataset.features)
        logger.info(f'Flattened dataset from depth {depth} to depth {1 if depth + 1 < max_depth else "unknown"}.')
        dataset._fingerprint = new_fingerprint
        return dataset

    def cast(
        self,
        features: Features,
        batch_size: Optional[int] = 1000,
        keep_in_memory: bool = False,
        load_from_cache_file: Optional[bool] = None,
        cache_file_name: Optional[str] = None,
        writer_batch_size: Optional[int] = 1000,
        num_proc: Optional[int] = None,
    ) -> "Dataset":
        """
        Cast the dataset to a new set of features.

        Args:
            features ([`Features`]):
                New features to cast the dataset to.
                The name of the fields in the features must match the current column names.
                The type of the data must also be convertible from one type to the other.
                For non-trivial conversion, e.g. `str` <-> `ClassLabel` you should use [`~datasets.Dataset.map`] to update the Dataset.
            batch_size (`int`, defaults to `1000`):
                Number of examples per batch provided to cast.
                If `batch_size <= 0` or `batch_size == None` then provide the full dataset as a single batch to cast.
            keep_in_memory (`bool`, defaults to `False`):
                Whether to copy the data in-memory.
            load_from_cache_file (`bool`, defaults to `True` if caching is enabled):
                If a cache file storing the current computation from `function`
                can be identified, use it instead of recomputing.
            cache_file_name (`str`, *optional*, defaults to `None`):
                Provide the name of a path for the cache file. It is used to store the
                results of the computation instead of the automatically generated cache file name.
            writer_batch_size (`int`, defaults to `1000`):
                Number of rows per write operation for the cache file writer.
                This value is a good trade-off between memory usage during the processing, and processing speed.
                Higher value makes the processing do fewer lookups, lower value consume less temporary memory while running [`~datasets.Dataset.map`].
            num_proc (`int`, *optional*, defaults to `None`):
                Number of processes for multiprocessing. By default it doesn't
                use multiprocessing.

        Returns:
            [`Dataset`]: A copy of the dataset with casted features.

        Example:

        ```py
        >>> from datasets import load_dataset, ClassLabel, Value
        >>> ds = load_dataset("rotten_tomatoes", split="validation")
        >>> ds.features
        {'label': ClassLabel(num_classes=2, names=['neg', 'pos'], id=None),
         'text': Value(dtype='string', id=None)}
        >>> new_features = ds.features.copy()
        >>> new_features['label'] = ClassLabel(names=['bad', 'good'])
        >>> new_features['text'] = Value('large_string')
        >>> ds = ds.cast(new_features)
        >>> ds.features
        {'label': ClassLabel(num_classes=2, names=['bad', 'good'], id=None),
         'text': Value(dtype='large_string', id=None)}
        ```
        """
        if sorted(features) != sorted(self._data.column_names):
            raise ValueError(
                f"The columns in features ({list(features)}) must be identical "
                f"as the columns in the dataset: {self._data.column_names}"
            )

        schema = features.arrow_schema
        format = self.format
        dataset = self.with_format("arrow")
        # capture the PyArrow version here to make the lambda serializable on Windows
        dataset = dataset.map(
            partial(table_cast, schema=schema),
            batched=True,
            batch_size=batch_size,
            keep_in_memory=keep_in_memory,
            load_from_cache_file=load_from_cache_file,
            cache_file_name=cache_file_name,
            writer_batch_size=writer_batch_size,
            num_proc=num_proc,
            features=features,
            desc="Casting the dataset",
        )
        dataset = dataset.with_format(**format)
        return dataset

    @fingerprint_transform(inplace=False)
    def cast_column(self, column: str, feature: FeatureType, new_fingerprint: Optional[str] = None) -> "Dataset":
        """Cast column to feature for decoding.

        Args:
            column (`str`):
                Column name.
            feature (`FeatureType`):
                Target feature.
            new_fingerprint (`str`, *optional*):
                The new fingerprint of the dataset after transform.
                If `None`, the new fingerprint is computed using a hash of the previous fingerprint, and the transform arguments.

        Returns:
            [`Dataset`]

        Example:

        ```py
        >>> from datasets import load_dataset
        >>> ds = load_dataset("rotten_tomatoes", split="validation")
        >>> ds.features
        {'label': ClassLabel(num_classes=2, names=['neg', 'pos'], id=None),
         'text': Value(dtype='string', id=None)}
        >>> ds = ds.cast_column('label', ClassLabel(names=['bad', 'good']))
        >>> ds.features
        {'label': ClassLabel(num_classes=2, names=['bad', 'good'], id=None),
         'text': Value(dtype='string', id=None)}
        ```
        """
        if hasattr(feature, "decode_example"):
            dataset = copy.deepcopy(self)
            dataset.features[column] = feature
            dataset._fingerprint = new_fingerprint
            dataset._data = dataset._data.cast(dataset.features.arrow_schema)
            dataset._data = update_metadata_with_features(dataset._data, dataset.features)
            return dataset
        else:
            features = self.features.copy()
            features[column] = feature
            return self.cast(features)

    @transmit_tasks
    @transmit_format
    @fingerprint_transform(inplace=False)
    def remove_columns(self, column_names: Union[str, List[str]], new_fingerprint: Optional[str] = None) -> "Dataset":
        """
        Remove one or several column(s) in the dataset and the features associated to them.

        You can also remove a column using [`~datasets.Dataset.map`] with `remove_columns` but the present method
        is in-place (doesn't copy the data to a new dataset) and is thus faster.

        Args:
            column_names (`Union[str, List[str]]`):
                Name of the column(s) to remove.
            new_fingerprint (`str`, *optional*):
                The new fingerprint of the dataset after transform.
                If `None`, the new fingerprint is computed using a hash of the previous fingerprint, and the transform arguments.

        Returns:
            [`Dataset`]: A copy of the dataset object without the columns to remove.

        Example:

        ```py
        >>> from datasets import load_dataset
        >>> ds = load_dataset("rotten_tomatoes", split="validation")
        >>> ds.remove_columns('label')
        Dataset({
            features: ['text'],
            num_rows: 1066
        })
        >>> ds.remove_columns(column_names=ds.column_names) # Removing all the columns returns an empty dataset with the `num_rows` property set to 0
        Dataset({
            features: [],
            num_rows: 0
        })
        ```
        """
        dataset = copy.deepcopy(self)
        if isinstance(column_names, str):
            column_names = [column_names]

        for column_name in column_names:
            if column_name not in dataset._data.column_names:
                raise ValueError(
                    f"Column name {column_name} not in the dataset. "
                    f"Current columns in the dataset: {dataset._data.column_names}"
                )

        for column_name in column_names:
            del dataset._info.features[column_name]

        dataset._data = dataset._data.drop(column_names)
        dataset._data = update_metadata_with_features(dataset._data, dataset.features)
        dataset._fingerprint = new_fingerprint
        return dataset

    @transmit_tasks
    @fingerprint_transform(inplace=False)
    def rename_column(
        self, original_column_name: str, new_column_name: str, new_fingerprint: Optional[str] = None
    ) -> "Dataset":
        """
        Rename a column in the dataset, and move the features associated to the original column under the new column
        name.

        Args:
            original_column_name (`str`):
                Name of the column to rename.
            new_column_name (`str`):
                New name for the column.
            new_fingerprint (`str`, *optional*):
                The new fingerprint of the dataset after transform.
                If `None`, the new fingerprint is computed using a hash of the previous fingerprint, and the transform arguments.

        Returns:
            [`Dataset`]: A copy of the dataset with a renamed column.

        Example:

        ```py
        >>> from datasets import load_dataset
        >>> ds = load_dataset("rotten_tomatoes", split="validation")
        >>> ds.rename_column('label', 'label_new')
        Dataset({
            features: ['text', 'label_new'],
            num_rows: 1066
        })
        ```
        """
        dataset = copy.deepcopy(self)
        if original_column_name not in dataset._data.column_names:
            raise ValueError(
                f"Original column name {original_column_name} not in the dataset. "
                f"Current columns in the dataset: {dataset._data.column_names}"
            )
        if new_column_name in dataset._data.column_names:
            raise ValueError(
                f"New column name {new_column_name} already in the dataset. "
                f"Please choose a column name which is not already in the dataset. "
                f"Current columns in the dataset: {dataset._data.column_names}"
            )
        if not new_column_name:
            raise ValueError("New column name is empty.")

        def rename(columns):
            return [new_column_name if col == original_column_name else col for col in columns]

        new_column_names = rename(self._data.column_names)
        if self._format_columns is not None:
            dataset._format_columns = rename(self._format_columns)

        dataset._info.features = Features(
            {
                new_column_name if col == original_column_name else col: feature
                for col, feature in self._info.features.items()
            }
        )

        dataset._data = dataset._data.rename_columns(new_column_names)
        dataset._data = update_metadata_with_features(dataset._data, dataset.features)
        dataset._fingerprint = new_fingerprint
        return dataset

    @transmit_tasks
    @fingerprint_transform(inplace=False)
    def rename_columns(self, column_mapping: Dict[str, str], new_fingerprint: Optional[str] = None) -> "Dataset":
        """
        Rename several columns in the dataset, and move the features associated to the original columns under
        the new column names.

        Args:
            column_mapping (`Dict[str, str]`):
                A mapping of columns to rename to their new names
            new_fingerprint (`str`, *optional*):
                The new fingerprint of the dataset after transform.
                If `None`, the new fingerprint is computed using a hash of the previous fingerprint, and the transform arguments.

        Returns:
            [`Dataset`]: A copy of the dataset with renamed columns

        Example:

        ```py
        >>> from datasets import load_dataset
        >>> ds = load_dataset("rotten_tomatoes", split="validation")
        >>> ds.rename_columns({'text': 'text_new', 'label': 'label_new'})
        Dataset({
            features: ['text_new', 'label_new'],
            num_rows: 1066
        })
        ```
        """
        dataset = copy.deepcopy(self)

        extra_columns = set(column_mapping.keys()) - set(dataset.column_names)
        if extra_columns:
            raise ValueError(
                f"Original column names {extra_columns} not in the dataset. "
                f"Current columns in the dataset: {dataset._data.column_names}"
            )

        number_of_duplicates_in_new_columns = len(column_mapping.values()) - len(set(column_mapping.values()))
        if number_of_duplicates_in_new_columns != 0:
            raise ValueError(
                "New column names must all be different, but this column mapping "
                f"has {number_of_duplicates_in_new_columns} duplicates"
            )

        empty_new_columns = [new_col for new_col in column_mapping.values() if not new_col]
        if empty_new_columns:
            raise ValueError(f"New column names {empty_new_columns} are empty.")

        def rename(columns):
            return [column_mapping[col] if col in column_mapping else col for col in columns]

        new_column_names = rename(self._data.column_names)
        if self._format_columns is not None:
            dataset._format_columns = rename(self._format_columns)

        dataset._info.features = Features(
            {
                column_mapping[col] if col in column_mapping else col: feature
                for col, feature in (self._info.features or {}).items()
            }
        )

        dataset._data = dataset._data.rename_columns(new_column_names)
        dataset._data = update_metadata_with_features(dataset._data, dataset.features)
        dataset._fingerprint = new_fingerprint
        return dataset

    @transmit_tasks
    @transmit_format
    @fingerprint_transform(inplace=False)
    def select_columns(self, column_names: Union[str, List[str]], new_fingerprint: Optional[str] = None) -> "Dataset":
        """Select one or several column(s) in the dataset and the features
        associated to them.

        Args:
            column_names (`Union[str, List[str]]`):
                Name of the column(s) to keep.
            new_fingerprint (`str`, *optional*):
                The new fingerprint of the dataset after transform. If `None`,
                the new fingerprint is computed using a hash of the previous
                fingerprint, and the transform arguments.

        Returns:
            [`Dataset`]: A copy of the dataset object which only consists of
            selected columns.

        Example:

        ```py
        >>> from datasets import load_dataset
        >>> ds = load_dataset("rotten_tomatoes", split="validation")
        >>> ds.select_columns(['text'])
        Dataset({
            features: ['text'],
            num_rows: 1066
        })
        ```
        """
        if isinstance(column_names, str):
            column_names = [column_names]

        for column_name in column_names:
            if column_name not in self._data.column_names:
                raise ValueError(
                    f"Column name {column_name} not in the "
                    "dataset. Current columns in the dataset: "
                    f"{self._data.column_names}."
                )

        dataset = copy.deepcopy(self)
        dataset._info.features = Features({k: v for k, v in dataset._info.features.items() if k in column_names})
        dataset._data = dataset._data.select(column_names)
        dataset._data = update_metadata_with_features(dataset._data, dataset.features)
        dataset._fingerprint = new_fingerprint
        return dataset

    def __len__(self):
        """Number of rows in the dataset.

        Example:

        ```py
        >>> from datasets import load_dataset
        >>> ds = load_dataset("rotten_tomatoes", split="validation")
        >>> ds.__len__
        <bound method Dataset.__len__ of Dataset({
            features: ['text', 'label'],
            num_rows: 1066
        })>
        ```
        """
        return self.num_rows

    def __iter__(self):
        """Iterate through the examples.

        If a formatting is set with :meth:`Dataset.set_format` rows will be returned with the
        selected format.
        """
        if self._indices is None:
            # Fast iteration
            # Benchmark: https://gist.github.com/mariosasko/0248288a2e3a7556873969717c1fe52b (fast_iter_batch)
            format_kwargs = self._format_kwargs if self._format_kwargs is not None else {}
            formatter = get_formatter(self._format_type, features=self.features, **format_kwargs)
            batch_size = config.ARROW_READER_BATCH_SIZE_IN_DATASET_ITER
            for pa_subtable in table_iter(self.data, batch_size=batch_size):
                for i in range(pa_subtable.num_rows):
                    pa_subtable_ex = pa_subtable.slice(i, 1)
                    formatted_output = format_table(
                        pa_subtable_ex,
                        0,
                        formatter=formatter,
                        format_columns=self._format_columns,
                        output_all_columns=self._output_all_columns,
                    )
                    yield formatted_output
        else:
            for i in range(self.num_rows):
                yield self._getitem(
                    i,
                )

    def iter(self, batch_size: int, drop_last_batch: bool = False):
        """Iterate through the batches of size `batch_size`.

        If a formatting is set with [`~datasets.Dataset.set_format`] rows will be returned with the
        selected format.

        Args:
            batch_size (:obj:`int`): size of each batch to yield.
            drop_last_batch (:obj:`bool`, default `False`): Whether a last batch smaller than the batch_size should be
                dropped
        """
        if self._indices is None and config.PYARROW_VERSION.major >= 8:
            # Fast iteration
            # Benchmark: https://gist.github.com/mariosasko/0248288a2e3a7556873969717c1fe52b (fast_iter_batch)
            format_kwargs = self._format_kwargs if self._format_kwargs is not None else {}
            formatter = get_formatter(self._format_type, features=self.features, **format_kwargs)
            for pa_subtable in table_iter(self.data, batch_size=batch_size, drop_last_batch=drop_last_batch):
                formatted_batch = format_table(
                    pa_subtable,
                    range(pa_subtable.num_rows),
                    formatter=formatter,
                    format_columns=self._format_columns,
                    output_all_columns=self._output_all_columns,
                )
                yield formatted_batch
        else:
            num_rows = self.num_rows if not drop_last_batch else self.num_rows // batch_size * batch_size
            for i in range(0, num_rows, batch_size):
                yield self._getitem(
                    slice(i, i + batch_size),
                )

    def __repr__(self):
        return f"Dataset({{\n    features: {list(self.features.keys())},\n    num_rows: {self.num_rows}\n}})"

    @property
    def format(self):
        return {
            "type": self._format_type,
            "format_kwargs": self._format_kwargs,
            "columns": self.column_names if self._format_columns is None else self._format_columns,
            "output_all_columns": self._output_all_columns,
        }

    @contextlib.contextmanager
    def formatted_as(
        self,
        type: Optional[str] = None,
        columns: Optional[List] = None,
        output_all_columns: bool = False,
        **format_kwargs,
    ):
        """To be used in a `with` statement. Set `__getitem__` return format (type and columns).

        Args:
            type (`str`, *optional*):
                Output type selected in `[None, 'numpy', 'torch', 'tensorflow', 'pandas', 'arrow']`.
                `None` means `__getitem__`` returns python objects (default).
            columns (`List[str]`, *optional*):
                Columns to format in the output.
                `None` means `__getitem__` returns all columns (default).
            output_all_columns (`bool`, defaults to `False`):
                Keep un-formatted columns as well in the output (as python objects).
            **format_kwargs (additional keyword arguments):
                Keywords arguments passed to the convert function like `np.array`, `torch.tensor` or `tensorflow.ragged.constant`.
        """
        old_format_type = self._format_type
        old_format_kwargs = self._format_kwargs
        old_format_columns = self._format_columns
        old_output_all_columns = self._output_all_columns
        try:
            self.set_format(type, columns, output_all_columns, **format_kwargs)
            yield
        finally:
            self.set_format(old_format_type, old_format_columns, old_output_all_columns, **old_format_kwargs)

    @fingerprint_transform(inplace=True)
    def set_format(
        self,
        type: Optional[str] = None,
        columns: Optional[List] = None,
        output_all_columns: bool = False,
        **format_kwargs,
    ):
        """Set `__getitem__` return format (type and columns). The data formatting is applied on-the-fly.
        The format `type` (for example "numpy") is used to format batches when using `__getitem__`.
        It's also possible to use custom transforms for formatting using [`~datasets.Dataset.set_transform`].

        Args:
            type (`str`, *optional*):
                Either output type selected in `[None, 'numpy', 'torch', 'tensorflow', 'pandas', 'arrow']`.
                `None` means `__getitem__` returns python objects (default).
            columns (`List[str]`, *optional*):
                Columns to format in the output.
                `None` means `__getitem__` returns all columns (default).
            output_all_columns (`bool`, defaults to `False`):
                Keep un-formatted columns as well in the output (as python objects).
            **format_kwargs (additional keyword arguments):
                Keywords arguments passed to the convert function like `np.array`, `torch.tensor` or `tensorflow.ragged.constant`.

        It is possible to call [`~datasets.Dataset.map`] after calling `set_format`. Since `map` may add new columns, then the list of formatted columns
        gets updated. In this case, if you apply `map` on a dataset to add a new column, then this column will be formatted as:

            ```
            new formatted columns = (all columns - previously unformatted columns)
            ```

        Example:

        ```py
        >>> from datasets import load_dataset
        >>> from transformers import AutoTokenizer
        >>> ds = load_dataset("rotten_tomatoes", split="validation")
        >>> tokenizer = AutoTokenizer.from_pretrained("bert-base-cased")
        >>> ds = ds.map(lambda x: tokenizer(x['text'], truncation=True, padding=True), batched=True)
        >>> ds.set_format(type='numpy', columns=['text', 'label'])
        >>> ds.format
        {'columns': ['input_ids', 'token_type_ids', 'attention_mask', 'label'],
         'format_kwargs': {},
         'output_all_columns': False,
         'type': 'numpy'}
        ```
        """
        format_kwargs.update(format_kwargs.pop("format_kwargs", {}))  # allow to use self.set_format(self.format)

        # Check that the format_type and format_kwargs are valid and make it possible to have a Formatter
        type = get_format_type_from_alias(type)
        _ = get_formatter(type, features=self.features, **format_kwargs)

        # Check filter column
        if isinstance(columns, str):
            columns = [columns]
        if isinstance(columns, tuple):
            columns = list(columns)
        if columns is not None and any(col not in self._data.column_names for col in columns):
            raise ValueError(
                f"Columns {list(filter(lambda col: col not in self._data.column_names, columns))} not in the dataset. Current columns in the dataset: {self._data.column_names}"
            )
        if columns is not None:
            columns = columns.copy()  # Ensures modifications made to the list after this call don't cause bugs

        self._format_type = type
        self._format_kwargs = format_kwargs
        self._format_columns = columns
        self._output_all_columns = output_all_columns
        logger.debug(
            "Set __getitem__(key) output type to %s for %s columns "
            " (when key is int or slice) and %s output other (un-formatted) columns.",
            "python objects" if type is None else type,
            "no" if columns is None else str(columns),
            "do" if output_all_columns else "don't",
        )

    def reset_format(self):
        """Reset `__getitem__` return format to python objects and all columns.

        Same as `self.set_format()`

        Example:

        ```py
        >>> from datasets import load_dataset
        >>> from transformers import AutoTokenizer
        >>> ds = load_dataset("rotten_tomatoes", split="validation")
        >>> tokenizer = AutoTokenizer.from_pretrained("bert-base-cased")
        >>> ds = ds.map(lambda x: tokenizer(x['text'], truncation=True, padding=True), batched=True)
        >>> ds.set_format(type='numpy', columns=['input_ids', 'token_type_ids', 'attention_mask', 'label'])
        >>> ds.format
        {'columns': ['input_ids', 'token_type_ids', 'attention_mask', 'label'],
         'format_kwargs': {},
         'output_all_columns': False,
         'type': 'numpy'}
        >>> ds.reset_format()
        >>> ds.format
        {'columns': ['text', 'label', 'input_ids', 'token_type_ids', 'attention_mask'],
         'format_kwargs': {},
         'output_all_columns': False,
         'type': None}
        ```
        """
        self.set_format()

    def set_transform(
        self,
        transform: Optional[Callable],
        columns: Optional[List] = None,
        output_all_columns: bool = False,
    ):
        """Set `__getitem__` return format using this transform. The transform is applied on-the-fly on batches when `__getitem__` is called.
        As [`~datasets.Dataset.set_format`], this can be reset using [`~datasets.Dataset.reset_format`].

        Args:
            transform (`Callable`, *optional*):
                User-defined formatting transform, replaces the format defined by [`~datasets.Dataset.set_format`].
                A formatting function is a callable that takes a batch (as a `dict`) as input and returns a batch.
                This function is applied right before returning the objects in `__getitem__`.
            columns (`List[str]`, *optional*):
                Columns to format in the output.
                If specified, then the input batch of the transform only contains those columns.
            output_all_columns (`bool`, defaults to `False`):
                Keep un-formatted columns as well in the output (as python objects).
                If set to True, then the other un-formatted columns are kept with the output of the transform.

        Example:

        ```py
        >>> from datasets import load_dataset
        >>> from transformers import AutoTokenizer
        >>> ds = load_dataset("rotten_tomatoes", split="validation")
        >>> tokenizer = AutoTokenizer.from_pretrained('bert-base-uncased')
        >>> def encode(batch):
        ...     return tokenizer(batch['text'], padding=True, truncation=True, return_tensors='pt')
        >>> ds.set_transform(encode)
        >>> ds[0]
        {'attention_mask': tensor([1, 1, 1, 1, 1, 1, 1, 1, 1, 1, 1, 1, 1, 1, 1, 1, 1, 1, 1, 1, 1, 1, 1, 1,
         1, 1]),
         'input_ids': tensor([  101, 29353,  2135, 15102,  1996,  9428, 20868,  2890,  8663,  6895,
                 20470,  2571,  3663,  2090,  4603,  3017,  3008,  1998,  2037, 24211,
                 5637,  1998, 11690,  2336,  1012,   102]),
         'token_type_ids': tensor([0, 0, 0, 0, 0, 0, 0, 0, 0, 0, 0, 0, 0, 0, 0, 0, 0, 0, 0, 0, 0, 0, 0, 0,
                 0, 0])}
        ```
        """
        self.set_format("custom", columns=columns, output_all_columns=output_all_columns, transform=transform)

    def with_format(
        self,
        type: Optional[str] = None,
        columns: Optional[List] = None,
        output_all_columns: bool = False,
        **format_kwargs,
    ):
        """Set `__getitem__` return format (type and columns). The data formatting is applied on-the-fly.
        The format `type` (for example "numpy") is used to format batches when using `__getitem__`.

        It's also possible to use custom transforms for formatting using [`~datasets.Dataset.with_transform`].

        Contrary to [`~datasets.Dataset.set_format`], `with_format` returns a new [`Dataset`] object.

        Args:
            type (`str`, *optional*):
                Either output type selected in `[None, 'numpy', 'torch', 'tensorflow', 'pandas', 'arrow']`.
                `None` means `__getitem__` returns python objects (default).
            columns (`List[str]`, *optional*):
                Columns to format in the output.
                `None` means `__getitem__` returns all columns (default).
            output_all_columns (`bool`, defaults to `False`):
                Keep un-formatted columns as well in the output (as python objects).
            **format_kwargs (additional keyword arguments):
                Keywords arguments passed to the convert function like `np.array`, `torch.tensor` or `tensorflow.ragged.constant`.

        Example:

        ```py
        >>> from datasets import load_dataset
        >>> from transformers import AutoTokenizer
        >>> ds = load_dataset("rotten_tomatoes", split="validation")
        >>> tokenizer = AutoTokenizer.from_pretrained("bert-base-cased")
        >>> ds = ds.map(lambda x: tokenizer(x['text'], truncation=True, padding=True), batched=True)
        >>> ds.format
        {'columns': ['text', 'label', 'input_ids', 'token_type_ids', 'attention_mask'],
         'format_kwargs': {},
         'output_all_columns': False,
         'type': None}
        >>> ds = ds.with_format(type='tensorflow', columns=['input_ids', 'token_type_ids', 'attention_mask', 'label'])
        >>> ds.format
        {'columns': ['input_ids', 'token_type_ids', 'attention_mask', 'label'],
         'format_kwargs': {},
         'output_all_columns': False,
         'type': 'tensorflow'}
        ```
        """
        dataset = copy.deepcopy(self)
        dataset.set_format(type=type, columns=columns, output_all_columns=output_all_columns, **format_kwargs)
        return dataset

    def with_transform(
        self,
        transform: Optional[Callable],
        columns: Optional[List] = None,
        output_all_columns: bool = False,
    ):
        """Set `__getitem__` return format using this transform. The transform is applied on-the-fly on batches when `__getitem__` is called.

        As [`~datasets.Dataset.set_format`], this can be reset using [`~datasets.Dataset.reset_format`].

        Contrary to [`~datasets.Dataset.set_transform`], `with_transform` returns a new [`Dataset`] object.

        Args:
            transform (`Callable`, `optional`):
                User-defined formatting transform, replaces the format defined by [`~datasets.Dataset.set_format`].
                A formatting function is a callable that takes a batch (as a `dict`) as input and returns a batch.
                This function is applied right before returning the objects in `__getitem__`.
            columns (`List[str]`, `optional`):
                Columns to format in the output.
                If specified, then the input batch of the transform only contains those columns.
            output_all_columns (`bool`, defaults to `False`):
                Keep un-formatted columns as well in the output (as python objects).
                If set to `True`, then the other un-formatted columns are kept with the output of the transform.

        Example:

        ```py
        >>> from datasets import load_dataset
        >>> from transformers import AutoTokenizer
        >>> ds = load_dataset("rotten_tomatoes", split="validation")
        >>> tokenizer = AutoTokenizer.from_pretrained("bert-base-cased")
        >>> def encode(example):
        ...     return tokenizer(example["text"], padding=True, truncation=True, return_tensors='pt')
        >>> ds = ds.with_transform(encode)
        >>> ds[0]
        {'attention_mask': tensor([1, 1, 1, 1, 1, 1, 1, 1, 1, 1, 1, 1, 1, 1, 1, 1, 1, 1, 1, 1, 1, 1, 1, 1,
         1, 1, 1, 1, 1]),
         'input_ids': tensor([  101, 18027, 16310, 16001,  1103,  9321,   178, 11604,  7235,  6617,
                 1742,  2165,  2820,  1206,  6588, 22572, 12937,  1811,  2153,  1105,
                 1147, 12890, 19587,  6463,  1105, 15026,  1482,   119,   102]),
         'token_type_ids': tensor([0, 0, 0, 0, 0, 0, 0, 0, 0, 0, 0, 0, 0, 0, 0, 0, 0, 0, 0, 0, 0, 0, 0, 0,
                 0, 0, 0, 0, 0])}
        ```
        """
        dataset = copy.deepcopy(self)
        dataset.set_transform(transform=transform, columns=columns, output_all_columns=output_all_columns)
        return dataset

    def prepare_for_task(self, task: Union[str, TaskTemplate], id: int = 0) -> "Dataset":
        """
        Prepare a dataset for the given task by casting the dataset's [`Features`] to standardized column names and types as detailed in [`datasets.tasks`](./task_templates).

        Casts [`datasets.DatasetInfo.features`] according to a task-specific schema. Intended for single-use only, so all task templates are removed from [`datasets.DatasetInfo.task_templates`] after casting.

        Args:
            task (`Union[str, TaskTemplate]`):
                The task to prepare the dataset for during training and evaluation. If `str`, supported tasks include:

                - `"text-classification"`
                - `"question-answering"`

                If [`TaskTemplate`], must be one of the task templates in [`datasets.tasks`](./task_templates).
            id (`int`, defaults to `0`):
                The id required to unambiguously identify the task template when multiple task templates of the same type are supported.
        """
        # TODO(lewtun): Add support for casting nested features like answers.text and answers.answer_start in SQuAD
        if isinstance(task, str):
            tasks = [template.task for template in (self.info.task_templates or [])]
            compatible_templates = [template for template in (self.info.task_templates or []) if template.task == task]
            if not compatible_templates:
                raise ValueError(
                    f"Task {task} is not compatible with this dataset! Available tasks: {list(unique_values(tasks))}"
                )

            if not 0 <= id < len(compatible_templates):
                templates_list_str = "\n".join(
                    f"- `{idx}` for task {template}" for idx, template in enumerate(compatible_templates)
                )
                raise ValueError(
                    f"Id {id} for task {task} is not in a valid range. Supported ids:\n{templates_list_str}"
                )
            template = compatible_templates[id]
        elif isinstance(task, TaskTemplate):
            template = task
        else:
            raise ValueError(
                f"Expected a `str` or `datasets.TaskTemplate` object but got task {task} with type {type(task)}."
            )
        template = template.align_with_features(self.info.features)
        column_mapping = template.column_mapping
        columns_to_drop = [column for column in self.column_names if column not in column_mapping]
        dataset = self.remove_columns(columns_to_drop)
        dataset = dataset.rename_columns(column_mapping)
        # We found a template so now flush `DatasetInfo` to skip the template update in `DatasetInfo.__post_init__`
        dataset.info.task_templates = None
        dataset = dataset.cast(features=template.features)
        return dataset

    def _getitem(self, key: Union[int, slice, str], **kwargs) -> Union[Dict, List]:
        """
        Can be used to index columns (by string names) or rows (by integer index, slices, or iter of indices or bools)
        """
        format_type = kwargs["format_type"] if "format_type" in kwargs else self._format_type
        format_columns = kwargs["format_columns"] if "format_columns" in kwargs else self._format_columns
        output_all_columns = (
            kwargs["output_all_columns"] if "output_all_columns" in kwargs else self._output_all_columns
        )
        format_kwargs = kwargs["format_kwargs"] if "format_kwargs" in kwargs else self._format_kwargs
        format_kwargs = format_kwargs if format_kwargs is not None else {}
        formatter = get_formatter(format_type, features=self.features, **format_kwargs)
        pa_subtable = query_table(self._data, key, indices=self._indices if self._indices is not None else None)
        formatted_output = format_table(
            pa_subtable, key, formatter=formatter, format_columns=format_columns, output_all_columns=output_all_columns
        )
        return formatted_output

    @overload
    def __getitem__(self, key: Union[int, slice, Iterable[int]]) -> Dict:  # noqa: F811
        ...

    @overload
    def __getitem__(self, key: str) -> List:  # noqa: F811
        ...

    def __getitem__(self, key):  # noqa: F811
        """Can be used to index columns (by string names) or rows (by integer index or iterable of indices or bools)."""
        return self._getitem(
            key,
        )

    def cleanup_cache_files(self) -> int:
        """Clean up all cache files in the dataset cache directory, excepted the currently used cache file if there is
        one.

        Be careful when running this command that no other process is currently using other cache files.

        Returns:
            `int`: Number of removed files.

        Example:

        ```py
        >>> from datasets import load_dataset
        >>> ds = load_dataset("rotten_tomatoes", split="validation")
        >>> ds.cleanup_cache_files()
        10
        ```
        """
        current_cache_files = [os.path.abspath(cache_file["filename"]) for cache_file in self.cache_files]
        if not current_cache_files:
            return 0
        cache_directory = os.path.dirname(current_cache_files[0])
        logger.info(f"Listing files in {cache_directory}")
        files: List[str] = os.listdir(cache_directory)
        files_to_remove = []
        for f_name in files:
            full_name = os.path.abspath(os.path.join(cache_directory, f_name))
            if f_name.startswith("cache-") and f_name.endswith(".arrow"):
                if full_name in current_cache_files:
                    logger.info(f"Keeping currently used cache file at {full_name}")
                    continue
                files_to_remove.append(full_name)
        for file_path in files_to_remove:
            logger.info(f"Removing {file_path}")
            os.remove(file_path)
        return len(files_to_remove)

    def _get_cache_file_path(self, fingerprint):
        if is_caching_enabled() and self.cache_files:
            cache_file_name = "cache-" + fingerprint + ".arrow"
            cache_directory = os.path.dirname(self.cache_files[0]["filename"])
        else:
            cache_file_name = "cache-" + generate_random_fingerprint() + ".arrow"
            cache_directory = get_temporary_cache_files_directory()
        cache_file_path = os.path.join(cache_directory, cache_file_name)
        return cache_file_path

    @transmit_tasks
    @transmit_format
    def map(
        self,
        function: Optional[Callable] = None,
        with_indices: bool = False,
        with_rank: bool = False,
        input_columns: Optional[Union[str, List[str]]] = None,
        batched: bool = False,
        batch_size: Optional[int] = 1000,
        drop_last_batch: bool = False,
        remove_columns: Optional[Union[str, List[str]]] = None,
        keep_in_memory: bool = False,
        load_from_cache_file: Optional[bool] = None,
        cache_file_name: Optional[str] = None,
        writer_batch_size: Optional[int] = 1000,
        features: Optional[Features] = None,
        disable_nullable: bool = False,
        fn_kwargs: Optional[dict] = None,
        num_proc: Optional[int] = None,
        suffix_template: str = "_{rank:05d}_of_{num_proc:05d}",
        new_fingerprint: Optional[str] = None,
        desc: Optional[str] = None,
    ) -> "Dataset":
        """
        Apply a function to all the examples in the table (individually or in batches) and update the table.
        If your function returns a column that already exists, then it overwrites it.

        You can specify whether the function should be batched or not with the `batched` parameter:

        - If batched is `False`, then the function takes 1 example in and should return 1 example.
          An example is a dictionary, e.g. `{"text": "Hello there !"}`.
        - If batched is `True` and `batch_size` is 1, then the function takes a batch of 1 example as input and can return a batch with 1 or more examples.
          A batch is a dictionary, e.g. a batch of 1 example is `{"text": ["Hello there !"]}`.
        - If batched is `True` and `batch_size` is `n > 1`, then the function takes a batch of `n` examples as input and can return a batch with `n` examples, or with an arbitrary number of examples.
          Note that the last batch may have less than `n` examples.
          A batch is a dictionary, e.g. a batch of `n` examples is `{"text": ["Hello there !"] * n}`.

        Args:
            function (`Callable`): Function with one of the following signatures:

                - `function(example: Dict[str, Any]) -> Dict[str, Any]` if `batched=False` and `with_indices=False` and `with_rank=False`
                - `function(example: Dict[str, Any], *extra_args) -> Dict[str, Any]` if `batched=False` and `with_indices=True` and/or `with_rank=True` (one extra arg for each)
                - `function(batch: Dict[str, List]) -> Dict[str, List]` if `batched=True` and `with_indices=False` and `with_rank=False`
                - `function(batch: Dict[str, List], *extra_args) -> Dict[str, List]` if `batched=True` and `with_indices=True` and/or `with_rank=True` (one extra arg for each)

                For advanced usage, the function can also return a `pyarrow.Table`.
                Moreover if your function returns nothing (`None`), then `map` will run your function and return the dataset unchanged.
                If no function is provided, default to identity function: `lambda x: x`.
            with_indices (`bool`, defaults to `False`):
                Provide example indices to `function`. Note that in this case the
                signature of `function` should be `def function(example, idx[, rank]): ...`.
            with_rank (`bool`, defaults to `False`):
                Provide process rank to `function`. Note that in this case the
                signature of `function` should be `def function(example[, idx], rank): ...`.
            input_columns (`Optional[Union[str, List[str]]]`, defaults to `None`):
                The columns to be passed into `function`
                as positional arguments. If `None`, a `dict` mapping to all formatted columns is passed as one argument.
            batched (`bool`, defaults to `False`):
                Provide batch of examples to `function`.
            batch_size (`int`, *optional*, defaults to `1000`):
                Number of examples per batch provided to `function` if `batched=True`.
                If `batch_size <= 0` or `batch_size == None`, provide the full dataset as a single batch to `function`.
            drop_last_batch (`bool`, defaults to `False`):
                Whether a last batch smaller than the batch_size should be
                dropped instead of being processed by the function.
            remove_columns (`Optional[Union[str, List[str]]]`, defaults to `None`):
                Remove a selection of columns while doing the mapping.
                Columns will be removed before updating the examples with the output of `function`, i.e. if `function` is adding
                columns with names in `remove_columns`, these columns will be kept.
            keep_in_memory (`bool`, defaults to `False`):
                Keep the dataset in memory instead of writing it to a cache file.
            load_from_cache_file (`Optioanl[bool]`, defaults to `True` if caching is enabled):
                If a cache file storing the current computation from `function`
                can be identified, use it instead of recomputing.
            cache_file_name (`str`, *optional*, defaults to `None`):
                Provide the name of a path for the cache file. It is used to store the
                results of the computation instead of the automatically generated cache file name.
            writer_batch_size (`int`, defaults to `1000`):
                Number of rows per write operation for the cache file writer.
                This value is a good trade-off between memory usage during the processing, and processing speed.
                Higher value makes the processing do fewer lookups, lower value consume less temporary memory while running `map`.
            features (`Optional[datasets.Features]`, defaults to `None`):
                Use a specific Features to store the cache file
                instead of the automatically generated one.
            disable_nullable (`bool`, defaults to `False`):
                Disallow null values in the table.
            fn_kwargs (`Dict`, *optional*, defaults to `None`):
                Keyword arguments to be passed to `function`.
            num_proc (`int`, *optional*, defaults to `None`):
                Max number of processes when generating cache. Already cached shards are loaded sequentially.
            suffix_template (`str`):
                If `cache_file_name` is specified, then this suffix
                will be added at the end of the base name of each. Defaults to `"_{rank:05d}_of_{num_proc:05d}"`. For example, if `cache_file_name` is "processed.arrow", then for
                `rank=1` and `num_proc=4`, the resulting file would be `"processed_00001_of_00004.arrow"` for the default suffix.
            new_fingerprint (`str`, *optional*, defaults to `None`):
                The new fingerprint of the dataset after transform.
                If `None`, the new fingerprint is computed using a hash of the previous fingerprint, and the transform arguments.
            desc (`str`, *optional*, defaults to `None`):
                Meaningful description to be displayed alongside with the progress bar while mapping examples.

        Example:

        ```py
        >>> from datasets import load_dataset
        >>> ds = load_dataset("rotten_tomatoes", split="validation")
        >>> def add_prefix(example):
        ...     example["text"] = "Review: " + example["text"]
        ...     return example
        >>> ds = ds.map(add_prefix)
        >>> ds[0:3]["text"]
        ['Review: compassionately explores the seemingly irreconcilable situation between conservative christian parents and their estranged gay and lesbian children .',
         'Review: the soundtrack alone is worth the price of admission .',
         'Review: rodriguez does a splendid job of racial profiling hollywood style--casting excellent latin actors of all ages--a trend long overdue .']

        # process a batch of examples
        >>> ds = ds.map(lambda example: tokenizer(example["text"]), batched=True)
        # set number of processors
        >>> ds = ds.map(add_prefix, num_proc=4)
        ```
        """
        if keep_in_memory and cache_file_name is not None:
            raise ValueError("Please use either `keep_in_memory` or `cache_file_name` but not both.")

        if num_proc is not None and num_proc <= 0:
            raise ValueError("num_proc must be an integer > 0.")

        # If the array is empty we do nothing (but we make sure to handle an empty indices mapping and remove the requested columns anyway)
        if len(self) == 0:
            if self._indices is not None:  # empty indices mapping
                self = Dataset(
                    self.data.slice(0, 0),
                    info=self.info.copy(),
                    split=self.split,
                    fingerprint=new_fingerprint,
                )
            if remove_columns:
                return self.remove_columns(remove_columns)
            else:
                return self

        if function is None:
            function = lambda x: x  # noqa: E731

        if isinstance(input_columns, str):
            input_columns = [input_columns]

        if input_columns is not None:
            for input_column in input_columns:
                if input_column not in self._data.column_names:
                    raise ValueError(
                        f"Input column {input_column} not in the dataset. Current columns in the dataset: {self._data.column_names}"
                    )

        if isinstance(remove_columns, str):
            remove_columns = [remove_columns]

        if remove_columns is not None and any(col not in self._data.column_names for col in remove_columns):
            raise ValueError(
                f"Column to remove {list(filter(lambda col: col not in self._data.column_names, remove_columns))} not in the dataset. Current columns in the dataset: {self._data.column_names}"
            )

        load_from_cache_file = load_from_cache_file if load_from_cache_file is not None else is_caching_enabled()

        if fn_kwargs is None:
            fn_kwargs = {}

        if num_proc is not None and num_proc > len(self):
            num_proc = len(self)
            logger.warning(
                f"num_proc must be <= {len(self)}. Reducing num_proc to {num_proc} for dataset of size {len(self)}."
            )

        def load_processed_shard_from_cache(shard_kwargs):
            """Load a processed shard from cache if it exists, otherwise throw an error."""
            shard = shard_kwargs["shard"]
            if shard_kwargs["new_fingerprint"] is None:
                transform = format_transform_for_fingerprint(Dataset._map_single)
                kwargs_for_fingerprint = format_kwargs_for_fingerprint(
                    Dataset._map_single, (), shard_kwargs, ignore_kwargs=["cache_file_name"]
                )
                kwargs_for_fingerprint["fingerprint_name"] = "new_fingerprint"
                shard_kwargs["new_fingerprint"] = update_fingerprint(
                    shard._fingerprint, transform, kwargs_for_fingerprint
                )
            else:
                validate_fingerprint(shard_kwargs["new_fingerprint"])

            # Check if we've already cached this computation (indexed by a hash)
            if shard.cache_files:
                if shard_kwargs["cache_file_name"] is None:
                    # we create a unique hash from the function,
                    # current dataset file and the mapping args
                    shard_kwargs["cache_file_name"] = shard._get_cache_file_path(shard_kwargs["new_fingerprint"])
                if os.path.exists(shard_kwargs["cache_file_name"]) and load_from_cache_file:
                    logger.warning(f"Loading cached processed dataset at {shard_kwargs['cache_file_name']}")
                    info = shard.info.copy()
                    info.features = features
                    info.task_templates = None
                    return Dataset.from_file(shard_kwargs["cache_file_name"], info=info, split=shard.split)
            raise NonExistentDatasetError

        num_shards = num_proc if num_proc is not None else 1
        if batched and drop_last_batch:
            pbar_total = len(self) // num_shards // batch_size * num_shards * batch_size
        else:
            pbar_total = len(self)

        shards_done = 0
        if num_proc is None or num_proc == 1:
            dataset_kwargs = dict(
                shard=self,
                function=function,
                with_indices=with_indices,
                with_rank=with_rank,
                input_columns=input_columns,
                batched=batched,
                batch_size=batch_size,
                drop_last_batch=drop_last_batch,
                remove_columns=remove_columns,
                keep_in_memory=keep_in_memory,
                cache_file_name=cache_file_name,
                writer_batch_size=writer_batch_size,
                features=features,
                disable_nullable=disable_nullable,
                fn_kwargs=fn_kwargs,
                new_fingerprint=new_fingerprint,
            )
            try:
                transformed_dataset = load_processed_shard_from_cache(dataset_kwargs)
            except NonExistentDatasetError:
                pbar = logging.tqdm(
                    disable=not logging.is_progress_bar_enabled(),
                    unit=" examples",
                    total=pbar_total,
                    leave=False,
                    desc=desc or "Map",
                )
                for rank, done, content in Dataset._map_single(**dataset_kwargs):
                    if done:
                        shards_done += 1
                        logger.debug(f"Finished processing shard number {rank} of {num_shards}.")
                        transformed_dataset = content
                    else:
                        pbar.update(content)
            assert transformed_dataset is not None, "Failed to retrieve the result from map"
            return transformed_dataset
        else:

            def format_cache_file_name(cache_file_name, rank):
                sep = cache_file_name.rindex(".")
                base_name, extension = cache_file_name[:sep], cache_file_name[sep:]
                cache_file_name = base_name + suffix_template.format(rank=rank, num_proc=num_proc) + extension
                logger.info(f"Process #{rank} will write at {cache_file_name}")
                return cache_file_name

            def format_new_fingerprint(new_fingerprint, rank):
                return new_fingerprint + suffix_template.format(rank=rank, num_proc=num_proc)

            prev_env = deepcopy(os.environ)
            # check if parallelism if off
            # from https://github.com/huggingface/tokenizers/blob/bb668bc439dc34389b71dbb8ce0c597f15707b53/tokenizers/src/utils/parallelism.rs#L22
            if prev_env.get("TOKENIZERS_PARALLELISM", "false").lower() not in (
                "",
                "off",
                "false",
                "f",
                "no",
                "n",
                "0",
            ):
                logger.warning("Setting TOKENIZERS_PARALLELISM=false for forked processes.")
            os.environ["TOKENIZERS_PARALLELISM"] = "false"
            shards = [
                self.shard(num_shards=num_proc, index=rank, contiguous=True, keep_in_memory=keep_in_memory)
                for rank in range(num_proc)
            ]
            kwargs_per_job = [
                dict(
                    shard=shards[rank],
                    function=function,
                    with_indices=with_indices,
                    with_rank=with_rank,
                    input_columns=input_columns,
                    batched=batched,
                    batch_size=batch_size,
                    drop_last_batch=drop_last_batch,
                    remove_columns=remove_columns,
                    keep_in_memory=keep_in_memory,
                    cache_file_name=format_cache_file_name(cache_file_name, rank)
                    if cache_file_name is not None
                    else None,
                    writer_batch_size=writer_batch_size,
                    features=features.copy() if features is not None else None,
                    disable_nullable=disable_nullable,
                    fn_kwargs=fn_kwargs,
                    rank=rank,
                    offset=sum(len(s) for s in shards[:rank]),
                    new_fingerprint=format_new_fingerprint(new_fingerprint, rank)
                    if new_fingerprint is not None
                    else None,
                )
                for rank in range(num_shards)
            ]

            transformed_shards = [None] * num_shards
            for rank in range(num_shards):
                try:
                    transformed_shards[rank] = load_processed_shard_from_cache(kwargs_per_job[rank])
                    kwargs_per_job[rank] = None
                except NonExistentDatasetError:
                    pass

            kwargs_per_job = [kwargs for kwargs in kwargs_per_job if kwargs is not None]

            # We try to create a pool with as many workers as dataset not yet cached.
            if kwargs_per_job:
                with Pool(len(kwargs_per_job)) as pool:
                    os.environ = prev_env
                    logger.info(f"Spawning {num_proc} processes")
                    pbar = logging.tqdm(
                        disable=not logging.is_progress_bar_enabled(),
                        unit=" examples",
                        total=pbar_total,
                        leave=False,
                        desc=(desc or "Map") + f" (num_proc={num_proc})",
                    )
                    for rank, done, content in iflatmap_unordered(
                        pool, Dataset._map_single, kwargs_iterable=kwargs_per_job
                    ):
                        if done:
                            shards_done += 1
                            logger.debug(f"Finished processing shard number {rank} of {num_shards}.")
                            transformed_shards[rank] = content
                        else:
                            pbar.update(content)
                # Avoids PermissionError on Windows (the error: https://github.com/huggingface/datasets/actions/runs/4026734820/jobs/6921621805)
                for kwargs in kwargs_per_job:
                    del kwargs["shard"]
            assert (
                None not in transformed_shards
            ), f"Failed to retrieve results from map: result list {transformed_shards} still contains None - at least one worker failed to return its results"
            logger.info(f"Concatenating {num_proc} shards")
            result = _concatenate_map_style_datasets(transformed_shards)
            if new_fingerprint is not None:
                result._fingerprint = new_fingerprint
            return result

    @staticmethod
    def _map_single(
        shard: "Dataset",
        function: Optional[Callable] = None,
        with_indices: bool = False,
        with_rank: bool = False,
        input_columns: Optional[List[str]] = None,
        batched: bool = False,
        batch_size: Optional[int] = 1000,
        drop_last_batch: bool = False,
        remove_columns: Optional[List[str]] = None,
        keep_in_memory: bool = False,
<<<<<<< HEAD
        load_from_cache_file: Optional[bool] = None,
=======
>>>>>>> 004bba88
        cache_file_name: Optional[str] = None,
        writer_batch_size: Optional[int] = 1000,
        features: Optional[Features] = None,
        disable_nullable: bool = False,
        fn_kwargs: Optional[dict] = None,
        new_fingerprint: Optional[str] = None,
        rank: Optional[int] = None,
        offset: int = 0,
    ) -> Iterable[Tuple[int, bool, Union[int, "Dataset"]]]:
        """Apply a function to all the elements in the table (individually or in batches)
        and update the table (if function does update examples).

        Args:
            shard (`datasets.Dataset`): Dataset to map the transform on.
            function (`Callable`): with one of the following signature:
                - `function(example: Dict[str, Any]) -> Dict[str, Any]` if `batched=False` and `with_indices=False` and `with_rank=False`
                - `function(example: Dict[str, Any], *extra_args) -> Dict[str, Any]` if `batched=False` and `with_indices=True` and/or `with_rank=True` (one extra arg for each)
                - `function(batch: Dict[str, List]) -> Dict[str, List]` if `batched=True` and `with_indices=False` and `with_rank=False`
                - `function(batch: Dict[str, List], *extra_args) -> Dict[str, List]` if `batched=True` and `with_indices=True` and/or `with_rank=True` (one extra arg for each)

                For advanced usage, the function can also return a `pyarrow.Table`.
                Moreover if your function returns nothing (`None`), then `map` will run your function and return the dataset unchanged.
                If no function is provided, default to identity function: lambda x: x
            with_indices (`bool`, defaults to `False`): Provide example indices to `function`. Note that in this case the signature of `function` should be `def function(example, idx[, rank]): ...`.
            with_rank (`bool`, default `False`): Provide process rank to `function`. Note that in this case the signature of `function` should be `def function(example[, idx], rank): ...`.
            input_columns (`Optional[List[str]]`, defaults to `None`): The columns to be passed into `function` as
                positional arguments. If `None`, a dict mapping to all formatted columns is passed as one argument.
            batched (`bool`, defaults to `False`): Provide batch of examples to `function`
            batch_size (`int`, optional, defaults to `1000`): Number of examples per batch provided to `function` if `batched=True`
                `batch_size <= 0` or `batch_size == None`: Provide the full dataset as a single batch to `function`
            drop_last_batch (`bool`, default: `False`): Whether a last batch smaller than the batch_size should be
                dropped instead of being processed by the function.
            remove_columns (`Optional[List[str]]`, defaults to `None`): Remove a selection of columns while doing the mapping.
                Columns will be removed before updating the examples with the output of `function`, i.e. if `function` is adding
                columns with names in `remove_columns`, these columns will be kept.
            keep_in_memory (`bool`, defaults to `False`): Keep the dataset in memory instead of writing it to a cache file.
<<<<<<< HEAD
            load_from_cache_file (`Optional[bool]`, defaults to `True` if caching is enabled): If a cache file storing the current computation from `function`
                can be identified, use it instead of recomputing.
=======
>>>>>>> 004bba88
            cache_file_name (`str`, optional, defaults to `None`): Provide the name of a path for the cache file. It is used to store the
                results of the computation instead of the automatically generated cache file name.
            writer_batch_size (`int`, default `1000`): Number of rows per write operation for the cache file writer.
                This value is a good trade-off between memory usage during the processing, and processing speed.
                Higher value makes the processing do fewer lookups, lower value consume less temporary memory while running `.map()`.
            features (`Optional[datasets.Features]`, defaults to `None`): Use a specific Features to store the cache file
                instead of the automatically generated one.
            disable_nullable (`bool`, defaults to `False`): Disallow null values in the table.
            fn_kwargs (`Dict`, optional, defaults to `None`): Keyword arguments to be passed to `function`
            new_fingerprint (`str`, optional, defaults to `None`): the new fingerprint of the dataset after transform.
                If `None`, the new fingerprint is computed using a hash of the previous fingerprint, and the transform arguments
            rank: (`int`, optional, defaults to `None`): If specified, this is the process rank when doing multiprocessing
            offset: (`int`, defaults to 0): If specified, this is an offset applied to the indices passed to `function` if `with_indices=True`.
        """
        if fn_kwargs is None:
            fn_kwargs = {}

        # If we do batch computation but no batch size is provided, default to the full dataset
        if batched and (batch_size is None or batch_size <= 0):
            batch_size = shard.num_rows

        # We set this variable to True after processing the first example/batch in
        # `apply_function_on_filtered_inputs` if the map function returns a dict.
        # If set to False, no new arrow table will be created

        update_data = None

        format_kwargs = shard._format_kwargs.copy()
        # Lazy formatting is only available for the default format (None/python)
        if not input_columns and shard._format_type is None:
            format_kwargs["lazy"] = True
        input_formatter = get_formatter(
            shard._format_type,
            features=shard.features,
            **format_kwargs,
        )

        class NumExamplesMismatchError(Exception):
            pass

        def validate_function_output(processed_inputs, indices):
            """Validate output of the map function."""
            if processed_inputs is not None and not isinstance(processed_inputs, (Mapping, pa.Table)):
                raise TypeError(
                    f"Provided `function` which is applied to all elements of table returns a variable of type {type(processed_inputs)}. Make sure provided `function` returns a variable of type `dict` (or a pyarrow table) to update the dataset or `None` if you are only interested in side effects."
                )
            elif isinstance(indices, list) and isinstance(processed_inputs, Mapping):
                allowed_batch_return_types = (list, np.ndarray, pd.Series)
                if config.TF_AVAILABLE and "tensorflow" in sys.modules:
                    import tensorflow as tf

                    allowed_batch_return_types += (tf.Tensor,)
                if config.TORCH_AVAILABLE and "torch" in sys.modules:
                    import torch

                    allowed_batch_return_types += (torch.Tensor,)
                if config.JAX_AVAILABLE and "jax" in sys.modules:
                    import jax.numpy as jnp

                    allowed_batch_return_types += (jnp.ndarray,)
                all_dict_values_are_lists = all(
                    isinstance(value, allowed_batch_return_types) for value in processed_inputs.values()
                )
                if all_dict_values_are_lists is False:
                    raise TypeError(
                        f"Provided `function` which is applied to all elements of table returns a `dict` of types {[type(x) for x in processed_inputs.values()]}. When using `batched=True`, make sure provided `function` returns a `dict` of types like `{allowed_batch_return_types}`."
                    )

        def apply_function_on_filtered_inputs(pa_inputs, indices, check_same_num_examples=False, offset=0):
            """Utility to apply the function on a selection of columns."""
            nonlocal update_data
            inputs = format_table(
                pa_inputs,
                0 if not batched else range(pa_inputs.num_rows),
                format_columns=input_columns,
                formatter=input_formatter,
            )
            fn_args = [inputs] if input_columns is None else [inputs[col] for col in input_columns]
            if offset == 0:
                effective_indices = indices
            else:
                effective_indices = [i + offset for i in indices] if isinstance(indices, list) else indices + offset
            additional_args = ()
            if with_indices:
                additional_args += (effective_indices,)
            if with_rank:
                additional_args += (rank,)
            processed_inputs = function(*fn_args, *additional_args, **fn_kwargs)
            if isinstance(processed_inputs, LazyDict):
                processed_inputs = {
                    k: v for k, v in processed_inputs.data.items() if k not in processed_inputs.keys_to_format
                }
                returned_lazy_dict = True
            else:
                returned_lazy_dict = False
            if update_data is None:
                # Check if the function returns updated examples
                update_data = isinstance(processed_inputs, (Mapping, pa.Table))
                validate_function_output(processed_inputs, indices)
            if not update_data:
                return None  # Nothing to update, let's move on
            if shard._format_type or input_columns:
                # TODO(QL, MS): ideally the behavior should be the same even if the dataset is formatted (may require major release)
                inputs_to_merge = {k: v for k, v in zip(pa_inputs.column_names, pa_inputs.itercolumns())}
            elif isinstance(inputs, LazyDict):
                inputs_to_merge = {
                    k: (v if k not in inputs.keys_to_format else pa_inputs[k]) for k, v in inputs.data.items()
                }
            else:
                inputs_to_merge = inputs
            if remove_columns is not None:
                for column in remove_columns:
                    # `function` can modify input in-place causing column to be already removed.
                    if column in inputs_to_merge:
                        inputs_to_merge.pop(column)
                    if returned_lazy_dict and column in processed_inputs:
                        processed_inputs.pop(column)
            if check_same_num_examples:
                input_num_examples = len(pa_inputs)
                processed_inputs_num_examples = len(processed_inputs[next(iter(processed_inputs.keys()))])
                if input_num_examples != processed_inputs_num_examples:
                    raise NumExamplesMismatchError()
            if isinstance(inputs, Mapping) and isinstance(processed_inputs, Mapping):
                # The .map() transform *updates* the dataset:
                # the output dictionary contains both the the input data and the output data.
                # The output dictionary may contain Arrow values from `inputs_to_merge` so that we can re-write them efficiently.
                return {**inputs_to_merge, **processed_inputs}
            else:
                return processed_inputs

        def init_buffer_and_writer():
            # Prepare output buffer and batched writer in memory or on file if we update the table
            writer_features = features
            if writer_features is None:
                writer_features = shard.features
                update_features = True
            else:
                update_features = False
            if keep_in_memory or cache_file_name is None:
                buf_writer = pa.BufferOutputStream()
                tmp_file = None
                writer = ArrowWriter(
                    features=writer_features,
                    stream=buf_writer,
                    writer_batch_size=writer_batch_size,
                    update_features=update_features,
                    fingerprint=new_fingerprint,
                    disable_nullable=disable_nullable,
                )
            else:
                buf_writer = None
                logger.info(f"Caching processed dataset at {cache_file_name}")
                tmp_file = tempfile.NamedTemporaryFile("wb", dir=os.path.dirname(cache_file_name), delete=False)
                writer = ArrowWriter(
                    features=writer_features,
                    path=tmp_file.name,
                    writer_batch_size=writer_batch_size,
                    update_features=update_features,
                    fingerprint=new_fingerprint,
                    disable_nullable=disable_nullable,
                )
            return buf_writer, writer, tmp_file

        num_examples_progress_update = 0
        # If `update_data` is True after processing the first example/batch, initalize these resources with `init_buffer_and_writer`
        buf_writer, writer, tmp_file = None, None, None

        # Optionally initialize the writer as a context manager
        with contextlib.ExitStack() as stack:
            try:
                arrow_formatted_shard = shard.with_format("arrow")

                # Loop over single examples or batches and write to buffer/file if examples are to be updated
                if not batched:
                    shard_iterable = enumerate(arrow_formatted_shard)
                else:
                    num_rows = len(shard) if not drop_last_batch else len(shard) // batch_size * batch_size
                    shard_iterable = zip(
                        range(0, num_rows, batch_size),
                        arrow_formatted_shard.iter(batch_size, drop_last_batch=drop_last_batch),
                    )
                if not batched:
                    _time = time.time()
                    for i, example in shard_iterable:
                        example = apply_function_on_filtered_inputs(example, i, offset=offset)
                        if update_data:
                            if i == 0:
                                buf_writer, writer, tmp_file = init_buffer_and_writer()
                                stack.enter_context(writer)
                            if isinstance(example, pa.Table):
                                writer.write_row(example)
                            else:
                                writer.write(example)
                        num_examples_progress_update += 1
                        if time.time() > _time + config.PBAR_REFRESH_TIME_INTERVAL:
                            _time = time.time()
                            yield rank, False, num_examples_progress_update
                            num_examples_progress_update = 0
                else:
                    _time = time.time()
                    for i, batch in shard_iterable:
                        num_examples_in_batch = len(batch)
                        indices = list(
                            range(*(slice(i, i + batch_size).indices(shard.num_rows)))
                        )  # Something simpler?
                        try:
                            batch = apply_function_on_filtered_inputs(
                                batch,
                                indices,
                                check_same_num_examples=len(shard.list_indexes()) > 0,
                                offset=offset,
                            )
                        except NumExamplesMismatchError:
                            raise DatasetTransformationNotAllowedError(
                                "Using `.map` in batched mode on a dataset with attached indexes is allowed only if it doesn't create or remove existing examples. You can first run `.drop_index() to remove your index and then re-add it."
                            ) from None
                        if update_data:
                            if i == 0:
                                buf_writer, writer, tmp_file = init_buffer_and_writer()
                                stack.enter_context(writer)
                            if isinstance(batch, pa.Table):
                                writer.write_table(batch)
                            else:
                                writer.write_batch(batch)
                        num_examples_progress_update += num_examples_in_batch
                        if time.time() > _time + config.PBAR_REFRESH_TIME_INTERVAL:
                            _time = time.time()
                            yield rank, False, num_examples_progress_update
                            num_examples_progress_update = 0
                if update_data and writer is not None:
                    writer.finalize()  # close_stream=bool(buf_writer is None))  # We only close if we are writing in a file
            except (Exception, KeyboardInterrupt):
                yield rank, False, num_examples_progress_update
                if update_data:
                    if writer is not None:
                        writer.finalize()
                    if tmp_file is not None:
                        tmp_file.close()
                        if os.path.exists(tmp_file.name):
                            os.remove(tmp_file.name)
                raise

        if update_data and tmp_file is not None:
            tmp_file.close()
            shutil.move(tmp_file.name, cache_file_name)
            umask = os.umask(0o666)
            os.umask(umask)
            os.chmod(cache_file_name, 0o666 & ~umask)

        if update_data:
            # Create new Dataset from buffer or file
            info = shard.info.copy()
            info.features = writer._features
            info.task_templates = None
            if buf_writer is None:
                yield rank, True, Dataset.from_file(cache_file_name, info=info, split=shard.split)
            else:
                yield rank, True, Dataset.from_buffer(buf_writer.getvalue(), info=info, split=shard.split)
        else:
            yield rank, True, shard

    @transmit_format
    @fingerprint_transform(
        inplace=False, ignore_kwargs=["load_from_cache_file", "cache_file_name", "desc"], version="2.0.1"
    )
    def filter(
        self,
        function: Optional[Callable] = None,
        with_indices=False,
        input_columns: Optional[Union[str, List[str]]] = None,
        batched: bool = False,
        batch_size: Optional[int] = 1000,
        keep_in_memory: bool = False,
        load_from_cache_file: Optional[bool] = None,
        cache_file_name: Optional[str] = None,
        writer_batch_size: Optional[int] = 1000,
        fn_kwargs: Optional[dict] = None,
        num_proc: Optional[int] = None,
        suffix_template: str = "_{rank:05d}_of_{num_proc:05d}",
        new_fingerprint: Optional[str] = None,
        desc: Optional[str] = None,
    ) -> "Dataset":
        """Apply a filter function to all the elements in the table in batches
        and update the table so that the dataset only includes examples according to the filter function.

        Args:
            function (`Callable`): Callable with one of the following signatures:

                - `function(example: Dict[str, Any]) -> bool` if `with_indices=False, batched=False`
                - `function(example: Dict[str, Any], indices: int) -> bool` if `with_indices=True, batched=False`
                - `function(example: Dict[str, List]) -> List[bool]` if `with_indices=False, batched=True`
                - `function(example: Dict[str, List], indices: List[int]) -> List[bool]` if `with_indices=True, batched=True`

                If no function is provided, defaults to an always `True` function: `lambda x: True`.
            with_indices (`bool`, defaults to `False`):
                Provide example indices to `function`. Note that in this case the signature of `function` should be `def function(example, idx): ...`.
            input_columns (`str` or `List[str]`, *optional*):
                The columns to be passed into `function` as
                positional arguments. If `None`, a `dict` mapping to all formatted columns is passed as one argument.
            batched (`bool`, defaults to `False`):
                Provide batch of examples to `function`.
            batch_size (`int`, *optional*, defaults to `1000`):
                Number of examples per batch provided to `function` if
                `batched = True`. If `batched = False`, one example per batch is passed to `function`.
                If `batch_size <= 0` or `batch_size == None`, provide the full dataset as a single batch to `function`.
            keep_in_memory (`bool`, defaults to `False`):
                Keep the dataset in memory instead of writing it to a cache file.
            load_from_cache_file (`Optional[bool]`, defaults to `True` if caching is enabled):
                If a cache file storing the current computation from `function`
                can be identified, use it instead of recomputing.
            cache_file_name (`str`, *optional*):
                Provide the name of a path for the cache file. It is used to store the
                results of the computation instead of the automatically generated cache file name.
            writer_batch_size (`int`, defaults to `1000`):
                Number of rows per write operation for the cache file writer.
                This value is a good trade-off between memory usage during the processing, and processing speed.
                Higher value makes the processing do fewer lookups, lower value consume less temporary memory while running `map`.
            fn_kwargs (`dict`, *optional*):
                Keyword arguments to be passed to `function`.
            num_proc (`int`, *optional*):
                Number of processes for multiprocessing. By default it doesn't
                use multiprocessing.
            suffix_template (`str`):
                If `cache_file_name` is specified, then this suffix will be added at the end of the base name of each.
                For example, if `cache_file_name` is `"processed.arrow"`, then for `rank = 1` and `num_proc = 4`,
                the resulting file would be `"processed_00001_of_00004.arrow"` for the default suffix (default
                `_{rank:05d}_of_{num_proc:05d}`).
            new_fingerprint (`str`, *optional*):
                The new fingerprint of the dataset after transform.
                If `None`, the new fingerprint is computed using a hash of the previous fingerprint, and the transform arguments.
            desc (`str`, *optional*, defaults to `None`):
                Meaningful description to be displayed alongside with the progress bar while filtering examples.

        Example:

        ```py
        >>> from datasets import load_dataset
        >>> ds = load_dataset("rotten_tomatoes", split="validation")
        >>> ds.filter(lambda x: x["label"] == 1)
        Dataset({
            features: ['text', 'label'],
            num_rows: 533
        })
        ```
        """
        if len(self.list_indexes()) > 0:
            raise DatasetTransformationNotAllowedError(
                "Using `.filter` on a dataset with attached indexes is not allowed. You can first run `.drop_index() to remove your index and then re-add it.`"
            )

        if function is None:
            function = lambda x: True  # noqa: E731

        if len(self) == 0:
            return self

        indices = self.map(
            function=partial(
                get_indices_from_mask_function, function, batched, with_indices, input_columns, self._indices
            ),
            with_indices=True,
            features=Features({"indices": Value("uint64")}),
            batched=True,
            batch_size=batch_size,
            remove_columns=self.column_names,
            keep_in_memory=keep_in_memory,
            load_from_cache_file=load_from_cache_file,
            cache_file_name=cache_file_name,
            writer_batch_size=writer_batch_size,
            fn_kwargs=fn_kwargs,
            num_proc=num_proc,
            suffix_template=suffix_template,
            new_fingerprint=new_fingerprint,
            input_columns=input_columns,
            desc=desc,
        )
        new_dataset = copy.deepcopy(self)
        new_dataset._indices = indices.data
        new_dataset._fingerprint = new_fingerprint
        return new_dataset

    @transmit_format
    @fingerprint_transform(inplace=False, ignore_kwargs=["cache_file_name"])
    def flatten_indices(
        self,
        keep_in_memory: bool = False,
        cache_file_name: Optional[str] = None,
        writer_batch_size: Optional[int] = 1000,
        features: Optional[Features] = None,
        disable_nullable: bool = False,
        num_proc: Optional[int] = None,
        new_fingerprint: Optional[str] = None,
    ) -> "Dataset":
        """Create and cache a new Dataset by flattening the indices mapping.

        Args:
            keep_in_memory (`bool`, defaults to `False`):
                Keep the dataset in memory instead of writing it to a cache file.
            cache_file_name (`str`, *optional*, default `None`):
                Provide the name of a path for the cache file. It is used to store the
                results of the computation instead of the automatically generated cache file name.
            writer_batch_size (`int`, defaults to `1000`):
                Number of rows per write operation for the cache file writer.
                This value is a good trade-off between memory usage during the processing, and processing speed.
                Higher value makes the processing do fewer lookups, lower value consume less temporary memory while running `map`.
            features (`Optional[datasets.Features]`, defaults to `None`):
                Use a specific [`Features`] to store the cache file
                instead of the automatically generated one.
            disable_nullable (`bool`, defaults to `False`):
                Allow null values in the table.
            num_proc (`int`, optional, default `None`):
                Max number of processes when generating cache. Already cached shards are loaded sequentially
            new_fingerprint (`str`, *optional*, defaults to `None`):
                The new fingerprint of the dataset after transform.
                If `None`, the new fingerprint is computed using a hash of the previous fingerprint, and the transform arguments
        """

        return self.map(
            batched=True,  # for speed
            keep_in_memory=keep_in_memory,
            cache_file_name=cache_file_name,
            writer_batch_size=writer_batch_size,
            features=features,
            disable_nullable=disable_nullable,
            new_fingerprint=new_fingerprint,
            desc="Flattening the indices",
            num_proc=num_proc,
        )

    def _new_dataset_with_indices(
        self,
        indices_cache_file_name: Optional[str] = None,
        indices_buffer: Optional[pa.Buffer] = None,
        fingerprint: Optional[str] = None,
    ) -> "Dataset":
        """Return a new Dataset obtained by adding indices (provided in indices_cache_file_name or in a buffer) to the
        current Dataset.
        """

        if indices_cache_file_name is None and indices_buffer is None:
            raise ValueError("At least one of indices_cache_file_name or indices_buffer must be provided.")

        if fingerprint is None:
            raise ValueError("please specify a fingerprint for the dataset with indices")

        if indices_cache_file_name is not None:
            indices_table = MemoryMappedTable.from_file(indices_cache_file_name)
        else:
            indices_table = InMemoryTable.from_buffer(indices_buffer)

        # Return new Dataset object
        # don't forget to copy the objects
        return Dataset(
            self._data,
            info=self.info.copy(),
            split=self.split,
            indices_table=indices_table,
            fingerprint=fingerprint,
        )

    @transmit_format
    @fingerprint_transform(inplace=False, ignore_kwargs=["indices_cache_file_name"])
    def select(
        self,
        indices: Iterable,
        keep_in_memory: bool = False,
        indices_cache_file_name: Optional[str] = None,
        writer_batch_size: Optional[int] = 1000,
        new_fingerprint: Optional[str] = None,
    ) -> "Dataset":
        """Create a new dataset with rows selected following the list/array of indices.

        Args:
            indices (`range`, `list`, `iterable`, `ndarray` or `Series`):
                Range, list or 1D-array of integer indices for indexing.
                If the indices correspond to a contiguous range, the Arrow table is simply sliced.
                However passing a list of indices that are not contiguous creates indices mapping, which is much less efficient,
                but still faster than recreating an Arrow table made of the requested rows.
            keep_in_memory (`bool`, defaults to `False`):
                Keep the indices mapping in memory instead of writing it to a cache file.
            indices_cache_file_name (`str`, *optional*, defaults to `None`):
                Provide the name of a path for the cache file. It is used to store the
                indices mapping instead of the automatically generated cache file name.
            writer_batch_size (`int`, defaults to `1000`):
                Number of rows per write operation for the cache file writer.
                This value is a good trade-off between memory usage during the processing, and processing speed.
                Higher value makes the processing do fewer lookups, lower value consume less temporary memory while running `map`.
            new_fingerprint (`str`, *optional*, defaults to `None`):
                The new fingerprint of the dataset after transform.
                If `None`, the new fingerprint is computed using a hash of the previous fingerprint, and the transform arguments.

        Example:

        ```py
        >>> from datasets import load_dataset
        >>> ds = load_dataset("rotten_tomatoes", split="validation")
        >>> ds.select(range(4))
        Dataset({
            features: ['text', 'label'],
            num_rows: 4
        })
        ```
        """
        if keep_in_memory and indices_cache_file_name is not None:
            raise ValueError("Please use either `keep_in_memory` or `indices_cache_file_name` but not both.")

        if len(self.list_indexes()) > 0:
            raise DatasetTransformationNotAllowedError(
                "Using `.select` on a dataset with attached indexes is not allowed. You can first run `.drop_index() to remove your index and then re-add it."
            )

        # If the array is empty we do nothing
        if len(self) == 0:
            return self

        # Convert generator objects to lists
        if isinstance(indices, Iterator):
            indices = list(indices)

        # If the indices are contiguous, simply slice the arrow table
        if isinstance(indices, range):
            if _is_range_contiguous(indices) and indices.start >= 0:
                start, length = indices.start, indices.stop - indices.start
                return self._select_contiguous(start, length, new_fingerprint=new_fingerprint)
        else:
            try:
                start = next(iter(indices))
            except StopIteration:
                # if `indices` is an empty iterable, we return an empty dataset
                return self._select_contiguous(0, 0, new_fingerprint=new_fingerprint)
            if start >= 0:
                counter_from_start = itertools.count(start=start)
                if all(i == j for i, j in zip(indices, counter_from_start)):
                    length = next(counter_from_start) - start
                    return self._select_contiguous(start, length, new_fingerprint=new_fingerprint)

        # If not contiguous, we need to create a new indices mapping
        return self._select_with_indices_mapping(
            indices,
            keep_in_memory=keep_in_memory,
            indices_cache_file_name=indices_cache_file_name,
            writer_batch_size=writer_batch_size,
            new_fingerprint=new_fingerprint,
        )

    @transmit_format
    @fingerprint_transform(inplace=False)
    def _select_contiguous(
        self,
        start: int,
        length: int,
        new_fingerprint: Optional[str] = None,
    ) -> "Dataset":
        """Create a new dataset with rows from a contiguous slice of data.
        The slice is defined by that start index and its length.

        Args:
            start (`int`): start index.
            length (`int`): length of the slice to select.
            new_fingerprint (`str`, optional, default `None`): the new fingerprint of the dataset after transform.
                If `None`, the new fingerprint is computed using a hash of the previous fingerprint, and the transform arguments

        Example:

        ```py
        >>> from datasets import load_dataset
        >>> ds = load_dataset("rotten_tomatoes", split="validation")
        >>> ds._select_contiguous(0, 4)
        Dataset({
            features: ['text', 'label'],
            num_rows: 4
        })
        ```
        """
        if len(self.list_indexes()) > 0:
            raise DatasetTransformationNotAllowedError(
                "Using `.select` on a dataset with attached indexes is not allowed. You can first run `.drop_index() to remove your index and then re-add it."
            )

        # If the array is empty we do nothing
        if len(self) == 0:
            return self

        _check_valid_indices_value(start, len(self))
        _check_valid_indices_value(start + length - 1, len(self))
        if self._indices is None or length == 0:
            return Dataset(
                self.data.slice(start, length),
                info=self.info.copy(),
                split=self.split,
                fingerprint=new_fingerprint,
            )
        else:
            return Dataset(
                self.data,
                info=self.info.copy(),
                split=self.split,
                indices_table=self._indices.slice(start, length),
                fingerprint=new_fingerprint,
            )

    @transmit_format
    @fingerprint_transform(inplace=False, ignore_kwargs=["indices_cache_file_name"])
    def _select_with_indices_mapping(
        self,
        indices: Iterable,
        keep_in_memory: bool = False,
        indices_cache_file_name: Optional[str] = None,
        writer_batch_size: Optional[int] = 1000,
        new_fingerprint: Optional[str] = None,
    ) -> "Dataset":
        """Create a new dataset with rows selected following the list/array of indices.
        The new dataset is made by creating a new indices mapping on top of the main arrow table.

        Args:
            indices (sequence, iterable, range, ndarray or Series): List or 1D-array of integer indices for indexing.
            keep_in_memory (`bool`, default `False`): Keep the indices mapping in memory instead of writing it to a cache file.
            indices_cache_file_name (`str`, optional, default `None`): Provide the name of a path for the cache file. It is used to store the
                indices mapping instead of the automatically generated cache file name.
            writer_batch_size (`int`, default `1000`): Number of rows per write operation for the cache file writer.
                This value is a good trade-off between memory usage during the processing, and processing speed.
                Higher value makes the processing do fewer lookups, lower value consume less temporary memory while running `.map()`.
            new_fingerprint (`str`, optional, default `None`): the new fingerprint of the dataset after transform.
                If `None`, the new fingerprint is computed using a hash of the previous fingerprint, and the transform arguments

        Example:

        ```py
        >>> from datasets import load_dataset
        >>> ds = load_dataset("rotten_tomatoes", split="validation")
        >>> ds._select_with_indices_mapping(range(4))
        Dataset({
            features: ['text', 'label'],
            num_rows: 4
        })
        ```
        """
        if keep_in_memory and indices_cache_file_name is not None:
            raise ValueError("Please use either `keep_in_memory` or `indices_cache_file_name` but not both.")

        if len(self.list_indexes()) > 0:
            raise DatasetTransformationNotAllowedError(
                "Using `.select` on a dataset with attached indexes is not allowed. You can first run `.drop_index() to remove your index and then re-add it."
            )

        # If the array is empty we do nothing
        if len(self) == 0:
            return self

        # Prepare the writer for our indices arrow table
        if keep_in_memory or indices_cache_file_name is None:
            buf_writer = pa.BufferOutputStream()
            tmp_file = None
            writer = ArrowWriter(
                stream=buf_writer, writer_batch_size=writer_batch_size, fingerprint=new_fingerprint, unit="indices"
            )
        else:
            buf_writer = None
            logger.info(f"Caching indices mapping at {indices_cache_file_name}")
            tmp_file = tempfile.NamedTemporaryFile("wb", dir=os.path.dirname(indices_cache_file_name), delete=False)
            writer = ArrowWriter(
                path=tmp_file.name, writer_batch_size=writer_batch_size, fingerprint=new_fingerprint, unit="indices"
            )

        indices = indices if isinstance(indices, list) else list(indices)

        size = len(self)
        if indices:
            _check_valid_indices_value(int(max(indices)), size=size)
            _check_valid_indices_value(int(min(indices)), size=size)
        else:
            return self._select_contiguous(0, 0, new_fingerprint=new_fingerprint)

        indices_array = pa.array(indices, type=pa.uint64())
        # Check if we need to convert indices
        if self._indices is not None:
            indices_array = self._indices.column(0).take(indices_array)

        indices_table = pa.Table.from_arrays([indices_array], names=["indices"])

        with writer:
            try:
                writer.write_table(indices_table)
                writer.finalize()  # close_stream=bool(buf_writer is None))  We only close if we are writing in a file
            except (Exception, KeyboardInterrupt):
                if tmp_file is not None:
                    tmp_file.close()
                    if os.path.exists(tmp_file.name):
                        os.remove(tmp_file.name)
                raise

        if tmp_file is not None:
            tmp_file.close()
            shutil.move(tmp_file.name, indices_cache_file_name)
            umask = os.umask(0o666)
            os.umask(umask)
            os.chmod(indices_cache_file_name, 0o666 & ~umask)

        # Return new Dataset object
        if buf_writer is None:
            return self._new_dataset_with_indices(
                indices_cache_file_name=indices_cache_file_name, fingerprint=new_fingerprint
            )
        else:
            return self._new_dataset_with_indices(indices_buffer=buf_writer.getvalue(), fingerprint=new_fingerprint)

    @transmit_format
    @fingerprint_transform(inplace=False, ignore_kwargs=["load_from_cache_file", "indices_cache_file_name"])
    def sort(
        self,
        column: str,
        reverse: bool = False,
        kind: str = None,
        null_placement: str = "last",
        keep_in_memory: bool = False,
        load_from_cache_file: Optional[bool] = None,
        indices_cache_file_name: Optional[str] = None,
        writer_batch_size: Optional[int] = 1000,
        new_fingerprint: Optional[str] = None,
    ) -> "Dataset":
        """Create a new dataset sorted according to a column.

        Currently sorting according to a column name uses pandas sorting algorithm under the hood.
        The column should thus be a pandas compatible type (in particular not a nested type).
        This also means that the column used for sorting is fully loaded in memory (which should be fine in most cases).

        Args:
            column (`str`):
                Column name to sort by.
            reverse (`bool`, defaults to `False`):
                If `True`, sort by descending order rather then ascending.
            kind (`str`, *optional*):
                Pandas algorithm for sorting selected in `{quicksort, mergesort, heapsort, stable}`,
                The default is `quicksort`. Note that both `stable` and `mergesort` use `timsort` under the covers and, in general,
                the actual implementation will vary with data type. The `mergesort` option is retained for backwards compatibility.
            null_placement (`str`, defaults to `last`):
                Put `None` values at the beginning if first; last puts `None` values at the end.

                <Added version="1.14.2"/>
            keep_in_memory (`bool`, defaults to `False`):
                Keep the sorted indices in memory instead of writing it to a cache file.
            load_from_cache_file (`Optional[bool]`, defaults to `True` if caching is enabled):
                If a cache file storing the sorted indices
                can be identified, use it instead of recomputing.
            indices_cache_file_name (`str`, *optional*, defaults to `None`):
                Provide the name of a path for the cache file. It is used to store the
                sorted indices instead of the automatically generated cache file name.
            writer_batch_size (`int`, defaults to `1000`):
                Number of rows per write operation for the cache file writer.
                Higher value gives smaller cache files, lower value consume less temporary memory.
            new_fingerprint (`str`, *optional*, defaults to `None`):
                The new fingerprint of the dataset after transform.
                If `None`, the new fingerprint is computed using a hash of the previous fingerprint, and the transform arguments

        Example:

        ```py
        >>> from datasets import load_dataset
        >>> ds = load_dataset("rotten_tomatoes", split="validation")
        >>> ds['label'][:10]
        [1, 1, 1, 1, 1, 1, 1, 1, 1, 1]
        >>> sorted_ds = ds.sort('label')
        >>> sorted_ds['label'][:10]
        [0, 0, 0, 0, 0, 0, 0, 0, 0, 0]
        ```
        """
        if len(self.list_indexes()) > 0:
            raise DatasetTransformationNotAllowedError(
                "Using `.sort` on a dataset with attached indexes is not allowed. You can first run `.drop_index() to remove your index and then re-add it."
            )
        # If the array is empty we do nothing
        if len(self) == 0:
            return self

        # Check the column name
        if not isinstance(column, str) or column not in self._data.column_names:
            raise ValueError(
                f"Column '{column}' not found in the dataset. Please provide a column selected in: {self._data.column_names}"
            )

        load_from_cache_file = load_from_cache_file if load_from_cache_file is not None else is_caching_enabled()

        # Check if we've already cached this computation (indexed by a hash)
        if self.cache_files:
            if indices_cache_file_name is None:
                # we create a unique hash from the function, current dataset file and the mapping args
                indices_cache_file_name = self._get_cache_file_path(new_fingerprint)
            if os.path.exists(indices_cache_file_name) and load_from_cache_file:
                logger.warning(f"Loading cached sorted indices for dataset at {indices_cache_file_name}")
                return self._new_dataset_with_indices(
                    fingerprint=new_fingerprint, indices_cache_file_name=indices_cache_file_name
                )

        column_data = self._getitem(
            column, format_type="pandas", format_columns=None, output_all_columns=False, format_kwargs=None
        )

        df_sorted = column_data.to_frame().sort_values(
            column, ascending=not reverse, kind=kind, na_position=null_placement
        )
        indices = df_sorted.index.to_numpy()

        return self.select(
            indices=indices,
            keep_in_memory=keep_in_memory,
            indices_cache_file_name=indices_cache_file_name,
            writer_batch_size=writer_batch_size,
            new_fingerprint=new_fingerprint,
        )

    @transmit_format
    @fingerprint_transform(
        inplace=False, randomized_function=True, ignore_kwargs=["load_from_cache_file", "indices_cache_file_name"]
    )
    def shuffle(
        self,
        seed: Optional[int] = None,
        generator: Optional[np.random.Generator] = None,
        keep_in_memory: bool = False,
        load_from_cache_file: Optional[bool] = None,
        indices_cache_file_name: Optional[str] = None,
        writer_batch_size: Optional[int] = 1000,
        new_fingerprint: Optional[str] = None,
    ) -> "Dataset":
        """Create a new Dataset where the rows are shuffled.

        Currently shuffling uses numpy random generators.
        You can either supply a NumPy BitGenerator to use, or a seed to initiate NumPy's default random generator (PCG64).

        Shuffling takes the list of indices `[0:len(my_dataset)]` and shuffles it to create an indices mapping.
        However as soon as your [`Dataset`] has an indices mapping, the speed can become 10x slower.
        This is because there is an extra step to get the row index to read using the indices mapping, and most importantly, you aren't reading contiguous chunks of data anymore.
        To restore the speed, you'd need to rewrite the entire dataset on your disk again using [`Dataset.flatten_indices`], which removes the indices mapping.
        This may take a lot of time depending of the size of your dataset though:

        ```python
        my_dataset[0]  # fast
        my_dataset = my_dataset.shuffle(seed=42)
        my_dataset[0]  # up to 10x slower
        my_dataset = my_dataset.flatten_indices()  # rewrite the shuffled dataset on disk as contiguous chunks of data
        my_dataset[0]  # fast again
        ```

        In this case, we recommend switching to an [`IterableDataset`] and leveraging its fast approximate shuffling method [`IterableDataset.shuffle`].
        It only shuffles the shards order and adds a shuffle buffer to your dataset, which keeps the speed of your dataset optimal:

        ```python
        my_iterable_dataset = my_dataset.to_iterable_dataset(num_shards=128)
        for example in enumerate(my_iterable_dataset):  # fast
            pass

        shuffled_iterable_dataset = my_iterable_dataset.shuffle(seed=42, buffer_size=100)

        for example in enumerate(shuffled_iterable_dataset):  # as fast as before
            pass
        ```

        Args:
            seed (`int`, *optional*):
                A seed to initialize the default BitGenerator if `generator=None`.
                If `None`, then fresh, unpredictable entropy will be pulled from the OS.
                If an `int` or `array_like[ints]` is passed, then it will be passed to SeedSequence to derive the initial BitGenerator state.
            generator (`numpy.random.Generator`, *optional*):
                Numpy random Generator to use to compute the permutation of the dataset rows.
                If `generator=None` (default), uses `np.random.default_rng` (the default BitGenerator (PCG64) of NumPy).
            keep_in_memory (`bool`, default `False`):
                Keep the shuffled indices in memory instead of writing it to a cache file.
            load_from_cache_file (`Optional[bool]`, defaults to `True` if caching is enabled):
                If a cache file storing the shuffled indices
                can be identified, use it instead of recomputing.
            indices_cache_file_name (`str`, *optional*):
                Provide the name of a path for the cache file. It is used to store the
                shuffled indices instead of the automatically generated cache file name.
            writer_batch_size (`int`, defaults to `1000`):
                Number of rows per write operation for the cache file writer.
                This value is a good trade-off between memory usage during the processing, and processing speed.
                Higher value makes the processing do fewer lookups, lower value consume less temporary memory while running `map`.
            new_fingerprint (`str`, *optional*, defaults to `None`):
                The new fingerprint of the dataset after transform.
                If `None`, the new fingerprint is computed using a hash of the previous fingerprint, and the transform arguments.

        Example:

        ```py
        >>> from datasets import load_dataset
        >>> ds = load_dataset("rotten_tomatoes", split="validation")
        >>> ds['label'][:10]
        [1, 1, 1, 1, 1, 1, 1, 1, 1, 1]

        # set a seed
        >>> shuffled_ds = ds.shuffle(seed=42)
        >>> shuffled_ds['label'][:10]
        [1, 0, 1, 1, 0, 0, 0, 0, 0, 0]
        ```
        """
        if len(self.list_indexes()) > 0:
            raise DatasetTransformationNotAllowedError(
                "Using `.shuffle` on a dataset with attached indexes is not allowed. You can first run `.drop_index() to remove your index and then re-add it."
            )
        # If the array is empty we do nothing
        if len(self) == 0:
            return self

        if keep_in_memory and indices_cache_file_name is not None:
            raise ValueError("Please use either `keep_in_memory` or `indices_cache_file_name` but not both.")

        if seed is not None and generator is not None:
            raise ValueError("Both `seed` and `generator` were provided. Please specify just one of them.")

        if generator is not None and not isinstance(generator, np.random.Generator):
            raise ValueError("The provided generator must be an instance of numpy.random.Generator")

        load_from_cache_file = load_from_cache_file if load_from_cache_file is not None else is_caching_enabled()

        if generator is None:
            if seed is None:
                _, seed, pos, *_ = np.random.get_state()
                seed = seed[pos] if pos < 624 else seed[0]
                _ = np.random.random()  # do 1 step of rng
            generator = np.random.default_rng(seed)

        # Check if we've already cached this computation (indexed by a hash)
        if self.cache_files:
            if indices_cache_file_name is None:
                # we create a unique hash from the function, current dataset file and the mapping args
                indices_cache_file_name = self._get_cache_file_path(new_fingerprint)
            if os.path.exists(indices_cache_file_name) and load_from_cache_file:
                logger.warning(f"Loading cached shuffled indices for dataset at {indices_cache_file_name}")
                return self._new_dataset_with_indices(
                    fingerprint=new_fingerprint, indices_cache_file_name=indices_cache_file_name
                )

        permutation = generator.permutation(len(self))

        return self.select(
            indices=permutation,
            keep_in_memory=keep_in_memory,
            indices_cache_file_name=indices_cache_file_name if not keep_in_memory else None,
            writer_batch_size=writer_batch_size,
            new_fingerprint=new_fingerprint,
        )

    @transmit_format
    @fingerprint_transform(
        inplace=False,
        randomized_function=True,
        fingerprint_names=["train_new_fingerprint", "test_new_fingerprint"],
        ignore_kwargs=["load_from_cache_file", "train_indices_cache_file_name", "test_indices_cache_file_name"],
    )
    def train_test_split(
        self,
        test_size: Union[float, int, None] = None,
        train_size: Union[float, int, None] = None,
        shuffle: bool = True,
        stratify_by_column: Optional[str] = None,
        seed: Optional[int] = None,
        generator: Optional[np.random.Generator] = None,
        keep_in_memory: bool = False,
        load_from_cache_file: Optional[bool] = None,
        train_indices_cache_file_name: Optional[str] = None,
        test_indices_cache_file_name: Optional[str] = None,
        writer_batch_size: Optional[int] = 1000,
        train_new_fingerprint: Optional[str] = None,
        test_new_fingerprint: Optional[str] = None,
    ) -> "DatasetDict":
        """Return a dictionary ([`datasets.DatasetDict`]) with two random train and test subsets (`train` and `test` `Dataset` splits).
        Splits are created from the dataset according to `test_size`, `train_size` and `shuffle`.

        This method is similar to scikit-learn `train_test_split`.

        Args:
            test_size (`numpy.random.Generator`, *optional*):
                Size of the test split
                If `float`, should be between `0.0` and `1.0` and represent the proportion of the dataset to include in the test split.
                If `int`, represents the absolute number of test samples.
                If `None`, the value is set to the complement of the train size.
                If `train_size` is also `None`, it will be set to `0.25`.
            train_size (`numpy.random.Generator`, *optional*):
                Size of the train split
                If `float`, should be between `0.0` and `1.0` and represent the proportion of the dataset to include in the train split.
                If `int`, represents the absolute number of train samples.
                If `None`, the value is automatically set to the complement of the test size.
            shuffle (`bool`, *optional*, defaults to `True`):
                Whether or not to shuffle the data before splitting.
            stratify_by_column (`str`, *optional*, defaults to `None`):
                The column name of labels to be used to perform stratified split of data.
            seed (`int`, *optional*):
                A seed to initialize the default BitGenerator if `generator=None`.
                If `None`, then fresh, unpredictable entropy will be pulled from the OS.
                If an `int` or `array_like[ints]` is passed, then it will be passed to SeedSequence to derive the initial BitGenerator state.
            generator (`numpy.random.Generator`, *optional*):
                Numpy random Generator to use to compute the permutation of the dataset rows.
                If `generator=None` (default), uses `np.random.default_rng` (the default BitGenerator (PCG64) of NumPy).
            keep_in_memory (`bool`, defaults to `False`):
                Keep the splits indices in memory instead of writing it to a cache file.
            load_from_cache_file (`Optional[bool]`, defaults to `True` if caching is enabled):
                If a cache file storing the splits indices
                can be identified, use it instead of recomputing.
            train_cache_file_name (`str`, *optional*):
                Provide the name of a path for the cache file. It is used to store the
                train split indices instead of the automatically generated cache file name.
            test_cache_file_name (`str`, *optional*):
                Provide the name of a path for the cache file. It is used to store the
                test split indices instead of the automatically generated cache file name.
            writer_batch_size (`int`, defaults to `1000`):
                Number of rows per write operation for the cache file writer.
                This value is a good trade-off between memory usage during the processing, and processing speed.
                Higher value makes the processing do fewer lookups, lower value consume less temporary memory while running `map`.
            train_new_fingerprint (`str`, *optional*, defaults to `None`):
                The new fingerprint of the train set after transform.
                If `None`, the new fingerprint is computed using a hash of the previous fingerprint, and the transform arguments
            test_new_fingerprint (`str`, *optional*, defaults to `None`):
                The new fingerprint of the test set after transform.
                If `None`, the new fingerprint is computed using a hash of the previous fingerprint, and the transform arguments

        Example:

        ```py
        >>> from datasets import load_dataset
        >>> ds = load_dataset("rotten_tomatoes", split="validation")
        >>> ds = ds.train_test_split(test_size=0.2, shuffle=True)
        DatasetDict({
            train: Dataset({
                features: ['text', 'label'],
                num_rows: 852
            })
            test: Dataset({
                features: ['text', 'label'],
                num_rows: 214
            })
        })

        # set a seed
        >>> ds = ds.train_test_split(test_size=0.2, seed=42)

        # stratified split
        >>> ds = load_dataset("imdb",split="train")
        Dataset({
            features: ['text', 'label'],
            num_rows: 25000
        })
        >>> ds = ds.train_test_split(test_size=0.2, stratify_by_column="label")
        DatasetDict({
            train: Dataset({
                features: ['text', 'label'],
                num_rows: 20000
            })
            test: Dataset({
                features: ['text', 'label'],
                num_rows: 5000
            })
        })
        ```
        """
        from .dataset_dict import DatasetDict  # import here because of circular dependency

        if len(self.list_indexes()) > 0:
            raise DatasetTransformationNotAllowedError(
                "Using `.train_test_split` on a dataset with attached indexes is not allowed. You can first run `.drop_index() to remove your index and then re-add it."
            )
        # If the array is empty we do nothing
        if len(self) == 0:
            return DatasetDict({"train": self, "test": self})

        if test_size is None and train_size is None:
            test_size = 0.25

        # Safety checks similar to scikit-learn's ones.
        # (adapted from https://github.com/scikit-learn/scikit-learn/blob/fd237278e895b42abe8d8d09105cbb82dc2cbba7/sklearn/model_selection/_split.py#L1750)
        n_samples = len(self)
        if (
            isinstance(test_size, int)
            and (test_size >= n_samples or test_size <= 0)
            or isinstance(test_size, float)
            and (test_size <= 0 or test_size >= 1)
        ):
            raise ValueError(
                f"test_size={test_size} should be either positive and smaller "
                f"than the number of samples {n_samples} or a float in the (0, 1) range"
            )

        if (
            isinstance(train_size, int)
            and (train_size >= n_samples or train_size <= 0)
            or isinstance(train_size, float)
            and (train_size <= 0 or train_size >= 1)
        ):
            raise ValueError(
                f"train_size={train_size} should be either positive and smaller "
                f"than the number of samples {n_samples} or a float in the (0, 1) range"
            )

        if train_size is not None and not isinstance(train_size, (int, float)):
            raise ValueError(f"Invalid value for train_size: {train_size} of type {type(train_size)}")
        if test_size is not None and not isinstance(test_size, (int, float)):
            raise ValueError(f"Invalid value for test_size: {test_size} of type {type(test_size)}")

        if isinstance(train_size, float) and isinstance(test_size, float) and train_size + test_size > 1:
            raise ValueError(
                f"The sum of test_size and train_size = {train_size + test_size}, should be in the (0, 1)"
                " range. Reduce test_size and/or train_size."
            )

        if isinstance(test_size, float):
            n_test = ceil(test_size * n_samples)
        elif isinstance(test_size, int):
            n_test = float(test_size)

        if isinstance(train_size, float):
            n_train = floor(train_size * n_samples)
        elif isinstance(train_size, int):
            n_train = float(train_size)

        if train_size is None:
            n_train = n_samples - n_test
        elif test_size is None:
            n_test = n_samples - n_train

        if n_train + n_test > n_samples:
            raise ValueError(
                f"The sum of train_size and test_size = {n_train + n_test}, "
                "should be smaller than the number of "
                f"samples {n_samples}. Reduce test_size and/or "
                "train_size."
            )

        n_train, n_test = int(n_train), int(n_test)

        if n_train == 0:
            raise ValueError(
                f"With n_samples={n_samples}, test_size={test_size} and train_size={train_size}, the "
                "resulting train set will be empty. Adjust any of the "
                "aforementioned parameters."
            )

        load_from_cache_file = load_from_cache_file if load_from_cache_file is not None else is_caching_enabled()

        if generator is None and shuffle is True:
            if seed is None:
                _, seed, pos, *_ = np.random.get_state()
                seed = seed[pos] if pos < 624 else seed[0]
                _ = np.random.random()  # do 1 step of rng
            generator = np.random.default_rng(seed)

        # Check if we've already cached this computation (indexed by a hash)
        if self.cache_files:
            if train_indices_cache_file_name is None or test_indices_cache_file_name is None:
                # we create a unique hash from the function, current dataset file and the mapping args

                if train_indices_cache_file_name is None:
                    train_indices_cache_file_name = self._get_cache_file_path(train_new_fingerprint)
                if test_indices_cache_file_name is None:
                    test_indices_cache_file_name = self._get_cache_file_path(test_new_fingerprint)
            if (
                os.path.exists(train_indices_cache_file_name)
                and os.path.exists(test_indices_cache_file_name)
                and load_from_cache_file
            ):
                logger.warning(
                    f"Loading cached split indices for dataset at {train_indices_cache_file_name} and {test_indices_cache_file_name}"
                )
                return DatasetDict(
                    {
                        "train": self._new_dataset_with_indices(
                            fingerprint=train_new_fingerprint, indices_cache_file_name=train_indices_cache_file_name
                        ),
                        "test": self._new_dataset_with_indices(
                            fingerprint=test_new_fingerprint, indices_cache_file_name=test_indices_cache_file_name
                        ),
                    }
                )
        if not shuffle:
            if stratify_by_column is not None:
                raise ValueError("Stratified train/test split is not implemented for `shuffle=False`")
            train_indices = np.arange(n_train)
            test_indices = np.arange(n_train, n_train + n_test)
        else:
            # stratified partition
            if stratify_by_column is not None:
                if stratify_by_column not in self.features.keys():
                    raise ValueError(f"Key {stratify_by_column} not found in {self.features.keys()}")
                if not isinstance(self.features[stratify_by_column], ClassLabel):
                    raise ValueError(
                        f"Stratifying by column is only supported for {ClassLabel.__name__} column, and column {stratify_by_column} is {type(self.features[stratify_by_column]).__name__}."
                    )
                try:
                    train_indices, test_indices = next(
                        stratified_shuffle_split_generate_indices(
                            self.with_format("numpy")[stratify_by_column], n_train, n_test, rng=generator
                        )
                    )
                except Exception as error:
                    if str(error) == "Minimum class count error":
                        raise ValueError(
                            f"The least populated class in {stratify_by_column} column has only 1"
                            " member, which is too few. The minimum"
                            " number of groups for any class cannot"
                            " be less than 2."
                        )
                    else:
                        raise error

            # random partition
            else:
                permutation = generator.permutation(len(self))
                test_indices = permutation[:n_test]
                train_indices = permutation[n_test : (n_test + n_train)]

        train_split = self.select(
            indices=train_indices,
            keep_in_memory=keep_in_memory,
            indices_cache_file_name=train_indices_cache_file_name,
            writer_batch_size=writer_batch_size,
            new_fingerprint=train_new_fingerprint,
        )
        test_split = self.select(
            indices=test_indices,
            keep_in_memory=keep_in_memory,
            indices_cache_file_name=test_indices_cache_file_name,
            writer_batch_size=writer_batch_size,
            new_fingerprint=test_new_fingerprint,
        )

        return DatasetDict({"train": train_split, "test": test_split})

    def shard(
        self,
        num_shards: int,
        index: int,
        contiguous: bool = False,
        keep_in_memory: bool = False,
        indices_cache_file_name: Optional[str] = None,
        writer_batch_size: Optional[int] = 1000,
    ) -> "Dataset":
        """Return the `index`-nth shard from dataset split into `num_shards` pieces.

        This shards deterministically. `dset.shard(n, i)` will contain all elements of dset whose
        index mod `n = i`.

        `dset.shard(n, i, contiguous=True)` will instead split dset into contiguous chunks,
        so it can be easily concatenated back together after processing. If `n % i == l`, then the
        first `l` shards will have length `(n // i) + 1`, and the remaining shards will have length `(n // i)`.
        `datasets.concatenate([dset.shard(n, i, contiguous=True) for i in range(n)])` will return
        a dataset with the same order as the original.

        Be sure to shard before using any randomizing operator (such as `shuffle`).
        It is best if the shard operator is used early in the dataset pipeline.


        Args:
            num_shards (`int`):
                How many shards to split the dataset into.
            index (`int`):
                Which shard to select and return.
            contiguous: (`bool`, defaults to `False`):
                Whether to select contiguous blocks of indices for shards.
            keep_in_memory (`bool`, defaults to `False`):
                Keep the dataset in memory instead of writing it to a cache file.
            indices_cache_file_name (`str`, *optional*):
                Provide the name of a path for the cache file. It is used to store the
                indices of each shard instead of the automatically generated cache file name.
            writer_batch_size (`int`, defaults to `1000`):
                Number of rows per write operation for the cache file writer.
                This value is a good trade-off between memory usage during the processing, and processing speed.
                Higher value makes the processing do fewer lookups, lower value consume less temporary memory while running `map`.

        Example:

        ```py
        >>> from datasets import load_dataset
        >>> ds = load_dataset("rotten_tomatoes", split="validation")
        >>> ds
        Dataset({
            features: ['text', 'label'],
            num_rows: 1066
        })
        >>> ds.shard(num_shards=2, index=0)
        Dataset({
            features: ['text', 'label'],
            num_rows: 533
        })
        ```
        """
        if not 0 <= index < num_shards:
            raise ValueError("index should be in [0, num_shards-1]")
        if contiguous:
            div = len(self) // num_shards
            mod = len(self) % num_shards
            start = div * index + min(index, mod)
            end = start + div + (1 if index < mod else 0)
            indices = range(start, end)
        else:
            indices = np.arange(index, len(self), num_shards)

        return self.select(
            indices=indices,
            keep_in_memory=keep_in_memory,
            indices_cache_file_name=indices_cache_file_name,
            writer_batch_size=writer_batch_size,
        )

    def export(
        self,
        filename: str,
        format: str = "tfrecord",
    ):
        """Writes the Arrow dataset to a TFRecord file.

        The dataset must already be in tensorflow format. The records will be written with
        keys from `dataset._format_columns`.

        Args:
            filename (`str`): The filename, including the `.tfrecord` extension, to write to.
            format (`str`, optional, default `"tfrecord"`): The type of output file. Currently this is a no-op, as
                TFRecords are the only option. This enables a more flexible function signature later.
        """
        try:
            import tensorflow as tf  # noqa: F401
        except ImportError:
            logger.error("Tensorflow needs to be installed to be able to return Tensorflow tensors.")

        # From https://www.tensorflow.org/tutorials/load_data/tfrecord
        def _bytes_feature(values):
            """Returns a bytes_list from a list of string / byte."""
            return tf.train.Feature(bytes_list=tf.train.BytesList(value=values))

        def _float_feature(values):
            """Returns a float_list from a list of float / double."""
            return tf.train.Feature(float_list=tf.train.FloatList(value=values))

        def _int64_feature(values):
            """Returns an int64_list from a list of bool / enum / int / uint."""
            return tf.train.Feature(int64_list=tf.train.Int64List(value=values))

        def _feature(values: Union[float, int, str, np.ndarray, list]) -> "tf.train.Feature":
            """Typechecks `values` and returns the corresponding tf.train.Feature."""
            if isinstance(values, list):
                if values and isinstance(values[0], str):
                    return _bytes_feature([v.encode() for v in values])
                else:
                    raise ValueError(f"values={values} is empty or contains items that cannot be serialized")
            elif isinstance(values, np.ndarray):
                if values.dtype == np.dtype(float):
                    return _float_feature(values)
                elif values.dtype == np.int64:
                    return _int64_feature(values)
                elif values.dtype == np.dtype(str) or (
                    values.dtype == np.dtype(object) and len(values) > 0 and isinstance(values[0], str)
                ):
                    return _bytes_feature([v.encode() for v in values])
                else:
                    raise ValueError(
                        f"values={values} is empty or is an np.ndarray with items of dtype {values[0].dtype}, which cannot be serialized"
                    )
            elif hasattr(values, "dtype"):
                if np.issubdtype(values.dtype, np.floating):
                    return _float_feature([values.item()])
                elif np.issubdtype(values.dtype, np.integer):
                    return _int64_feature([values.item()])
                elif np.issubdtype(values.dtype, str):
                    return _bytes_feature([values.item().encode()])
                else:
                    raise ValueError(f"values={values} has dtype {values.dtype}, which cannot be serialized")
            else:
                raise ValueError(f"values={values} are not numpy objects or strings, and so cannot be serialized")

        def serialize_example(ex):
            feature = {key: _feature(value) for key, value in ex.items()}
            example_proto = tf.train.Example(features=tf.train.Features(feature=feature))
            return example_proto.SerializeToString()

        def tf_serialize_example(ex):
            tf_string = tf.py_function(serialize_example, (ex,), tf.string)
            return tf.reshape(tf_string, ())

        def generator():
            for ex in self:
                yield serialize_example(ex)

        if self._format_type != "numpy":
            raise ValueError("Dataset format must be numpy before exporting")
        if not filename.endswith(".tfrecord"):
            raise ValueError("filename {filename} must end with .tfrecord")
        tf_dataset = tf.data.Dataset.from_generator(generator, output_types=tf.string, output_shapes=())
        writer = tf.data.experimental.TFRecordWriter(filename)
        logger.info(f"Writing TFRecord to {filename}")
        writer.write(tf_dataset)
        logger.info(f"Finished writing TFRecord to {filename}")
        self = None  # delete the dataset reference used by tf_dataset

    def to_csv(
        self,
        path_or_buf: Union[PathLike, BinaryIO],
        batch_size: Optional[int] = None,
        num_proc: Optional[int] = None,
        index: bool = False,
        **to_csv_kwargs,
    ) -> int:
        """Exports the dataset to csv

        Args:
            path_or_buf (`PathLike` or `FileOrBuffer`):
                Either a path to a file or a BinaryIO.
            batch_size (`int`, *optional*):
                Size of the batch to load in memory and write at once.
                Defaults to `datasets.config.DEFAULT_MAX_BATCH_SIZE`.
            num_proc (`int`, *optional*):
                Number of processes for multiprocessing. By default it doesn't
                use multiprocessing. `batch_size` in this case defaults to
                `datasets.config.DEFAULT_MAX_BATCH_SIZE` but feel free to make it 5x or 10x of the default
                value if you have sufficient compute power.
            index (`bool`, default `False`): Write row names (index).

                <Changed version="2.10.0">

                Now, `index` defaults to `False`.

                If you would like to write the index, set it to `True` and also set a name for the index column by
                passing `index_label`.

                </Changed>

            **to_csv_kwargs (additional keyword arguments):
                Parameters to pass to pandas's `pandas.DataFrame.to_csv`.

        Returns:
            `int`: The number of characters or bytes written.

        Example:

        ```py
        >>> ds.to_csv("path/to/dataset/directory")
        ```
        """
        # Dynamic import to avoid circular dependency
        from .io.csv import CsvDatasetWriter

        return CsvDatasetWriter(
            self, path_or_buf, batch_size=batch_size, num_proc=num_proc, index=index, **to_csv_kwargs
        ).write()

    def to_dict(self, batch_size: Optional[int] = None, batched: bool = False) -> Union[dict, Iterator[dict]]:
        """Returns the dataset as a Python dict. Can also return a generator for large datasets.

        Args:
            batched (`bool`):
                Set to `True` to return a generator that yields the dataset as batches
                of `batch_size` rows. Defaults to `False` (returns the whole datasets once).
            batch_size (`int`, *optional*): The size (number of rows) of the batches if `batched` is `True`.
                Defaults to `datasets.config.DEFAULT_MAX_BATCH_SIZE`.

        Returns:
            `dict` or `Iterator[dict]`

        Example:

        ```py
        >>> ds.to_dict()
        ```
        """
        if not batched:
            return query_table(
                table=self._data,
                key=slice(0, len(self)),
                indices=self._indices if self._indices is not None else None,
            ).to_pydict()
        else:
            batch_size = batch_size if batch_size else config.DEFAULT_MAX_BATCH_SIZE
            return (
                query_table(
                    table=self._data,
                    key=slice(offset, offset + batch_size),
                    indices=self._indices if self._indices is not None else None,
                ).to_pydict()
                for offset in range(0, len(self), batch_size)
            )

    def to_json(
        self,
        path_or_buf: Union[PathLike, BinaryIO],
        batch_size: Optional[int] = None,
        num_proc: Optional[int] = None,
        **to_json_kwargs,
    ) -> int:
        """Export the dataset to JSON Lines or JSON.

        Args:
            path_or_buf (`PathLike` or `FileOrBuffer`):
                Either a path to a file or a BinaryIO.
            batch_size (`int`, *optional*):
                Size of the batch to load in memory and write at once.
                Defaults to `datasets.config.DEFAULT_MAX_BATCH_SIZE`.
            num_proc (`int`, *optional*):
                Number of processes for multiprocessing. By default it doesn't
                use multiprocessing. `batch_size` in this case defaults to
                `datasets.config.DEFAULT_MAX_BATCH_SIZE` but feel free to make it 5x or 10x of the default
                value if you have sufficient compute power.
            lines (`bool`, defaults to `True`):
                Whether output JSON lines format.
                Only possible if `orient="records"`. It will throw ValueError with `orient` different from
                `"records"`, since the others are not list-like.
            orient (`str`, defaults to `"records"`):
                Format of the JSON:

                - `"records"`: list like `[{column -> value}, … , {column -> value}]`
                - `"split"`: dict like `{"index" -> [index], "columns" -> [columns], "data" -> [values]}`
                - `"index"`: dict like `{index -> {column -> value}}`
                - `"columns"`: dict like `{column -> {index -> value}}`
                - `"values"`: just the values array
                - `"table"`: dict like `{"schema": {schema}, "data": {data}}`
            **to_json_kwargs (additional keyword arguments):
                Parameters to pass to pandas's [`pandas.DataFrame.to_json`](https://pandas.pydata.org/docs/reference/api/pandas.DataFrame.to_json.html).

        Returns:
            `int`: The number of characters or bytes written.

        Example:

        ```py
        >>> ds.to_json("path/to/dataset/directory")
        ```
        """
        # Dynamic import to avoid circular dependency
        from .io.json import JsonDatasetWriter

        return JsonDatasetWriter(self, path_or_buf, batch_size=batch_size, num_proc=num_proc, **to_json_kwargs).write()

    def to_pandas(
        self, batch_size: Optional[int] = None, batched: bool = False
    ) -> Union[pd.DataFrame, Iterator[pd.DataFrame]]:
        """Returns the dataset as a `pandas.DataFrame`. Can also return a generator for large datasets.

        Args:
            batched (`bool`):
                Set to `True` to return a generator that yields the dataset as batches
                of `batch_size` rows. Defaults to `False` (returns the whole datasets once).
            batch_size (`int`, *optional*):
                The size (number of rows) of the batches if `batched` is `True`.
                Defaults to `datasets.config.DEFAULT_MAX_BATCH_SIZE`.

        Returns:
            `pandas.DataFrame` or `Iterator[pandas.DataFrame]`

        Example:

        ```py
        >>> ds.to_pandas()
        ```
        """
        if not batched:
            return query_table(
                table=self._data,
                key=slice(0, len(self)),
                indices=self._indices if self._indices is not None else None,
            ).to_pandas(types_mapper=pandas_types_mapper)
        else:
            batch_size = batch_size if batch_size else config.DEFAULT_MAX_BATCH_SIZE
            return (
                query_table(
                    table=self._data,
                    key=slice(offset, offset + batch_size),
                    indices=self._indices if self._indices is not None else None,
                ).to_pandas(types_mapper=pandas_types_mapper)
                for offset in range(0, len(self), batch_size)
            )

    def to_parquet(
        self,
        path_or_buf: Union[PathLike, BinaryIO],
        batch_size: Optional[int] = None,
        **parquet_writer_kwargs,
    ) -> int:
        """Exports the dataset to parquet

        Args:
            path_or_buf (`PathLike` or `FileOrBuffer`):
                Either a path to a file or a BinaryIO.
            batch_size (`int`, *optional*):
                Size of the batch to load in memory and write at once.
                Defaults to `datasets.config.DEFAULT_MAX_BATCH_SIZE`.
            **parquet_writer_kwargs (additional keyword arguments):
                Parameters to pass to PyArrow's `pyarrow.parquet.ParquetWriter`.

        Returns:
            `int`: The number of characters or bytes written.

        Example:

        ```py
        >>> ds.to_parquet("path/to/dataset/directory")
        ```
        """
        # Dynamic import to avoid circular dependency
        from .io.parquet import ParquetDatasetWriter

        return ParquetDatasetWriter(self, path_or_buf, batch_size=batch_size, **parquet_writer_kwargs).write()

    def to_sql(
        self,
        name: str,
        con: Union[str, "sqlalchemy.engine.Connection", "sqlalchemy.engine.Engine", "sqlite3.Connection"],
        batch_size: Optional[int] = None,
        **sql_writer_kwargs,
    ) -> int:
        """Exports the dataset to a SQL database.

        Args:
            name (`str`):
                Name of SQL table.
            con (`str` or `sqlite3.Connection` or `sqlalchemy.engine.Connection` or `sqlalchemy.engine.Connection`):
                A [URI string](https://docs.sqlalchemy.org/en/13/core/engines.html#database-urls) or a SQLite3/SQLAlchemy connection object used to write to a database.
            batch_size (`int`, *optional*):
                Size of the batch to load in memory and write at once.
                Defaults to `datasets.config.DEFAULT_MAX_BATCH_SIZE`.
            **sql_writer_kwargs (additional keyword arguments):
                Parameters to pass to pandas's [`Dataframe.to_sql`].

        Returns:
            `int`: The number of records written.

        Example:

        ```py
        >>> # con provided as a connection URI string
        >>> ds.to_sql("data", "sqlite:///my_own_db.sql")
        >>> # con provided as a sqlite3 connection object
        >>> import sqlite3
        >>> con = sqlite3.connect("my_own_db.sql")
        >>> with con:
        ...     ds.to_sql("data", con)
        ```
        """
        # Dynamic import to avoid circular dependency
        from .io.sql import SqlDatasetWriter

        return SqlDatasetWriter(self, name, con, batch_size=batch_size, **sql_writer_kwargs).write()

    def _estimate_nbytes(self) -> int:
        dataset_nbytes = self.data.nbytes

        # Find decodable columns, because if there are any, we need to
        # adjust the dataset size computation (needed for sharding) to account for possible external files
        decodable_columns = [k for k, v in self.features.items() if require_decoding(v, ignore_decode_attribute=True)]

        if decodable_columns:
            # Approximate the space needed to store the bytes from the external files by analyzing the first 1000 examples
            extra_nbytes = 0

            def extra_nbytes_visitor(array, feature):
                nonlocal extra_nbytes
                if isinstance(feature, (Audio, Image)):
                    for x in array.to_pylist():
                        if x is not None and x["bytes"] is None and x["path"] is not None:
                            size = xgetsize(x["path"])
                            extra_nbytes += size
                    extra_nbytes -= array.field("path").nbytes

            table = self.with_format("arrow")[:1000]
            table_visitor(table, extra_nbytes_visitor)

            extra_nbytes = extra_nbytes * len(self.data) / len(table)
            dataset_nbytes = dataset_nbytes + extra_nbytes

        if self._indices is not None:
            dataset_nbytes = dataset_nbytes * len(self._indices) / len(self.data)
        return dataset_nbytes

    @staticmethod
    def _iter_shards(shards: List["Dataset"]):
        for shard in shards:
            yield from shard

    def to_iterable_dataset(self, num_shards: Optional[int] = 1) -> "IterableDataset":
        """Get an [`datasets.IterableDataset`] from a map-style [`datasets.Dataset`].
        This is equivalent to loading a dataset in streaming mode with [`datasets.load_dataset`], but much faster since the data is streamed from local files.

        Contrary to map-style datasets, iterable datasets are lazy and can only be iterated over (e.g. using a for loop).
        Since they are read sequentially in training loops, iterable datasets are much faster than map-style datasets.
        All the transformations applied to iterable datasets like filtering or processing are done on-the-fly when you start iterating over the dataset.

        Still, it is possible to shuffle an iterable dataset using [`datasets.IterableDataset.shuffle`].
        This is a fast approximate shuffling that works best if you have multiple shards and if you specify a buffer size that is big enough.

        To get the best speed performance, make sure your dataset doesn't have an indices mapping.
        If this is the case, the data are not read contiguously, which can be slow sometimes.
        You can use `ds = ds.flatten_indices()` to write your dataset in contiguous chunks of data and have optimal speed before switching to an iterable dataset.

        Args:
            num_shards (`int`, default to `1`):
                Number of shards to define when instantiating the iterable dataset. This is especially useful for big datasets to be able to shuffle properly,
                and also to enable fast parallel loading using a PyTorch DataLoader or in distributed setups for example.
                Shards are defined using [`datasets.Dataset.shard`]: it simply slices the data without writing anything on disk.

        Returns:
            [`datasets.IterableDataset`]

        Example:

        Basic usage:
        ```python
        >>> ids = ds.to_iterable_dataset()
        >>> for example in ids:
        ...     pass
        ```

        With lazy filtering and processing:
        ```python
        >>> ids = ds.to_iterable_dataset()
        >>> ids = ids.filter(filter_fn).map(process_fn)  # will filter and process on-the-fly when you start iterating over the iterable dataset
        >>> for example in ids:
        ...     pass
        ```

        With sharding to enable efficient shuffling:
        ```python
        >>> ids = ds.to_iterable_dataset(num_shards=64)  # the dataset is split into 64 shards to be iterated over
        >>> ids = ids.shuffle(buffer_size=10_000)  # will shuffle the shards order and use a shuffle buffer for fast approximate shuffling when you start iterating
        >>> for example in ids:
        ...     pass
        ```

        With a PyTorch DataLoader:
        ```python
        >>> import torch
        >>> ids = ds.to_iterable_dataset(num_shards=64)
        >>> ids = ids.filter(filter_fn).map(process_fn)
        >>> dataloader = torch.utils.data.DataLoader(ids, num_workers=4)  # will assign 64 / 4 = 16 shards to each worker to load, filter and process when you start iterating
        >>> for example in ids:
        ...     pass
        ```

        With a PyTorch DataLoader and shuffling:
        ```python
        >>> import torch
        >>> ids = ds.to_iterable_dataset(num_shards=64)
        >>> ids = ids.shuffle(buffer_size=10_000)  # will shuffle the shards order and use a shuffle buffer when you start iterating
        >>> dataloader = torch.utils.data.DataLoader(ids, num_workers=4)  # will assign 64 / 4 = 16 shards from the shuffled list of shards to each worker when you start iterating
        >>> for example in ids:
        ...     pass
        ```

        In a distributed setup like PyTorch DDP with a PyTorch DataLoader and shuffling
        ```python
        >>> from datasets.distributed import split_dataset_by_node
        >>> ids = ds.to_iterable_dataset(num_shards=512)
        >>> ids = ids.shuffle(buffer_size=10_000)  # will shuffle the shards order and use a shuffle buffer when you start iterating
        >>> ids = split_dataset_by_node(ds, world_size=8, rank=0)  # will keep only 512 / 8 = 64 shards from the shuffled lists of shards when you start iterating
        >>> dataloader = torch.utils.data.DataLoader(ids, num_workers=4)  # will assign 64 / 4 = 16 shards from this node's list of shards to each worker when you start iterating
        >>> for example in ids:
        ...     pass
        ```

        With shuffling and multiple epochs:
        ```python
        >>> ids = ds.to_iterable_dataset(num_shards=64)
        >>> ids = ids.shuffle(buffer_size=10_000, seed=42)  # will shuffle the shards order and use a shuffle buffer when you start iterating
        >>> for epoch in range(n_epochs):
        ...     ids.set_epoch(epoch)  # will use effective_seed = seed + epoch to shuffle the shards and for the shuffle buffer when you start iterating
        ...     for example in ids:
        ...         pass
        ```
        Feel free to also use [`IterableDataset.set_epoch`] when using a PyTorch DataLoader or in distributed setups.
        """
        from .iterable_dataset import IterableDataset

        if num_shards > len(self):
            raise ValueError(
                f"Unable to shard a dataset of size {len(self)} into {num_shards} shards (the number of shards exceeds the number of samples)."
            )
        if self._indices is not None:
            logger.info(
                "Converting an Arrow dataset to iterable but it has an indices mapping that can make it slower. "
                "You can use `ds = ds.flatten_indices()` to write your dataset in contiguous chunks of data and have optimal speed."
            )
        shards = (
            [copy.deepcopy(self)]
            if num_shards == 1
            else [
                self.shard(num_shards=num_shards, index=shard_idx, contiguous=True) for shard_idx in range(num_shards)
            ]
        )
        return IterableDataset.from_generator(Dataset._iter_shards, gen_kwargs={"shards": shards})

    def _push_parquet_shards_to_hub(
        self,
        repo_id: str,
        split: Optional[str] = None,
        private: Optional[bool] = False,
        token: Optional[str] = None,
        branch: Optional[str] = None,
        max_shard_size: Optional[Union[int, str]] = None,
        num_shards: Optional[int] = None,
        embed_external_files: bool = True,
    ) -> Tuple[str, str, int, int]:
        """Pushes the dataset to the hub.
        The dataset is pushed using HTTP requests and does not need to have neither git or git-lfs installed.

        Args:
            repo_id (`str`):
                The ID of the repository to push to in the following format: `<user>/<dataset_name>` or
                `<org>/<dataset_name>`. Also accepts `<dataset_name>`, which will default to the namespace
                of the logged-in user.
            split (Optional, `str`):
                The name of the split that will be given to that dataset. Defaults to `self.split`.
            private (Optional `bool`, defaults to `False`):
                Whether the dataset repository should be set to private or not. Only affects repository creation:
                a repository that already exists will not be affected by that parameter.
            token (Optional `str`):
                An optional authentication token for the Hugging Face Hub. If no token is passed, will default
                to the token saved locally when logging in with ``huggingface-cli login``. Will raise an error
                if no token is passed and the user is not logged-in.
            branch (Optional `str`):
                The git branch on which to push the dataset. This defaults to the default branch as specified
                in your repository, which defaults to `"main"`.
            max_shard_size (`int` or `str`, *optional*, defaults to `"500MB"`):
                The maximum size of the dataset shards to be uploaded to the hub. If expressed as a string, needs to be digits followed by a
                a unit (like `"5MB"`).
            num_shards (`int`, *optional*):
                Number of shards to write. By default the number of shards depends on `max_shard_size`.

                <Added version="2.8.0"/>
            embed_external_files (`bool`, default ``True``):
                Whether to embed file bytes in the shards.
                In particular, this will do the following before the push for the fields of type:

                - :class:`Audio` and class:`Image`: remove local path information and embed file content in the Parquet files.

        Returns:
            repo_id (`str`): ID of the repository in <user>/<dataset_name>` or `<org>/<dataset_name>` format
            split (`str`): name of the uploaded split
            uploaded_size (`int`): number of uploaded bytes to the repository
            dataset_nbytes (`int`): approximate size in bytes of the uploaded dataset afer uncompression
            repo_files (`str`): list of files in the repository
            deleted_size (`int`): number of deleted bytes in the repository

        Example:

        ```python
        >>> dataset.push_to_hub("<organization>/<dataset_id>", split="evaluation")
        ```
        """
        if max_shard_size is not None and num_shards is not None:
            raise ValueError(
                "Failed to push_to_hub: please specify either max_shard_size or num_shards, but not both."
            )

        api = HfApi(endpoint=config.HF_ENDPOINT)
        token = token if token is not None else HfFolder.get_token()

        if token is None:
            raise EnvironmentError(
                "You need to provide a `token` or be logged in to Hugging Face with `huggingface-cli login`."
            )

        if split is None:
            split = str(self.split) if self.split is not None else "train"

        if not re.match(_split_re, split):
            raise ValueError(f"Split name should match '{_split_re}' but got '{split}'.")

        identifier = repo_id.split("/")

        if len(identifier) > 2:
            raise ValueError(
                f"The identifier should be in the format <repo_id> or <namespace>/<repo_id>. It is {identifier}, "
                "which doesn't conform to either format."
            )
        elif len(identifier) == 1:
            dataset_name = identifier[0]
            organization_or_username = api.whoami(token)["name"]
            repo_id = f"{organization_or_username}/{dataset_name}"

        create_repo(
            api,
            repo_id,
            token=token,
            repo_type="dataset",
            private=private,
            exist_ok=True,
        )

        # Find decodable columns, because if there are any, we need to:
        # embed the bytes from the files in the shards
        decodable_columns = (
            [k for k, v in self.features.items() if require_decoding(v, ignore_decode_attribute=True)]
            if embed_external_files
            else []
        )

        dataset_nbytes = self._estimate_nbytes()

        if num_shards is None:
            max_shard_size = convert_file_size_to_int(max_shard_size or config.MAX_SHARD_SIZE)
            num_shards = int(dataset_nbytes / max_shard_size) + 1
            num_shards = max(num_shards, 1)

        shards = (self.shard(num_shards=num_shards, index=i, contiguous=True) for i in range(num_shards))

        if decodable_columns:

            def shards_with_embedded_external_files(shards):
                for shard in shards:
                    format = shard.format
                    shard = shard.with_format("arrow")
                    shard = shard.map(
                        embed_table_storage,
                        batched=True,
                        batch_size=1000,
                        keep_in_memory=True,
                    )
                    shard = shard.with_format(**format)
                    yield shard

            shards = shards_with_embedded_external_files(shards)

        files = hf_api_list_repo_files(api, repo_id, repo_type="dataset", revision=branch, use_auth_token=token)
        data_files = [file for file in files if file.startswith("data/")]

        def path_in_repo(_index, shard):
            return f"data/{split}-{_index:05d}-of-{num_shards:05d}-{shard._fingerprint}.parquet"

        shards_iter = iter(shards)
        first_shard = next(shards_iter)
        first_shard_path_in_repo = path_in_repo(0, first_shard)
        if first_shard_path_in_repo in data_files and num_shards < len(data_files):
            logger.warning("Resuming upload of the dataset shards.")

        uploaded_size = 0
        shards_path_in_repo = []
        for index, shard in logging.tqdm(
            enumerate(itertools.chain([first_shard], shards_iter)),
            desc="Pushing dataset shards to the dataset hub",
            total=num_shards,
            disable=not logging.is_progress_bar_enabled(),
        ):
            shard_path_in_repo = path_in_repo(index, shard)
            # Upload a shard only if it doesn't already exist in the repository
            if shard_path_in_repo not in data_files:
                buffer = BytesIO()
                shard.to_parquet(buffer)
                uploaded_size += buffer.tell()
                _retry(
                    api.upload_file,
                    func_kwargs=dict(
                        path_or_fileobj=buffer.getvalue(),
                        path_in_repo=shard_path_in_repo,
                        repo_id=repo_id,
                        token=token,
                        repo_type="dataset",
                        revision=branch,
                    ),
                    exceptions=HTTPError,
                    status_codes=[504],
                    base_wait_time=2.0,
                    max_retries=5,
                    max_wait_time=20.0,
                )
            shards_path_in_repo.append(shard_path_in_repo)

        # Cleanup to remove unused files
        data_files_to_delete = [
            data_file
            for data_file in data_files
            if data_file.startswith(f"data/{split}-") and data_file not in shards_path_in_repo
        ]
        deleted_size = sum(
            xgetsize(hf_hub_url(repo_id, data_file), use_auth_token=token) for data_file in data_files_to_delete
        )

        def delete_file(file):
            api.delete_file(file, repo_id=repo_id, token=token, repo_type="dataset", revision=branch)

        if len(data_files_to_delete):
            for data_file in logging.tqdm(
                data_files_to_delete,
                desc="Deleting unused files from dataset repository",
                total=len(data_files_to_delete),
                disable=not logging.is_progress_bar_enabled(),
            ):
                delete_file(data_file)

        repo_files = list(set(files) - set(data_files_to_delete))

        return repo_id, split, uploaded_size, dataset_nbytes, repo_files, deleted_size

    def push_to_hub(
        self,
        repo_id: str,
        split: Optional[str] = None,
        private: Optional[bool] = False,
        token: Optional[str] = None,
        branch: Optional[str] = None,
        max_shard_size: Optional[Union[int, str]] = None,
        num_shards: Optional[int] = None,
        embed_external_files: bool = True,
    ):
        """Pushes the dataset to the hub as a Parquet dataset.
        The dataset is pushed using HTTP requests and does not need to have neither git or git-lfs installed.

        The resulting Parquet files are self-contained by default. If your dataset contains [`Image`] or [`Audio`]
        data, the Parquet files will store the bytes of your images or audio files.
        You can disable this by setting `embed_external_files` to `False`.

        Args:
            repo_id (`str`):
                The ID of the repository to push to in the following format: `<user>/<dataset_name>` or
                `<org>/<dataset_name>`. Also accepts `<dataset_name>`, which will default to the namespace
                of the logged-in user.
            split (`str`, *optional*):
                The name of the split that will be given to that dataset. Defaults to `self.split`.
            private (`bool`, *optional*, defaults to `False`):
                Whether the dataset repository should be set to private or not. Only affects repository creation:
                a repository that already exists will not be affected by that parameter.
            token (`str`, *optional*):
                An optional authentication token for the Hugging Face Hub. If no token is passed, will default
                to the token saved locally when logging in with `huggingface-cli login`. Will raise an error
                if no token is passed and the user is not logged-in.
            branch (`str`, *optional*):
                The git branch on which to push the dataset. This defaults to the default branch as specified
                in your repository, which defaults to `"main"`.
            max_shard_size (`int` or `str`, *optional*, defaults to `"500MB"`):
                The maximum size of the dataset shards to be uploaded to the hub. If expressed as a string, needs to be digits followed by
                a unit (like `"5MB"`).
            num_shards (`int`, *optional*): Number of shards to write. By default the number of shards depends on `max_shard_size`.

                <Added version="2.8.0"/>
            embed_external_files (`bool`, defaults to `True`):
                Whether to embed file bytes in the shards.
                In particular, this will do the following before the push for the fields of type:

                - [`Audio`] and [`Image`]: remove local path information and embed file content in the Parquet files.

        Example:

        ```python
        >>> dataset.push_to_hub("<organization>/<dataset_id>")
        >>> dataset.push_to_hub("<organization>/<dataset_id>", split="validation")
        >>> dataset.push_to_hub("<organization>/<dataset_id>", max_shard_size="1GB")
        >>> dataset.push_to_hub("<organization>/<dataset_id>", num_shards=1024)
        ```
        """
        if max_shard_size is not None and num_shards is not None:
            raise ValueError(
                "Failed to push_to_hub: please specify either max_shard_size or num_shards, but not both."
            )

        repo_id, split, uploaded_size, dataset_nbytes, repo_files, deleted_size = self._push_parquet_shards_to_hub(
            repo_id=repo_id,
            split=split,
            private=private,
            token=token,
            branch=branch,
            max_shard_size=max_shard_size,
            num_shards=num_shards,
            embed_external_files=embed_external_files,
        )
        organization, dataset_name = repo_id.split("/")
        info_to_dump = self.info.copy()
        info_to_dump.download_checksums = None
        info_to_dump.download_size = uploaded_size
        info_to_dump.dataset_size = dataset_nbytes
        info_to_dump.size_in_bytes = uploaded_size + dataset_nbytes
        info_to_dump.splits = SplitDict(
            {split: SplitInfo(split, num_bytes=dataset_nbytes, num_examples=len(self), dataset_name=dataset_name)}
        )
        # get the info from the README to update them
        if "README.md" in repo_files:
            download_config = DownloadConfig()
            download_config.download_desc = "Downloading metadata"
            download_config.use_auth_token = token
            dataset_readme_path = cached_path(
                hf_hub_url(repo_id, "README.md"),
                download_config=download_config,
            )
            dataset_metadata = DatasetMetadata.from_readme(Path(dataset_readme_path))
            dataset_infos: DatasetInfosDict = DatasetInfosDict.from_metadata(dataset_metadata)
            repo_info = dataset_infos[next(iter(dataset_infos))]
        # get the deprecated dataset_infos.json to uodate them
        elif config.DATASETDICT_INFOS_FILENAME in repo_files:
            dataset_metadata = DatasetMetadata()
            download_config = DownloadConfig()
            download_config.download_desc = "Downloading metadata"
            download_config.use_auth_token = token
            dataset_infos_path = cached_path(
                hf_hub_url(repo_id, config.DATASETDICT_INFOS_FILENAME),
                download_config=download_config,
            )
            with open(dataset_infos_path, encoding="utf-8") as f:
                dataset_infos: DatasetInfosDict = json.load(f)
                repo_info = DatasetInfo.from_dict(dataset_infos[next(iter(dataset_infos))])
        else:
            dataset_metadata = DatasetMetadata()
            repo_info = None
        # update the total info to dump from existing info
        if repo_info is not None:
            logger.warning("Updating downloaded metadata with the new split.")
            if repo_info.splits and list(repo_info.splits) != [split]:
                if self.features != repo_info.features:
                    raise ValueError(
                        f"Features of the new split don't match the features of the existing splits on the hub: {self.features} != {repo_info.features}"
                    )

                if split in repo_info.splits:
                    repo_info.download_size -= deleted_size
                    repo_info.dataset_size -= repo_info.splits.get(split, SplitInfo()).num_bytes or 0

                repo_info.download_checksums = None
                repo_info.download_size = (repo_info.download_size or 0) + uploaded_size
                repo_info.dataset_size = (repo_info.dataset_size or 0) + dataset_nbytes
                repo_info.size_in_bytes = repo_info.download_size + repo_info.dataset_size
                repo_info.splits[split] = SplitInfo(
                    split, num_bytes=dataset_nbytes, num_examples=len(self), dataset_name=dataset_name
                )
                info_to_dump = repo_info
        # push to the deprecated dataset_infos.json
        if config.DATASETDICT_INFOS_FILENAME in repo_files:
            buffer = BytesIO()
            buffer.write(b'{"default": ')
            info_to_dump._dump_info(buffer, pretty_print=True)
            buffer.write(b"}")
            HfApi(endpoint=config.HF_ENDPOINT).upload_file(
                path_or_fileobj=buffer.getvalue(),
                path_in_repo=config.DATASETDICT_INFOS_FILENAME,
                repo_id=repo_id,
                token=token,
                repo_type="dataset",
                revision=branch,
            )
        # push to README
        DatasetInfosDict({"default": info_to_dump}).to_metadata(dataset_metadata)
        if "README.md" in repo_files:
            with open(dataset_readme_path, encoding="utf-8") as readme_file:
                readme_content = readme_file.read()
        else:
            readme_content = f'# Dataset Card for "{repo_id.split("/")[-1]}"\n\n[More Information needed](https://github.com/huggingface/datasets/blob/main/CONTRIBUTING.md#how-to-contribute-to-the-dataset-cards)'
        HfApi(endpoint=config.HF_ENDPOINT).upload_file(
            path_or_fileobj=dataset_metadata._to_readme(readme_content).encode(),
            path_in_repo="README.md",
            repo_id=repo_id,
            token=token,
            repo_type="dataset",
            revision=branch,
        )

    @transmit_format
    @fingerprint_transform(inplace=False)
    def add_column(self, name: str, column: Union[list, np.array], new_fingerprint: str):
        """Add column to Dataset.

        <Added version="1.7"/>

        Args:
            name (`str`):
                Column name.
            column (`list` or `np.array`):
                Column data to be added.

        Returns:
            [`Dataset`]

        Example:

        ```py
        >>> from datasets import load_dataset
        >>> ds = load_dataset("rotten_tomatoes", split="validation")
        >>> more_text = ds["text"]
        >>> ds.add_column(name="text_2", column=more_text)
        Dataset({
            features: ['text', 'label', 'text_2'],
            num_rows: 1066
        })
        ```
        """
        column_table = InMemoryTable.from_pydict({name: column})
        _check_column_names(self._data.column_names + column_table.column_names)
        dataset = self.flatten_indices() if self._indices is not None else self
        # Concatenate tables horizontally
        table = concat_tables([dataset._data, column_table], axis=1)
        # Update features
        info = dataset.info.copy()
        info.features.update(Features.from_arrow_schema(column_table.schema))
        table = update_metadata_with_features(table, info.features)
        return Dataset(table, info=info, split=self.split, indices_table=None, fingerprint=new_fingerprint)

    def add_faiss_index(
        self,
        column: str,
        index_name: Optional[str] = None,
        device: Optional[int] = None,
        string_factory: Optional[str] = None,
        metric_type: Optional[int] = None,
        custom_index: Optional["faiss.Index"] = None,  # noqa: F821
        batch_size: int = 1000,
        train_size: Optional[int] = None,
        faiss_verbose: bool = False,
        dtype=np.float32,
    ):
        """Add a dense index using Faiss for fast retrieval.
        By default the index is done over the vectors of the specified column.
        You can specify `device` if you want to run it on GPU (`device` must be the GPU index).
        You can find more information about Faiss here:

        - For [string factory](https://github.com/facebookresearch/faiss/wiki/The-index-factory)

        Args:
            column (`str`):
                The column of the vectors to add to the index.
            index_name (`str`, *optional*):
                The `index_name`/identifier of the index.
                This is the `index_name` that is used to call [`~datasets.Dataset.get_nearest_examples`] or [`~datasets.Dataset.search`].
                By default it corresponds to `column`.
            device (`Union[int, List[int]]`, *optional*):
                If positive integer, this is the index of the GPU to use. If negative integer, use all GPUs.
                If a list of positive integers is passed in, run only on those GPUs. By default it uses the CPU.
            string_factory (`str`, *optional*):
                This is passed to the index factory of Faiss to create the index.
                Default index class is `IndexFlat`.
            metric_type (`int`, *optional*):
                Type of metric. Ex: `faiss.METRIC_INNER_PRODUCT` or `faiss.METRIC_L2`.
            custom_index (`faiss.Index`, *optional*):
                Custom Faiss index that you already have instantiated and configured for your needs.
            batch_size (`int`):
                Size of the batch to use while adding vectors to the `FaissIndex`. Default value is `1000`.
                <Added version="2.4.0"/>
            train_size (`int`, *optional*):
                If the index needs a training step, specifies how many vectors will be used to train the index.
            faiss_verbose (`bool`, defaults to `False`):
                Enable the verbosity of the Faiss index.
            dtype (`data-type`):
                The dtype of the numpy arrays that are indexed.
                Default is `np.float32`.

        Example:

        ```python
        >>> ds = datasets.load_dataset('crime_and_punish', split='train')
        >>> ds_with_embeddings = ds.map(lambda example: {'embeddings': embed(example['line']}))
        >>> ds_with_embeddings.add_faiss_index(column='embeddings')
        >>> # query
        >>> scores, retrieved_examples = ds_with_embeddings.get_nearest_examples('embeddings', embed('my new query'), k=10)
        >>> # save index
        >>> ds_with_embeddings.save_faiss_index('embeddings', 'my_index.faiss')

        >>> ds = datasets.load_dataset('crime_and_punish', split='train')
        >>> # load index
        >>> ds.load_faiss_index('embeddings', 'my_index.faiss')
        >>> # query
        >>> scores, retrieved_examples = ds.get_nearest_examples('embeddings', embed('my new query'), k=10)
        ```
        """
        with self.formatted_as(type="numpy", columns=[column], dtype=dtype):
            super().add_faiss_index(
                column=column,
                index_name=index_name,
                device=device,
                string_factory=string_factory,
                metric_type=metric_type,
                custom_index=custom_index,
                batch_size=batch_size,
                train_size=train_size,
                faiss_verbose=faiss_verbose,
            )
        return self

    def add_faiss_index_from_external_arrays(
        self,
        external_arrays: np.array,
        index_name: str,
        device: Optional[int] = None,
        string_factory: Optional[str] = None,
        metric_type: Optional[int] = None,
        custom_index: Optional["faiss.Index"] = None,  # noqa: F821
        batch_size: int = 1000,
        train_size: Optional[int] = None,
        faiss_verbose: bool = False,
        dtype=np.float32,
    ):
        """Add a dense index using Faiss for fast retrieval.
        The index is created using the vectors of `external_arrays`.
        You can specify `device` if you want to run it on GPU (`device` must be the GPU index).
        You can find more information about Faiss here:

        - For [string factory](https://github.com/facebookresearch/faiss/wiki/The-index-factory)

        Args:
            external_arrays (`np.array`):
                If you want to use arrays from outside the lib for the index, you can set `external_arrays`.
                It will use `external_arrays` to create the Faiss index instead of the arrays in the given `column`.
            index_name (`str`):
                The `index_name`/identifier of the index.
                This is the `index_name` that is used to call [`~datasets.Dataset.get_nearest_examples`] or [`~datasets.Dataset.search`].
            device (Optional `Union[int, List[int]]`, *optional*):
                If positive integer, this is the index of the GPU to use. If negative integer, use all GPUs.
                If a list of positive integers is passed in, run only on those GPUs. By default it uses the CPU.
            string_factory (`str`, *optional*):
                This is passed to the index factory of Faiss to create the index.
                Default index class is `IndexFlat`.
            metric_type (`int`, *optional*):
                Type of metric. Ex: `faiss.faiss.METRIC_INNER_PRODUCT` or `faiss.METRIC_L2`.
            custom_index (`faiss.Index`, *optional*):
                Custom Faiss index that you already have instantiated and configured for your needs.
            batch_size (`int`, *optional*):
                Size of the batch to use while adding vectors to the FaissIndex. Default value is 1000.
                <Added version="2.4.0"/>
            train_size (`int`, *optional*):
                If the index needs a training step, specifies how many vectors will be used to train the index.
            faiss_verbose (`bool`, defaults to False):
                Enable the verbosity of the Faiss index.
            dtype (`numpy.dtype`):
                The dtype of the numpy arrays that are indexed. Default is np.float32.
        """
        super().add_faiss_index_from_external_arrays(
            external_arrays=external_arrays.astype(dtype),
            index_name=index_name,
            device=device,
            string_factory=string_factory,
            metric_type=metric_type,
            custom_index=custom_index,
            batch_size=batch_size,
            train_size=train_size,
            faiss_verbose=faiss_verbose,
        )

    def add_elasticsearch_index(
        self,
        column: str,
        index_name: Optional[str] = None,
        host: Optional[str] = None,
        port: Optional[int] = None,
        es_client: Optional["elasticsearch.Elasticsearch"] = None,  # noqa: F821
        es_index_name: Optional[str] = None,
        es_index_config: Optional[dict] = None,
    ):
        """Add a text index using ElasticSearch for fast retrieval. This is done in-place.

        Args:
            column (`str`):
                The column of the documents to add to the index.
            index_name (`str`, *optional*):
                The `index_name`/identifier of the index.
                This is the index name that is used to call [`~Dataset.get_nearest_examples`] or [`Dataset.search`].
                By default it corresponds to `column`.
            host (`str`, *optional*, defaults to `localhost`):
                Host of where ElasticSearch is running.
            port (`str`, *optional*, defaults to `9200`):
                Port of where ElasticSearch is running.
            es_client (`elasticsearch.Elasticsearch`, *optional*):
                The elasticsearch client used to create the index if host and port are `None`.
            es_index_name (`str`, *optional*):
                The elasticsearch index name used to create the index.
            es_index_config (`dict`, *optional*):
                The configuration of the elasticsearch index.
                Default config is:
                    ```
                    {
                        "settings": {
                            "number_of_shards": 1,
                            "analysis": {"analyzer": {"stop_standard": {"type": "standard", " stopwords": "_english_"}}},
                        },
                        "mappings": {
                            "properties": {
                                "text": {
                                    "type": "text",
                                    "analyzer": "standard",
                                    "similarity": "BM25"
                                },
                            }
                        },
                    }
                    ```
        Example:

        ```python
        >>> es_client = elasticsearch.Elasticsearch()
        >>> ds = datasets.load_dataset('crime_and_punish', split='train')
        >>> ds.add_elasticsearch_index(column='line', es_client=es_client, es_index_name="my_es_index")
        >>> scores, retrieved_examples = ds.get_nearest_examples('line', 'my new query', k=10)
        ```
        """
        with self.formatted_as(type=None, columns=[column]):
            super().add_elasticsearch_index(
                column=column,
                index_name=index_name,
                host=host,
                port=port,
                es_client=es_client,
                es_index_name=es_index_name,
                es_index_config=es_index_config,
            )
        return self

    @transmit_format
    @fingerprint_transform(inplace=False)
    def add_item(self, item: dict, new_fingerprint: str):
        """Add item to Dataset.

        <Added version="1.7"/>

        Args:
            item (`dict`):
                Item data to be added.

        Returns:
            [`Dataset`]

        Example:

        ```py
        >>> from datasets import load_dataset
        >>> ds = load_dataset("rotten_tomatoes", split="validation")
        >>> new_review = {'label': 0, 'text': 'this movie is the absolute worst thing I have ever seen'}
        >>> ds = ds.add_item(new_review)
        >>> ds[-1]
        {'label': 0, 'text': 'this movie is the absolute worst thing I have ever seen'}
        ```
        """
        item_table = InMemoryTable.from_pydict({k: [v] for k, v in item.items()})
        # We don't call _check_if_features_can_be_aligned here so this cast is "unsafe"
        dset_features, item_features = _align_features([self.features, Features.from_arrow_schema(item_table.schema)])
        # Cast to align the schemas of the tables and concatenate the tables
        table = concat_tables(
            [
                self._data.cast(dset_features.arrow_schema) if self.features != dset_features else self._data,
                item_table.cast(item_features.arrow_schema),
            ]
        )
        if self._indices is None:
            indices_table = None
        else:
            item_indices_array = pa.array([len(self._data)], type=pa.uint64())
            item_indices_table = InMemoryTable.from_arrays([item_indices_array], names=["indices"])
            indices_table = concat_tables([self._indices, item_indices_table])
        info = self.info.copy()
        info.features.update(item_features)
        table = update_metadata_with_features(table, info.features)
        return Dataset(
            table,
            info=info,
            split=self.split,
            indices_table=indices_table,
            fingerprint=new_fingerprint,
        )

    def align_labels_with_mapping(self, label2id: Dict, label_column: str) -> "Dataset":
        """Align the dataset's label ID and label name mapping to match an input `label2id` mapping.
        This is useful when you want to ensure that a model's predicted labels are aligned with the dataset.
        The alignment in done using the lowercase label names.

        Args:
            label2id (`dict`):
                The label name to ID mapping to align the dataset with.
            label_column (`str`):
                The column name of labels to align on.

        Example:

        ```python
        >>> # dataset with mapping {'entailment': 0, 'neutral': 1, 'contradiction': 2}
        >>> ds = load_dataset("glue", "mnli", split="train")
        >>> # mapping to align with
        >>> label2id = {'CONTRADICTION': 0, 'NEUTRAL': 1, 'ENTAILMENT': 2}
        >>> ds_aligned = ds.align_labels_with_mapping(label2id, "label")
        ```

        """
        # Sanity checks
        if label_column not in self._data.column_names:
            raise ValueError(f"Column ({label_column}) not in table columns ({self._data.column_names}).")

        label_feature = self.features[label_column]
        if not (
            isinstance(label_feature, ClassLabel)
            or (isinstance(label_feature, Sequence) and isinstance(label_feature.feature, ClassLabel))
        ):
            raise ValueError(
                f"Aligning labels with a mapping is only supported for {ClassLabel.__name__} column or {Sequence.__name__} column with the inner type {ClassLabel.__name__}, and column {label_feature} is of type {type(label_feature).__name__}."
            )

        # Sort input mapping by ID value to ensure the label names are aligned
        label2id = dict(sorted(label2id.items(), key=lambda item: item[1]))
        label_names = list(label2id.keys())
        # Some label mappings use uppercase label names so we lowercase them during alignment
        label2id = {k.lower(): v for k, v in label2id.items()}
        int2str_function = (
            label_feature.int2str if isinstance(label_feature, ClassLabel) else label_feature.feature.int2str
        )

        if isinstance(label_feature, ClassLabel):

            def process_label_ids(batch):
                dset_label_names = [
                    int2str_function(label_id).lower() if label_id is not None else None
                    for label_id in batch[label_column]
                ]
                batch[label_column] = [
                    label2id[label_name] if label_name is not None else None for label_name in dset_label_names
                ]
                return batch

        else:

            def process_label_ids(batch):
                dset_label_names = [
                    [int2str_function(label_id).lower() if label_id is not None else None for label_id in seq]
                    for seq in batch[label_column]
                ]
                batch[label_column] = [
                    [label2id[label_name] if label_name is not None else None for label_name in seq]
                    for seq in dset_label_names
                ]
                return batch

        features = self.features.copy()
        features[label_column] = (
            ClassLabel(num_classes=len(label_names), names=label_names)
            if isinstance(label_feature, ClassLabel)
            else Sequence(ClassLabel(num_classes=len(label_names), names=label_names))
        )
        return self.map(process_label_ids, features=features, batched=True, desc="Aligning the labels")


def _concatenate_map_style_datasets(
    dsets: List[Dataset],
    info: Optional[DatasetInfo] = None,
    split: Optional[NamedSplit] = None,
    axis: int = 0,
):
    """
    Converts a list of :class:`Dataset` with the same schema into a single :class:`Dataset`.
    When you concatenate on axis 0, missing data are filled with None values.

    Args:
        dsets (`List[datasets.Dataset]`): List of Datasets to concatenate.
        info (:class:`DatasetInfo`, optional): Dataset information, like description, citation, etc.
        split (:class:`NamedSplit`, optional): Name of the dataset split.
        axis (``{0, 1}``, default ``0``, meaning over rows):
            Axis to concatenate over, where ``0`` means over rows (vertically) and ``1`` means over columns
            (horizontally).

            *New in version 1.6.0*

    Example:

    ```py
    >>> ds3 = _concatenate_map_style_datasets([ds1, ds2])
    ```
    """
    # Ignore datasets with no rows
    if any(dset.num_rows > 0 for dset in dsets):
        dsets = [dset for dset in dsets if dset.num_rows > 0]
    else:
        # Return first dataset if all datasets are empty
        return dsets[0]

    # Perform checks (and a potentional cast if axis=0)
    if axis == 0:
        _check_if_features_can_be_aligned([dset.features for dset in dsets])
    else:
        if not all([dset.num_rows == dsets[0].num_rows for dset in dsets]):
            raise ValueError("Number of rows must match for all datasets")
        _check_column_names([col_name for dset in dsets for col_name in dset._data.column_names])

    # Find common format or reset format
    format = dsets[0].format
    if any(dset.format != format for dset in dsets):
        format = {}
        logger.info("Some of the datasets have disparate format. Resetting the format of the concatenated dataset.")

    def apply_offset_to_indices_table(table, offset):
        if offset == 0:
            return table
        else:
            array = table["indices"]
            new_array = pc.add(array, pa.scalar(offset, type=pa.uint64()))
            return InMemoryTable.from_arrays([new_array], names=["indices"])

    # Concatenate indices if they exist
    if any(dset._indices is not None for dset in dsets):
        if axis == 0:
            # Datasets with no indices tables are replaced with a dataset with an indices table in memory.
            # Applying an offset to an indices table also brings the table in memory.
            indices_tables = []
            for i in range(len(dsets)):
                if dsets[i]._indices is None:
                    dsets[i] = dsets[i]._select_with_indices_mapping(range(len(dsets[i])))
                indices_tables.append(dsets[i]._indices)

            # An offset needs to be applied to the indices before concatenating
            offset = 0
            for i in range(len(dsets)):
                indices_tables[i] = apply_offset_to_indices_table(indices_tables[i], offset)
                offset += len(dsets[i]._data)

            # Concatenate indices
            indices_tables = [t for t in indices_tables if len(t) > 0]
            if indices_tables:
                indices_table = concat_tables(indices_tables)
            else:
                indices_table = InMemoryTable.from_batches([], schema=pa.schema({"indices": pa.int64()}))
        else:
            if len(dsets) == 1:
                indices_table = dsets[0]._indices
            else:
                for i in range(len(dsets)):
                    dsets[i] = dsets[i].flatten_indices()
                indices_table = None
    else:
        indices_table = None

    table = concat_tables([dset._data for dset in dsets], axis=axis)
    if axis == 0:
        features_list = _align_features([dset.features for dset in dsets])
    else:
        features_list = [dset.features for dset in dsets]
    table = update_metadata_with_features(table, {k: v for features in features_list for k, v in features.items()})

    # Concatenate infos
    if info is None:
        info = DatasetInfo.from_merge([dset.info for dset in dsets])
    fingerprint = update_fingerprint(
        "".join(dset._fingerprint for dset in dsets), _concatenate_map_style_datasets, {"info": info, "split": split}
    )

    # Make final concatenated dataset
    concatenated_dataset = Dataset(
        table,
        info=info,
        split=split,
        indices_table=indices_table,
        fingerprint=fingerprint,
    )
    concatenated_dataset.set_format(**format)
    return concatenated_dataset


def _interleave_map_style_datasets(
    datasets: List["Dataset"],
    probabilities: Optional[List[float]] = None,
    seed: Optional[int] = None,
    info: Optional[DatasetInfo] = None,
    split: Optional[NamedSplit] = None,
    stopping_strategy: Optional[str] = "first_exhausted",
    **kwargs,
) -> "Dataset":
    """
    Interleave several map-style datasets (sources) into a single map-style dataset.
    The new dataset is constructed by alternating between the sources to get the examples.
    If `probabilities = None` (default) the new dataset is constructed by cycling between each source to get the examples.
    If `probabilities` is not `None, the new dataset is constructed by getting examples from a random source at a time according to the provided probabilities.

    Args:
        datasets (`List[Dataset]`): list of datasets to interleave
        probabilities (`List[float]`, optional, default None): If specified, the new dataset is constructed by sampling
            examples from one source at a time according to these probabilities.
        seed (`int`, optional, default None): The random seed used to choose a source for each example.
        info (:class:`DatasetInfo`, optional): Dataset information, like description, citation, etc.
        split (:class:`NamedSplit`, optional): Name of the dataset split.
        stopping_strategy (Optional `str`, defaults to `first_exhausted`):
            Two strategies are proposed right now.
            By default, `first_exhausted` is an undersampling strategy, i.e the dataset construction is stopped as soon as one dataset has ran out of samples.
            If the strategy is `all_exhausted`,  we use an oversampling strategy, i.e the dataset construction is stopped as soon as every samples of every dataset has been added at least once.
            Note that if the strategy is `all_exhausted`, the interleaved dataset size can get enormous:
            - with no probabilities, the resulting dataset will have max_length_datasets*nb_dataset samples.
            - with given probabilities, the resulting dataset will have more samples if some datasets have really low probability of visiting.
        **kwargs (additional keyword arguments): Keyword arguments to be passed to :meth:`datasets.Datasets.select` when selecting the indices used to interleave the datasets.

    Output:
        :class:`datasets.Dataset`
    """
    if stopping_strategy not in ["first_exhausted", "all_exhausted"]:
        raise ValueError(
            f"{stopping_strategy} stopping strategy in `interleave_datasets` is not implemented yet with a list of {type(datasets[0])}"
        )

    # To interleave the datasets, we concatenate them and then we re-order the indices
    concatenated_datasets = _concatenate_map_style_datasets(datasets, info=info, split=split)

    # Let's now build the indices to pass to .select()
    lengths = [len(dset) for dset in datasets]
    offsets = np.cumsum([0] + lengths[:-1])

    # if stopping_strategy is "first_exhausted", it is an undersampling situation whereas it is an oversampling situation if it is "all_exhausted"
    oversampling = stopping_strategy == "all_exhausted"

    if probabilities is None and not oversampling:
        # Undersampling situation with cycling between each sources
        # Example:: If lengths of the datasets are [3, 4, 5]
        # Then the resulting indices should be [0, 3, 7, 1, 4, 8, 2, 6, 9]
        # Note that we only have 3 examples per dataset since the first dataset ran out of examples

        # Reasoning behind the following operation: keeping the min_length first indices of each dataset
        # while offsetting in order to correspond to the right indices of the concatenated dataset
        # and flattening to effectively interleave the datasets
        indices = (offsets.reshape(1, -1) + np.arange(min(lengths)).reshape(-1, 1)).flatten().tolist()
    elif probabilities is None:
        # Oversampling situation with cycling between each sources
        # Then the resulting indices should be [0, 3, 7, 1, 4, 8, 2, 5, 9, 0, 6, 10, 1, 3, 11]
        # Note that we have 5 examples per dataset with a rolling window since the longest dataset has 5 samples

        # Reasoning behind the following operation: for each dataset indices (i.e column) repeat the indices to have max_length indices per dataset
        # For example, if the max_length is 5 and the i-th dataset has 3 samples, the i-th column will be [0,1,2,0,1]
        indices = np.mod(np.arange(max(lengths)).reshape(-1, 1), np.array(lengths).reshape(1, -1))

        # We have to keep the indices to their respective dataset offsets and to flatten to effectively interleave the datasets
        indices = (indices + offsets).flatten().tolist()

    else:
        # boolean array indicating if at index i if the dataset_i has been fully exhausted
        is_exhausted = np.full(len(lengths), False)

        # if undersampling ("first_exhausted"), we stop as soon as one dataset is exhausted
        # if oversampling ("all_exhausted"), we stop as soons as every dataset is exhausted, i.e as soon as every samples of every dataset has been visited at least once
        bool_strategy_func = np.all if oversampling else np.any

        def iter_random_indices():
            """Get an infinite iterator that randomly samples the index of the source to pick examples from."""
            rng = np.random.default_rng(seed)
            while True:
                yield from (int(i) for i in rng.choice(len(datasets), size=1000, p=probabilities))

        current_index = [0] * len(datasets)
        indices = []
        for source_idx in iter_random_indices():
            # If no oversampling, we stop as soon as a dataset has ran out of examples (np.any)
            # Otherwise, we stop as soon as every dataset has ran out of examples (np.all)
            if bool_strategy_func(is_exhausted):
                # the stopping condition was reached, let's stop
                break

            # let's add the example at the current index of the `source_idx`-th dataset
            indices.append(current_index[source_idx] + offsets[source_idx])
            current_index[source_idx] += 1

            # we've ran out of examples for the current dataset, let's update our boolean array and bring the current_index back to 0
            if current_index[source_idx] >= lengths[source_idx]:
                is_exhausted[source_idx] = True
                current_index[source_idx] = 0

    return concatenated_datasets.select(indices, **kwargs)


def _split_by_node_map_style_dataset(dataset: Dataset, rank: int, world_size: int) -> Dataset:
    """
    Split a dataset for the node at rank `rank` in a pool of nodes of size `world_size`.
    Each node is assigned a chunk of data, e.g. rank 0 is given the first chunk of the dataset.
    To maximize data loading throughput, chunks are made of contiguous data on disk if possible.

    Args:
        dataset ([`Dataset`]):
            The dataset to split by node.
        rank (`int`):
            Rank of the current node.
        world_size (`int`):
            Total number of nodes.

    Returns:
        [`Dataset`]: The dataset to be used on the node at rank `rank`.
    """
    return dataset.shard(num_shards=world_size, index=rank, contiguous=True)


# This is outside Dataset.filter as it needs to be picklable for multiprocessing


def get_indices_from_mask_function(
    function: Callable,
    batched: bool,
    with_indices: bool,
    input_columns: Optional[Union[str, List[str]]],
    indices_mapping: Optional[Table] = None,
    *args,
    **fn_kwargs,
):
    if batched:
        # we extract indices from args
        *inputs, indices = args
        if with_indices:
            mask = function(*inputs, indices, **fn_kwargs)
        else:
            mask = function(*inputs, **fn_kwargs)
    else:
        # we get batched data (to do less look-ups) but `function` only accepts one example
        # therefore we need to call `function` on each example of the batch to get the mask
        *inputs, indices = args
        mask = []
        if input_columns is None:
            # inputs only contains a batch of examples
            batch: dict = inputs[0]
            num_examples = len(batch[next(iter(batch.keys()))])
            for i in range(num_examples):
                example = {key: batch[key][i] for key in batch}
                mask.append(
                    function(example, indices[i], **fn_kwargs) if with_indices else function(example, **fn_kwargs)
                )
        else:
            # inputs is a list of columns
            columns: List[List] = inputs
            num_examples = len(columns[0])
            for i in range(num_examples):
                input = [column[i] for column in columns]
                mask.append(
                    function(*input, indices[i], **fn_kwargs) if with_indices else function(*input, **fn_kwargs)
                )
    indices_array = [i for i, to_keep in zip(indices, mask) if to_keep]
    if indices_mapping is not None:
        indices_array = pa.array(indices_array, type=pa.uint64())
        indices_array = indices_mapping.column(0).take(indices_array)
        indices_array = indices_array.to_pylist()
    return {"indices": indices_array}<|MERGE_RESOLUTION|>--- conflicted
+++ resolved
@@ -3056,10 +3056,6 @@
         drop_last_batch: bool = False,
         remove_columns: Optional[List[str]] = None,
         keep_in_memory: bool = False,
-<<<<<<< HEAD
-        load_from_cache_file: Optional[bool] = None,
-=======
->>>>>>> 004bba88
         cache_file_name: Optional[str] = None,
         writer_batch_size: Optional[int] = 1000,
         features: Optional[Features] = None,
@@ -3096,11 +3092,6 @@
                 Columns will be removed before updating the examples with the output of `function`, i.e. if `function` is adding
                 columns with names in `remove_columns`, these columns will be kept.
             keep_in_memory (`bool`, defaults to `False`): Keep the dataset in memory instead of writing it to a cache file.
-<<<<<<< HEAD
-            load_from_cache_file (`Optional[bool]`, defaults to `True` if caching is enabled): If a cache file storing the current computation from `function`
-                can be identified, use it instead of recomputing.
-=======
->>>>>>> 004bba88
             cache_file_name (`str`, optional, defaults to `None`): Provide the name of a path for the cache file. It is used to store the
                 results of the computation instead of the automatically generated cache file name.
             writer_batch_size (`int`, default `1000`): Number of rows per write operation for the cache file writer.
