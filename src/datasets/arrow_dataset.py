# Copyright 2020 The HuggingFace Authors.
#
# Licensed under the Apache License, Version 2.0 (the "License");
# you may not use this file except in compliance with the License.
# You may obtain a copy of the License at
#
#     http://www.apache.org/licenses/LICENSE-2.0
#
# Unless required by applicable law or agreed to in writing, software
# distributed under the License is distributed on an "AS IS" BASIS,
# WITHOUT WARRANTIES OR CONDITIONS OF ANY KIND, either express or implied.
# See the License for the specific language governing permissions and
# limitations under the License.

# Lint as: python3
""" Simple Dataset wrapping an Arrow Table."""

import contextlib
import copy
import itertools
import json
import os
import posixpath
import re
import shutil
import sys
import tempfile
import time
import warnings
import weakref
from collections import Counter
from collections.abc import Mapping
from copy import deepcopy
from functools import partial, wraps
from io import BytesIO
from math import ceil, floor
from pathlib import Path
from random import sample
from typing import TYPE_CHECKING, Any, BinaryIO, Callable, Dict, Iterable, Iterator, List, Optional
from typing import Sequence as Sequence_
from typing import Tuple, Union, overload

import fsspec
import numpy as np
import pandas as pd
import pyarrow as pa
import pyarrow.compute as pc
from huggingface_hub import HfApi, HfFolder
from multiprocess import Pool
from requests import HTTPError

from . import config
from .arrow_reader import ArrowReader
from .arrow_writer import ArrowWriter, OptimizedTypedSequence
from .download.download_config import DownloadConfig
from .download.streaming_download_manager import xgetsize
from .features import Audio, ClassLabel, Features, Image, Sequence, Value
from .features.features import (
    FeatureType,
    _align_features,
    _check_if_features_can_be_aligned,
    pandas_types_mapper,
    require_decoding,
)
from .filesystems import extract_path_from_uri, is_remote_filesystem
from .fingerprint import (
    fingerprint_transform,
    format_kwargs_for_fingerprint,
    format_transform_for_fingerprint,
    generate_fingerprint,
    generate_random_fingerprint,
    get_temporary_cache_files_directory,
    is_caching_enabled,
    maybe_register_dataset_for_temp_dir_deletion,
    update_fingerprint,
    validate_fingerprint,
)
from .formatting import format_table, get_format_type_from_alias, get_formatter, query_table
from .formatting.formatting import LazyDict, _is_range_contiguous
from .info import DatasetInfo, DatasetInfosDict
from .naming import _split_re
from .search import IndexableMixin
from .splits import NamedSplit, Split, SplitDict, SplitInfo
from .table import (
    InMemoryTable,
    MemoryMappedTable,
    Table,
    concat_tables,
    embed_table_storage,
    list_table_cache_files,
    table_cast,
    table_iter,
    table_visitor,
)
from .tasks import TaskTemplate
from .utils import logging
from .utils._hf_hub_fixes import create_repo
from .utils._hf_hub_fixes import list_repo_files as hf_api_list_repo_files
from .utils.file_utils import _retry, cached_path, estimate_dataset_size
from .utils.hub import hf_hub_url
from .utils.info_utils import is_small_dataset
from .utils.metadata import DatasetMetadata
from .utils.py_utils import asdict, convert_file_size_to_int, iflatmap_unordered, unique_values
from .utils.stratify import stratified_shuffle_split_generate_indices
from .utils.tf_utils import dataset_to_tf, minimal_tf_collate_fn, multiprocess_dataset_to_tf
from .utils.typing import PathLike


if TYPE_CHECKING:
    import sqlite3

    import sqlalchemy

    from .dataset_dict import DatasetDict
    from .iterable_dataset import IterableDataset

logger = logging.get_logger(__name__)


class DatasetInfoMixin:
    """This base class exposes some attributes of DatasetInfo
    at the base level of the Dataset for easy access.
    """

    def __init__(self, info: DatasetInfo, split: Optional[NamedSplit]):
        self._info = info
        self._split = split

    @property
    def info(self):
        """[`~datasets.DatasetInfo`] object containing all the metadata in the dataset."""
        return self._info

    @property
    def split(self):
        """[`~datasets.NamedSplit`] object corresponding to a named dataset split."""
        return self._split

    @property
    def builder_name(self) -> str:
        return self._info.builder_name

    @property
    def citation(self) -> str:
        return self._info.citation

    @property
    def config_name(self) -> str:
        return self._info.config_name

    @property
    def dataset_size(self) -> Optional[int]:
        return self._info.dataset_size

    @property
    def description(self) -> str:
        return self._info.description

    @property
    def download_checksums(self) -> Optional[dict]:
        return self._info.download_checksums

    @property
    def download_size(self) -> Optional[int]:
        return self._info.download_size

    @property
    def features(self) -> Features:
        return self._info.features

    @property
    def homepage(self) -> Optional[str]:
        return self._info.homepage

    @property
    def license(self) -> Optional[str]:
        return self._info.license

    @property
    def size_in_bytes(self) -> Optional[int]:
        return self._info.size_in_bytes

    @property
    def supervised_keys(self):
        return self._info.supervised_keys

    @property
    def task_templates(self):
        return self._info.task_templates

    @property
    def version(self):
        return self._info.version


class TensorflowDatasetMixin:
    _TF_DATASET_REFS = set()

    @staticmethod
    def _get_output_signature(
        dataset: "Dataset",
        collate_fn: Callable,
        collate_fn_args: dict,
        cols_to_retain: Optional[List[str]] = None,
        batch_size: Optional[int] = None,
        num_test_batches: int = 20,
    ):
        """Private method used by `to_tf_dataset()` to find the shapes and dtypes of samples from this dataset
           after being passed through the collate_fn. Tensorflow needs an exact signature for tf.numpy_function, so
           the only way to do this is to run test batches - the collator may add or rename columns, so we can't figure
           it out just by inspecting the dataset.

        Args:
            dataset (`Dataset`): Dataset to load samples from.
            collate_fn(`bool`): Shuffle the dataset order when loading. Recommended True for training, False for
                validation/evaluation.
            collate_fn(`Callable`): A function or callable object (such as a `DataCollator`) that will collate
                lists of samples into a batch.
            collate_fn_args (`Dict`): A `dict` of keyword arguments to be passed to the
                `collate_fn`.
            batch_size (`int`, optional): The size of batches loaded from the dataset. Used for shape inference.
                Can be None, which indicates that batch sizes can be variable.
            num_test_batches (`int`): The number of batches to load from the dataset for shape inference.

        Returns:
            `dict`: Dict mapping column names to tf.Tensorspec objects
            `dict`: Dict mapping column names to np.dtype objects
        """
        if config.TF_AVAILABLE:
            import tensorflow as tf
        else:
            raise ImportError("Called a Tensorflow-specific function but Tensorflow is not installed.")

        if len(dataset) == 0:
            raise ValueError("Unable to get the output signature because the dataset is empty.")
        if batch_size is not None:
            batch_size = min(len(dataset), batch_size)
        test_batch_size = 1

        if cols_to_retain is not None:
            cols_to_retain = list(set(cols_to_retain + ["label_ids", "label", "labels"]))

        test_batches = []
        for _ in range(num_test_batches):
            indices = sample(range(len(dataset)), test_batch_size)
            test_batch = dataset[indices]
            if cols_to_retain is not None:
                test_batch = {key: value for key, value in test_batch.items() if key in cols_to_retain}
            test_batch = [{key: value[i] for key, value in test_batch.items()} for i in range(test_batch_size)]
            test_batch = collate_fn(test_batch, **collate_fn_args)
            test_batches.append(test_batch)

        tf_columns_to_signatures = {}
        np_columns_to_dtypes = {}
        for column in test_batches[0].keys():
            raw_arrays = [batch[column] for batch in test_batches]
            # In case the collate_fn returns something strange
            np_arrays = []
            for array in raw_arrays:
                if isinstance(array, np.ndarray):
                    np_arrays.append(array)
                elif isinstance(array, tf.Tensor):
                    np_arrays.append(array.numpy())
                else:
                    np_arrays.append(np.array(array))

            if np.issubdtype(np_arrays[0].dtype, np.integer) or np_arrays[0].dtype == bool:
                tf_dtype = tf.int64
                np_dtype = np.int64
            elif np.issubdtype(np_arrays[0].dtype, np.number):
                tf_dtype = tf.float32
                np_dtype = np.float32
            elif np_arrays[0].dtype.kind == "U":  # Unicode strings
                np_dtype = np.unicode_
                tf_dtype = tf.string
            else:
                raise RuntimeError(
                    f"Unrecognized array dtype {np_arrays[0].dtype}. \n"
                    "Nested types and image/audio types are not supported yet."
                )
            shapes = [array.shape for array in np_arrays]
            static_shape = []
            for dim in range(len(shapes[0])):
                sizes = set([shape[dim] for shape in shapes])
                if dim == 0:
                    static_shape.append(batch_size)
                    continue
                if len(sizes) == 1:  # This dimension looks constant
                    static_shape.append(sizes.pop())
                else:  # Use None for variable dimensions
                    static_shape.append(None)
            tf_columns_to_signatures[column] = tf.TensorSpec(shape=static_shape, dtype=tf_dtype)
            np_columns_to_dtypes[column] = np_dtype

        return tf_columns_to_signatures, np_columns_to_dtypes

    def to_tf_dataset(
        self,
        batch_size: int,
        columns: Optional[Union[str, List[str]]] = None,
        shuffle: bool = False,
        collate_fn: Optional[Callable] = None,
        drop_remainder: bool = False,
        collate_fn_args: Optional[Dict[str, Any]] = None,
        label_cols: Optional[Union[str, List[str]]] = None,
        prefetch: bool = True,
        num_workers: int = 0,
        num_test_batches: int = 20,
    ):
        """Create a `tf.data.Dataset` from the underlying Dataset. This `tf.data.Dataset` will load and collate batches from
        the Dataset, and is suitable for passing to methods like `model.fit()` or `model.predict()`. The dataset will yield
        `dicts` for both inputs and labels unless the `dict` would contain only a single key, in which case a raw
        `tf.Tensor` is yielded instead.

        Args:
            batch_size (`int`):
                Size of batches to load from the dataset.
            columns (`List[str]` or `str`, *optional*):
                Dataset column(s) to load in the `tf.data.Dataset`.
                Column names that are created by the `collate_fn` and that do not exist in the original dataset can be used.
            shuffle(`bool`, defaults to `False`):
                Shuffle the dataset order when loading. Recommended `True` for training, `False` for
                validation/evaluation.
            drop_remainder(`bool`, defaults to `False`):
                Drop the last incomplete batch when loading. Ensures
                that all batches yielded by the dataset will have the same length on the batch dimension.
            collate_fn(`Callable`, *optional*):
                A function or callable object (such as a `DataCollator`) that will collate
                lists of samples into a batch.
            collate_fn_args (`Dict`, *optional*):
                An optional `dict` of keyword arguments to be passed to the
                `collate_fn`.
            label_cols (`List[str]` or `str`, defaults to `None`):
                Dataset column(s) to load as labels.
                Note that many models compute loss internally rather than letting Keras do it, in which case
                passing the labels here is optional, as long as they're in the input `columns`.
            prefetch (`bool`, defaults to `True`):
                Whether to run the dataloader in a separate thread and maintain
                a small buffer of batches for training. Improves performance by allowing data to be loaded in the
                background while the model is training.
            num_workers (`int`, defaults to `0`):
                Number of workers to use for loading the dataset. Only supported on Python versions >= 3.8.
            num_test_batches (`int`, defaults to `20`):
                Number of batches to use to infer the output signature of the dataset.
                The higher this number, the more accurate the signature will be, but the longer it will take to
                create the dataset.

        Returns:
            `tf.data.Dataset`

        Example:

        ```py
        >>> ds_train = ds["train"].to_tf_dataset(
        ...    columns=['input_ids', 'token_type_ids', 'attention_mask', 'label'],
        ...    shuffle=True,
        ...    batch_size=16,
        ...    collate_fn=data_collator,
        ... )
        ```
        """
        if config.TF_AVAILABLE:
            import tensorflow as tf
        else:
            raise ImportError("Called a Tensorflow-specific function but Tensorflow is not installed.")

        if isinstance(tf.distribute.get_strategy(), tf.distribute.TPUStrategy):
            logger.warning(
                "Note that to_tf_dataset() loads the data with a generator rather than a full tf.data "
                "pipeline and is not compatible with remote TPU connections. If you encounter errors, please "
                "try using a TPU VM or, if your data can fit in memory, loading it into memory as a dict of "
                "Tensors instead of streaming with to_tf_dataset()."
            )

        if num_workers > 0 and sys.version_info < (3, 8):
            raise ValueError("Using multiple workers is only supported on Python versions >= 3.8.")

        if collate_fn is None:
            # Set a very simple default collator that just stacks things together
            collate_fn = minimal_tf_collate_fn
        if collate_fn_args is None:
            collate_fn_args = {}
        if label_cols and not columns:
            raise ValueError("Cannot specify label_cols without specifying columns!")
        if label_cols is None:
            label_cols = []
        elif isinstance(label_cols, str):
            label_cols = [label_cols]
        if len(set(label_cols)) < len(label_cols):
            raise ValueError("List of label_cols contains duplicates.")
        if columns:
            if isinstance(columns, str):
                columns = [columns]
            if len(set(columns)) < len(columns):
                raise ValueError("List of columns contains duplicates.")
            cols_to_retain = list(set(columns + label_cols))
        else:
            cols_to_retain = None  # Indicates keeping all valid columns
            columns = []

        if self.format["type"] != "custom":
            dataset = self.with_format("numpy")
        else:
            dataset = self

        # TODO(Matt, QL): deprecate the retention of label_ids and label

        output_signature, columns_to_np_types = dataset._get_output_signature(
            dataset,
            collate_fn=collate_fn,
            collate_fn_args=collate_fn_args,
            cols_to_retain=cols_to_retain,
            batch_size=batch_size if drop_remainder else None,
            num_test_batches=num_test_batches,
        )

        if "labels" in output_signature:
            if ("label_ids" in columns or "label" in columns) and "labels" not in columns:
                columns = [col for col in columns if col not in ["label_ids", "label"]] + ["labels"]
            if ("label_ids" in label_cols or "label" in label_cols) and "labels" not in label_cols:
                label_cols = [col for col in label_cols if col not in ["label_ids", "label"]] + ["labels"]

        for col in columns:
            if col not in output_signature:
                raise ValueError(f"Column {col} not found in dataset!")

        for col in label_cols:
            if col not in output_signature:
                raise ValueError(f"Label column {col} not found in dataset!")

        if num_workers == 0:
            tf_dataset = dataset_to_tf(
                dataset=dataset,
                cols_to_retain=cols_to_retain,
                collate_fn=collate_fn,
                collate_fn_args=collate_fn_args,
                columns_to_np_types=columns_to_np_types,
                output_signature=output_signature,
                shuffle=shuffle,
                batch_size=batch_size,
                drop_remainder=drop_remainder,
            )
        elif num_workers > 0:
            tf_dataset = multiprocess_dataset_to_tf(
                dataset=dataset,
                cols_to_retain=cols_to_retain,
                collate_fn=collate_fn,
                collate_fn_args=collate_fn_args,
                columns_to_np_types=columns_to_np_types,
                output_signature=output_signature,
                shuffle=shuffle,
                batch_size=batch_size,
                drop_remainder=drop_remainder,
                num_workers=num_workers,
            )
        else:
            raise ValueError("num_workers must be >= 0")

        def split_features_and_labels(input_batch):
            # TODO(Matt, QL): deprecate returning the dict content when there's only one key
            features = {key: tensor for key, tensor in input_batch.items() if key in columns}
            labels = {key: tensor for key, tensor in input_batch.items() if key in label_cols}
            if len(features) == 1:
                features = list(features.values())[0]
            if len(labels) == 1:
                labels = list(labels.values())[0]
            if isinstance(labels, dict) and len(labels) == 0:
                return features
            else:
                return features, labels

        if cols_to_retain is not None:
            tf_dataset = tf_dataset.map(split_features_and_labels)

        if prefetch:
            tf_dataset = tf_dataset.prefetch(tf.data.experimental.AUTOTUNE)

        # Remove a reference to the open Arrow file on delete
        def cleanup_callback(ref):
            dataset.__del__()
            self._TF_DATASET_REFS.remove(ref)

        self._TF_DATASET_REFS.add(weakref.ref(tf_dataset, cleanup_callback))

        return tf_dataset


class DatasetTransformationNotAllowedError(Exception):
    pass


def transmit_format(func):
    """Wrapper for dataset transforms that recreate a new Dataset to transmit the format of the original dataset to the new dataset"""

    @wraps(func)
    def wrapper(*args, **kwargs):
        if args:
            self: "Dataset" = args[0]
            args = args[1:]
        else:
            self: "Dataset" = kwargs.pop("self")
        # don't use self.format since it returns a list of columns for 'columns' even if self_format_columns is None
        unformatted_columns = set(self.column_names) - set(self._format_columns or [])
        self_format = {
            "type": self._format_type,
            "format_kwargs": self._format_kwargs,
            "columns": self._format_columns,
            "output_all_columns": self._output_all_columns,
        }
        # apply actual function
        out: Union["Dataset", "DatasetDict"] = func(self, *args, **kwargs)
        datasets: List["Dataset"] = list(out.values()) if isinstance(out, dict) else [out]
        # re-apply format to the output
        for dataset in datasets:
            new_format = self_format.copy()
            if new_format["columns"] is not None:  # new formatted columns = (columns - previously unformatted columns)
                # sort the columns to have a deterministic list of columns that we can compare with `out_format`
                new_format["columns"] = sorted(set(dataset.column_names) - unformatted_columns)
            out_format = {
                "type": dataset._format_type,
                "format_kwargs": dataset._format_kwargs,
                "columns": sorted(dataset._format_columns) if dataset._format_columns is not None else None,
                "output_all_columns": dataset._output_all_columns,
            }
            if out_format != new_format:  # only apply if there's a change not to update the fingerprint for nothing
                dataset.set_format(**new_format)
        return out

    wrapper._decorator_name_ = "transmit_format"
    return wrapper


def transmit_tasks(func):
    """Wrapper for dataset transforms that recreate a new Dataset to transmit the task templates of the original dataset to the new dataset"""

    @wraps(func)
    def wrapper(*args, **kwargs):
        if args:
            self: "Dataset" = args[0]
            args = args[1:]
        else:
            self: "Dataset" = kwargs.pop("self")
        # apply actual function
        out: Union["Dataset", "DatasetDict"] = func(self, *args, **kwargs)
        datasets: List["Dataset"] = list(out.values()) if isinstance(out, dict) else [out]
        for dataset in datasets:
            # Remove task templates if a column mapping of the template is no longer valid
            if self.info.task_templates is not None:
                dataset.info.task_templates = [
                    template
                    for template in self.info.task_templates
                    if all(dataset.features.get(k) == self.features.get(k) for k in template.column_mapping.keys())
                ]
        return out

    wrapper._decorator_name_ = "transmit_tasks"
    return wrapper


def update_metadata_with_features(table: Table, features: Features):
    """To be used in dataset transforms that modify the features of the dataset, in order to update the features stored in the metadata of its schema."""
    features = Features({col_name: features[col_name] for col_name in table.column_names})
    if table.schema.metadata is None or b"huggingface" not in table.schema.metadata:
        pa_metadata = ArrowWriter._build_metadata(DatasetInfo(features=features))
    else:
        metadata = json.loads(table.schema.metadata[b"huggingface"].decode())
        if "info" not in metadata:
            metadata["info"] = asdict(DatasetInfo(features=features))
        else:
            metadata["info"]["features"] = asdict(DatasetInfo(features=features))["features"]
        pa_metadata = {"huggingface": json.dumps(metadata)}
    table = table.replace_schema_metadata(pa_metadata)
    return table


def _check_table(table) -> Table:
    """We check the table type to make sure it's an instance of :class:`datasets.table.Table`"""
    if isinstance(table, pa.Table):
        # for a pyarrow table, we can just consider it as a in-memory table
        # this is here for backward compatibility
        return InMemoryTable(table)
    elif isinstance(table, Table):
        return table
    else:
        raise TypeError(f"Expected a pyarrow.Table or a datasets.table.Table object, but got {table}.")


def _check_column_names(column_names: List[str]):
    """Check the column names to make sure they don't contain duplicates."""
    counter = Counter(column_names)
    if not all(count == 1 for count in counter.values()):
        duplicated_columns = [col for col in counter if counter[col] > 1]
        raise ValueError(f"The table can't have duplicated columns but columns {duplicated_columns} are duplicated.")


def _check_valid_indices_value(index, size):
    if (index < 0 and index + size < 0) or (index >= size):
        raise IndexError(f"Index {index} out of range for dataset of size {size}.")


class NonExistentDatasetError(Exception):
    """Used when we expect the existence of a dataset"""

    pass


class Dataset(DatasetInfoMixin, IndexableMixin, TensorflowDatasetMixin):
    """A Dataset backed by an Arrow table."""

    def __init__(
        self,
        arrow_table: Table,
        info: Optional[DatasetInfo] = None,
        split: Optional[NamedSplit] = None,
        indices_table: Optional[Table] = None,
        fingerprint: Optional[str] = None,
    ):
        info = info.copy() if info is not None else DatasetInfo()
        DatasetInfoMixin.__init__(self, info=info, split=split)
        IndexableMixin.__init__(self)

        self._data: Table = _check_table(arrow_table)
        self._indices: Optional[Table] = _check_table(indices_table) if indices_table is not None else None
        maybe_register_dataset_for_temp_dir_deletion(self)

        self._format_type: Optional[str] = None
        self._format_kwargs: dict = {}
        self._format_columns: Optional[list] = None
        self._output_all_columns: bool = False
        self._fingerprint: str = fingerprint

        # Read metadata

        if self._data.schema.metadata is not None and b"huggingface" in self._data.schema.metadata:
            metadata = json.loads(self._data.schema.metadata[b"huggingface"].decode())
            if (
                "fingerprint" in metadata and self._fingerprint is None
            ):  # try to load fingerprint from the arrow file metadata
                self._fingerprint = metadata["fingerprint"]

        # Infer features if None
        inferred_features = Features.from_arrow_schema(arrow_table.schema)
        if self.info.features is None:
            self.info.features = inferred_features
        else:  # make sure the nested columns are in the right order
            try:
                self.info.features = self.info.features.reorder_fields_as(inferred_features)
            except ValueError as e:
                raise ValueError(
                    f"{e}\nThe 'source' features come from dataset_info.json, and the 'target' ones are those of the dataset arrow file."
                )

        # Infer fingerprint if None

        if self._fingerprint is None:
            self._fingerprint = generate_fingerprint(self)

        # Sanity checks

        if self.features is None:
            raise ValueError("Features can't be None in a Dataset object")
        if self._fingerprint is None:
            raise ValueError("Fingerprint can't be None in a Dataset object")
        if self.info.features.type != inferred_features.type:
            raise ValueError(
                f"External features info don't match the dataset:\nGot\n{self.info.features}\nwith type\n{self.info.features.type}\n\nbut expected something like\n{inferred_features}\nwith type\n{inferred_features.type}"
            )

        if self._indices is not None:
            if not pa.types.is_unsigned_integer(self._indices.column(0).type):
                raise ValueError(
                    f"indices must be an Arrow table of unsigned integers, current type is {self._indices.column(0).type}"
                )
        _check_column_names(self._data.column_names)

        self._data = update_metadata_with_features(self._data, self.features)

    @classmethod
    def from_file(
        cls,
        filename: str,
        info: Optional[DatasetInfo] = None,
        split: Optional[NamedSplit] = None,
        indices_filename: Optional[str] = None,
        in_memory: bool = False,
    ) -> "Dataset":
        """Instantiate a Dataset backed by an Arrow table at filename.

        Args:
            filename (`str`):
                File name of the dataset.
            info (`DatasetInfo`, *optional*):
                Dataset information, like description, citation, etc.
            split (`NamedSplit`, *optional*):
                Name of the dataset split.
            indices_filename (`str`, *optional*):
                File names of the indices.
            in_memory (`bool`, defaults to `False`):
                Whether to copy the data in-memory.

        Returns:
            [`Dataset`]
        """
        table = ArrowReader.read_table(filename, in_memory=in_memory)

        if indices_filename is not None:
            indices_pa_table = ArrowReader.read_table(indices_filename, in_memory=in_memory)
        else:
            indices_pa_table = None

        return cls(
            arrow_table=table,
            info=info,
            split=split,
            indices_table=indices_pa_table,
        )

    @classmethod
    def from_buffer(
        cls,
        buffer: pa.Buffer,
        info: Optional[DatasetInfo] = None,
        split: Optional[NamedSplit] = None,
        indices_buffer: Optional[pa.Buffer] = None,
    ) -> "Dataset":
        """Instantiate a Dataset backed by an Arrow buffer.

        Args:
            buffer (`pyarrow.Buffer`):
                Arrow buffer.
            info (`DatasetInfo`, *optional*):
                Dataset information, like description, citation, etc.
            split (`NamedSplit`, *optional*):
                Name of the dataset split.
            indices_buffer (`pyarrow.Buffer`, *optional*):
                Indices Arrow buffer.

        Returns:
            [`Dataset`]
        """
        table = InMemoryTable.from_buffer(buffer)

        if indices_buffer is not None:
            indices_table = InMemoryTable.from_buffer(buffer)
        else:
            indices_table = None

        return cls(table, info=info, split=split, indices_table=indices_table)

    @classmethod
    def from_pandas(
        cls,
        df: pd.DataFrame,
        features: Optional[Features] = None,
        info: Optional[DatasetInfo] = None,
        split: Optional[NamedSplit] = None,
        preserve_index: Optional[bool] = None,
    ) -> "Dataset":
        """
        Convert `pandas.DataFrame` to a `pyarrow.Table` to create a [`Dataset`].

        The column types in the resulting Arrow Table are inferred from the dtypes of the `pandas.Series` in the
        DataFrame. In the case of non-object Series, the NumPy dtype is translated to its Arrow equivalent. In the
        case of `object`, we need to guess the datatype by looking at the Python objects in this Series.

        Be aware that Series of the `object` dtype don't carry enough information to always lead to a meaningful Arrow
        type. In the case that we cannot infer a type, e.g. because the DataFrame is of length 0 or the Series only
        contains `None/nan` objects, the type is set to `null`. This behavior can be avoided by constructing explicit
        features and passing it to this function.

        Args:
            df (`pandas.DataFrame`):
                Dataframe that contains the dataset.
            features ([`Features`], *optional*):
                Dataset features.
            info (`DatasetInfo`, *optional*):
                Dataset information, like description, citation, etc.
            split (`NamedSplit`, *optional*):
                Name of the dataset split.
            preserve_index (`bool`, *optional*):
                Whether to store the index as an additional column in the resulting Dataset.
                The default of `None` will store the index as a column, except for `RangeIndex` which is stored as metadata only.
                Use `preserve_index=True` to force it to be stored as a column.

        Returns:
            [`Dataset`]

        Example:

        ```py
        >>> ds = Dataset.from_pandas(df)
        ```
        """
        if info is not None and features is not None and info.features != features:
            raise ValueError(
                f"Features specified in `features` and `info.features` can't be different:\n{features}\n{info.features}"
            )
        features = features if features is not None else info.features if info is not None else None
        if info is None:
            info = DatasetInfo()
        info.features = features
        table = InMemoryTable.from_pandas(
            df=df,
            preserve_index=preserve_index,
        )
        if features is not None:
            # more expensive cast than InMemoryTable.from_pandas(..., schema=features.arrow_schema)
            # needed to support the str to Audio conversion for instance
            table = table.cast(features.arrow_schema)
        return cls(table, info=info, split=split)

    @classmethod
    def from_dict(
        cls,
        mapping: dict,
        features: Optional[Features] = None,
        info: Optional[DatasetInfo] = None,
        split: Optional[NamedSplit] = None,
    ) -> "Dataset":
        """
        Convert `dict` to a `pyarrow.Table` to create a [`Dataset`].

        Args:
            mapping (`Mapping`):
                Mapping of strings to Arrays or Python lists.
            features ([`Features`], *optional*):
                Dataset features.
            info (`DatasetInfo`, *optional*):
                Dataset information, like description, citation, etc.
            split (`NamedSplit`, *optional*):
                Name of the dataset split.

        Returns:
            [`Dataset`]
        """
        if info is not None and features is not None and info.features != features:
            raise ValueError(
                f"Features specified in `features` and `info.features` can't be different:\n{features}\n{info.features}"
            )
        features = features if features is not None else info.features if info is not None else None
        if info is None:
            info = DatasetInfo()
        info.features = features
        if features is not None:
            mapping = features.encode_batch(mapping)
        mapping = {
            col: OptimizedTypedSequence(data, type=features[col] if features is not None else None, col=col)
            for col, data in mapping.items()
        }
        pa_table = InMemoryTable.from_pydict(mapping=mapping)
        if info.features is None:
            info.features = Features({col: ts.get_inferred_type() for col, ts in mapping.items()})
        return cls(pa_table, info=info, split=split)

    @classmethod
    def from_list(
        cls,
        mapping: List[dict],
        features: Optional[Features] = None,
        info: Optional[DatasetInfo] = None,
        split: Optional[NamedSplit] = None,
    ) -> "Dataset":
        """
        Convert a list of dicts to a `pyarrow.Table` to create a :class:`Dataset`.

        Note that the keys of the first entry will be used to determine the dataset columns,
        regardless of what is passed to features.

        Args:
            mapping (`List[dict]`): A list of mappings of strings to row values.
            features (:class:`Features`, optional): Dataset features.
            info (:class:`DatasetInfo`, optional): Dataset information, like description, citation, etc.
            split (:class:`NamedSplit`, optional): Name of the dataset split.

        Returns:
            :class:`Dataset`
        """
        # for simplicity and consistency wrt OptimizedTypedSequence we do not use InMemoryTable.from_pylist here
        mapping = {k: [r.get(k) for r in mapping] for k in mapping[0]} if mapping else {}
        return cls.from_dict(mapping, features, info, split)

    @staticmethod
    def from_csv(
        path_or_paths: Union[PathLike, List[PathLike]],
        split: Optional[NamedSplit] = None,
        features: Optional[Features] = None,
        cache_dir: str = None,
        keep_in_memory: bool = False,
        num_proc: Optional[int] = None,
        **kwargs,
    ):
        """Create Dataset from CSV file(s).

        Args:
            path_or_paths (`path-like` or list of `path-like`):
                Path(s) of the CSV file(s).
            split ([`NamedSplit`], *optional*):
                Split name to be assigned to the dataset.
            features ([`Features`], *optional*):
                Dataset features.
            cache_dir (`str`, *optional*, defaults to `"~/.cache/huggingface/datasets"`):
                Directory to cache data.
            keep_in_memory (`bool`, defaults to `False`):
                Whether to copy the data in-memory.
            num_proc (`int`, *optional*, defaults to `None`):
                Number of processes when downloading and generating the dataset locally.
                This is helpful if the dataset is made of multiple files. Multiprocessing is disabled by default.

                <Added version="2.8.0"/>
            **kwargs (additional keyword arguments):
                Keyword arguments to be passed to [`pandas.read_csv`].

        Returns:
            [`Dataset`]

        Example:

        ```py
        >>> ds = Dataset.from_csv('path/to/dataset.csv')
        ```
        """
        # Dynamic import to avoid circular dependency
        from .io.csv import CsvDatasetReader

        return CsvDatasetReader(
            path_or_paths,
            split=split,
            features=features,
            cache_dir=cache_dir,
            keep_in_memory=keep_in_memory,
            num_proc=num_proc,
            **kwargs,
        ).read()

    @staticmethod
    def from_generator(
        generator: Callable,
        features: Optional[Features] = None,
        cache_dir: str = None,
        keep_in_memory: bool = False,
        gen_kwargs: Optional[dict] = None,
        num_proc: Optional[int] = None,
        **kwargs,
    ):
        """Create a Dataset from a generator.

        Args:
            generator (:`Callable`):
                A generator function that `yields` examples.
            features ([`Features`], *optional*):
                Dataset features.
            cache_dir (`str`, *optional*, defaults to `"~/.cache/huggingface/datasets"`):
                Directory to cache data.
            keep_in_memory (`bool`, defaults to `False`):
                Whether to copy the data in-memory.
            gen_kwargs(`dict`, *optional*):
                Keyword arguments to be passed to the `generator` callable.
                You can define a sharded dataset by passing the list of shards in `gen_kwargs`.
            num_proc (`int`, *optional*, defaults to `None`):
                Number of processes when downloading and generating the dataset locally.
                This is helpful if the dataset is made of multiple files. Multiprocessing is disabled by default.

                <Added version="2.7.0"/>
            **kwargs (additional keyword arguments):
                Keyword arguments to be passed to :[`GeneratorConfig`].

        Returns:
            [`Dataset`]

        Example:

        ```py
        >>> def gen():
        ...     yield {"text": "Good", "label": 0}
        ...     yield {"text": "Bad", "label": 1}
        ...
        >>> ds = Dataset.from_generator(gen)
        ```

        ```py
        >>> def gen(shards):
        ...     for shard in shards:
        ...         with open(shard) as f:
        ...             for line in f:
        ...                 yield {"line": line}
        ...
        >>> shards = [f"data{i}.txt" for i in range(32)]
        >>> ds = Dataset.from_generator(gen, gen_kwargs={"shards": shards})
        ```
        """
        from .io.generator import GeneratorDatasetInputStream

        return GeneratorDatasetInputStream(
            generator=generator,
            features=features,
            cache_dir=cache_dir,
            keep_in_memory=keep_in_memory,
            gen_kwargs=gen_kwargs,
            num_proc=num_proc,
            **kwargs,
        ).read()

    @staticmethod
    def from_json(
        path_or_paths: Union[PathLike, List[PathLike]],
        split: Optional[NamedSplit] = None,
        features: Optional[Features] = None,
        cache_dir: str = None,
        keep_in_memory: bool = False,
        field: Optional[str] = None,
        num_proc: Optional[int] = None,
        **kwargs,
    ):
        """Create Dataset from JSON or JSON Lines file(s).

        Args:
            path_or_paths (`path-like` or list of `path-like`):
                Path(s) of the JSON or JSON Lines file(s).
            split ([`NamedSplit`], *optional*):
                Split name to be assigned to the dataset.
            features ([`Features`], *optional*):
                 Dataset features.
            cache_dir (`str`, *optional*, defaults to `"~/.cache/huggingface/datasets"`):
                Directory to cache data.
            keep_in_memory (`bool`, defaults to `False`):
                Whether to copy the data in-memory.
            field (`str`, *optional*):
                Field name of the JSON file where the dataset is contained in.
            num_proc (`int`, *optional* defaults to `None`):
                Number of processes when downloading and generating the dataset locally.
                This is helpful if the dataset is made of multiple files. Multiprocessing is disabled by default.

                <Added version="2.8.0"/>
            **kwargs (additional keyword arguments):
                Keyword arguments to be passed to [`JsonConfig`].

        Returns:
            [`Dataset`]

        Example:

        ```py
        >>> ds = Dataset.from_json('path/to/dataset.json')
        ```
        """
        # Dynamic import to avoid circular dependency
        from .io.json import JsonDatasetReader

        return JsonDatasetReader(
            path_or_paths,
            split=split,
            features=features,
            cache_dir=cache_dir,
            keep_in_memory=keep_in_memory,
            field=field,
            num_proc=num_proc,
            **kwargs,
        ).read()

    @staticmethod
    def from_parquet(
        path_or_paths: Union[PathLike, List[PathLike]],
        split: Optional[NamedSplit] = None,
        features: Optional[Features] = None,
        cache_dir: str = None,
        keep_in_memory: bool = False,
        columns: Optional[List[str]] = None,
        num_proc: Optional[int] = None,
        **kwargs,
    ):
        """Create Dataset from Parquet file(s).

        Args:
            path_or_paths (`path-like` or list of `path-like`):
                Path(s) of the Parquet file(s).
            split (`NamedSplit`, *optional*):
                Split name to be assigned to the dataset.
            features (`Features`, *optional*):
                Dataset features.
            cache_dir (`str`, *optional*, defaults to `"~/.cache/huggingface/datasets"`):
                Directory to cache data.
            keep_in_memory (`bool`, defaults to `False`):
                Whether to copy the data in-memory.
            columns (`List[str]`, *optional*):
                If not `None`, only these columns will be read from the file.
                A column name may be a prefix of a nested field, e.g. 'a' will select
                'a.b', 'a.c', and 'a.d.e'.
            num_proc (`int`, *optional*, defaults to `None`):
                Number of processes when downloading and generating the dataset locally.
                This is helpful if the dataset is made of multiple files. Multiprocessing is disabled by default.

                <Added version="2.8.0"/>
            **kwargs (additional keyword arguments):
                Keyword arguments to be passed to [`ParquetConfig`].

        Returns:
            [`Dataset`]

        Example:

        ```py
        >>> ds = Dataset.from_parquet('path/to/dataset.parquet')
        ```
        """
        # Dynamic import to avoid circular dependency
        from .io.parquet import ParquetDatasetReader

        return ParquetDatasetReader(
            path_or_paths,
            split=split,
            features=features,
            cache_dir=cache_dir,
            keep_in_memory=keep_in_memory,
            columns=columns,
            num_proc=num_proc,
            **kwargs,
        ).read()

    @staticmethod
    def from_text(
        path_or_paths: Union[PathLike, List[PathLike]],
        split: Optional[NamedSplit] = None,
        features: Optional[Features] = None,
        cache_dir: str = None,
        keep_in_memory: bool = False,
        num_proc: Optional[int] = None,
        **kwargs,
    ):
        """Create Dataset from text file(s).

        Args:
            path_or_paths (`path-like` or list of `path-like`):
                Path(s) of the text file(s).
            split (`NamedSplit`, *optional*):
                Split name to be assigned to the dataset.
            features (`Features`, o*ptional*):
                Dataset features.
            cache_dir (`str`, *optional*, defaults to `"~/.cache/huggingface/datasets"`):
                Directory to cache data.
            keep_in_memory (`bool`, defaults to `False`):
                Whether to copy the data in-memory.
            num_proc (`int`, *optional*, defaults to `None`):
                Number of processes when downloading and generating the dataset locally.
                This is helpful if the dataset is made of multiple files. Multiprocessing is disabled by default.

                <Added version="2.8.0"/>
            **kwargs (additional keyword arguments):
                Keyword arguments to be passed to [`TextConfig`].

        Returns:
            [`Dataset`]

        Example:

        ```py
        >>> ds = Dataset.from_text('path/to/dataset.txt')
        ```
        """
        # Dynamic import to avoid circular dependency
        from .io.text import TextDatasetReader

        return TextDatasetReader(
            path_or_paths,
            split=split,
            features=features,
            cache_dir=cache_dir,
            keep_in_memory=keep_in_memory,
            num_proc=num_proc,
            **kwargs,
        ).read()

    @staticmethod
    def from_sql(
        sql: Union[str, "sqlalchemy.sql.Selectable"],
        con: Union[str, "sqlalchemy.engine.Connection", "sqlalchemy.engine.Engine", "sqlite3.Connection"],
        features: Optional[Features] = None,
        cache_dir: str = None,
        keep_in_memory: bool = False,
        **kwargs,
    ):
        """Create Dataset from SQL query or database table.

        Args:
            sql (`str` or `sqlalchemy.sql.Selectable`):
                SQL query to be executed or a table name.
            con (`str` or `sqlite3.Connection` or `sqlalchemy.engine.Connection` or `sqlalchemy.engine.Connection`):
                A [URI string](https://docs.sqlalchemy.org/en/13/core/engines.html#database-urls) used to instantiate a database connection or a SQLite3/SQLAlchemy connection object.
            features ([`Features`], *optional*):
                Dataset features.
            cache_dir (`str`, *optional*, defaults to `"~/.cache/huggingface/datasets"`):
                Directory to cache data.
            keep_in_memory (`bool`, defaults to `False`):
                Whether to copy the data in-memory.
            **kwargs (additional keyword arguments):
                Keyword arguments to be passed to [`SqlConfig`].

        Returns:
            [`Dataset`]

        Example:

        ```py
        >>> # Fetch a database table
        >>> ds = Dataset.from_sql("test_data", "postgres:///db_name")
        >>> # Execute a SQL query on the table
        >>> ds = Dataset.from_sql("SELECT sentence FROM test_data", "postgres:///db_name")
        >>> # Use a Selectable object to specify the query
        >>> from sqlalchemy import select, text
        >>> stmt = select([text("sentence")]).select_from(text("test_data"))
        >>> ds = Dataset.from_sql(stmt, "postgres:///db_name")
        ```

        <Tip>

        The returned dataset can only be cached if `con` is specified as URI string.

        </Tip>
        """
        from .io.sql import SqlDatasetReader

        return SqlDatasetReader(
            sql,
            con,
            features=features,
            cache_dir=cache_dir,
            keep_in_memory=keep_in_memory,
            **kwargs,
        ).read()

    def __del__(self):
        if hasattr(self, "_data"):
            del self._data
        if hasattr(self, "_indices"):
            del self._indices

    def __enter__(self):
        return self

    def __exit__(self, exc_type, exc_val, exc_tb):
        # Here `del` is used to del the pyarrow tables. This properly closes the files used for memory mapped tables
        self.__del__()

    def save_to_disk(
        self,
        dataset_path: PathLike,
        fs="deprecated",
        max_shard_size: Optional[Union[str, int]] = None,
        num_shards: Optional[int] = None,
        num_proc: Optional[int] = None,
        storage_options: Optional[dict] = None,
    ):
        """
        Saves a dataset to a dataset directory, or in a filesystem using either `s3fs.S3FileSystem` or
        any implementation of `fsspec.spec.AbstractFileSystem`.

        For [`Image`] and [`Audio`] data:

        All the Image() and Audio() data are stored in the arrow files.
        If you want to store paths or urls, please use the Value("string") type.

        Args:
            dataset_path (`str`):
                Path (e.g. `dataset/train`) or remote URI (e.g. `s3://my-bucket/dataset/train`)
                of the dataset directory where the dataset will be saved to.
            fs (`fsspec.spec.AbstractFileSystem`, *optional*):
                Instance of the remote filesystem where the dataset will be saved to.

                <Deprecated version="2.8.0">

                `fs` was deprecated in version 2.8.0 and will be removed in 3.0.0.
                Please use `storage_options` instead, e.g. `storage_options=fs.storage_options`

                </Deprecated>

            max_shard_size (`int` or `str`, *optional*, defaults to `"500MB"`):
                The maximum size of the dataset shards to be uploaded to the hub. If expressed as a string, needs to be digits followed by a unit
                (like `"50MB"`).
            num_shards (`int`, *optional*):
                Number of shards to write. By default the number of shards depends on `max_shard_size`.

                <Added version="2.8.0"/>
            num_proc (`int`, *optional*):
                Number of processes when downloading and generating the dataset locally.
                Multiprocessing is disabled by default.

                <Added version="2.8.0"/>
            storage_options (`dict`, *optional*):
                Key/value pairs to be passed on to the file-system backend, if any.

                <Added version="2.8.0"/>

        Example:

        ```py
        >>> ds.save_to_disk("path/to/dataset/directory")
        >>> ds.save_to_disk("path/to/dataset/directory", max_shard_size="1GB")
        >>> ds.save_to_disk("path/to/dataset/directory", num_shards=1024)
        ```
        """
        if max_shard_size is not None and num_shards is not None:
            raise ValueError(
                "Failed to push_to_hub: please specify either max_shard_size or num_shards, but not both."
            )
        if fs != "deprecated":
            warnings.warn(
                "'fs' was deprecated in favor of 'storage_options' in version 2.8.0 and will be removed in 3.0.0.\n"
                "You can remove this warning by passing 'storage_options=fs.storage_options' instead.",
                FutureWarning,
            )
            storage_options = fs.storage_options

        if num_shards is None:
            dataset_nbytes = self._estimate_nbytes()
            max_shard_size = convert_file_size_to_int(max_shard_size or config.MAX_SHARD_SIZE)
            num_shards = int(dataset_nbytes / max_shard_size) + 1
            num_shards = max(num_shards, num_proc or 1)

        num_proc = num_proc if num_proc is not None else 1
        num_shards = num_shards if num_shards is not None else num_proc

        fs_token_paths = fsspec.get_fs_token_paths(dataset_path, storage_options=storage_options)
        fs: fsspec.AbstractFileSystem = fs_token_paths[0]
        is_local = not is_remote_filesystem(fs)
        path_join = os.path.join if is_local else posixpath.join

        if self.list_indexes():
            raise ValueError("please remove all the indexes using `dataset.drop_index` before saving a dataset")

        dataset = self.flatten_indices(num_proc=num_proc) if self._indices is not None else self

        if is_local:
            Path(dataset_path).resolve().mkdir(parents=True, exist_ok=True)
            parent_cache_files_paths = set(
                Path(cache_filename["filename"]).resolve().parent for cache_filename in self.cache_files
            )
            # Check that the dataset doesn't overwrite iself. It can cause a permission error on Windows and a segfault on linux.
            if Path(dataset_path).resolve() in parent_cache_files_paths:
                raise PermissionError(
                    f"Tried to overwrite {Path(dataset_path).resolve()} but a dataset can't overwrite itself."
                )

        # Get json serializable state
        state = {
            key: dataset.__dict__[key]
            for key in [
                "_fingerprint",
                "_format_columns",
                "_format_kwargs",
                "_format_type",
                "_output_all_columns",
            ]
        }
        state["_split"] = str(dataset.split) if dataset.split is not None else dataset.split
        state["_data_files"] = [
            {"filename": f"data-{shard_idx:05d}-of-{num_shards:05d}.arrow"} for shard_idx in range(num_shards)
        ]
        for k in state["_format_kwargs"].keys():
            try:
                json.dumps(state["_format_kwargs"][k])
            except TypeError as e:
                raise TypeError(
                    str(e) + f"\nThe format kwargs must be JSON serializable, but key '{k}' isn't."
                ) from None
        # Get json serializable dataset info
        dataset_info = asdict(dataset._info)

        shards_done = 0
        pbar = logging.tqdm(
            disable=not logging.is_progress_bar_enabled(),
            unit=" examples",
            total=len(dataset),
            leave=False,
            desc=f"Saving the dataset ({shards_done}/{num_shards} shards)",
        )
        kwargs_per_job = (
            {
                "job_id": shard_idx,
                "shard": dataset.shard(num_shards=num_shards, index=shard_idx, contiguous=True),
                "fpath": path_join(dataset_path, f"data-{shard_idx:05d}-of-{num_shards:05d}.arrow"),
                "storage_options": storage_options,
            }
            for shard_idx in range(num_shards)
        )
        shard_lengths = [None] * num_shards
        shard_sizes = [None] * num_shards
        if num_proc > 1:
            with Pool(num_proc) as pool:
                for job_id, done, content in iflatmap_unordered(
                    pool, Dataset._save_to_disk_single, kwargs_iterable=kwargs_per_job
                ):
                    if done:
                        shards_done += 1
                        pbar.set_description(f"Saving the dataset ({shards_done}/{num_shards} shards)")
                        logger.debug(f"Finished writing shard number {job_id} of {num_shards}.")
                        shard_lengths[job_id], shard_sizes[job_id] = content
                    else:
                        pbar.update(content)
        else:
            for kwargs in kwargs_per_job:
                for job_id, done, content in Dataset._save_to_disk_single(**kwargs):
                    if done:
                        shards_done += 1
                        pbar.set_description(f"Saving the dataset ({shards_done}/{num_shards} shards)")
                        logger.debug(f"Finished writing shard number {job_id} of {num_shards}.")
                        shard_lengths[job_id], shard_sizes[job_id] = content
                    else:
                        pbar.update(content)
        with fs.open(path_join(dataset_path, config.DATASET_STATE_JSON_FILENAME), "w", encoding="utf-8") as state_file:
            json.dump(state, state_file, indent=2, sort_keys=True)
        with fs.open(
            path_join(dataset_path, config.DATASET_INFO_FILENAME), "w", encoding="utf-8"
        ) as dataset_info_file:
            # Sort only the first level of keys, or we might shuffle fields of nested features if we use sort_keys=True
            sorted_keys_dataset_info = {key: dataset_info[key] for key in sorted(dataset_info)}
            json.dump(sorted_keys_dataset_info, dataset_info_file, indent=2)

    @staticmethod
    def _save_to_disk_single(job_id: int, shard: "Dataset", fpath: str, storage_options: Optional[dict]):
        batch_size = config.DEFAULT_MAX_BATCH_SIZE

        if shard._indices is not None:
            raise ValueError(
                "`_save_to_disk_single` only support shards with flattened indices. "
                "Please call ds.flatten_indices() before saving to disk."
            )

        num_examples_progress_update = 0
        writer = ArrowWriter(
            features=shard.features,
            path=fpath,
            storage_options=storage_options,
            embed_local_files=True,
        )
        try:
            _time = time.time()
            for pa_table in table_iter(shard.data, batch_size=batch_size):
                writer.write_table(pa_table)
                num_examples_progress_update += len(pa_table)
                if time.time() > _time + config.PBAR_REFRESH_TIME_INTERVAL:
                    _time = time.time()
                    yield job_id, False, num_examples_progress_update
                    num_examples_progress_update = 0
        finally:
            yield job_id, False, num_examples_progress_update
            num_examples, num_bytes = writer.finalize()
            writer.close()

        yield job_id, True, (num_examples, num_bytes)

    @staticmethod
    def _build_local_temp_path(uri_or_path: str) -> Path:
        """
        Builds and returns a Path concatenating a local temporary dir with the dir path (or absolute/relative
        path extracted from the uri) passed.

        Args:
            uri_or_path (`str`): Path (e.g. `"dataset/train"`) or remote URI (e.g.
                `"s3://my-bucket/dataset/train"`) to concatenate.

        Returns:
            :class:`Path`: the concatenated path (temp dir + path)
        """
        src_dataset_path = Path(uri_or_path)
        tmp_dir = get_temporary_cache_files_directory()
        return Path(tmp_dir, src_dataset_path.relative_to(src_dataset_path.anchor))

    @staticmethod
    def load_from_disk(
        dataset_path: str,
        fs="deprecated",
        keep_in_memory: Optional[bool] = None,
        storage_options: Optional[dict] = None,
    ) -> "Dataset":
        """
        Loads a dataset that was previously saved using [`save_to_disk`] from a dataset directory, or from a
        filesystem using either `s3fs.S3FileSystem` or any implementation of
        `fsspec.spec.AbstractFileSystem`.

        Args:
            dataset_path (`str`):
                Path (e.g. `"dataset/train"`) or remote URI (e.g. `"s3//my-bucket/dataset/train"`)
                of the dataset directory where the dataset will be loaded from.
            fs (`fsspec.spec.AbstractFileSystem`, *optional*):
                Instance of the remote filesystem where the dataset will be saved to.

                <Deprecated version="2.8.0">

                `fs` was deprecated in version 2.8.0 and will be removed in 3.0.0.
                Please use `storage_options` instead, e.g. `storage_options=fs.storage_options`

                </Deprecated>

            keep_in_memory (`bool`, defaults to `None`):
                Whether to copy the dataset in-memory. If `None`, the
                dataset will not be copied in-memory unless explicitly enabled by setting
                `datasets.config.IN_MEMORY_MAX_SIZE` to nonzero. See more details in the
                [improve performance](../cache#improve-performance) section.
            storage_options (`dict`, *optional*):
                Key/value pairs to be passed on to the file-system backend, if any.

                <Added version="2.8.0"/>

        Returns:
            [`Dataset`] or [`DatasetDict`]:
            - If `dataset_path` is a path of a dataset directory, the dataset requested.
            - If `dataset_path` is a path of a dataset dict directory, a `datasets.DatasetDict` with each split.

        Example:

        ```py
        >>> ds = load_from_disk("path/to/dataset/directory")
        ```
        """
        if fs != "deprecated":
            warnings.warn(
                "'fs' was deprecated in favor of 'storage_options' in version 2.8.0 and will be removed in 3.0.0.\n"
                "You can remove this warning by passing 'storage_options=fs.storage_options' instead.",
                FutureWarning,
            )
            storage_options = fs.storage_options

        fs_token_paths = fsspec.get_fs_token_paths(dataset_path, storage_options=storage_options)
        fs: fsspec.AbstractFileSystem = fs_token_paths[0]
        # copies file from filesystem if it is remote filesystem to local filesystem and modifies dataset_path to temp directory containing local copies
        dataset_dict_json_path = Path(dataset_path, config.DATASETDICT_JSON_FILENAME).as_posix()
        dataset_info_path = Path(dataset_path, config.DATASET_INFO_FILENAME).as_posix()
        if not fs.isfile(dataset_info_path) and fs.isfile(dataset_dict_json_path):
            raise FileNotFoundError(
                f"No such file or directory: '{dataset_info_path}'. Expected to load a Dataset object, but got a DatasetDict. Please use datasets.load_from_disk instead."
            )

        if is_remote_filesystem(fs):
            src_dataset_path = extract_path_from_uri(dataset_path)
            dataset_path = Dataset._build_local_temp_path(src_dataset_path)
            fs.download(src_dataset_path, dataset_path.as_posix(), recursive=True)

        with open(Path(dataset_path, config.DATASET_STATE_JSON_FILENAME).as_posix(), encoding="utf-8") as state_file:
            state = json.load(state_file)
        with open(Path(dataset_path, config.DATASET_INFO_FILENAME).as_posix(), encoding="utf-8") as dataset_info_file:
            dataset_info = DatasetInfo.from_dict(json.load(dataset_info_file))

        dataset_size = estimate_dataset_size(
            Path(dataset_path, data_file["filename"]) for data_file in state["_data_files"]
        )
        keep_in_memory = keep_in_memory if keep_in_memory is not None else is_small_dataset(dataset_size)
        table_cls = InMemoryTable if keep_in_memory else MemoryMappedTable
        arrow_table = concat_tables(
            table_cls.from_file(Path(dataset_path, data_file["filename"]).as_posix())
            for data_file in state["_data_files"]
        )

        split = state["_split"]
        split = Split(split) if split is not None else split

        dataset = Dataset(
            arrow_table=arrow_table,
            info=dataset_info,
            split=split,
            fingerprint=state["_fingerprint"],
        )

        format = {
            "type": state["_format_type"],
            "format_kwargs": state["_format_kwargs"],
            "columns": state["_format_columns"],
            "output_all_columns": state["_output_all_columns"],
        }
        dataset = dataset.with_format(**format)

        return dataset

    @property
    def data(self) -> Table:
        """The Apache Arrow table backing the dataset.

        Example:

        ```py
        >>> from datasets import load_dataset
        >>> ds = load_dataset("rotten_tomatoes", split="validation")
        >>> ds.data
        MemoryMappedTable
        text: string
        label: int64
        ----
        text: [["compassionately explores the seemingly irreconcilable situation between conservative christian parents and their estranged gay and lesbian children .","the soundtrack alone is worth the price of admission .","rodriguez does a splendid job of racial profiling hollywood style--casting excellent latin actors of all ages--a trend long overdue .","beneath the film's obvious determination to shock at any cost lies considerable skill and determination , backed by sheer nerve .","bielinsky is a filmmaker of impressive talent .","so beautifully acted and directed , it's clear that washington most certainly has a new career ahead of him if he so chooses .","a visual spectacle full of stunning images and effects .","a gentle and engrossing character study .","it's enough to watch huppert scheming , with her small , intelligent eyes as steady as any noir villain , and to enjoy the perfectly pitched web of tension that chabrol spins .","an engrossing portrait of uncompromising artists trying to create something original against the backdrop of a corporate music industry that only seems to care about the bottom line .",...,"ultimately , jane learns her place as a girl , softens up and loses some of the intensity that made her an interesting character to begin with .","ah-nuld's action hero days might be over .","it's clear why deuces wild , which was shot two years ago , has been gathering dust on mgm's shelf .","feels like nothing quite so much as a middle-aged moviemaker's attempt to surround himself with beautiful , half-naked women .","when the precise nature of matthew's predicament finally comes into sharp focus , the revelation fails to justify the build-up .","this picture is murder by numbers , and as easy to be bored by as your abc's , despite a few whopping shootouts .","hilarious musical comedy though stymied by accents thick as mud .","if you are into splatter movies , then you will probably have a reasonably good time with the salton sea .","a dull , simple-minded and stereotypical tale of drugs , death and mind-numbing indifference on the inner-city streets .","the feature-length stretch . . . strains the show's concept ."]]
        label: [[1,1,1,1,1,1,1,1,1,1,...,0,0,0,0,0,0,0,0,0,0]]
        ```
        """
        return self._data

    @property
    def cache_files(self) -> List[dict]:
        """The cache files containing the Apache Arrow table backing the dataset.

        Example:

        ```py
        >>> from datasets import load_dataset
        >>> ds = load_dataset("rotten_tomatoes", split="validation")
        >>> ds.cache_files
        [{'filename': '/root/.cache/huggingface/datasets/rotten_tomatoes_movie_review/default/1.0.0/40d411e45a6ce3484deed7cc15b82a53dad9a72aafd9f86f8f227134bec5ca46/rotten_tomatoes_movie_review-validation.arrow'}]
        ```
        """
        cache_files = list_table_cache_files(self._data)
        if self._indices is not None:
            cache_files += list_table_cache_files(self._indices)
        return [{"filename": cache_filename} for cache_filename in cache_files]

    @property
    def num_columns(self) -> int:
        """Number of columns in the dataset.

        Example:

        ```py
        >>> from datasets import load_dataset
        >>> ds = load_dataset("rotten_tomatoes", split="validation")
        >>> ds.num_columns
        2
        ```
        """
        return self._data.num_columns

    @property
    def num_rows(self) -> int:
        """Number of rows in the dataset (same as [`Dataset.__len__`]).

        Example:

        ```py
        >>> from datasets import load_dataset
        >>> ds = load_dataset("rotten_tomatoes", split="validation")
        >>> ds.num_rows
        1066
        ```
        """
        if self._indices is not None:
            return self._indices.num_rows
        return self._data.num_rows

    @property
    def column_names(self) -> List[str]:
        """Names of the columns in the dataset.

        Example:

        ```py
        >>> from datasets import load_dataset
        >>> ds = load_dataset("rotten_tomatoes", split="validation")
        >>> ds.column_names
        ['text', 'label']
        ```
        """
        return self._data.column_names

    @property
    def shape(self) -> Tuple[int, int]:
        """Shape of the dataset (number of columns, number of rows).

        Example:

        ```py
        >>> from datasets import load_dataset
        >>> ds = load_dataset("rotten_tomatoes", split="validation")
        >>> ds.shape
        (1066, 2)
        ```
        """
        if self._indices is not None:
            return (self._indices.num_rows, self._data.num_columns)
        return self._data.shape

    def unique(self, column: str) -> List:
        """Return a list of the unique elements in a column.

        This is implemented in the low-level backend and as such, very fast.

        Args:
            column (`str`):
                Column name (list all the column names with [~`datasets.Dataset.column_names`]).

        Returns:
            `list`: List of unique elements in the given column.

        Example:

        ```py
        >>> from datasets import load_dataset
        >>> ds = load_dataset("rotten_tomatoes", split="validation")
        >>> ds.unique('label')
        [1, 0]
        ```
        """
        if column not in self._data.column_names:
            raise ValueError(f"Column ({column}) not in table columns ({self._data.column_names}).")

        if self._indices is not None and self._indices.num_rows != self._data.num_rows:
            dataset = self.flatten_indices()
        else:
            dataset = self

        return dataset._data.column(column).unique().to_pylist()

    def class_encode_column(self, column: str, include_nulls: bool = False) -> "Dataset":
        """Casts the given column as [~`datasets.features.ClassLabel]` and updates the table.

        Args:
            column (`str`):
                The name of the column to cast (list all the column names with [~`datasets.Dataset.column_names`])
            include_nulls (`bool`, defaults to `False`):
                Whether to include null values in the class labels. If `True`, the null values will be encoded as the `"None"` class label.

                <Added version="1.14.2"/>

        Example:

        ```py
        >>> from datasets import load_dataset
        >>> ds = load_dataset("boolq", split="validation")
        >>> ds.features
        {'answer': Value(dtype='bool', id=None),
         'passage': Value(dtype='string', id=None),
         'question': Value(dtype='string', id=None)}
        >>> ds = ds.class_encode_column('answer')
        >>> ds.features
        {'answer': ClassLabel(num_classes=2, names=['False', 'True'], id=None),
         'passage': Value(dtype='string', id=None),
         'question': Value(dtype='string', id=None)}
        ```
        """
        # Sanity checks
        if column not in self._data.column_names:
            raise ValueError(f"Column ({column}) not in table columns ({self._data.column_names}).")
        src_feat = self.features[column]
        if not isinstance(src_feat, Value):
            raise ValueError(
                f"Class encoding is only supported for {Value.__name__} column, and column {column} is {type(src_feat).__name__}."
            )

        if src_feat.dtype != "string" or (include_nulls and None in self.unique(column)):

            def stringify_column(batch):
                batch[column] = [
                    str(sample) if include_nulls or sample is not None else None for sample in batch[column]
                ]
                return batch

            dset = self.map(
                stringify_column,
                batched=True,
                desc="Stringifying the column",
            )
        else:
            dset = self

        # Create the new feature
        class_names = sorted(str(sample) for sample in dset.unique(column) if include_nulls or sample is not None)
        dst_feat = ClassLabel(names=class_names)

        def cast_to_class_labels(batch):
            batch[column] = [
                dst_feat.str2int(str(sample)) if include_nulls or sample is not None else None
                for sample in batch[column]
            ]
            return batch

        new_features = dset.features.copy()
        new_features[column] = dst_feat

        dset = dset.map(
            cast_to_class_labels,
            batched=True,
            features=new_features,
            desc="Casting to class labels",
        )

        return dset

    @fingerprint_transform(inplace=False)
    def flatten(self, new_fingerprint: Optional[str] = None, max_depth=16) -> "Dataset":
        """Flatten the table.
        Each column with a struct type is flattened into one column per struct field.
        Other columns are left unchanged.

        Args:
            new_fingerprint (`str`, *optional*):
                The new fingerprint of the dataset after transform.
                If `None`, the new fingerprint is computed using a hash of the previous fingerprint, and the transform arguments.

        Returns:
            [`Dataset`]: A copy of the dataset with flattened columns.

        Example:

        ```py
        >>> from datasets import load_dataset
        >>> ds = load_dataset("squad", split="train")
        >>> ds.features
        {'answers': Sequence(feature={'text': Value(dtype='string', id=None), 'answer_start': Value(dtype='int32', id=None)}, length=-1, id=None),
         'context': Value(dtype='string', id=None),
         'id': Value(dtype='string', id=None),
         'question': Value(dtype='string', id=None),
         'title': Value(dtype='string', id=None)}
        >>> ds.flatten()
        Dataset({
            features: ['id', 'title', 'context', 'question', 'answers.text', 'answers.answer_start'],
            num_rows: 87599
        })
        ```
        """
        dataset = copy.deepcopy(self)
        for depth in range(1, max_depth):
            if any(isinstance(field.type, pa.StructType) for field in dataset._data.schema):
                dataset._data = dataset._data.flatten()
            else:
                break
        dataset.info.features = self.features.flatten(max_depth=max_depth)
        dataset._data = update_metadata_with_features(dataset._data, dataset.features)
        logger.info(f'Flattened dataset from depth {depth} to depth {1 if depth + 1 < max_depth else "unknown"}.')
        dataset._fingerprint = new_fingerprint
        return dataset

    def cast(
        self,
        features: Features,
        batch_size: Optional[int] = 1000,
        keep_in_memory: bool = False,
        load_from_cache_file: Optional[bool] = None,
        cache_file_name: Optional[str] = None,
        writer_batch_size: Optional[int] = 1000,
        num_proc: Optional[int] = None,
    ) -> "Dataset":
        """
        Cast the dataset to a new set of features.

        Args:
            features ([`Features`]):
                New features to cast the dataset to.
                The name of the fields in the features must match the current column names.
                The type of the data must also be convertible from one type to the other.
                For non-trivial conversion, e.g. `str` <-> `ClassLabel` you should use [`~datasets.Dataset.map`] to update the Dataset.
            batch_size (`int`, defaults to `1000`):
                Number of examples per batch provided to cast.
                If `batch_size <= 0` or `batch_size == None` then provide the full dataset as a single batch to cast.
            keep_in_memory (`bool`, defaults to `False`):
                Whether to copy the data in-memory.
            load_from_cache_file (`bool`, defaults to `True` if caching is enabled):
                If a cache file storing the current computation from `function`
                can be identified, use it instead of recomputing.
            cache_file_name (`str`, *optional*, defaults to `None`):
                Provide the name of a path for the cache file. It is used to store the
                results of the computation instead of the automatically generated cache file name.
            writer_batch_size (`int`, defaults to `1000`):
                Number of rows per write operation for the cache file writer.
                This value is a good trade-off between memory usage during the processing, and processing speed.
                Higher value makes the processing do fewer lookups, lower value consume less temporary memory while running [`~datasets.Dataset.map`].
            num_proc (`int`, *optional*, defaults to `None`):
                Number of processes for multiprocessing. By default it doesn't
                use multiprocessing.

        Returns:
            [`Dataset`]: A copy of the dataset with casted features.

        Example:

        ```py
        >>> from datasets import load_dataset, ClassLabel, Value
        >>> ds = load_dataset("rotten_tomatoes", split="validation")
        >>> ds.features
        {'label': ClassLabel(num_classes=2, names=['neg', 'pos'], id=None),
         'text': Value(dtype='string', id=None)}
        >>> new_features = ds.features.copy()
        >>> new_features['label'] = ClassLabel(names=['bad', 'good'])
        >>> new_features['text'] = Value('large_string')
        >>> ds = ds.cast(new_features)
        >>> ds.features
        {'label': ClassLabel(num_classes=2, names=['bad', 'good'], id=None),
         'text': Value(dtype='large_string', id=None)}
        ```
        """
        if sorted(features) != sorted(self._data.column_names):
            raise ValueError(
                f"The columns in features ({list(features)}) must be identical "
                f"as the columns in the dataset: {self._data.column_names}"
            )

        schema = features.arrow_schema
        format = self.format
        dataset = self.with_format("arrow")
        # capture the PyArrow version here to make the lambda serializable on Windows
        dataset = dataset.map(
            partial(table_cast, schema=schema),
            batched=True,
            batch_size=batch_size,
            keep_in_memory=keep_in_memory,
            load_from_cache_file=load_from_cache_file,
            cache_file_name=cache_file_name,
            writer_batch_size=writer_batch_size,
            num_proc=num_proc,
            features=features,
            desc="Casting the dataset",
        )
        dataset = dataset.with_format(**format)
        return dataset

    @fingerprint_transform(inplace=False)
    def cast_column(self, column: str, feature: FeatureType, new_fingerprint: Optional[str] = None) -> "Dataset":
        """Cast column to feature for decoding.

        Args:
            column (`str`):
                Column name.
            feature (`FeatureType`):
                Target feature.
            new_fingerprint (`str`, *optional*):
                The new fingerprint of the dataset after transform.
                If `None`, the new fingerprint is computed using a hash of the previous fingerprint, and the transform arguments.

        Returns:
            [`Dataset`]

        Example:

        ```py
        >>> from datasets import load_dataset
        >>> ds = load_dataset("rotten_tomatoes", split="validation")
        >>> ds.features
        {'label': ClassLabel(num_classes=2, names=['neg', 'pos'], id=None),
         'text': Value(dtype='string', id=None)}
        >>> ds = ds.cast_column('label', ClassLabel(names=['bad', 'good']))
        >>> ds.features
        {'label': ClassLabel(num_classes=2, names=['bad', 'good'], id=None),
         'text': Value(dtype='string', id=None)}
        ```
        """
        if hasattr(feature, "decode_example"):
            dataset = copy.deepcopy(self)
            dataset.features[column] = feature
            dataset._fingerprint = new_fingerprint
            dataset._data = dataset._data.cast(dataset.features.arrow_schema)
            dataset._data = update_metadata_with_features(dataset._data, dataset.features)
            return dataset
        else:
            features = self.features.copy()
            features[column] = feature
            return self.cast(features)

    @transmit_tasks
    @transmit_format
    @fingerprint_transform(inplace=False)
    def remove_columns(self, column_names: Union[str, List[str]], new_fingerprint: Optional[str] = None) -> "Dataset":
        """
        Remove one or several column(s) in the dataset and the features associated to them.

        You can also remove a column using [`~datasets.Dataset.map`] with `remove_columns` but the present method
        is in-place (doesn't copy the data to a new dataset) and is thus faster.

        Args:
            column_names (`Union[str, List[str]]`):
                Name of the column(s) to remove.
            new_fingerprint (`str`, *optional*):
                The new fingerprint of the dataset after transform.
                If `None`, the new fingerprint is computed using a hash of the previous fingerprint, and the transform arguments.

        Returns:
            [`Dataset`]: A copy of the dataset object without the columns to remove.

        Example:

        ```py
        >>> from datasets import load_dataset
        >>> ds = load_dataset("rotten_tomatoes", split="validation")
        >>> ds.remove_columns('label')
        Dataset({
            features: ['text'],
            num_rows: 1066
        })
        >>> ds.remove_columns(column_names=ds.column_names) # Removing all the columns returns an empty dataset with the `num_rows` property set to 0
        Dataset({
            features: [],
            num_rows: 0
        })
        ```
        """
        dataset = copy.deepcopy(self)
        if isinstance(column_names, str):
            column_names = [column_names]

        for column_name in column_names:
            if column_name not in dataset._data.column_names:
                raise ValueError(
                    f"Column name {column_name} not in the dataset. "
                    f"Current columns in the dataset: {dataset._data.column_names}"
                )

        for column_name in column_names:
            del dataset._info.features[column_name]

        dataset._data = dataset._data.drop(column_names)
        dataset._data = update_metadata_with_features(dataset._data, dataset.features)
        dataset._fingerprint = new_fingerprint
        return dataset

    @transmit_tasks
    @fingerprint_transform(inplace=False)
    def rename_column(
        self, original_column_name: str, new_column_name: str, new_fingerprint: Optional[str] = None
    ) -> "Dataset":
        """
        Rename a column in the dataset, and move the features associated to the original column under the new column
        name.

        Args:
            original_column_name (`str`):
                Name of the column to rename.
            new_column_name (`str`):
                New name for the column.
            new_fingerprint (`str`, *optional*):
                The new fingerprint of the dataset after transform.
                If `None`, the new fingerprint is computed using a hash of the previous fingerprint, and the transform arguments.

        Returns:
            [`Dataset`]: A copy of the dataset with a renamed column.

        Example:

        ```py
        >>> from datasets import load_dataset
        >>> ds = load_dataset("rotten_tomatoes", split="validation")
        >>> ds.rename_column('label', 'label_new')
        Dataset({
            features: ['text', 'label_new'],
            num_rows: 1066
        })
        ```
        """
        dataset = copy.deepcopy(self)
        if original_column_name not in dataset._data.column_names:
            raise ValueError(
                f"Original column name {original_column_name} not in the dataset. "
                f"Current columns in the dataset: {dataset._data.column_names}"
            )
        if new_column_name in dataset._data.column_names:
            raise ValueError(
                f"New column name {new_column_name} already in the dataset. "
                f"Please choose a column name which is not already in the dataset. "
                f"Current columns in the dataset: {dataset._data.column_names}"
            )
        if not new_column_name:
            raise ValueError("New column name is empty.")

        def rename(columns):
            return [new_column_name if col == original_column_name else col for col in columns]

        new_column_names = rename(self._data.column_names)
        if self._format_columns is not None:
            dataset._format_columns = rename(self._format_columns)

        dataset._info.features = Features(
            {
                new_column_name if col == original_column_name else col: feature
                for col, feature in self._info.features.items()
            }
        )

        dataset._data = dataset._data.rename_columns(new_column_names)
        dataset._data = update_metadata_with_features(dataset._data, dataset.features)
        dataset._fingerprint = new_fingerprint
        return dataset

    @transmit_tasks
    @fingerprint_transform(inplace=False)
    def rename_columns(self, column_mapping: Dict[str, str], new_fingerprint: Optional[str] = None) -> "Dataset":
        """
        Rename several columns in the dataset, and move the features associated to the original columns under
        the new column names.

        Args:
            column_mapping (`Dict[str, str]`):
                A mapping of columns to rename to their new names
            new_fingerprint (`str`, *optional*):
                The new fingerprint of the dataset after transform.
                If `None`, the new fingerprint is computed using a hash of the previous fingerprint, and the transform arguments.

        Returns:
            [`Dataset`]: A copy of the dataset with renamed columns

        Example:

        ```py
        >>> from datasets import load_dataset
        >>> ds = load_dataset("rotten_tomatoes", split="validation")
        >>> ds.rename_columns({'text': 'text_new', 'label': 'label_new'})
        Dataset({
            features: ['text_new', 'label_new'],
            num_rows: 1066
        })
        ```
        """
        dataset = copy.deepcopy(self)

        extra_columns = set(column_mapping.keys()) - set(dataset.column_names)
        if extra_columns:
            raise ValueError(
                f"Original column names {extra_columns} not in the dataset. "
                f"Current columns in the dataset: {dataset._data.column_names}"
            )

        number_of_duplicates_in_new_columns = len(column_mapping.values()) - len(set(column_mapping.values()))
        if number_of_duplicates_in_new_columns != 0:
            raise ValueError(
                "New column names must all be different, but this column mapping "
                f"has {number_of_duplicates_in_new_columns} duplicates"
            )

        empty_new_columns = [new_col for new_col in column_mapping.values() if not new_col]
        if empty_new_columns:
            raise ValueError(f"New column names {empty_new_columns} are empty.")

        def rename(columns):
            return [column_mapping[col] if col in column_mapping else col for col in columns]

        new_column_names = rename(self._data.column_names)
        if self._format_columns is not None:
            dataset._format_columns = rename(self._format_columns)

        dataset._info.features = Features(
            {
                column_mapping[col] if col in column_mapping else col: feature
                for col, feature in (self._info.features or {}).items()
            }
        )

        dataset._data = dataset._data.rename_columns(new_column_names)
        dataset._data = update_metadata_with_features(dataset._data, dataset.features)
        dataset._fingerprint = new_fingerprint
        return dataset

    @transmit_tasks
    @transmit_format
    @fingerprint_transform(inplace=False)
    def select_columns(self, column_names: Union[str, List[str]], new_fingerprint: Optional[str] = None) -> "Dataset":
        """Select one or several column(s) in the dataset and the features
        associated to them.

        Args:
            column_names (`Union[str, List[str]]`):
                Name of the column(s) to keep.
            new_fingerprint (`str`, *optional*):
                The new fingerprint of the dataset after transform. If `None`,
                the new fingerprint is computed using a hash of the previous
                fingerprint, and the transform arguments.

        Returns:
            [`Dataset`]: A copy of the dataset object which only consists of
            selected columns.

        Example:

        ```py
        >>> from datasets import load_dataset
        >>> ds = load_dataset("rotten_tomatoes", split="validation")
        >>> ds.select_columns(['text'])
        Dataset({
            features: ['text'],
            num_rows: 1066
        })
        ```
        """
        if isinstance(column_names, str):
            column_names = [column_names]

        for column_name in column_names:
            if column_name not in self._data.column_names:
                raise ValueError(
                    f"Column name {column_name} not in the "
                    "dataset. Current columns in the dataset: "
                    f"{self._data.column_names}."
                )

        dataset = copy.deepcopy(self)
        dataset._info.features = Features({k: v for k, v in dataset._info.features.items() if k in column_names})
        dataset._data = dataset._data.select(column_names)
        dataset._data = update_metadata_with_features(dataset._data, dataset.features)
        dataset._fingerprint = new_fingerprint
        return dataset

    def __len__(self):
        """Number of rows in the dataset.

        Example:

        ```py
        >>> from datasets import load_dataset
        >>> ds = load_dataset("rotten_tomatoes", split="validation")
        >>> ds.__len__
        <bound method Dataset.__len__ of Dataset({
            features: ['text', 'label'],
            num_rows: 1066
        })>
        ```
        """
        return self.num_rows

    def __iter__(self):
        """Iterate through the examples.

        If a formatting is set with :meth:`Dataset.set_format` rows will be returned with the
        selected format.
        """
        if self._indices is None:
            # Fast iteration
            # Benchmark: https://gist.github.com/mariosasko/0248288a2e3a7556873969717c1fe52b (fast_iter_batch)
            format_kwargs = self._format_kwargs if self._format_kwargs is not None else {}
            formatter = get_formatter(self._format_type, features=self.features, **format_kwargs)
            batch_size = config.ARROW_READER_BATCH_SIZE_IN_DATASET_ITER
            for pa_subtable in table_iter(self.data, batch_size=batch_size):
                for i in range(pa_subtable.num_rows):
                    pa_subtable_ex = pa_subtable.slice(i, 1)
                    formatted_output = format_table(
                        pa_subtable_ex,
                        0,
                        formatter=formatter,
                        format_columns=self._format_columns,
                        output_all_columns=self._output_all_columns,
                    )
                    yield formatted_output
        else:
            for i in range(self.num_rows):
                yield self._getitem(
                    i,
                )

    def iter(self, batch_size: int, drop_last_batch: bool = False):
        """Iterate through the batches of size `batch_size`.

        If a formatting is set with [`~datasets.Dataset.set_format`] rows will be returned with the
        selected format.

        Args:
            batch_size (:obj:`int`): size of each batch to yield.
            drop_last_batch (:obj:`bool`, default `False`): Whether a last batch smaller than the batch_size should be
                dropped
        """
        if self._indices is None and config.PYARROW_VERSION.major >= 8:
            # Fast iteration
            # Benchmark: https://gist.github.com/mariosasko/0248288a2e3a7556873969717c1fe52b (fast_iter_batch)
            format_kwargs = self._format_kwargs if self._format_kwargs is not None else {}
            formatter = get_formatter(self._format_type, features=self.features, **format_kwargs)
            for pa_subtable in table_iter(self.data, batch_size=batch_size, drop_last_batch=drop_last_batch):
                formatted_batch = format_table(
                    pa_subtable,
                    range(pa_subtable.num_rows),
                    formatter=formatter,
                    format_columns=self._format_columns,
                    output_all_columns=self._output_all_columns,
                )
                yield formatted_batch
        else:
            num_rows = self.num_rows if not drop_last_batch else self.num_rows // batch_size * batch_size
            for i in range(0, num_rows, batch_size):
                yield self._getitem(
                    slice(i, i + batch_size),
                )

    def __repr__(self):
        return f"Dataset({{\n    features: {list(self.features.keys())},\n    num_rows: {self.num_rows}\n}})"

    @property
    def format(self):
        return {
            "type": self._format_type,
            "format_kwargs": self._format_kwargs,
            "columns": self.column_names if self._format_columns is None else self._format_columns,
            "output_all_columns": self._output_all_columns,
        }

    @contextlib.contextmanager
    def formatted_as(
        self,
        type: Optional[str] = None,
        columns: Optional[List] = None,
        output_all_columns: bool = False,
        **format_kwargs,
    ):
        """To be used in a `with` statement. Set `__getitem__` return format (type and columns).

        Args:
            type (`str`, *optional*):
                Output type selected in `[None, 'numpy', 'torch', 'tensorflow', 'pandas', 'arrow', 'jax']`.
                `None` means `__getitem__`` returns python objects (default).
            columns (`List[str]`, *optional*):
                Columns to format in the output.
                `None` means `__getitem__` returns all columns (default).
            output_all_columns (`bool`, defaults to `False`):
                Keep un-formatted columns as well in the output (as python objects).
            **format_kwargs (additional keyword arguments):
                Keywords arguments passed to the convert function like `np.array`, `torch.tensor` or `tensorflow.ragged.constant`.
        """
        old_format_type = self._format_type
        old_format_kwargs = self._format_kwargs
        old_format_columns = self._format_columns
        old_output_all_columns = self._output_all_columns
        try:
            self.set_format(type, columns, output_all_columns, **format_kwargs)
            yield
        finally:
            self.set_format(old_format_type, old_format_columns, old_output_all_columns, **old_format_kwargs)

    @fingerprint_transform(inplace=True)
    def set_format(
        self,
        type: Optional[str] = None,
        columns: Optional[List] = None,
        output_all_columns: bool = False,
        **format_kwargs,
    ):
        """Set `__getitem__` return format (type and columns). The data formatting is applied on-the-fly.
        The format `type` (for example "numpy") is used to format batches when using `__getitem__`.
        It's also possible to use custom transforms for formatting using [`~datasets.Dataset.set_transform`].

        Args:
            type (`str`, *optional*):
                Either output type selected in `[None, 'numpy', 'torch', 'tensorflow', 'pandas', 'arrow', 'jax']`.
                `None` means `__getitem__` returns python objects (default).
            columns (`List[str]`, *optional*):
                Columns to format in the output.
                `None` means `__getitem__` returns all columns (default).
            output_all_columns (`bool`, defaults to `False`):
                Keep un-formatted columns as well in the output (as python objects).
            **format_kwargs (additional keyword arguments):
                Keywords arguments passed to the convert function like `np.array`, `torch.tensor` or `tensorflow.ragged.constant`.

        It is possible to call [`~datasets.Dataset.map`] after calling `set_format`. Since `map` may add new columns, then the list of formatted columns
        gets updated. In this case, if you apply `map` on a dataset to add a new column, then this column will be formatted as:

            ```
            new formatted columns = (all columns - previously unformatted columns)
            ```

        Example:

        ```py
        >>> from datasets import load_dataset
        >>> from transformers import AutoTokenizer
        >>> ds = load_dataset("rotten_tomatoes", split="validation")
        >>> tokenizer = AutoTokenizer.from_pretrained("bert-base-cased")
        >>> ds = ds.map(lambda x: tokenizer(x['text'], truncation=True, padding=True), batched=True)
        >>> ds.set_format(type='numpy', columns=['text', 'label'])
        >>> ds.format
        {'columns': ['input_ids', 'token_type_ids', 'attention_mask', 'label'],
         'format_kwargs': {},
         'output_all_columns': False,
         'type': 'numpy'}
        ```
        """
        format_kwargs.update(format_kwargs.pop("format_kwargs", {}))  # allow to use self.set_format(self.format)

        # Check that the format_type and format_kwargs are valid and make it possible to have a Formatter
        type = get_format_type_from_alias(type)
        get_formatter(type, features=self.features, **format_kwargs)

        # Check filter column
        if isinstance(columns, str):
            columns = [columns]
        if isinstance(columns, tuple):
            columns = list(columns)
        if columns is not None and any(col not in self._data.column_names for col in columns):
            raise ValueError(
                f"Columns {list(filter(lambda col: col not in self._data.column_names, columns))} not in the dataset. Current columns in the dataset: {self._data.column_names}"
            )
        if columns is not None:
            columns = columns.copy()  # Ensures modifications made to the list after this call don't cause bugs

        self._format_type = type
        self._format_kwargs = format_kwargs
        self._format_columns = columns
        self._output_all_columns = output_all_columns
        logger.debug(
            "Set __getitem__(key) output type to %s for %s columns "
            " (when key is int or slice) and %s output other (un-formatted) columns.",
            "python objects" if type is None else type,
            "no" if columns is None else str(columns),
            "do" if output_all_columns else "don't",
        )

    def reset_format(self):
        """Reset `__getitem__` return format to python objects and all columns.

        Same as `self.set_format()`

        Example:

        ```py
        >>> from datasets import load_dataset
        >>> from transformers import AutoTokenizer
        >>> ds = load_dataset("rotten_tomatoes", split="validation")
        >>> tokenizer = AutoTokenizer.from_pretrained("bert-base-cased")
        >>> ds = ds.map(lambda x: tokenizer(x['text'], truncation=True, padding=True), batched=True)
        >>> ds.set_format(type='numpy', columns=['input_ids', 'token_type_ids', 'attention_mask', 'label'])
        >>> ds.format
        {'columns': ['input_ids', 'token_type_ids', 'attention_mask', 'label'],
         'format_kwargs': {},
         'output_all_columns': False,
         'type': 'numpy'}
        >>> ds.reset_format()
        >>> ds.format
        {'columns': ['text', 'label', 'input_ids', 'token_type_ids', 'attention_mask'],
         'format_kwargs': {},
         'output_all_columns': False,
         'type': None}
        ```
        """
        self.set_format()

    def set_transform(
        self,
        transform: Optional[Callable],
        columns: Optional[List] = None,
        output_all_columns: bool = False,
    ):
        """Set `__getitem__` return format using this transform. The transform is applied on-the-fly on batches when `__getitem__` is called.
        As [`~datasets.Dataset.set_format`], this can be reset using [`~datasets.Dataset.reset_format`].

        Args:
            transform (`Callable`, *optional*):
                User-defined formatting transform, replaces the format defined by [`~datasets.Dataset.set_format`].
                A formatting function is a callable that takes a batch (as a `dict`) as input and returns a batch.
                This function is applied right before returning the objects in `__getitem__`.
            columns (`List[str]`, *optional*):
                Columns to format in the output.
                If specified, then the input batch of the transform only contains those columns.
            output_all_columns (`bool`, defaults to `False`):
                Keep un-formatted columns as well in the output (as python objects).
                If set to True, then the other un-formatted columns are kept with the output of the transform.

        Example:

        ```py
        >>> from datasets import load_dataset
        >>> from transformers import AutoTokenizer
        >>> ds = load_dataset("rotten_tomatoes", split="validation")
        >>> tokenizer = AutoTokenizer.from_pretrained('bert-base-uncased')
        >>> def encode(batch):
        ...     return tokenizer(batch['text'], padding=True, truncation=True, return_tensors='pt')
        >>> ds.set_transform(encode)
        >>> ds[0]
        {'attention_mask': tensor([1, 1, 1, 1, 1, 1, 1, 1, 1, 1, 1, 1, 1, 1, 1, 1, 1, 1, 1, 1, 1, 1, 1, 1,
         1, 1]),
         'input_ids': tensor([  101, 29353,  2135, 15102,  1996,  9428, 20868,  2890,  8663,  6895,
                 20470,  2571,  3663,  2090,  4603,  3017,  3008,  1998,  2037, 24211,
                 5637,  1998, 11690,  2336,  1012,   102]),
         'token_type_ids': tensor([0, 0, 0, 0, 0, 0, 0, 0, 0, 0, 0, 0, 0, 0, 0, 0, 0, 0, 0, 0, 0, 0, 0, 0,
                 0, 0])}
        ```
        """
        self.set_format("custom", columns=columns, output_all_columns=output_all_columns, transform=transform)

    def with_format(
        self,
        type: Optional[str] = None,
        columns: Optional[List] = None,
        output_all_columns: bool = False,
        **format_kwargs,
    ):
        """Set `__getitem__` return format (type and columns). The data formatting is applied on-the-fly.
        The format `type` (for example "numpy") is used to format batches when using `__getitem__`.

        It's also possible to use custom transforms for formatting using [`~datasets.Dataset.with_transform`].

        Contrary to [`~datasets.Dataset.set_format`], `with_format` returns a new [`Dataset`] object.

        Args:
            type (`str`, *optional*):
                Either output type selected in `[None, 'numpy', 'torch', 'tensorflow', 'pandas', 'arrow', 'jax']`.
                `None` means `__getitem__` returns python objects (default).
            columns (`List[str]`, *optional*):
                Columns to format in the output.
                `None` means `__getitem__` returns all columns (default).
            output_all_columns (`bool`, defaults to `False`):
                Keep un-formatted columns as well in the output (as python objects).
            **format_kwargs (additional keyword arguments):
                Keywords arguments passed to the convert function like `np.array`, `torch.tensor` or `tensorflow.ragged.constant`.

        Example:

        ```py
        >>> from datasets import load_dataset
        >>> from transformers import AutoTokenizer
        >>> ds = load_dataset("rotten_tomatoes", split="validation")
        >>> tokenizer = AutoTokenizer.from_pretrained("bert-base-cased")
        >>> ds = ds.map(lambda x: tokenizer(x['text'], truncation=True, padding=True), batched=True)
        >>> ds.format
        {'columns': ['text', 'label', 'input_ids', 'token_type_ids', 'attention_mask'],
         'format_kwargs': {},
         'output_all_columns': False,
         'type': None}
        >>> ds = ds.with_format(type='tensorflow', columns=['input_ids', 'token_type_ids', 'attention_mask', 'label'])
        >>> ds.format
        {'columns': ['input_ids', 'token_type_ids', 'attention_mask', 'label'],
         'format_kwargs': {},
         'output_all_columns': False,
         'type': 'tensorflow'}
        ```
        """
        dataset = copy.deepcopy(self)
        dataset.set_format(type=type, columns=columns, output_all_columns=output_all_columns, **format_kwargs)
        return dataset

    def with_transform(
        self,
        transform: Optional[Callable],
        columns: Optional[List] = None,
        output_all_columns: bool = False,
    ):
        """Set `__getitem__` return format using this transform. The transform is applied on-the-fly on batches when `__getitem__` is called.

        As [`~datasets.Dataset.set_format`], this can be reset using [`~datasets.Dataset.reset_format`].

        Contrary to [`~datasets.Dataset.set_transform`], `with_transform` returns a new [`Dataset`] object.

        Args:
            transform (`Callable`, `optional`):
                User-defined formatting transform, replaces the format defined by [`~datasets.Dataset.set_format`].
                A formatting function is a callable that takes a batch (as a `dict`) as input and returns a batch.
                This function is applied right before returning the objects in `__getitem__`.
            columns (`List[str]`, `optional`):
                Columns to format in the output.
                If specified, then the input batch of the transform only contains those columns.
            output_all_columns (`bool`, defaults to `False`):
                Keep un-formatted columns as well in the output (as python objects).
                If set to `True`, then the other un-formatted columns are kept with the output of the transform.

        Example:

        ```py
        >>> from datasets import load_dataset
        >>> from transformers import AutoTokenizer
        >>> ds = load_dataset("rotten_tomatoes", split="validation")
        >>> tokenizer = AutoTokenizer.from_pretrained("bert-base-cased")
        >>> def encode(example):
        ...     return tokenizer(example["text"], padding=True, truncation=True, return_tensors='pt')
        >>> ds = ds.with_transform(encode)
        >>> ds[0]
        {'attention_mask': tensor([1, 1, 1, 1, 1, 1, 1, 1, 1, 1, 1, 1, 1, 1, 1, 1, 1, 1, 1, 1, 1, 1, 1, 1,
         1, 1, 1, 1, 1]),
         'input_ids': tensor([  101, 18027, 16310, 16001,  1103,  9321,   178, 11604,  7235,  6617,
                 1742,  2165,  2820,  1206,  6588, 22572, 12937,  1811,  2153,  1105,
                 1147, 12890, 19587,  6463,  1105, 15026,  1482,   119,   102]),
         'token_type_ids': tensor([0, 0, 0, 0, 0, 0, 0, 0, 0, 0, 0, 0, 0, 0, 0, 0, 0, 0, 0, 0, 0, 0, 0, 0,
                 0, 0, 0, 0, 0])}
        ```
        """
        dataset = copy.deepcopy(self)
        dataset.set_transform(transform=transform, columns=columns, output_all_columns=output_all_columns)
        return dataset

    def prepare_for_task(self, task: Union[str, TaskTemplate], id: int = 0) -> "Dataset":
        """
        Prepare a dataset for the given task by casting the dataset's [`Features`] to standardized column names and types as detailed in [`datasets.tasks`](./task_templates).

        Casts [`datasets.DatasetInfo.features`] according to a task-specific schema. Intended for single-use only, so all task templates are removed from [`datasets.DatasetInfo.task_templates`] after casting.

        Args:
            task (`Union[str, TaskTemplate]`):
                The task to prepare the dataset for during training and evaluation. If `str`, supported tasks include:

                - `"text-classification"`
                - `"question-answering"`

                If [`TaskTemplate`], must be one of the task templates in [`datasets.tasks`](./task_templates).
            id (`int`, defaults to `0`):
                The id required to unambiguously identify the task template when multiple task templates of the same type are supported.
        """
        # TODO(lewtun): Add support for casting nested features like answers.text and answers.answer_start in SQuAD
        if isinstance(task, str):
            tasks = [template.task for template in (self.info.task_templates or [])]
            compatible_templates = [template for template in (self.info.task_templates or []) if template.task == task]
            if not compatible_templates:
                raise ValueError(
                    f"Task {task} is not compatible with this dataset! Available tasks: {list(unique_values(tasks))}"
                )

            if not 0 <= id < len(compatible_templates):
                templates_list_str = "\n".join(
                    f"- `{idx}` for task {template}" for idx, template in enumerate(compatible_templates)
                )
                raise ValueError(
                    f"Id {id} for task {task} is not in a valid range. Supported ids:\n{templates_list_str}"
                )
            template = compatible_templates[id]
        elif isinstance(task, TaskTemplate):
            template = task
        else:
            raise ValueError(
                f"Expected a `str` or `datasets.TaskTemplate` object but got task {task} with type {type(task)}."
            )
        template = template.align_with_features(self.info.features)
        column_mapping = template.column_mapping
        columns_to_drop = [column for column in self.column_names if column not in column_mapping]
        dataset = self.remove_columns(columns_to_drop)
        dataset = dataset.rename_columns(column_mapping)
        # We found a template so now flush `DatasetInfo` to skip the template update in `DatasetInfo.__post_init__`
        dataset.info.task_templates = None
        dataset = dataset.cast(features=template.features)
        return dataset

    def _getitem(self, key: Union[int, slice, str], **kwargs) -> Union[Dict, List]:
        """
        Can be used to index columns (by string names) or rows (by integer index, slices, or iter of indices or bools)
        """
        format_type = kwargs["format_type"] if "format_type" in kwargs else self._format_type
        format_columns = kwargs["format_columns"] if "format_columns" in kwargs else self._format_columns
        output_all_columns = (
            kwargs["output_all_columns"] if "output_all_columns" in kwargs else self._output_all_columns
        )
        format_kwargs = kwargs["format_kwargs"] if "format_kwargs" in kwargs else self._format_kwargs
        format_kwargs = format_kwargs if format_kwargs is not None else {}
        formatter = get_formatter(format_type, features=self.features, **format_kwargs)
        pa_subtable = query_table(self._data, key, indices=self._indices if self._indices is not None else None)
        formatted_output = format_table(
            pa_subtable, key, formatter=formatter, format_columns=format_columns, output_all_columns=output_all_columns
        )
        return formatted_output

    @overload
    def __getitem__(self, key: Union[int, slice, Iterable[int]]) -> Dict:  # noqa: F811
        ...

    @overload
    def __getitem__(self, key: str) -> List:  # noqa: F811
        ...

    def __getitem__(self, key):  # noqa: F811
        """Can be used to index columns (by string names) or rows (by integer index or iterable of indices or bools)."""
        return self._getitem(
            key,
        )

    def cleanup_cache_files(self) -> int:
        """Clean up all cache files in the dataset cache directory, excepted the currently used cache file if there is
        one.

        Be careful when running this command that no other process is currently using other cache files.

        Returns:
            `int`: Number of removed files.

        Example:

        ```py
        >>> from datasets import load_dataset
        >>> ds = load_dataset("rotten_tomatoes", split="validation")
        >>> ds.cleanup_cache_files()
        10
        ```
        """
        current_cache_files = [os.path.abspath(cache_file["filename"]) for cache_file in self.cache_files]
        if not current_cache_files:
            return 0
        cache_directory = os.path.dirname(current_cache_files[0])
        logger.info(f"Listing files in {cache_directory}")
        files: List[str] = os.listdir(cache_directory)
        files_to_remove = []
        for f_name in files:
            full_name = os.path.abspath(os.path.join(cache_directory, f_name))
            if f_name.startswith("cache-") and f_name.endswith(".arrow"):
                if full_name in current_cache_files:
                    logger.info(f"Keeping currently used cache file at {full_name}")
                    continue
                files_to_remove.append(full_name)
        for file_path in files_to_remove:
            logger.info(f"Removing {file_path}")
            os.remove(file_path)
        return len(files_to_remove)

    def _get_cache_file_path(self, fingerprint):
        if is_caching_enabled() and self.cache_files:
            cache_file_name = "cache-" + fingerprint + ".arrow"
            cache_directory = os.path.dirname(self.cache_files[0]["filename"])
        else:
            cache_file_name = "cache-" + generate_random_fingerprint() + ".arrow"
            cache_directory = get_temporary_cache_files_directory()
        cache_file_path = os.path.join(cache_directory, cache_file_name)
        return cache_file_path

    @transmit_tasks
    @transmit_format
    def map(
        self,
        function: Optional[Callable] = None,
        with_indices: bool = False,
        with_rank: bool = False,
        input_columns: Optional[Union[str, List[str]]] = None,
        batched: bool = False,
        batch_size: Optional[int] = 1000,
        drop_last_batch: bool = False,
        remove_columns: Optional[Union[str, List[str]]] = None,
        keep_in_memory: bool = False,
        load_from_cache_file: Optional[bool] = None,
        cache_file_name: Optional[str] = None,
        writer_batch_size: Optional[int] = 1000,
        features: Optional[Features] = None,
        disable_nullable: bool = False,
        fn_kwargs: Optional[dict] = None,
        num_proc: Optional[int] = None,
        suffix_template: str = "_{rank:05d}_of_{num_proc:05d}",
        new_fingerprint: Optional[str] = None,
        desc: Optional[str] = None,
    ) -> "Dataset":
        """
        Apply a function to all the examples in the table (individually or in batches) and update the table.
        If your function returns a column that already exists, then it overwrites it.

        You can specify whether the function should be batched or not with the `batched` parameter:

        - If batched is `False`, then the function takes 1 example in and should return 1 example.
          An example is a dictionary, e.g. `{"text": "Hello there !"}`.
        - If batched is `True` and `batch_size` is 1, then the function takes a batch of 1 example as input and can return a batch with 1 or more examples.
          A batch is a dictionary, e.g. a batch of 1 example is `{"text": ["Hello there !"]}`.
        - If batched is `True` and `batch_size` is `n > 1`, then the function takes a batch of `n` examples as input and can return a batch with `n` examples, or with an arbitrary number of examples.
          Note that the last batch may have less than `n` examples.
          A batch is a dictionary, e.g. a batch of `n` examples is `{"text": ["Hello there !"] * n}`.

        Args:
            function (`Callable`): Function with one of the following signatures:

                - `function(example: Dict[str, Any]) -> Dict[str, Any]` if `batched=False` and `with_indices=False` and `with_rank=False`
                - `function(example: Dict[str, Any], *extra_args) -> Dict[str, Any]` if `batched=False` and `with_indices=True` and/or `with_rank=True` (one extra arg for each)
                - `function(batch: Dict[str, List]) -> Dict[str, List]` if `batched=True` and `with_indices=False` and `with_rank=False`
                - `function(batch: Dict[str, List], *extra_args) -> Dict[str, List]` if `batched=True` and `with_indices=True` and/or `with_rank=True` (one extra arg for each)

                For advanced usage, the function can also return a `pyarrow.Table`.
                Moreover if your function returns nothing (`None`), then `map` will run your function and return the dataset unchanged.
                If no function is provided, default to identity function: `lambda x: x`.
            with_indices (`bool`, defaults to `False`):
                Provide example indices to `function`. Note that in this case the
                signature of `function` should be `def function(example, idx[, rank]): ...`.
            with_rank (`bool`, defaults to `False`):
                Provide process rank to `function`. Note that in this case the
                signature of `function` should be `def function(example[, idx], rank): ...`.
            input_columns (`Optional[Union[str, List[str]]]`, defaults to `None`):
                The columns to be passed into `function`
                as positional arguments. If `None`, a `dict` mapping to all formatted columns is passed as one argument.
            batched (`bool`, defaults to `False`):
                Provide batch of examples to `function`.
            batch_size (`int`, *optional*, defaults to `1000`):
                Number of examples per batch provided to `function` if `batched=True`.
                If `batch_size <= 0` or `batch_size == None`, provide the full dataset as a single batch to `function`.
            drop_last_batch (`bool`, defaults to `False`):
                Whether a last batch smaller than the batch_size should be
                dropped instead of being processed by the function.
            remove_columns (`Optional[Union[str, List[str]]]`, defaults to `None`):
                Remove a selection of columns while doing the mapping.
                Columns will be removed before updating the examples with the output of `function`, i.e. if `function` is adding
                columns with names in `remove_columns`, these columns will be kept.
            keep_in_memory (`bool`, defaults to `False`):
                Keep the dataset in memory instead of writing it to a cache file.
            load_from_cache_file (`Optioanl[bool]`, defaults to `True` if caching is enabled):
                If a cache file storing the current computation from `function`
                can be identified, use it instead of recomputing.
            cache_file_name (`str`, *optional*, defaults to `None`):
                Provide the name of a path for the cache file. It is used to store the
                results of the computation instead of the automatically generated cache file name.
            writer_batch_size (`int`, defaults to `1000`):
                Number of rows per write operation for the cache file writer.
                This value is a good trade-off between memory usage during the processing, and processing speed.
                Higher value makes the processing do fewer lookups, lower value consume less temporary memory while running `map`.
            features (`Optional[datasets.Features]`, defaults to `None`):
                Use a specific Features to store the cache file
                instead of the automatically generated one.
            disable_nullable (`bool`, defaults to `False`):
                Disallow null values in the table.
            fn_kwargs (`Dict`, *optional*, defaults to `None`):
                Keyword arguments to be passed to `function`.
            num_proc (`int`, *optional*, defaults to `None`):
                Max number of processes when generating cache. Already cached shards are loaded sequentially.
            suffix_template (`str`):
                If `cache_file_name` is specified, then this suffix
                will be added at the end of the base name of each. Defaults to `"_{rank:05d}_of_{num_proc:05d}"`. For example, if `cache_file_name` is "processed.arrow", then for
                `rank=1` and `num_proc=4`, the resulting file would be `"processed_00001_of_00004.arrow"` for the default suffix.
            new_fingerprint (`str`, *optional*, defaults to `None`):
                The new fingerprint of the dataset after transform.
                If `None`, the new fingerprint is computed using a hash of the previous fingerprint, and the transform arguments.
            desc (`str`, *optional*, defaults to `None`):
                Meaningful description to be displayed alongside with the progress bar while mapping examples.

        Example:

        ```py
        >>> from datasets import load_dataset
        >>> ds = load_dataset("rotten_tomatoes", split="validation")
        >>> def add_prefix(example):
        ...     example["text"] = "Review: " + example["text"]
        ...     return example
        >>> ds = ds.map(add_prefix)
        >>> ds[0:3]["text"]
        ['Review: compassionately explores the seemingly irreconcilable situation between conservative christian parents and their estranged gay and lesbian children .',
         'Review: the soundtrack alone is worth the price of admission .',
         'Review: rodriguez does a splendid job of racial profiling hollywood style--casting excellent latin actors of all ages--a trend long overdue .']

        # process a batch of examples
        >>> ds = ds.map(lambda example: tokenizer(example["text"]), batched=True)
        # set number of processors
        >>> ds = ds.map(add_prefix, num_proc=4)
        ```
        """
        if keep_in_memory and cache_file_name is not None:
            raise ValueError("Please use either `keep_in_memory` or `cache_file_name` but not both.")

        if num_proc is not None and num_proc <= 0:
            raise ValueError("num_proc must be an integer > 0.")

        # If the array is empty we do nothing (but we make sure to handle an empty indices mapping and remove the requested columns anyway)
        if len(self) == 0:
            if self._indices is not None:  # empty indices mapping
                self = Dataset(
                    self.data.slice(0, 0),
                    info=self.info.copy(),
                    split=self.split,
                    fingerprint=new_fingerprint,
                )
            if remove_columns:
                return self.remove_columns(remove_columns)
            else:
                return self

        if function is None:
            function = lambda x: x  # noqa: E731

        if isinstance(input_columns, str):
            input_columns = [input_columns]

        if input_columns is not None:
            for input_column in input_columns:
                if input_column not in self._data.column_names:
                    raise ValueError(
                        f"Input column {input_column} not in the dataset. Current columns in the dataset: {self._data.column_names}"
                    )

        if isinstance(remove_columns, str):
            remove_columns = [remove_columns]

        if remove_columns is not None and any(col not in self._data.column_names for col in remove_columns):
            raise ValueError(
                f"Column to remove {list(filter(lambda col: col not in self._data.column_names, remove_columns))} not in the dataset. Current columns in the dataset: {self._data.column_names}"
            )

        load_from_cache_file = load_from_cache_file if load_from_cache_file is not None else is_caching_enabled()

        if fn_kwargs is None:
            fn_kwargs = {}

        if num_proc is not None and num_proc > len(self):
            num_proc = len(self)
            logger.warning(
                f"num_proc must be <= {len(self)}. Reducing num_proc to {num_proc} for dataset of size {len(self)}."
            )

        def load_processed_shard_from_cache(shard_kwargs):
            """Load a processed shard from cache if it exists, otherwise throw an error."""
            shard = shard_kwargs["shard"]
            if shard_kwargs["new_fingerprint"] is None:
                transform = format_transform_for_fingerprint(Dataset._map_single)
                kwargs_for_fingerprint = format_kwargs_for_fingerprint(
                    Dataset._map_single, (), shard_kwargs, ignore_kwargs=["cache_file_name"]
                )
                kwargs_for_fingerprint["fingerprint_name"] = "new_fingerprint"
                shard_kwargs["new_fingerprint"] = update_fingerprint(
                    shard._fingerprint, transform, kwargs_for_fingerprint
                )
            else:
                validate_fingerprint(shard_kwargs["new_fingerprint"])

            # Check if we've already cached this computation (indexed by a hash)
            if shard.cache_files:
                if shard_kwargs["cache_file_name"] is None:
                    # we create a unique hash from the function,
                    # current dataset file and the mapping args
                    shard_kwargs["cache_file_name"] = shard._get_cache_file_path(shard_kwargs["new_fingerprint"])
                if os.path.exists(shard_kwargs["cache_file_name"]) and load_from_cache_file:
                    logger.warning(f"Loading cached processed dataset at {shard_kwargs['cache_file_name']}")
                    info = shard.info.copy()
                    info.features = features
                    info.task_templates = None
                    return Dataset.from_file(shard_kwargs["cache_file_name"], info=info, split=shard.split)
            raise NonExistentDatasetError

        num_shards = num_proc if num_proc is not None else 1
        if batched and drop_last_batch:
            pbar_total = len(self) // num_shards // batch_size * num_shards * batch_size
        else:
            pbar_total = len(self)

        shards_done = 0
        if num_proc is None or num_proc == 1:
            dataset_kwargs = dict(
                shard=self,
                function=function,
                with_indices=with_indices,
                with_rank=with_rank,
                input_columns=input_columns,
                batched=batched,
                batch_size=batch_size,
                drop_last_batch=drop_last_batch,
                remove_columns=remove_columns,
                keep_in_memory=keep_in_memory,
                cache_file_name=cache_file_name,
                writer_batch_size=writer_batch_size,
                features=features,
                disable_nullable=disable_nullable,
                fn_kwargs=fn_kwargs,
                new_fingerprint=new_fingerprint,
            )
            try:
                transformed_dataset = load_processed_shard_from_cache(dataset_kwargs)
            except NonExistentDatasetError:
                pbar = logging.tqdm(
                    disable=not logging.is_progress_bar_enabled(),
                    unit=" examples",
                    total=pbar_total,
                    leave=False,
                    desc=desc or "Map",
                )
                for rank, done, content in Dataset._map_single(**dataset_kwargs):
                    if done:
                        shards_done += 1
                        logger.debug(f"Finished processing shard number {rank} of {num_shards}.")
                        transformed_dataset = content
                    else:
                        pbar.update(content)
            assert transformed_dataset is not None, "Failed to retrieve the result from map"
            return transformed_dataset
        else:

            def format_cache_file_name(cache_file_name, rank):
                sep = cache_file_name.rindex(".")
                base_name, extension = cache_file_name[:sep], cache_file_name[sep:]
                cache_file_name = base_name + suffix_template.format(rank=rank, num_proc=num_proc) + extension
                logger.info(f"Process #{rank} will write at {cache_file_name}")
                return cache_file_name

            def format_new_fingerprint(new_fingerprint, rank):
                return new_fingerprint + suffix_template.format(rank=rank, num_proc=num_proc)

            prev_env = deepcopy(os.environ)
            # check if parallelism if off
            # from https://github.com/huggingface/tokenizers/blob/bb668bc439dc34389b71dbb8ce0c597f15707b53/tokenizers/src/utils/parallelism.rs#L22
            if prev_env.get("TOKENIZERS_PARALLELISM", "false").lower() not in (
                "",
                "off",
                "false",
                "f",
                "no",
                "n",
                "0",
            ):
                logger.warning("Setting TOKENIZERS_PARALLELISM=false for forked processes.")
            os.environ["TOKENIZERS_PARALLELISM"] = "false"
            shards = [
                self.shard(num_shards=num_proc, index=rank, contiguous=True, keep_in_memory=keep_in_memory)
                for rank in range(num_proc)
            ]
            kwargs_per_job = [
                dict(
                    shard=shards[rank],
                    function=function,
                    with_indices=with_indices,
                    with_rank=with_rank,
                    input_columns=input_columns,
                    batched=batched,
                    batch_size=batch_size,
                    drop_last_batch=drop_last_batch,
                    remove_columns=remove_columns,
                    keep_in_memory=keep_in_memory,
                    cache_file_name=format_cache_file_name(cache_file_name, rank)
                    if cache_file_name is not None
                    else None,
                    writer_batch_size=writer_batch_size,
                    features=features.copy() if features is not None else None,
                    disable_nullable=disable_nullable,
                    fn_kwargs=fn_kwargs,
                    rank=rank,
                    offset=sum(len(s) for s in shards[:rank]),
                    new_fingerprint=format_new_fingerprint(new_fingerprint, rank)
                    if new_fingerprint is not None
                    else None,
                )
                for rank in range(num_shards)
            ]

            transformed_shards = [None] * num_shards
            for rank in range(num_shards):
                try:
                    transformed_shards[rank] = load_processed_shard_from_cache(kwargs_per_job[rank])
                    kwargs_per_job[rank] = None
                except NonExistentDatasetError:
                    pass

            kwargs_per_job = [kwargs for kwargs in kwargs_per_job if kwargs is not None]

            # We try to create a pool with as many workers as dataset not yet cached.
            if kwargs_per_job:
                with Pool(len(kwargs_per_job)) as pool:
                    os.environ = prev_env
                    logger.info(f"Spawning {num_proc} processes")
                    pbar = logging.tqdm(
                        disable=not logging.is_progress_bar_enabled(),
                        unit=" examples",
                        total=pbar_total,
                        leave=False,
                        desc=(desc or "Map") + f" (num_proc={num_proc})",
                    )
                    for rank, done, content in iflatmap_unordered(
                        pool, Dataset._map_single, kwargs_iterable=kwargs_per_job
                    ):
                        if done:
                            shards_done += 1
                            logger.debug(f"Finished processing shard number {rank} of {num_shards}.")
                            transformed_shards[rank] = content
                        else:
                            pbar.update(content)
                # Avoids PermissionError on Windows (the error: https://github.com/huggingface/datasets/actions/runs/4026734820/jobs/6921621805)
                for kwargs in kwargs_per_job:
                    del kwargs["shard"]
            assert (
                None not in transformed_shards
            ), f"Failed to retrieve results from map: result list {transformed_shards} still contains None - at least one worker failed to return its results"
            logger.info(f"Concatenating {num_proc} shards")
            result = _concatenate_map_style_datasets(transformed_shards)
            if new_fingerprint is not None:
                result._fingerprint = new_fingerprint
            return result

    @staticmethod
    def _map_single(
        shard: "Dataset",
        function: Optional[Callable] = None,
        with_indices: bool = False,
        with_rank: bool = False,
        input_columns: Optional[List[str]] = None,
        batched: bool = False,
        batch_size: Optional[int] = 1000,
        drop_last_batch: bool = False,
        remove_columns: Optional[List[str]] = None,
        keep_in_memory: bool = False,
        cache_file_name: Optional[str] = None,
        writer_batch_size: Optional[int] = 1000,
        features: Optional[Features] = None,
        disable_nullable: bool = False,
        fn_kwargs: Optional[dict] = None,
        new_fingerprint: Optional[str] = None,
        rank: Optional[int] = None,
        offset: int = 0,
    ) -> Iterable[Tuple[int, bool, Union[int, "Dataset"]]]:
        """Apply a function to all the elements in the table (individually or in batches)
        and update the table (if function does update examples).

        Args:
            shard (`datasets.Dataset`): Dataset to map the transform on.
            function (`Callable`): with one of the following signature:
                - `function(example: Dict[str, Any]) -> Dict[str, Any]` if `batched=False` and `with_indices=False` and `with_rank=False`
                - `function(example: Dict[str, Any], *extra_args) -> Dict[str, Any]` if `batched=False` and `with_indices=True` and/or `with_rank=True` (one extra arg for each)
                - `function(batch: Dict[str, List]) -> Dict[str, List]` if `batched=True` and `with_indices=False` and `with_rank=False`
                - `function(batch: Dict[str, List], *extra_args) -> Dict[str, List]` if `batched=True` and `with_indices=True` and/or `with_rank=True` (one extra arg for each)

                For advanced usage, the function can also return a `pyarrow.Table`.
                Moreover if your function returns nothing (`None`), then `map` will run your function and return the dataset unchanged.
                If no function is provided, default to identity function: lambda x: x
            with_indices (`bool`, defaults to `False`): Provide example indices to `function`. Note that in this case the signature of `function` should be `def function(example, idx[, rank]): ...`.
            with_rank (`bool`, default `False`): Provide process rank to `function`. Note that in this case the signature of `function` should be `def function(example[, idx], rank): ...`.
            input_columns (`Optional[List[str]]`, defaults to `None`): The columns to be passed into `function` as
                positional arguments. If `None`, a dict mapping to all formatted columns is passed as one argument.
            batched (`bool`, defaults to `False`): Provide batch of examples to `function`
            batch_size (`int`, optional, defaults to `1000`): Number of examples per batch provided to `function` if `batched=True`
                `batch_size <= 0` or `batch_size == None`: Provide the full dataset as a single batch to `function`
            drop_last_batch (`bool`, default: `False`): Whether a last batch smaller than the batch_size should be
                dropped instead of being processed by the function.
            remove_columns (`Optional[List[str]]`, defaults to `None`): Remove a selection of columns while doing the mapping.
                Columns will be removed before updating the examples with the output of `function`, i.e. if `function` is adding
                columns with names in `remove_columns`, these columns will be kept.
            keep_in_memory (`bool`, defaults to `False`): Keep the dataset in memory instead of writing it to a cache file.
            cache_file_name (`str`, optional, defaults to `None`): Provide the name of a path for the cache file. It is used to store the
                results of the computation instead of the automatically generated cache file name.
            writer_batch_size (`int`, default `1000`): Number of rows per write operation for the cache file writer.
                This value is a good trade-off between memory usage during the processing, and processing speed.
                Higher value makes the processing do fewer lookups, lower value consume less temporary memory while running `.map()`.
            features (`Optional[datasets.Features]`, defaults to `None`): Use a specific Features to store the cache file
                instead of the automatically generated one.
            disable_nullable (`bool`, defaults to `False`): Disallow null values in the table.
            fn_kwargs (`Dict`, optional, defaults to `None`): Keyword arguments to be passed to `function`
            new_fingerprint (`str`, optional, defaults to `None`): the new fingerprint of the dataset after transform.
                If `None`, the new fingerprint is computed using a hash of the previous fingerprint, and the transform arguments
            rank: (`int`, optional, defaults to `None`): If specified, this is the process rank when doing multiprocessing
            offset: (`int`, defaults to 0): If specified, this is an offset applied to the indices passed to `function` if `with_indices=True`.
        """
        if fn_kwargs is None:
            fn_kwargs = {}

        # If we do batch computation but no batch size is provided, default to the full dataset
        if batched and (batch_size is None or batch_size <= 0):
            batch_size = shard.num_rows

        # We set this variable to True after processing the first example/batch in
        # `apply_function_on_filtered_inputs` if the map function returns a dict.
        # If set to False, no new arrow table will be created

        update_data = None

        format_kwargs = shard._format_kwargs.copy()
        # Lazy formatting is only available for the default format (None/python)
        if not input_columns and shard._format_type is None:
            format_kwargs["lazy"] = True
        input_formatter = get_formatter(
            shard._format_type,
            features=shard.features,
            **format_kwargs,
        )

        class NumExamplesMismatchError(Exception):
            pass

        def validate_function_output(processed_inputs, indices):
            """Validate output of the map function."""
            if processed_inputs is not None and not isinstance(processed_inputs, (Mapping, pa.Table)):
                raise TypeError(
                    f"Provided `function` which is applied to all elements of table returns a variable of type {type(processed_inputs)}. Make sure provided `function` returns a variable of type `dict` (or a pyarrow table) to update the dataset or `None` if you are only interested in side effects."
                )
            elif isinstance(indices, list) and isinstance(processed_inputs, Mapping):
                allowed_batch_return_types = (list, np.ndarray, pd.Series)
                if config.TF_AVAILABLE and "tensorflow" in sys.modules:
                    import tensorflow as tf

                    allowed_batch_return_types += (tf.Tensor,)
                if config.TORCH_AVAILABLE and "torch" in sys.modules:
                    import torch

                    allowed_batch_return_types += (torch.Tensor,)
                if config.JAX_AVAILABLE and "jax" in sys.modules:
                    import jax.numpy as jnp

                    allowed_batch_return_types += (jnp.ndarray,)
                all_dict_values_are_lists = all(
                    isinstance(value, allowed_batch_return_types) for value in processed_inputs.values()
                )
                if all_dict_values_are_lists is False:
                    raise TypeError(
                        f"Provided `function` which is applied to all elements of table returns a `dict` of types {[type(x) for x in processed_inputs.values()]}. When using `batched=True`, make sure provided `function` returns a `dict` of types like `{allowed_batch_return_types}`."
                    )

        def apply_function_on_filtered_inputs(pa_inputs, indices, check_same_num_examples=False, offset=0):
            """Utility to apply the function on a selection of columns."""
            nonlocal update_data
            inputs = format_table(
                pa_inputs,
                0 if not batched else range(pa_inputs.num_rows),
                format_columns=input_columns,
                formatter=input_formatter,
            )
            fn_args = [inputs] if input_columns is None else [inputs[col] for col in input_columns]
            if offset == 0:
                effective_indices = indices
            else:
                effective_indices = [i + offset for i in indices] if isinstance(indices, list) else indices + offset
            additional_args = ()
            if with_indices:
                additional_args += (effective_indices,)
            if with_rank:
                additional_args += (rank,)
            processed_inputs = function(*fn_args, *additional_args, **fn_kwargs)
            if isinstance(processed_inputs, LazyDict):
                processed_inputs = {
                    k: v for k, v in processed_inputs.data.items() if k not in processed_inputs.keys_to_format
                }
                returned_lazy_dict = True
            else:
                returned_lazy_dict = False
            if update_data is None:
                # Check if the function returns updated examples
                update_data = isinstance(processed_inputs, (Mapping, pa.Table))
                validate_function_output(processed_inputs, indices)
            if not update_data:
                return None  # Nothing to update, let's move on
            if shard._format_type or input_columns:
                # TODO(QL, MS): ideally the behavior should be the same even if the dataset is formatted (may require major release)
                inputs_to_merge = {k: v for k, v in zip(pa_inputs.column_names, pa_inputs.itercolumns())}
            elif isinstance(inputs, LazyDict):
                inputs_to_merge = {
                    k: (v if k not in inputs.keys_to_format else pa_inputs[k]) for k, v in inputs.data.items()
                }
            else:
                inputs_to_merge = inputs
            if remove_columns is not None:
                for column in remove_columns:
                    # `function` can modify input in-place causing column to be already removed.
                    if column in inputs_to_merge:
                        inputs_to_merge.pop(column)
                    if returned_lazy_dict and column in processed_inputs:
                        processed_inputs.pop(column)
            if check_same_num_examples:
                input_num_examples = len(pa_inputs)
                processed_inputs_num_examples = len(processed_inputs[next(iter(processed_inputs.keys()))])
                if input_num_examples != processed_inputs_num_examples:
                    raise NumExamplesMismatchError()
            if isinstance(inputs, Mapping) and isinstance(processed_inputs, Mapping):
                # The .map() transform *updates* the dataset:
                # the output dictionary contains both the the input data and the output data.
                # The output dictionary may contain Arrow values from `inputs_to_merge` so that we can re-write them efficiently.
                return {**inputs_to_merge, **processed_inputs}
            else:
                return processed_inputs

        def init_buffer_and_writer():
            # Prepare output buffer and batched writer in memory or on file if we update the table
            writer_features = features
            if writer_features is None:
                writer_features = shard.features
                update_features = True
            else:
                update_features = False
            if keep_in_memory or cache_file_name is None:
                buf_writer = pa.BufferOutputStream()
                tmp_file = None
                writer = ArrowWriter(
                    features=writer_features,
                    stream=buf_writer,
                    writer_batch_size=writer_batch_size,
                    update_features=update_features,
                    fingerprint=new_fingerprint,
                    disable_nullable=disable_nullable,
                )
            else:
                buf_writer = None
                logger.info(f"Caching processed dataset at {cache_file_name}")
                tmp_file = tempfile.NamedTemporaryFile("wb", dir=os.path.dirname(cache_file_name), delete=False)
                writer = ArrowWriter(
                    features=writer_features,
                    path=tmp_file.name,
                    writer_batch_size=writer_batch_size,
                    update_features=update_features,
                    fingerprint=new_fingerprint,
                    disable_nullable=disable_nullable,
                )
            return buf_writer, writer, tmp_file

        num_examples_progress_update = 0
        # If `update_data` is True after processing the first example/batch, initalize these resources with `init_buffer_and_writer`
        buf_writer, writer, tmp_file = None, None, None

        # Optionally initialize the writer as a context manager
        with contextlib.ExitStack() as stack:
            try:
                arrow_formatted_shard = shard.with_format("arrow")

                # Loop over single examples or batches and write to buffer/file if examples are to be updated
                if not batched:
                    shard_iterable = enumerate(arrow_formatted_shard)
                else:
                    num_rows = len(shard) if not drop_last_batch else len(shard) // batch_size * batch_size
                    shard_iterable = zip(
                        range(0, num_rows, batch_size),
                        arrow_formatted_shard.iter(batch_size, drop_last_batch=drop_last_batch),
                    )
                if not batched:
                    _time = time.time()
                    for i, example in shard_iterable:
                        example = apply_function_on_filtered_inputs(example, i, offset=offset)
                        if update_data:
                            if i == 0:
                                buf_writer, writer, tmp_file = init_buffer_and_writer()
                                stack.enter_context(writer)
                            if isinstance(example, pa.Table):
                                writer.write_row(example)
                            else:
                                writer.write(example)
                        num_examples_progress_update += 1
                        if time.time() > _time + config.PBAR_REFRESH_TIME_INTERVAL:
                            _time = time.time()
                            yield rank, False, num_examples_progress_update
                            num_examples_progress_update = 0
                else:
                    _time = time.time()
                    for i, batch in shard_iterable:
                        num_examples_in_batch = len(batch)
                        indices = list(
                            range(*(slice(i, i + batch_size).indices(shard.num_rows)))
                        )  # Something simpler?
                        try:
                            batch = apply_function_on_filtered_inputs(
                                batch,
                                indices,
                                check_same_num_examples=len(shard.list_indexes()) > 0,
                                offset=offset,
                            )
                        except NumExamplesMismatchError:
                            raise DatasetTransformationNotAllowedError(
                                "Using `.map` in batched mode on a dataset with attached indexes is allowed only if it doesn't create or remove existing examples. You can first run `.drop_index() to remove your index and then re-add it."
                            ) from None
                        if update_data:
                            if i == 0:
                                buf_writer, writer, tmp_file = init_buffer_and_writer()
                                stack.enter_context(writer)
                            if isinstance(batch, pa.Table):
                                writer.write_table(batch)
                            else:
                                writer.write_batch(batch)
                        num_examples_progress_update += num_examples_in_batch
                        if time.time() > _time + config.PBAR_REFRESH_TIME_INTERVAL:
                            _time = time.time()
                            yield rank, False, num_examples_progress_update
                            num_examples_progress_update = 0
                if update_data and writer is not None:
                    writer.finalize()  # close_stream=bool(buf_writer is None))  # We only close if we are writing in a file
            except (Exception, KeyboardInterrupt):
                yield rank, False, num_examples_progress_update
                if update_data:
                    if writer is not None:
                        writer.finalize()
                    if tmp_file is not None:
                        tmp_file.close()
                        if os.path.exists(tmp_file.name):
                            os.remove(tmp_file.name)
                raise

        if update_data and tmp_file is not None:
            tmp_file.close()
            shutil.move(tmp_file.name, cache_file_name)
            umask = os.umask(0o666)
            os.umask(umask)
            os.chmod(cache_file_name, 0o666 & ~umask)

        if update_data:
            # Create new Dataset from buffer or file
            info = shard.info.copy()
            info.features = writer._features
            info.task_templates = None
            if buf_writer is None:
                yield rank, True, Dataset.from_file(cache_file_name, info=info, split=shard.split)
            else:
                yield rank, True, Dataset.from_buffer(buf_writer.getvalue(), info=info, split=shard.split)
        else:
            yield rank, True, shard

    @transmit_format
    @fingerprint_transform(
        inplace=False, ignore_kwargs=["load_from_cache_file", "cache_file_name", "desc"], version="2.0.1"
    )
    def filter(
        self,
        function: Optional[Callable] = None,
        with_indices=False,
        input_columns: Optional[Union[str, List[str]]] = None,
        batched: bool = False,
        batch_size: Optional[int] = 1000,
        keep_in_memory: bool = False,
        load_from_cache_file: Optional[bool] = None,
        cache_file_name: Optional[str] = None,
        writer_batch_size: Optional[int] = 1000,
        fn_kwargs: Optional[dict] = None,
        num_proc: Optional[int] = None,
        suffix_template: str = "_{rank:05d}_of_{num_proc:05d}",
        new_fingerprint: Optional[str] = None,
        desc: Optional[str] = None,
    ) -> "Dataset":
        """Apply a filter function to all the elements in the table in batches
        and update the table so that the dataset only includes examples according to the filter function.

        Args:
            function (`Callable`): Callable with one of the following signatures:

                - `function(example: Dict[str, Any]) -> bool` if `with_indices=False, batched=False`
                - `function(example: Dict[str, Any], indices: int) -> bool` if `with_indices=True, batched=False`
                - `function(example: Dict[str, List]) -> List[bool]` if `with_indices=False, batched=True`
                - `function(example: Dict[str, List], indices: List[int]) -> List[bool]` if `with_indices=True, batched=True`

                If no function is provided, defaults to an always `True` function: `lambda x: True`.
            with_indices (`bool`, defaults to `False`):
                Provide example indices to `function`. Note that in this case the signature of `function` should be `def function(example, idx): ...`.
            input_columns (`str` or `List[str]`, *optional*):
                The columns to be passed into `function` as
                positional arguments. If `None`, a `dict` mapping to all formatted columns is passed as one argument.
            batched (`bool`, defaults to `False`):
                Provide batch of examples to `function`.
            batch_size (`int`, *optional*, defaults to `1000`):
                Number of examples per batch provided to `function` if
                `batched = True`. If `batched = False`, one example per batch is passed to `function`.
                If `batch_size <= 0` or `batch_size == None`, provide the full dataset as a single batch to `function`.
            keep_in_memory (`bool`, defaults to `False`):
                Keep the dataset in memory instead of writing it to a cache file.
            load_from_cache_file (`Optional[bool]`, defaults to `True` if caching is enabled):
                If a cache file storing the current computation from `function`
                can be identified, use it instead of recomputing.
            cache_file_name (`str`, *optional*):
                Provide the name of a path for the cache file. It is used to store the
                results of the computation instead of the automatically generated cache file name.
            writer_batch_size (`int`, defaults to `1000`):
                Number of rows per write operation for the cache file writer.
                This value is a good trade-off between memory usage during the processing, and processing speed.
                Higher value makes the processing do fewer lookups, lower value consume less temporary memory while running `map`.
            fn_kwargs (`dict`, *optional*):
                Keyword arguments to be passed to `function`.
            num_proc (`int`, *optional*):
                Number of processes for multiprocessing. By default it doesn't
                use multiprocessing.
            suffix_template (`str`):
                If `cache_file_name` is specified, then this suffix will be added at the end of the base name of each.
                For example, if `cache_file_name` is `"processed.arrow"`, then for `rank = 1` and `num_proc = 4`,
                the resulting file would be `"processed_00001_of_00004.arrow"` for the default suffix (default
                `_{rank:05d}_of_{num_proc:05d}`).
            new_fingerprint (`str`, *optional*):
                The new fingerprint of the dataset after transform.
                If `None`, the new fingerprint is computed using a hash of the previous fingerprint, and the transform arguments.
            desc (`str`, *optional*, defaults to `None`):
                Meaningful description to be displayed alongside with the progress bar while filtering examples.

        Example:

        ```py
        >>> from datasets import load_dataset
        >>> ds = load_dataset("rotten_tomatoes", split="validation")
        >>> ds.filter(lambda x: x["label"] == 1)
        Dataset({
            features: ['text', 'label'],
            num_rows: 533
        })
        ```
        """
        if len(self.list_indexes()) > 0:
            raise DatasetTransformationNotAllowedError(
                "Using `.filter` on a dataset with attached indexes is not allowed. You can first run `.drop_index() to remove your index and then re-add it.`"
            )

        if function is None:
            function = lambda x: True  # noqa: E731

        if len(self) == 0:
            return self

        indices = self.map(
            function=partial(
                get_indices_from_mask_function, function, batched, with_indices, input_columns, self._indices
            ),
            with_indices=True,
            features=Features({"indices": Value("uint64")}),
            batched=True,
            batch_size=batch_size,
            remove_columns=self.column_names,
            keep_in_memory=keep_in_memory,
            load_from_cache_file=load_from_cache_file,
            cache_file_name=cache_file_name,
            writer_batch_size=writer_batch_size,
            fn_kwargs=fn_kwargs,
            num_proc=num_proc,
            suffix_template=suffix_template,
            new_fingerprint=new_fingerprint,
            input_columns=input_columns,
            desc=desc,
        )
        new_dataset = copy.deepcopy(self)
        new_dataset._indices = indices.data
        new_dataset._fingerprint = new_fingerprint
        return new_dataset

    @transmit_format
    @fingerprint_transform(inplace=False, ignore_kwargs=["cache_file_name"])
    def flatten_indices(
        self,
        keep_in_memory: bool = False,
        cache_file_name: Optional[str] = None,
        writer_batch_size: Optional[int] = 1000,
        features: Optional[Features] = None,
        disable_nullable: bool = False,
        num_proc: Optional[int] = None,
        new_fingerprint: Optional[str] = None,
    ) -> "Dataset":
        """Create and cache a new Dataset by flattening the indices mapping.

        Args:
            keep_in_memory (`bool`, defaults to `False`):
                Keep the dataset in memory instead of writing it to a cache file.
            cache_file_name (`str`, *optional*, default `None`):
                Provide the name of a path for the cache file. It is used to store the
                results of the computation instead of the automatically generated cache file name.
            writer_batch_size (`int`, defaults to `1000`):
                Number of rows per write operation for the cache file writer.
                This value is a good trade-off between memory usage during the processing, and processing speed.
                Higher value makes the processing do fewer lookups, lower value consume less temporary memory while running `map`.
            features (`Optional[datasets.Features]`, defaults to `None`):
                Use a specific [`Features`] to store the cache file
                instead of the automatically generated one.
            disable_nullable (`bool`, defaults to `False`):
                Allow null values in the table.
            num_proc (`int`, optional, default `None`):
                Max number of processes when generating cache. Already cached shards are loaded sequentially
            new_fingerprint (`str`, *optional*, defaults to `None`):
                The new fingerprint of the dataset after transform.
                If `None`, the new fingerprint is computed using a hash of the previous fingerprint, and the transform arguments
        """

        return self.map(
            batched=True,  # for speed
            keep_in_memory=keep_in_memory,
            cache_file_name=cache_file_name,
            writer_batch_size=writer_batch_size,
            features=features,
            disable_nullable=disable_nullable,
            new_fingerprint=new_fingerprint,
            desc="Flattening the indices",
            num_proc=num_proc,
        )

    def _new_dataset_with_indices(
        self,
        indices_cache_file_name: Optional[str] = None,
        indices_buffer: Optional[pa.Buffer] = None,
        fingerprint: Optional[str] = None,
    ) -> "Dataset":
        """Return a new Dataset obtained by adding indices (provided in indices_cache_file_name or in a buffer) to the
        current Dataset.
        """

        if indices_cache_file_name is None and indices_buffer is None:
            raise ValueError("At least one of indices_cache_file_name or indices_buffer must be provided.")

        if fingerprint is None:
            raise ValueError("please specify a fingerprint for the dataset with indices")

        if indices_cache_file_name is not None:
            indices_table = MemoryMappedTable.from_file(indices_cache_file_name)
        else:
            indices_table = InMemoryTable.from_buffer(indices_buffer)

        # Return new Dataset object
        # don't forget to copy the objects
        return Dataset(
            self._data,
            info=self.info.copy(),
            split=self.split,
            indices_table=indices_table,
            fingerprint=fingerprint,
        )

    @transmit_format
    @fingerprint_transform(inplace=False, ignore_kwargs=["indices_cache_file_name"])
    def select(
        self,
        indices: Iterable,
        keep_in_memory: bool = False,
        indices_cache_file_name: Optional[str] = None,
        writer_batch_size: Optional[int] = 1000,
        new_fingerprint: Optional[str] = None,
    ) -> "Dataset":
        """Create a new dataset with rows selected following the list/array of indices.

        Args:
            indices (`range`, `list`, `iterable`, `ndarray` or `Series`):
                Range, list or 1D-array of integer indices for indexing.
                If the indices correspond to a contiguous range, the Arrow table is simply sliced.
                However passing a list of indices that are not contiguous creates indices mapping, which is much less efficient,
                but still faster than recreating an Arrow table made of the requested rows.
            keep_in_memory (`bool`, defaults to `False`):
                Keep the indices mapping in memory instead of writing it to a cache file.
            indices_cache_file_name (`str`, *optional*, defaults to `None`):
                Provide the name of a path for the cache file. It is used to store the
                indices mapping instead of the automatically generated cache file name.
            writer_batch_size (`int`, defaults to `1000`):
                Number of rows per write operation for the cache file writer.
                This value is a good trade-off between memory usage during the processing, and processing speed.
                Higher value makes the processing do fewer lookups, lower value consume less temporary memory while running `map`.
            new_fingerprint (`str`, *optional*, defaults to `None`):
                The new fingerprint of the dataset after transform.
                If `None`, the new fingerprint is computed using a hash of the previous fingerprint, and the transform arguments.

        Example:

        ```py
        >>> from datasets import load_dataset
        >>> ds = load_dataset("rotten_tomatoes", split="validation")
        >>> ds.select(range(4))
        Dataset({
            features: ['text', 'label'],
            num_rows: 4
        })
        ```
        """
        if keep_in_memory and indices_cache_file_name is not None:
            raise ValueError("Please use either `keep_in_memory` or `indices_cache_file_name` but not both.")

        if len(self.list_indexes()) > 0:
            raise DatasetTransformationNotAllowedError(
                "Using `.select` on a dataset with attached indexes is not allowed. You can first run `.drop_index() to remove your index and then re-add it."
            )

        # If the array is empty we do nothing
        if len(self) == 0:
            return self

        # Convert generator objects to lists
        if isinstance(indices, Iterator):
            indices = list(indices)

        # If the indices are contiguous, simply slice the arrow table
        if isinstance(indices, range):
            if _is_range_contiguous(indices) and indices.start >= 0:
                start, length = indices.start, indices.stop - indices.start
                return self._select_contiguous(start, length, new_fingerprint=new_fingerprint)
        else:
            try:
                start = next(iter(indices))
            except StopIteration:
                # if `indices` is an empty iterable, we return an empty dataset
                return self._select_contiguous(0, 0, new_fingerprint=new_fingerprint)
            if start >= 0:
                counter_from_start = itertools.count(start=start)
                if all(i == j for i, j in zip(indices, counter_from_start)):
                    length = next(counter_from_start) - start
                    return self._select_contiguous(start, length, new_fingerprint=new_fingerprint)

        # If not contiguous, we need to create a new indices mapping
        return self._select_with_indices_mapping(
            indices,
            keep_in_memory=keep_in_memory,
            indices_cache_file_name=indices_cache_file_name,
            writer_batch_size=writer_batch_size,
            new_fingerprint=new_fingerprint,
        )

    @transmit_format
    @fingerprint_transform(inplace=False)
    def _select_contiguous(
        self,
        start: int,
        length: int,
        new_fingerprint: Optional[str] = None,
    ) -> "Dataset":
        """Create a new dataset with rows from a contiguous slice of data.
        The slice is defined by that start index and its length.

        Args:
            start (`int`): start index.
            length (`int`): length of the slice to select.
            new_fingerprint (`str`, optional, default `None`): the new fingerprint of the dataset after transform.
                If `None`, the new fingerprint is computed using a hash of the previous fingerprint, and the transform arguments

        Example:

        ```py
        >>> from datasets import load_dataset
        >>> ds = load_dataset("rotten_tomatoes", split="validation")
        >>> ds._select_contiguous(0, 4)
        Dataset({
            features: ['text', 'label'],
            num_rows: 4
        })
        ```
        """
        if len(self.list_indexes()) > 0:
            raise DatasetTransformationNotAllowedError(
                "Using `.select` on a dataset with attached indexes is not allowed. You can first run `.drop_index() to remove your index and then re-add it."
            )

        # If the array is empty we do nothing
        if len(self) == 0:
            return self

        _check_valid_indices_value(start, len(self))
        _check_valid_indices_value(start + length - 1, len(self))
        if self._indices is None or length == 0:
            return Dataset(
                self.data.slice(start, length),
                info=self.info.copy(),
                split=self.split,
                fingerprint=new_fingerprint,
            )
        else:
            return Dataset(
                self.data,
                info=self.info.copy(),
                split=self.split,
                indices_table=self._indices.slice(start, length),
                fingerprint=new_fingerprint,
            )

    @transmit_format
    @fingerprint_transform(inplace=False, ignore_kwargs=["indices_cache_file_name"])
    def _select_with_indices_mapping(
        self,
        indices: Iterable,
        keep_in_memory: bool = False,
        indices_cache_file_name: Optional[str] = None,
        writer_batch_size: Optional[int] = 1000,
        new_fingerprint: Optional[str] = None,
    ) -> "Dataset":
        """Create a new dataset with rows selected following the list/array of indices.
        The new dataset is made by creating a new indices mapping on top of the main arrow table.

        Args:
            indices (sequence, iterable, range, ndarray or Series): List or 1D-array of integer indices for indexing.
            keep_in_memory (`bool`, default `False`): Keep the indices mapping in memory instead of writing it to a cache file.
            indices_cache_file_name (`str`, optional, default `None`): Provide the name of a path for the cache file. It is used to store the
                indices mapping instead of the automatically generated cache file name.
            writer_batch_size (`int`, default `1000`): Number of rows per write operation for the cache file writer.
                This value is a good trade-off between memory usage during the processing, and processing speed.
                Higher value makes the processing do fewer lookups, lower value consume less temporary memory while running `.map()`.
            new_fingerprint (`str`, optional, default `None`): the new fingerprint of the dataset after transform.
                If `None`, the new fingerprint is computed using a hash of the previous fingerprint, and the transform arguments

        Example:

        ```py
        >>> from datasets import load_dataset
        >>> ds = load_dataset("rotten_tomatoes", split="validation")
        >>> ds._select_with_indices_mapping(range(4))
        Dataset({
            features: ['text', 'label'],
            num_rows: 4
        })
        ```
        """
        if keep_in_memory and indices_cache_file_name is not None:
            raise ValueError("Please use either `keep_in_memory` or `indices_cache_file_name` but not both.")

        if len(self.list_indexes()) > 0:
            raise DatasetTransformationNotAllowedError(
                "Using `.select` on a dataset with attached indexes is not allowed. You can first run `.drop_index() to remove your index and then re-add it."
            )

        # If the array is empty we do nothing
        if len(self) == 0:
            return self

        # Prepare the writer for our indices arrow table
        if keep_in_memory or indices_cache_file_name is None:
            buf_writer = pa.BufferOutputStream()
            tmp_file = None
            writer = ArrowWriter(
                stream=buf_writer, writer_batch_size=writer_batch_size, fingerprint=new_fingerprint, unit="indices"
            )
        else:
            buf_writer = None
            logger.info(f"Caching indices mapping at {indices_cache_file_name}")
            tmp_file = tempfile.NamedTemporaryFile("wb", dir=os.path.dirname(indices_cache_file_name), delete=False)
            writer = ArrowWriter(
                path=tmp_file.name, writer_batch_size=writer_batch_size, fingerprint=new_fingerprint, unit="indices"
            )

        indices = indices if isinstance(indices, list) else list(indices)

        size = len(self)
        if indices:
            _check_valid_indices_value(int(max(indices)), size=size)
            _check_valid_indices_value(int(min(indices)), size=size)
        else:
            return self._select_contiguous(0, 0, new_fingerprint=new_fingerprint)

        indices_array = pa.array(indices, type=pa.uint64())
        # Check if we need to convert indices
        if self._indices is not None:
            indices_array = self._indices.column(0).take(indices_array)

        indices_table = pa.Table.from_arrays([indices_array], names=["indices"])

        with writer:
            try:
                writer.write_table(indices_table)
                writer.finalize()  # close_stream=bool(buf_writer is None))  We only close if we are writing in a file
            except (Exception, KeyboardInterrupt):
                if tmp_file is not None:
                    tmp_file.close()
                    if os.path.exists(tmp_file.name):
                        os.remove(tmp_file.name)
                raise

        if tmp_file is not None:
            tmp_file.close()
            shutil.move(tmp_file.name, indices_cache_file_name)
            umask = os.umask(0o666)
            os.umask(umask)
            os.chmod(indices_cache_file_name, 0o666 & ~umask)

        # Return new Dataset object
        if buf_writer is None:
            return self._new_dataset_with_indices(
                indices_cache_file_name=indices_cache_file_name, fingerprint=new_fingerprint
            )
        else:
            return self._new_dataset_with_indices(indices_buffer=buf_writer.getvalue(), fingerprint=new_fingerprint)

    @transmit_format
    @fingerprint_transform(inplace=False, ignore_kwargs=["load_from_cache_file", "indices_cache_file_name"])
    def sort(
        self,
        column_names: Union[str, Sequence_[str]],
        reverse: Union[bool, Sequence_[bool]] = False,
        kind="deprecated",
        null_placement: str = "at_end",
        keep_in_memory: bool = False,
        load_from_cache_file: Optional[bool] = None,
        indices_cache_file_name: Optional[str] = None,
        writer_batch_size: Optional[int] = 1000,
        new_fingerprint: Optional[str] = None,
    ) -> "Dataset":
        """Create a new dataset sorted according to a single or multiple columns.

        Args:
            column_names (`Union[str, Sequence[str]]`):
                Column name(s) to sort by.
            reverse (`Union[bool, Sequence[bool]]`, defaults to `False`):
                If `True`, sort by descending order rather than ascending. If a single bool is provided,
                the value is applied to the sorting of all column names. Otherwise a list of bools with the
                same length and order as column_names must be provided.
            kind (`str`, *optional*):
                Pandas algorithm for sorting selected in `{quicksort, mergesort, heapsort, stable}`,
                The default is `quicksort`. Note that both `stable` and `mergesort` use `timsort` under the covers and, in general,
                the actual implementation will vary with data type. The `mergesort` option is retained for backwards compatibility.
                <Deprecated version="2.8.0">

                `kind` was deprecated in version 2.10.0 and will be removed in 3.0.0.

                </Deprecated>
            null_placement (`str`, defaults to `at_end`):
                Put `None` values at the beginning if `at_start` or `first` or at the end if `at_end` or `last`

                <Added version="1.14.2"/>
            keep_in_memory (`bool`, defaults to `False`):
                Keep the sorted indices in memory instead of writing it to a cache file.
            load_from_cache_file (`Optional[bool]`, defaults to `True` if caching is enabled):
                If a cache file storing the sorted indices
                can be identified, use it instead of recomputing.
            indices_cache_file_name (`str`, *optional*, defaults to `None`):
                Provide the name of a path for the cache file. It is used to store the
                sorted indices instead of the automatically generated cache file name.
            writer_batch_size (`int`, defaults to `1000`):
                Number of rows per write operation for the cache file writer.
                Higher value gives smaller cache files, lower value consume less temporary memory.
            new_fingerprint (`str`, *optional*, defaults to `None`):
                The new fingerprint of the dataset after transform.
                If `None`, the new fingerprint is computed using a hash of the previous fingerprint, and the transform arguments

        Example:

        ```py
        >>> from datasets import load_dataset
        >>> ds = load_dataset('rotten_tomatoes', split='validation')
        >>> ds['label'][:10]
        [1, 1, 1, 1, 1, 1, 1, 1, 1, 1]
        >>> sorted_ds = ds.sort('label')
        >>> sorted_ds['label'][:10]
        [0, 0, 0, 0, 0, 0, 0, 0, 0, 0]
        >>> another_sorted_ds = ds.sort(['label', 'text'], reverse=[True, False])
        >>> another_sorted_ds['label'][:10]
        [1, 1, 1, 1, 1, 1, 1, 1, 1, 1]
        ```
        """
        if len(self.list_indexes()) > 0:
            raise DatasetTransformationNotAllowedError(
                "Using `.sort` on a dataset with attached indexes is not allowed. You can first run `.drop_index() to remove your index and then re-add it."
            )
        # If the array is empty we do nothing
        if len(self) == 0:
            return self

        # Deprecation warning
        if kind != "deprecated":
            warnings.warn(
                "'kind' was deprecated in version 2.10.0 and will be removed in 3.0.0.",
                category=FutureWarning,
            )

<<<<<<< HEAD
        # Check proper format of and for duplicates in column_names
        if not isinstance(column_names, list):
            column_names = [column_names]

        # Check proper format and length of reverse
        if not isinstance(reverse, bool):
            if len(reverse) != len(column_names):
                raise ValueError(
                    "Parameter 'reverse' should be either a boolean or a list of booleans with the same length as 'column_names'."
                )
        else:
            reverse = [reverse] * len(column_names)

        # Check whether column name(s) exist in dataset
        for column in column_names:
            if not isinstance(column, str) or column not in self._data.column_names:
                raise ValueError(
                    f"Column '{column}' not found in the dataset. Please provide a column selected in: {self._data.column_names}"
                )

        # Change null_placement to conform to pyarrow's sort_indices() while ensuring backwards compatability
        if null_placement not in ["at_start", "at_end"]:
            if null_placement == "first":
                null_placement = "at_start"
            elif null_placement == "last":
                null_placement = "at_end"
            else:
                raise ValueError(
                    f"null_placement '{null_placement}' is an invalid parameter value. Must be either 'last', 'at_end', 'first' or 'at_start'."
                )
=======
        load_from_cache_file = load_from_cache_file if load_from_cache_file is not None else is_caching_enabled()
>>>>>>> 2cfa9be0

        # Check if we've already cached this computation (indexed by a hash)
        if self.cache_files:
            if indices_cache_file_name is None:
                # we create a unique hash from the function, current dataset file and the mapping args
                indices_cache_file_name = self._get_cache_file_path(new_fingerprint)
            if os.path.exists(indices_cache_file_name) and load_from_cache_file:
                logger.warning(f"Loading cached sorted indices for dataset at {indices_cache_file_name}")
                return self._new_dataset_with_indices(
                    fingerprint=new_fingerprint, indices_cache_file_name=indices_cache_file_name
                )

        sort_table = query_table(
            table=self._data,
            key=range(self._data.num_rows),
            indices=self._indices if self._indices is not None else None,
        )

        sort_keys = [
            (col, "ascending" if not col_reverse else "descending") for col, col_reverse in zip(column_names, reverse)
        ]

        indices = pc.sort_indices(sort_table, sort_keys=sort_keys, null_placement=null_placement)

        return self.select(
            indices=indices,
            keep_in_memory=keep_in_memory,
            indices_cache_file_name=indices_cache_file_name,
            writer_batch_size=writer_batch_size,
            new_fingerprint=new_fingerprint,
        )

    @transmit_format
    @fingerprint_transform(
        inplace=False, randomized_function=True, ignore_kwargs=["load_from_cache_file", "indices_cache_file_name"]
    )
    def shuffle(
        self,
        seed: Optional[int] = None,
        generator: Optional[np.random.Generator] = None,
        keep_in_memory: bool = False,
        load_from_cache_file: Optional[bool] = None,
        indices_cache_file_name: Optional[str] = None,
        writer_batch_size: Optional[int] = 1000,
        new_fingerprint: Optional[str] = None,
    ) -> "Dataset":
        """Create a new Dataset where the rows are shuffled.

        Currently shuffling uses numpy random generators.
        You can either supply a NumPy BitGenerator to use, or a seed to initiate NumPy's default random generator (PCG64).

        Shuffling takes the list of indices `[0:len(my_dataset)]` and shuffles it to create an indices mapping.
        However as soon as your [`Dataset`] has an indices mapping, the speed can become 10x slower.
        This is because there is an extra step to get the row index to read using the indices mapping, and most importantly, you aren't reading contiguous chunks of data anymore.
        To restore the speed, you'd need to rewrite the entire dataset on your disk again using [`Dataset.flatten_indices`], which removes the indices mapping.
        This may take a lot of time depending of the size of your dataset though:

        ```python
        my_dataset[0]  # fast
        my_dataset = my_dataset.shuffle(seed=42)
        my_dataset[0]  # up to 10x slower
        my_dataset = my_dataset.flatten_indices()  # rewrite the shuffled dataset on disk as contiguous chunks of data
        my_dataset[0]  # fast again
        ```

        In this case, we recommend switching to an [`IterableDataset`] and leveraging its fast approximate shuffling method [`IterableDataset.shuffle`].
        It only shuffles the shards order and adds a shuffle buffer to your dataset, which keeps the speed of your dataset optimal:

        ```python
        my_iterable_dataset = my_dataset.to_iterable_dataset(num_shards=128)
        for example in enumerate(my_iterable_dataset):  # fast
            pass

        shuffled_iterable_dataset = my_iterable_dataset.shuffle(seed=42, buffer_size=100)

        for example in enumerate(shuffled_iterable_dataset):  # as fast as before
            pass
        ```

        Args:
            seed (`int`, *optional*):
                A seed to initialize the default BitGenerator if `generator=None`.
                If `None`, then fresh, unpredictable entropy will be pulled from the OS.
                If an `int` or `array_like[ints]` is passed, then it will be passed to SeedSequence to derive the initial BitGenerator state.
            generator (`numpy.random.Generator`, *optional*):
                Numpy random Generator to use to compute the permutation of the dataset rows.
                If `generator=None` (default), uses `np.random.default_rng` (the default BitGenerator (PCG64) of NumPy).
            keep_in_memory (`bool`, default `False`):
                Keep the shuffled indices in memory instead of writing it to a cache file.
            load_from_cache_file (`Optional[bool]`, defaults to `True` if caching is enabled):
                If a cache file storing the shuffled indices
                can be identified, use it instead of recomputing.
            indices_cache_file_name (`str`, *optional*):
                Provide the name of a path for the cache file. It is used to store the
                shuffled indices instead of the automatically generated cache file name.
            writer_batch_size (`int`, defaults to `1000`):
                Number of rows per write operation for the cache file writer.
                This value is a good trade-off between memory usage during the processing, and processing speed.
                Higher value makes the processing do fewer lookups, lower value consume less temporary memory while running `map`.
            new_fingerprint (`str`, *optional*, defaults to `None`):
                The new fingerprint of the dataset after transform.
                If `None`, the new fingerprint is computed using a hash of the previous fingerprint, and the transform arguments.

        Example:

        ```py
        >>> from datasets import load_dataset
        >>> ds = load_dataset("rotten_tomatoes", split="validation")
        >>> ds['label'][:10]
        [1, 1, 1, 1, 1, 1, 1, 1, 1, 1]

        # set a seed
        >>> shuffled_ds = ds.shuffle(seed=42)
        >>> shuffled_ds['label'][:10]
        [1, 0, 1, 1, 0, 0, 0, 0, 0, 0]
        ```
        """
        if len(self.list_indexes()) > 0:
            raise DatasetTransformationNotAllowedError(
                "Using `.shuffle` on a dataset with attached indexes is not allowed. You can first run `.drop_index() to remove your index and then re-add it."
            )
        # If the array is empty we do nothing
        if len(self) == 0:
            return self

        if keep_in_memory and indices_cache_file_name is not None:
            raise ValueError("Please use either `keep_in_memory` or `indices_cache_file_name` but not both.")

        if seed is not None and generator is not None:
            raise ValueError("Both `seed` and `generator` were provided. Please specify just one of them.")

        if generator is not None and not isinstance(generator, np.random.Generator):
            raise ValueError("The provided generator must be an instance of numpy.random.Generator")

        load_from_cache_file = load_from_cache_file if load_from_cache_file is not None else is_caching_enabled()

        if generator is None:
            if seed is None:
                _, seed, pos, *_ = np.random.get_state()
                seed = seed[pos] if pos < 624 else seed[0]
                _ = np.random.random()  # do 1 step of rng
            generator = np.random.default_rng(seed)

        # Check if we've already cached this computation (indexed by a hash)
        if self.cache_files:
            if indices_cache_file_name is None:
                # we create a unique hash from the function, current dataset file and the mapping args
                indices_cache_file_name = self._get_cache_file_path(new_fingerprint)
            if os.path.exists(indices_cache_file_name) and load_from_cache_file:
                logger.warning(f"Loading cached shuffled indices for dataset at {indices_cache_file_name}")
                return self._new_dataset_with_indices(
                    fingerprint=new_fingerprint, indices_cache_file_name=indices_cache_file_name
                )

        permutation = generator.permutation(len(self))

        return self.select(
            indices=permutation,
            keep_in_memory=keep_in_memory,
            indices_cache_file_name=indices_cache_file_name if not keep_in_memory else None,
            writer_batch_size=writer_batch_size,
            new_fingerprint=new_fingerprint,
        )

    @transmit_format
    @fingerprint_transform(
        inplace=False,
        randomized_function=True,
        fingerprint_names=["train_new_fingerprint", "test_new_fingerprint"],
        ignore_kwargs=["load_from_cache_file", "train_indices_cache_file_name", "test_indices_cache_file_name"],
    )
    def train_test_split(
        self,
        test_size: Union[float, int, None] = None,
        train_size: Union[float, int, None] = None,
        shuffle: bool = True,
        stratify_by_column: Optional[str] = None,
        seed: Optional[int] = None,
        generator: Optional[np.random.Generator] = None,
        keep_in_memory: bool = False,
        load_from_cache_file: Optional[bool] = None,
        train_indices_cache_file_name: Optional[str] = None,
        test_indices_cache_file_name: Optional[str] = None,
        writer_batch_size: Optional[int] = 1000,
        train_new_fingerprint: Optional[str] = None,
        test_new_fingerprint: Optional[str] = None,
    ) -> "DatasetDict":
        """Return a dictionary ([`datasets.DatasetDict`]) with two random train and test subsets (`train` and `test` `Dataset` splits).
        Splits are created from the dataset according to `test_size`, `train_size` and `shuffle`.

        This method is similar to scikit-learn `train_test_split`.

        Args:
            test_size (`numpy.random.Generator`, *optional*):
                Size of the test split
                If `float`, should be between `0.0` and `1.0` and represent the proportion of the dataset to include in the test split.
                If `int`, represents the absolute number of test samples.
                If `None`, the value is set to the complement of the train size.
                If `train_size` is also `None`, it will be set to `0.25`.
            train_size (`numpy.random.Generator`, *optional*):
                Size of the train split
                If `float`, should be between `0.0` and `1.0` and represent the proportion of the dataset to include in the train split.
                If `int`, represents the absolute number of train samples.
                If `None`, the value is automatically set to the complement of the test size.
            shuffle (`bool`, *optional*, defaults to `True`):
                Whether or not to shuffle the data before splitting.
            stratify_by_column (`str`, *optional*, defaults to `None`):
                The column name of labels to be used to perform stratified split of data.
            seed (`int`, *optional*):
                A seed to initialize the default BitGenerator if `generator=None`.
                If `None`, then fresh, unpredictable entropy will be pulled from the OS.
                If an `int` or `array_like[ints]` is passed, then it will be passed to SeedSequence to derive the initial BitGenerator state.
            generator (`numpy.random.Generator`, *optional*):
                Numpy random Generator to use to compute the permutation of the dataset rows.
                If `generator=None` (default), uses `np.random.default_rng` (the default BitGenerator (PCG64) of NumPy).
            keep_in_memory (`bool`, defaults to `False`):
                Keep the splits indices in memory instead of writing it to a cache file.
            load_from_cache_file (`Optional[bool]`, defaults to `True` if caching is enabled):
                If a cache file storing the splits indices
                can be identified, use it instead of recomputing.
            train_cache_file_name (`str`, *optional*):
                Provide the name of a path for the cache file. It is used to store the
                train split indices instead of the automatically generated cache file name.
            test_cache_file_name (`str`, *optional*):
                Provide the name of a path for the cache file. It is used to store the
                test split indices instead of the automatically generated cache file name.
            writer_batch_size (`int`, defaults to `1000`):
                Number of rows per write operation for the cache file writer.
                This value is a good trade-off between memory usage during the processing, and processing speed.
                Higher value makes the processing do fewer lookups, lower value consume less temporary memory while running `map`.
            train_new_fingerprint (`str`, *optional*, defaults to `None`):
                The new fingerprint of the train set after transform.
                If `None`, the new fingerprint is computed using a hash of the previous fingerprint, and the transform arguments
            test_new_fingerprint (`str`, *optional*, defaults to `None`):
                The new fingerprint of the test set after transform.
                If `None`, the new fingerprint is computed using a hash of the previous fingerprint, and the transform arguments

        Example:

        ```py
        >>> from datasets import load_dataset
        >>> ds = load_dataset("rotten_tomatoes", split="validation")
        >>> ds = ds.train_test_split(test_size=0.2, shuffle=True)
        DatasetDict({
            train: Dataset({
                features: ['text', 'label'],
                num_rows: 852
            })
            test: Dataset({
                features: ['text', 'label'],
                num_rows: 214
            })
        })

        # set a seed
        >>> ds = ds.train_test_split(test_size=0.2, seed=42)

        # stratified split
        >>> ds = load_dataset("imdb",split="train")
        Dataset({
            features: ['text', 'label'],
            num_rows: 25000
        })
        >>> ds = ds.train_test_split(test_size=0.2, stratify_by_column="label")
        DatasetDict({
            train: Dataset({
                features: ['text', 'label'],
                num_rows: 20000
            })
            test: Dataset({
                features: ['text', 'label'],
                num_rows: 5000
            })
        })
        ```
        """
        from .dataset_dict import DatasetDict  # import here because of circular dependency

        if len(self.list_indexes()) > 0:
            raise DatasetTransformationNotAllowedError(
                "Using `.train_test_split` on a dataset with attached indexes is not allowed. You can first run `.drop_index() to remove your index and then re-add it."
            )
        # If the array is empty we do nothing
        if len(self) == 0:
            return DatasetDict({"train": self, "test": self})

        if test_size is None and train_size is None:
            test_size = 0.25

        # Safety checks similar to scikit-learn's ones.
        # (adapted from https://github.com/scikit-learn/scikit-learn/blob/fd237278e895b42abe8d8d09105cbb82dc2cbba7/sklearn/model_selection/_split.py#L1750)
        n_samples = len(self)
        if (
            isinstance(test_size, int)
            and (test_size >= n_samples or test_size <= 0)
            or isinstance(test_size, float)
            and (test_size <= 0 or test_size >= 1)
        ):
            raise ValueError(
                f"test_size={test_size} should be either positive and smaller "
                f"than the number of samples {n_samples} or a float in the (0, 1) range"
            )

        if (
            isinstance(train_size, int)
            and (train_size >= n_samples or train_size <= 0)
            or isinstance(train_size, float)
            and (train_size <= 0 or train_size >= 1)
        ):
            raise ValueError(
                f"train_size={train_size} should be either positive and smaller "
                f"than the number of samples {n_samples} or a float in the (0, 1) range"
            )

        if train_size is not None and not isinstance(train_size, (int, float)):
            raise ValueError(f"Invalid value for train_size: {train_size} of type {type(train_size)}")
        if test_size is not None and not isinstance(test_size, (int, float)):
            raise ValueError(f"Invalid value for test_size: {test_size} of type {type(test_size)}")

        if isinstance(train_size, float) and isinstance(test_size, float) and train_size + test_size > 1:
            raise ValueError(
                f"The sum of test_size and train_size = {train_size + test_size}, should be in the (0, 1)"
                " range. Reduce test_size and/or train_size."
            )

        if isinstance(test_size, float):
            n_test = ceil(test_size * n_samples)
        elif isinstance(test_size, int):
            n_test = float(test_size)

        if isinstance(train_size, float):
            n_train = floor(train_size * n_samples)
        elif isinstance(train_size, int):
            n_train = float(train_size)

        if train_size is None:
            n_train = n_samples - n_test
        elif test_size is None:
            n_test = n_samples - n_train

        if n_train + n_test > n_samples:
            raise ValueError(
                f"The sum of train_size and test_size = {n_train + n_test}, "
                "should be smaller than the number of "
                f"samples {n_samples}. Reduce test_size and/or "
                "train_size."
            )

        n_train, n_test = int(n_train), int(n_test)

        if n_train == 0:
            raise ValueError(
                f"With n_samples={n_samples}, test_size={test_size} and train_size={train_size}, the "
                "resulting train set will be empty. Adjust any of the "
                "aforementioned parameters."
            )

        load_from_cache_file = load_from_cache_file if load_from_cache_file is not None else is_caching_enabled()

        if generator is None and shuffle is True:
            if seed is None:
                _, seed, pos, *_ = np.random.get_state()
                seed = seed[pos] if pos < 624 else seed[0]
                _ = np.random.random()  # do 1 step of rng
            generator = np.random.default_rng(seed)

        # Check if we've already cached this computation (indexed by a hash)
        if self.cache_files:
            if train_indices_cache_file_name is None or test_indices_cache_file_name is None:
                # we create a unique hash from the function, current dataset file and the mapping args

                if train_indices_cache_file_name is None:
                    train_indices_cache_file_name = self._get_cache_file_path(train_new_fingerprint)
                if test_indices_cache_file_name is None:
                    test_indices_cache_file_name = self._get_cache_file_path(test_new_fingerprint)
            if (
                os.path.exists(train_indices_cache_file_name)
                and os.path.exists(test_indices_cache_file_name)
                and load_from_cache_file
            ):
                logger.warning(
                    f"Loading cached split indices for dataset at {train_indices_cache_file_name} and {test_indices_cache_file_name}"
                )
                return DatasetDict(
                    {
                        "train": self._new_dataset_with_indices(
                            fingerprint=train_new_fingerprint, indices_cache_file_name=train_indices_cache_file_name
                        ),
                        "test": self._new_dataset_with_indices(
                            fingerprint=test_new_fingerprint, indices_cache_file_name=test_indices_cache_file_name
                        ),
                    }
                )
        if not shuffle:
            if stratify_by_column is not None:
                raise ValueError("Stratified train/test split is not implemented for `shuffle=False`")
            train_indices = np.arange(n_train)
            test_indices = np.arange(n_train, n_train + n_test)
        else:
            # stratified partition
            if stratify_by_column is not None:
                if stratify_by_column not in self.features.keys():
                    raise ValueError(f"Key {stratify_by_column} not found in {self.features.keys()}")
                if not isinstance(self.features[stratify_by_column], ClassLabel):
                    raise ValueError(
                        f"Stratifying by column is only supported for {ClassLabel.__name__} column, and column {stratify_by_column} is {type(self.features[stratify_by_column]).__name__}."
                    )
                try:
                    train_indices, test_indices = next(
                        stratified_shuffle_split_generate_indices(
                            self.with_format("numpy")[stratify_by_column], n_train, n_test, rng=generator
                        )
                    )
                except Exception as error:
                    if str(error) == "Minimum class count error":
                        raise ValueError(
                            f"The least populated class in {stratify_by_column} column has only 1"
                            " member, which is too few. The minimum"
                            " number of groups for any class cannot"
                            " be less than 2."
                        )
                    else:
                        raise error

            # random partition
            else:
                permutation = generator.permutation(len(self))
                test_indices = permutation[:n_test]
                train_indices = permutation[n_test : (n_test + n_train)]

        train_split = self.select(
            indices=train_indices,
            keep_in_memory=keep_in_memory,
            indices_cache_file_name=train_indices_cache_file_name,
            writer_batch_size=writer_batch_size,
            new_fingerprint=train_new_fingerprint,
        )
        test_split = self.select(
            indices=test_indices,
            keep_in_memory=keep_in_memory,
            indices_cache_file_name=test_indices_cache_file_name,
            writer_batch_size=writer_batch_size,
            new_fingerprint=test_new_fingerprint,
        )

        return DatasetDict({"train": train_split, "test": test_split})

    def shard(
        self,
        num_shards: int,
        index: int,
        contiguous: bool = False,
        keep_in_memory: bool = False,
        indices_cache_file_name: Optional[str] = None,
        writer_batch_size: Optional[int] = 1000,
    ) -> "Dataset":
        """Return the `index`-nth shard from dataset split into `num_shards` pieces.

        This shards deterministically. `dset.shard(n, i)` will contain all elements of dset whose
        index mod `n = i`.

        `dset.shard(n, i, contiguous=True)` will instead split dset into contiguous chunks,
        so it can be easily concatenated back together after processing. If `n % i == l`, then the
        first `l` shards will have length `(n // i) + 1`, and the remaining shards will have length `(n // i)`.
        `datasets.concatenate([dset.shard(n, i, contiguous=True) for i in range(n)])` will return
        a dataset with the same order as the original.

        Be sure to shard before using any randomizing operator (such as `shuffle`).
        It is best if the shard operator is used early in the dataset pipeline.


        Args:
            num_shards (`int`):
                How many shards to split the dataset into.
            index (`int`):
                Which shard to select and return.
            contiguous: (`bool`, defaults to `False`):
                Whether to select contiguous blocks of indices for shards.
            keep_in_memory (`bool`, defaults to `False`):
                Keep the dataset in memory instead of writing it to a cache file.
            indices_cache_file_name (`str`, *optional*):
                Provide the name of a path for the cache file. It is used to store the
                indices of each shard instead of the automatically generated cache file name.
            writer_batch_size (`int`, defaults to `1000`):
                Number of rows per write operation for the cache file writer.
                This value is a good trade-off between memory usage during the processing, and processing speed.
                Higher value makes the processing do fewer lookups, lower value consume less temporary memory while running `map`.

        Example:

        ```py
        >>> from datasets import load_dataset
        >>> ds = load_dataset("rotten_tomatoes", split="validation")
        >>> ds
        Dataset({
            features: ['text', 'label'],
            num_rows: 1066
        })
        >>> ds.shard(num_shards=2, index=0)
        Dataset({
            features: ['text', 'label'],
            num_rows: 533
        })
        ```
        """
        if not 0 <= index < num_shards:
            raise ValueError("index should be in [0, num_shards-1]")
        if contiguous:
            div = len(self) // num_shards
            mod = len(self) % num_shards
            start = div * index + min(index, mod)
            end = start + div + (1 if index < mod else 0)
            indices = range(start, end)
        else:
            indices = np.arange(index, len(self), num_shards)

        return self.select(
            indices=indices,
            keep_in_memory=keep_in_memory,
            indices_cache_file_name=indices_cache_file_name,
            writer_batch_size=writer_batch_size,
        )

    def export(
        self,
        filename: str,
        format: str = "tfrecord",
    ):
        """Writes the Arrow dataset to a TFRecord file.

        The dataset must already be in tensorflow format. The records will be written with
        keys from `dataset._format_columns`.

        Args:
            filename (`str`): The filename, including the `.tfrecord` extension, to write to.
            format (`str`, optional, default `"tfrecord"`): The type of output file. Currently this is a no-op, as
                TFRecords are the only option. This enables a more flexible function signature later.
        """
        try:
            import tensorflow as tf  # noqa: F401
        except ImportError:
            logger.error("Tensorflow needs to be installed to be able to return Tensorflow tensors.")

        # From https://www.tensorflow.org/tutorials/load_data/tfrecord
        def _bytes_feature(values):
            """Returns a bytes_list from a list of string / byte."""
            return tf.train.Feature(bytes_list=tf.train.BytesList(value=values))

        def _float_feature(values):
            """Returns a float_list from a list of float / double."""
            return tf.train.Feature(float_list=tf.train.FloatList(value=values))

        def _int64_feature(values):
            """Returns an int64_list from a list of bool / enum / int / uint."""
            return tf.train.Feature(int64_list=tf.train.Int64List(value=values))

        def _feature(values: Union[float, int, str, np.ndarray, list]) -> "tf.train.Feature":
            """Typechecks `values` and returns the corresponding tf.train.Feature."""
            if isinstance(values, list):
                if values and isinstance(values[0], str):
                    return _bytes_feature([v.encode() for v in values])
                else:
                    raise ValueError(f"values={values} is empty or contains items that cannot be serialized")
            elif isinstance(values, np.ndarray):
                if values.dtype == np.dtype(float):
                    return _float_feature(values)
                elif values.dtype == np.int64:
                    return _int64_feature(values)
                elif values.dtype == np.dtype(str) or (
                    values.dtype == np.dtype(object) and len(values) > 0 and isinstance(values[0], str)
                ):
                    return _bytes_feature([v.encode() for v in values])
                else:
                    raise ValueError(
                        f"values={values} is empty or is an np.ndarray with items of dtype {values[0].dtype}, which cannot be serialized"
                    )
            elif hasattr(values, "dtype"):
                if np.issubdtype(values.dtype, np.floating):
                    return _float_feature([values.item()])
                elif np.issubdtype(values.dtype, np.integer):
                    return _int64_feature([values.item()])
                elif np.issubdtype(values.dtype, str):
                    return _bytes_feature([values.item().encode()])
                else:
                    raise ValueError(f"values={values} has dtype {values.dtype}, which cannot be serialized")
            else:
                raise ValueError(f"values={values} are not numpy objects or strings, and so cannot be serialized")

        def serialize_example(ex):
            feature = {key: _feature(value) for key, value in ex.items()}
            example_proto = tf.train.Example(features=tf.train.Features(feature=feature))
            return example_proto.SerializeToString()

        def tf_serialize_example(ex):
            tf_string = tf.py_function(serialize_example, (ex,), tf.string)
            return tf.reshape(tf_string, ())

        def generator():
            for ex in self:
                yield serialize_example(ex)

        if self._format_type != "numpy":
            raise ValueError("Dataset format must be numpy before exporting")
        if not filename.endswith(".tfrecord"):
            raise ValueError("filename {filename} must end with .tfrecord")
        tf_dataset = tf.data.Dataset.from_generator(generator, output_types=tf.string, output_shapes=())
        writer = tf.data.experimental.TFRecordWriter(filename)
        logger.info(f"Writing TFRecord to {filename}")
        writer.write(tf_dataset)
        logger.info(f"Finished writing TFRecord to {filename}")
        self = None  # delete the dataset reference used by tf_dataset

    def to_csv(
        self,
        path_or_buf: Union[PathLike, BinaryIO],
        batch_size: Optional[int] = None,
        num_proc: Optional[int] = None,
        index: bool = False,
        **to_csv_kwargs,
    ) -> int:
        """Exports the dataset to csv

        Args:
            path_or_buf (`PathLike` or `FileOrBuffer`):
                Either a path to a file or a BinaryIO.
            batch_size (`int`, *optional*):
                Size of the batch to load in memory and write at once.
                Defaults to `datasets.config.DEFAULT_MAX_BATCH_SIZE`.
            num_proc (`int`, *optional*):
                Number of processes for multiprocessing. By default it doesn't
                use multiprocessing. `batch_size` in this case defaults to
                `datasets.config.DEFAULT_MAX_BATCH_SIZE` but feel free to make it 5x or 10x of the default
                value if you have sufficient compute power.
            index (`bool`, default `False`): Write row names (index).

                <Changed version="2.10.0">

                Now, `index` defaults to `False`.

                If you would like to write the index, set it to `True` and also set a name for the index column by
                passing `index_label`.

                </Changed>

            **to_csv_kwargs (additional keyword arguments):
                Parameters to pass to pandas's `pandas.DataFrame.to_csv`.

        Returns:
            `int`: The number of characters or bytes written.

        Example:

        ```py
        >>> ds.to_csv("path/to/dataset/directory")
        ```
        """
        # Dynamic import to avoid circular dependency
        from .io.csv import CsvDatasetWriter

        return CsvDatasetWriter(
            self, path_or_buf, batch_size=batch_size, num_proc=num_proc, index=index, **to_csv_kwargs
        ).write()

    def to_dict(self, batch_size: Optional[int] = None, batched: bool = False) -> Union[dict, Iterator[dict]]:
        """Returns the dataset as a Python dict. Can also return a generator for large datasets.

        Args:
            batched (`bool`):
                Set to `True` to return a generator that yields the dataset as batches
                of `batch_size` rows. Defaults to `False` (returns the whole datasets once).
            batch_size (`int`, *optional*): The size (number of rows) of the batches if `batched` is `True`.
                Defaults to `datasets.config.DEFAULT_MAX_BATCH_SIZE`.

        Returns:
            `dict` or `Iterator[dict]`

        Example:

        ```py
        >>> ds.to_dict()
        ```
        """
        if not batched:
            return query_table(
                table=self._data,
                key=slice(0, len(self)),
                indices=self._indices if self._indices is not None else None,
            ).to_pydict()
        else:
            batch_size = batch_size if batch_size else config.DEFAULT_MAX_BATCH_SIZE
            return (
                query_table(
                    table=self._data,
                    key=slice(offset, offset + batch_size),
                    indices=self._indices if self._indices is not None else None,
                ).to_pydict()
                for offset in range(0, len(self), batch_size)
            )

    def to_json(
        self,
        path_or_buf: Union[PathLike, BinaryIO],
        batch_size: Optional[int] = None,
        num_proc: Optional[int] = None,
        **to_json_kwargs,
    ) -> int:
        """Export the dataset to JSON Lines or JSON.

        Args:
            path_or_buf (`PathLike` or `FileOrBuffer`):
                Either a path to a file or a BinaryIO.
            batch_size (`int`, *optional*):
                Size of the batch to load in memory and write at once.
                Defaults to `datasets.config.DEFAULT_MAX_BATCH_SIZE`.
            num_proc (`int`, *optional*):
                Number of processes for multiprocessing. By default it doesn't
                use multiprocessing. `batch_size` in this case defaults to
                `datasets.config.DEFAULT_MAX_BATCH_SIZE` but feel free to make it 5x or 10x of the default
                value if you have sufficient compute power.
            lines (`bool`, defaults to `True`):
                Whether output JSON lines format.
                Only possible if `orient="records"`. It will throw ValueError with `orient` different from
                `"records"`, since the others are not list-like.
            orient (`str`, defaults to `"records"`):
                Format of the JSON:

                - `"records"`: list like `[{column -> value}, … , {column -> value}]`
                - `"split"`: dict like `{"index" -> [index], "columns" -> [columns], "data" -> [values]}`
                - `"index"`: dict like `{index -> {column -> value}}`
                - `"columns"`: dict like `{column -> {index -> value}}`
                - `"values"`: just the values array
                - `"table"`: dict like `{"schema": {schema}, "data": {data}}`
            **to_json_kwargs (additional keyword arguments):
                Parameters to pass to pandas's [`pandas.DataFrame.to_json`](https://pandas.pydata.org/docs/reference/api/pandas.DataFrame.to_json.html).

        Returns:
            `int`: The number of characters or bytes written.

        Example:

        ```py
        >>> ds.to_json("path/to/dataset/directory")
        ```
        """
        # Dynamic import to avoid circular dependency
        from .io.json import JsonDatasetWriter

        return JsonDatasetWriter(self, path_or_buf, batch_size=batch_size, num_proc=num_proc, **to_json_kwargs).write()

    def to_pandas(
        self, batch_size: Optional[int] = None, batched: bool = False
    ) -> Union[pd.DataFrame, Iterator[pd.DataFrame]]:
        """Returns the dataset as a `pandas.DataFrame`. Can also return a generator for large datasets.

        Args:
            batched (`bool`):
                Set to `True` to return a generator that yields the dataset as batches
                of `batch_size` rows. Defaults to `False` (returns the whole datasets once).
            batch_size (`int`, *optional*):
                The size (number of rows) of the batches if `batched` is `True`.
                Defaults to `datasets.config.DEFAULT_MAX_BATCH_SIZE`.

        Returns:
            `pandas.DataFrame` or `Iterator[pandas.DataFrame]`

        Example:

        ```py
        >>> ds.to_pandas()
        ```
        """
        if not batched:
            return query_table(
                table=self._data,
                key=slice(0, len(self)),
                indices=self._indices if self._indices is not None else None,
            ).to_pandas(types_mapper=pandas_types_mapper)
        else:
            batch_size = batch_size if batch_size else config.DEFAULT_MAX_BATCH_SIZE
            return (
                query_table(
                    table=self._data,
                    key=slice(offset, offset + batch_size),
                    indices=self._indices if self._indices is not None else None,
                ).to_pandas(types_mapper=pandas_types_mapper)
                for offset in range(0, len(self), batch_size)
            )

    def to_parquet(
        self,
        path_or_buf: Union[PathLike, BinaryIO],
        batch_size: Optional[int] = None,
        **parquet_writer_kwargs,
    ) -> int:
        """Exports the dataset to parquet

        Args:
            path_or_buf (`PathLike` or `FileOrBuffer`):
                Either a path to a file or a BinaryIO.
            batch_size (`int`, *optional*):
                Size of the batch to load in memory and write at once.
                Defaults to `datasets.config.DEFAULT_MAX_BATCH_SIZE`.
            **parquet_writer_kwargs (additional keyword arguments):
                Parameters to pass to PyArrow's `pyarrow.parquet.ParquetWriter`.

        Returns:
            `int`: The number of characters or bytes written.

        Example:

        ```py
        >>> ds.to_parquet("path/to/dataset/directory")
        ```
        """
        # Dynamic import to avoid circular dependency
        from .io.parquet import ParquetDatasetWriter

        return ParquetDatasetWriter(self, path_or_buf, batch_size=batch_size, **parquet_writer_kwargs).write()

    def to_sql(
        self,
        name: str,
        con: Union[str, "sqlalchemy.engine.Connection", "sqlalchemy.engine.Engine", "sqlite3.Connection"],
        batch_size: Optional[int] = None,
        **sql_writer_kwargs,
    ) -> int:
        """Exports the dataset to a SQL database.

        Args:
            name (`str`):
                Name of SQL table.
            con (`str` or `sqlite3.Connection` or `sqlalchemy.engine.Connection` or `sqlalchemy.engine.Connection`):
                A [URI string](https://docs.sqlalchemy.org/en/13/core/engines.html#database-urls) or a SQLite3/SQLAlchemy connection object used to write to a database.
            batch_size (`int`, *optional*):
                Size of the batch to load in memory and write at once.
                Defaults to `datasets.config.DEFAULT_MAX_BATCH_SIZE`.
            **sql_writer_kwargs (additional keyword arguments):
                Parameters to pass to pandas's [`Dataframe.to_sql`].

        Returns:
            `int`: The number of records written.

        Example:

        ```py
        >>> # con provided as a connection URI string
        >>> ds.to_sql("data", "sqlite:///my_own_db.sql")
        >>> # con provided as a sqlite3 connection object
        >>> import sqlite3
        >>> con = sqlite3.connect("my_own_db.sql")
        >>> with con:
        ...     ds.to_sql("data", con)
        ```
        """
        # Dynamic import to avoid circular dependency
        from .io.sql import SqlDatasetWriter

        return SqlDatasetWriter(self, name, con, batch_size=batch_size, **sql_writer_kwargs).write()

    def _estimate_nbytes(self) -> int:
        dataset_nbytes = self.data.nbytes

        # Find decodable columns, because if there are any, we need to
        # adjust the dataset size computation (needed for sharding) to account for possible external files
        decodable_columns = [k for k, v in self.features.items() if require_decoding(v, ignore_decode_attribute=True)]

        if decodable_columns:
            # Approximate the space needed to store the bytes from the external files by analyzing the first 1000 examples
            extra_nbytes = 0

            def extra_nbytes_visitor(array, feature):
                nonlocal extra_nbytes
                if isinstance(feature, (Audio, Image)):
                    for x in array.to_pylist():
                        if x is not None and x["bytes"] is None and x["path"] is not None:
                            size = xgetsize(x["path"])
                            extra_nbytes += size
                    extra_nbytes -= array.field("path").nbytes

            table = self.with_format("arrow")[:1000]
            table_visitor(table, extra_nbytes_visitor)

            extra_nbytes = extra_nbytes * len(self.data) / len(table)
            dataset_nbytes = dataset_nbytes + extra_nbytes

        if self._indices is not None:
            dataset_nbytes = dataset_nbytes * len(self._indices) / len(self.data)
        return dataset_nbytes

    @staticmethod
    def _iter_shards(shards: List["Dataset"]):
        for shard in shards:
            yield from shard

    def to_iterable_dataset(self, num_shards: Optional[int] = 1) -> "IterableDataset":
        """Get an [`datasets.IterableDataset`] from a map-style [`datasets.Dataset`].
        This is equivalent to loading a dataset in streaming mode with [`datasets.load_dataset`], but much faster since the data is streamed from local files.

        Contrary to map-style datasets, iterable datasets are lazy and can only be iterated over (e.g. using a for loop).
        Since they are read sequentially in training loops, iterable datasets are much faster than map-style datasets.
        All the transformations applied to iterable datasets like filtering or processing are done on-the-fly when you start iterating over the dataset.

        Still, it is possible to shuffle an iterable dataset using [`datasets.IterableDataset.shuffle`].
        This is a fast approximate shuffling that works best if you have multiple shards and if you specify a buffer size that is big enough.

        To get the best speed performance, make sure your dataset doesn't have an indices mapping.
        If this is the case, the data are not read contiguously, which can be slow sometimes.
        You can use `ds = ds.flatten_indices()` to write your dataset in contiguous chunks of data and have optimal speed before switching to an iterable dataset.

        Args:
            num_shards (`int`, default to `1`):
                Number of shards to define when instantiating the iterable dataset. This is especially useful for big datasets to be able to shuffle properly,
                and also to enable fast parallel loading using a PyTorch DataLoader or in distributed setups for example.
                Shards are defined using [`datasets.Dataset.shard`]: it simply slices the data without writing anything on disk.

        Returns:
            [`datasets.IterableDataset`]

        Example:

        Basic usage:
        ```python
        >>> ids = ds.to_iterable_dataset()
        >>> for example in ids:
        ...     pass
        ```

        With lazy filtering and processing:
        ```python
        >>> ids = ds.to_iterable_dataset()
        >>> ids = ids.filter(filter_fn).map(process_fn)  # will filter and process on-the-fly when you start iterating over the iterable dataset
        >>> for example in ids:
        ...     pass
        ```

        With sharding to enable efficient shuffling:
        ```python
        >>> ids = ds.to_iterable_dataset(num_shards=64)  # the dataset is split into 64 shards to be iterated over
        >>> ids = ids.shuffle(buffer_size=10_000)  # will shuffle the shards order and use a shuffle buffer for fast approximate shuffling when you start iterating
        >>> for example in ids:
        ...     pass
        ```

        With a PyTorch DataLoader:
        ```python
        >>> import torch
        >>> ids = ds.to_iterable_dataset(num_shards=64)
        >>> ids = ids.filter(filter_fn).map(process_fn)
        >>> dataloader = torch.utils.data.DataLoader(ids, num_workers=4)  # will assign 64 / 4 = 16 shards to each worker to load, filter and process when you start iterating
        >>> for example in ids:
        ...     pass
        ```

        With a PyTorch DataLoader and shuffling:
        ```python
        >>> import torch
        >>> ids = ds.to_iterable_dataset(num_shards=64)
        >>> ids = ids.shuffle(buffer_size=10_000)  # will shuffle the shards order and use a shuffle buffer when you start iterating
        >>> dataloader = torch.utils.data.DataLoader(ids, num_workers=4)  # will assign 64 / 4 = 16 shards from the shuffled list of shards to each worker when you start iterating
        >>> for example in ids:
        ...     pass
        ```

        In a distributed setup like PyTorch DDP with a PyTorch DataLoader and shuffling
        ```python
        >>> from datasets.distributed import split_dataset_by_node
        >>> ids = ds.to_iterable_dataset(num_shards=512)
        >>> ids = ids.shuffle(buffer_size=10_000)  # will shuffle the shards order and use a shuffle buffer when you start iterating
        >>> ids = split_dataset_by_node(ds, world_size=8, rank=0)  # will keep only 512 / 8 = 64 shards from the shuffled lists of shards when you start iterating
        >>> dataloader = torch.utils.data.DataLoader(ids, num_workers=4)  # will assign 64 / 4 = 16 shards from this node's list of shards to each worker when you start iterating
        >>> for example in ids:
        ...     pass
        ```

        With shuffling and multiple epochs:
        ```python
        >>> ids = ds.to_iterable_dataset(num_shards=64)
        >>> ids = ids.shuffle(buffer_size=10_000, seed=42)  # will shuffle the shards order and use a shuffle buffer when you start iterating
        >>> for epoch in range(n_epochs):
        ...     ids.set_epoch(epoch)  # will use effective_seed = seed + epoch to shuffle the shards and for the shuffle buffer when you start iterating
        ...     for example in ids:
        ...         pass
        ```
        Feel free to also use [`IterableDataset.set_epoch`] when using a PyTorch DataLoader or in distributed setups.
        """
        from .iterable_dataset import IterableDataset

        if num_shards > len(self):
            raise ValueError(
                f"Unable to shard a dataset of size {len(self)} into {num_shards} shards (the number of shards exceeds the number of samples)."
            )
        if self._indices is not None:
            logger.info(
                "Converting an Arrow dataset to iterable but it has an indices mapping that can make it slower. "
                "You can use `ds = ds.flatten_indices()` to write your dataset in contiguous chunks of data and have optimal speed."
            )
        shards = (
            [copy.deepcopy(self)]
            if num_shards == 1
            else [
                self.shard(num_shards=num_shards, index=shard_idx, contiguous=True) for shard_idx in range(num_shards)
            ]
        )
        return IterableDataset.from_generator(Dataset._iter_shards, gen_kwargs={"shards": shards})

    def _push_parquet_shards_to_hub(
        self,
        repo_id: str,
        split: Optional[str] = None,
        private: Optional[bool] = False,
        token: Optional[str] = None,
        branch: Optional[str] = None,
        max_shard_size: Optional[Union[int, str]] = None,
        num_shards: Optional[int] = None,
        embed_external_files: bool = True,
    ) -> Tuple[str, str, int, int]:
        """Pushes the dataset to the hub.
        The dataset is pushed using HTTP requests and does not need to have neither git or git-lfs installed.

        Args:
            repo_id (`str`):
                The ID of the repository to push to in the following format: `<user>/<dataset_name>` or
                `<org>/<dataset_name>`. Also accepts `<dataset_name>`, which will default to the namespace
                of the logged-in user.
            split (Optional, `str`):
                The name of the split that will be given to that dataset. Defaults to `self.split`.
            private (Optional `bool`, defaults to `False`):
                Whether the dataset repository should be set to private or not. Only affects repository creation:
                a repository that already exists will not be affected by that parameter.
            token (Optional `str`):
                An optional authentication token for the Hugging Face Hub. If no token is passed, will default
                to the token saved locally when logging in with ``huggingface-cli login``. Will raise an error
                if no token is passed and the user is not logged-in.
            branch (Optional `str`):
                The git branch on which to push the dataset. This defaults to the default branch as specified
                in your repository, which defaults to `"main"`.
            max_shard_size (`int` or `str`, *optional*, defaults to `"500MB"`):
                The maximum size of the dataset shards to be uploaded to the hub. If expressed as a string, needs to be digits followed by a
                a unit (like `"5MB"`).
            num_shards (`int`, *optional*):
                Number of shards to write. By default the number of shards depends on `max_shard_size`.

                <Added version="2.8.0"/>
            embed_external_files (`bool`, default ``True``):
                Whether to embed file bytes in the shards.
                In particular, this will do the following before the push for the fields of type:

                - :class:`Audio` and class:`Image`: remove local path information and embed file content in the Parquet files.

        Returns:
            repo_id (`str`): ID of the repository in <user>/<dataset_name>` or `<org>/<dataset_name>` format
            split (`str`): name of the uploaded split
            uploaded_size (`int`): number of uploaded bytes to the repository
            dataset_nbytes (`int`): approximate size in bytes of the uploaded dataset afer uncompression
            repo_files (`str`): list of files in the repository
            deleted_size (`int`): number of deleted bytes in the repository

        Example:

        ```python
        >>> dataset.push_to_hub("<organization>/<dataset_id>", split="evaluation")
        ```
        """
        if max_shard_size is not None and num_shards is not None:
            raise ValueError(
                "Failed to push_to_hub: please specify either max_shard_size or num_shards, but not both."
            )

        api = HfApi(endpoint=config.HF_ENDPOINT)
        token = token if token is not None else HfFolder.get_token()

        if token is None:
            raise EnvironmentError(
                "You need to provide a `token` or be logged in to Hugging Face with `huggingface-cli login`."
            )

        if split is None:
            split = str(self.split) if self.split is not None else "train"

        if not re.match(_split_re, split):
            raise ValueError(f"Split name should match '{_split_re}' but got '{split}'.")

        identifier = repo_id.split("/")

        if len(identifier) > 2:
            raise ValueError(
                f"The identifier should be in the format <repo_id> or <namespace>/<repo_id>. It is {identifier}, "
                "which doesn't conform to either format."
            )
        elif len(identifier) == 1:
            dataset_name = identifier[0]
            organization_or_username = api.whoami(token)["name"]
            repo_id = f"{organization_or_username}/{dataset_name}"

        create_repo(
            api,
            repo_id,
            token=token,
            repo_type="dataset",
            private=private,
            exist_ok=True,
        )

        # Find decodable columns, because if there are any, we need to:
        # embed the bytes from the files in the shards
        decodable_columns = (
            [k for k, v in self.features.items() if require_decoding(v, ignore_decode_attribute=True)]
            if embed_external_files
            else []
        )

        dataset_nbytes = self._estimate_nbytes()

        if num_shards is None:
            max_shard_size = convert_file_size_to_int(max_shard_size or config.MAX_SHARD_SIZE)
            num_shards = int(dataset_nbytes / max_shard_size) + 1
            num_shards = max(num_shards, 1)

        shards = (self.shard(num_shards=num_shards, index=i, contiguous=True) for i in range(num_shards))

        if decodable_columns:

            def shards_with_embedded_external_files(shards):
                for shard in shards:
                    format = shard.format
                    shard = shard.with_format("arrow")
                    shard = shard.map(
                        embed_table_storage,
                        batched=True,
                        batch_size=1000,
                        keep_in_memory=True,
                    )
                    shard = shard.with_format(**format)
                    yield shard

            shards = shards_with_embedded_external_files(shards)

        files = hf_api_list_repo_files(api, repo_id, repo_type="dataset", revision=branch, use_auth_token=token)
        data_files = [file for file in files if file.startswith("data/")]

        def path_in_repo(_index, shard):
            return f"data/{split}-{_index:05d}-of-{num_shards:05d}-{shard._fingerprint}.parquet"

        shards_iter = iter(shards)
        first_shard = next(shards_iter)
        first_shard_path_in_repo = path_in_repo(0, first_shard)
        if first_shard_path_in_repo in data_files and num_shards < len(data_files):
            logger.warning("Resuming upload of the dataset shards.")

        uploaded_size = 0
        shards_path_in_repo = []
        for index, shard in logging.tqdm(
            enumerate(itertools.chain([first_shard], shards_iter)),
            desc="Pushing dataset shards to the dataset hub",
            total=num_shards,
            disable=not logging.is_progress_bar_enabled(),
        ):
            shard_path_in_repo = path_in_repo(index, shard)
            # Upload a shard only if it doesn't already exist in the repository
            if shard_path_in_repo not in data_files:
                buffer = BytesIO()
                shard.to_parquet(buffer)
                uploaded_size += buffer.tell()
                _retry(
                    api.upload_file,
                    func_kwargs=dict(
                        path_or_fileobj=buffer.getvalue(),
                        path_in_repo=shard_path_in_repo,
                        repo_id=repo_id,
                        token=token,
                        repo_type="dataset",
                        revision=branch,
                    ),
                    exceptions=HTTPError,
                    status_codes=[504],
                    base_wait_time=2.0,
                    max_retries=5,
                    max_wait_time=20.0,
                )
            shards_path_in_repo.append(shard_path_in_repo)

        # Cleanup to remove unused files
        data_files_to_delete = [
            data_file
            for data_file in data_files
            if data_file.startswith(f"data/{split}-") and data_file not in shards_path_in_repo
        ]
        deleted_size = sum(
            xgetsize(hf_hub_url(repo_id, data_file), use_auth_token=token) for data_file in data_files_to_delete
        )

        def delete_file(file):
            api.delete_file(file, repo_id=repo_id, token=token, repo_type="dataset", revision=branch)

        if len(data_files_to_delete):
            for data_file in logging.tqdm(
                data_files_to_delete,
                desc="Deleting unused files from dataset repository",
                total=len(data_files_to_delete),
                disable=not logging.is_progress_bar_enabled(),
            ):
                delete_file(data_file)

        repo_files = list(set(files) - set(data_files_to_delete))

        return repo_id, split, uploaded_size, dataset_nbytes, repo_files, deleted_size

    def push_to_hub(
        self,
        repo_id: str,
        split: Optional[str] = None,
        private: Optional[bool] = False,
        token: Optional[str] = None,
        branch: Optional[str] = None,
        max_shard_size: Optional[Union[int, str]] = None,
        num_shards: Optional[int] = None,
        embed_external_files: bool = True,
    ):
        """Pushes the dataset to the hub as a Parquet dataset.
        The dataset is pushed using HTTP requests and does not need to have neither git or git-lfs installed.

        The resulting Parquet files are self-contained by default. If your dataset contains [`Image`] or [`Audio`]
        data, the Parquet files will store the bytes of your images or audio files.
        You can disable this by setting `embed_external_files` to `False`.

        Args:
            repo_id (`str`):
                The ID of the repository to push to in the following format: `<user>/<dataset_name>` or
                `<org>/<dataset_name>`. Also accepts `<dataset_name>`, which will default to the namespace
                of the logged-in user.
            split (`str`, *optional*):
                The name of the split that will be given to that dataset. Defaults to `self.split`.
            private (`bool`, *optional*, defaults to `False`):
                Whether the dataset repository should be set to private or not. Only affects repository creation:
                a repository that already exists will not be affected by that parameter.
            token (`str`, *optional*):
                An optional authentication token for the Hugging Face Hub. If no token is passed, will default
                to the token saved locally when logging in with `huggingface-cli login`. Will raise an error
                if no token is passed and the user is not logged-in.
            branch (`str`, *optional*):
                The git branch on which to push the dataset. This defaults to the default branch as specified
                in your repository, which defaults to `"main"`.
            max_shard_size (`int` or `str`, *optional*, defaults to `"500MB"`):
                The maximum size of the dataset shards to be uploaded to the hub. If expressed as a string, needs to be digits followed by
                a unit (like `"5MB"`).
            num_shards (`int`, *optional*): Number of shards to write. By default the number of shards depends on `max_shard_size`.

                <Added version="2.8.0"/>
            embed_external_files (`bool`, defaults to `True`):
                Whether to embed file bytes in the shards.
                In particular, this will do the following before the push for the fields of type:

                - [`Audio`] and [`Image`]: remove local path information and embed file content in the Parquet files.

        Example:

        ```python
        >>> dataset.push_to_hub("<organization>/<dataset_id>")
        >>> dataset.push_to_hub("<organization>/<dataset_id>", split="validation")
        >>> dataset.push_to_hub("<organization>/<dataset_id>", max_shard_size="1GB")
        >>> dataset.push_to_hub("<organization>/<dataset_id>", num_shards=1024)
        ```
        """
        if max_shard_size is not None and num_shards is not None:
            raise ValueError(
                "Failed to push_to_hub: please specify either max_shard_size or num_shards, but not both."
            )

        repo_id, split, uploaded_size, dataset_nbytes, repo_files, deleted_size = self._push_parquet_shards_to_hub(
            repo_id=repo_id,
            split=split,
            private=private,
            token=token,
            branch=branch,
            max_shard_size=max_shard_size,
            num_shards=num_shards,
            embed_external_files=embed_external_files,
        )
        organization, dataset_name = repo_id.split("/")
        info_to_dump = self.info.copy()
        info_to_dump.download_checksums = None
        info_to_dump.download_size = uploaded_size
        info_to_dump.dataset_size = dataset_nbytes
        info_to_dump.size_in_bytes = uploaded_size + dataset_nbytes
        info_to_dump.splits = SplitDict(
            {split: SplitInfo(split, num_bytes=dataset_nbytes, num_examples=len(self), dataset_name=dataset_name)}
        )
        # get the info from the README to update them
        if "README.md" in repo_files:
            download_config = DownloadConfig()
            download_config.download_desc = "Downloading metadata"
            download_config.use_auth_token = token
            dataset_readme_path = cached_path(
                hf_hub_url(repo_id, "README.md"),
                download_config=download_config,
            )
            dataset_metadata = DatasetMetadata.from_readme(Path(dataset_readme_path))
            dataset_infos: DatasetInfosDict = DatasetInfosDict.from_metadata(dataset_metadata)
            repo_info = dataset_infos[next(iter(dataset_infos))]
        # get the deprecated dataset_infos.json to uodate them
        elif config.DATASETDICT_INFOS_FILENAME in repo_files:
            dataset_metadata = DatasetMetadata()
            download_config = DownloadConfig()
            download_config.download_desc = "Downloading metadata"
            download_config.use_auth_token = token
            dataset_infos_path = cached_path(
                hf_hub_url(repo_id, config.DATASETDICT_INFOS_FILENAME),
                download_config=download_config,
            )
            with open(dataset_infos_path, encoding="utf-8") as f:
                dataset_infos: DatasetInfosDict = json.load(f)
                repo_info = DatasetInfo.from_dict(dataset_infos[next(iter(dataset_infos))])
        else:
            dataset_metadata = DatasetMetadata()
            repo_info = None
        # update the total info to dump from existing info
        if repo_info is not None:
            logger.warning("Updating downloaded metadata with the new split.")
            if repo_info.splits and list(repo_info.splits) != [split]:
                if self.features != repo_info.features:
                    raise ValueError(
                        f"Features of the new split don't match the features of the existing splits on the hub: {self.features} != {repo_info.features}"
                    )

                if split in repo_info.splits:
                    repo_info.download_size -= deleted_size
                    repo_info.dataset_size -= repo_info.splits.get(split, SplitInfo()).num_bytes or 0

                repo_info.download_checksums = None
                repo_info.download_size = (repo_info.download_size or 0) + uploaded_size
                repo_info.dataset_size = (repo_info.dataset_size or 0) + dataset_nbytes
                repo_info.size_in_bytes = repo_info.download_size + repo_info.dataset_size
                repo_info.splits[split] = SplitInfo(
                    split, num_bytes=dataset_nbytes, num_examples=len(self), dataset_name=dataset_name
                )
                info_to_dump = repo_info
        # push to the deprecated dataset_infos.json
        if config.DATASETDICT_INFOS_FILENAME in repo_files:
            buffer = BytesIO()
            buffer.write(b'{"default": ')
            info_to_dump._dump_info(buffer, pretty_print=True)
            buffer.write(b"}")
            HfApi(endpoint=config.HF_ENDPOINT).upload_file(
                path_or_fileobj=buffer.getvalue(),
                path_in_repo=config.DATASETDICT_INFOS_FILENAME,
                repo_id=repo_id,
                token=token,
                repo_type="dataset",
                revision=branch,
            )
        # push to README
        DatasetInfosDict({"default": info_to_dump}).to_metadata(dataset_metadata)
        if "README.md" in repo_files:
            with open(dataset_readme_path, encoding="utf-8") as readme_file:
                readme_content = readme_file.read()
        else:
            readme_content = f'# Dataset Card for "{repo_id.split("/")[-1]}"\n\n[More Information needed](https://github.com/huggingface/datasets/blob/main/CONTRIBUTING.md#how-to-contribute-to-the-dataset-cards)'
        HfApi(endpoint=config.HF_ENDPOINT).upload_file(
            path_or_fileobj=dataset_metadata._to_readme(readme_content).encode(),
            path_in_repo="README.md",
            repo_id=repo_id,
            token=token,
            repo_type="dataset",
            revision=branch,
        )

    @transmit_format
    @fingerprint_transform(inplace=False)
    def add_column(self, name: str, column: Union[list, np.array], new_fingerprint: str):
        """Add column to Dataset.

        <Added version="1.7"/>

        Args:
            name (`str`):
                Column name.
            column (`list` or `np.array`):
                Column data to be added.

        Returns:
            [`Dataset`]

        Example:

        ```py
        >>> from datasets import load_dataset
        >>> ds = load_dataset("rotten_tomatoes", split="validation")
        >>> more_text = ds["text"]
        >>> ds.add_column(name="text_2", column=more_text)
        Dataset({
            features: ['text', 'label', 'text_2'],
            num_rows: 1066
        })
        ```
        """
        column_table = InMemoryTable.from_pydict({name: column})
        _check_column_names(self._data.column_names + column_table.column_names)
        dataset = self.flatten_indices() if self._indices is not None else self
        # Concatenate tables horizontally
        table = concat_tables([dataset._data, column_table], axis=1)
        # Update features
        info = dataset.info.copy()
        info.features.update(Features.from_arrow_schema(column_table.schema))
        table = update_metadata_with_features(table, info.features)
        return Dataset(table, info=info, split=self.split, indices_table=None, fingerprint=new_fingerprint)

    def add_faiss_index(
        self,
        column: str,
        index_name: Optional[str] = None,
        device: Optional[int] = None,
        string_factory: Optional[str] = None,
        metric_type: Optional[int] = None,
        custom_index: Optional["faiss.Index"] = None,  # noqa: F821
        batch_size: int = 1000,
        train_size: Optional[int] = None,
        faiss_verbose: bool = False,
        dtype=np.float32,
    ):
        """Add a dense index using Faiss for fast retrieval.
        By default the index is done over the vectors of the specified column.
        You can specify `device` if you want to run it on GPU (`device` must be the GPU index).
        You can find more information about Faiss here:

        - For [string factory](https://github.com/facebookresearch/faiss/wiki/The-index-factory)

        Args:
            column (`str`):
                The column of the vectors to add to the index.
            index_name (`str`, *optional*):
                The `index_name`/identifier of the index.
                This is the `index_name` that is used to call [`~datasets.Dataset.get_nearest_examples`] or [`~datasets.Dataset.search`].
                By default it corresponds to `column`.
            device (`Union[int, List[int]]`, *optional*):
                If positive integer, this is the index of the GPU to use. If negative integer, use all GPUs.
                If a list of positive integers is passed in, run only on those GPUs. By default it uses the CPU.
            string_factory (`str`, *optional*):
                This is passed to the index factory of Faiss to create the index.
                Default index class is `IndexFlat`.
            metric_type (`int`, *optional*):
                Type of metric. Ex: `faiss.METRIC_INNER_PRODUCT` or `faiss.METRIC_L2`.
            custom_index (`faiss.Index`, *optional*):
                Custom Faiss index that you already have instantiated and configured for your needs.
            batch_size (`int`):
                Size of the batch to use while adding vectors to the `FaissIndex`. Default value is `1000`.
                <Added version="2.4.0"/>
            train_size (`int`, *optional*):
                If the index needs a training step, specifies how many vectors will be used to train the index.
            faiss_verbose (`bool`, defaults to `False`):
                Enable the verbosity of the Faiss index.
            dtype (`data-type`):
                The dtype of the numpy arrays that are indexed.
                Default is `np.float32`.

        Example:

        ```python
        >>> ds = datasets.load_dataset('crime_and_punish', split='train')
        >>> ds_with_embeddings = ds.map(lambda example: {'embeddings': embed(example['line']}))
        >>> ds_with_embeddings.add_faiss_index(column='embeddings')
        >>> # query
        >>> scores, retrieved_examples = ds_with_embeddings.get_nearest_examples('embeddings', embed('my new query'), k=10)
        >>> # save index
        >>> ds_with_embeddings.save_faiss_index('embeddings', 'my_index.faiss')

        >>> ds = datasets.load_dataset('crime_and_punish', split='train')
        >>> # load index
        >>> ds.load_faiss_index('embeddings', 'my_index.faiss')
        >>> # query
        >>> scores, retrieved_examples = ds.get_nearest_examples('embeddings', embed('my new query'), k=10)
        ```
        """
        with self.formatted_as(type="numpy", columns=[column], dtype=dtype):
            super().add_faiss_index(
                column=column,
                index_name=index_name,
                device=device,
                string_factory=string_factory,
                metric_type=metric_type,
                custom_index=custom_index,
                batch_size=batch_size,
                train_size=train_size,
                faiss_verbose=faiss_verbose,
            )
        return self

    def add_faiss_index_from_external_arrays(
        self,
        external_arrays: np.array,
        index_name: str,
        device: Optional[int] = None,
        string_factory: Optional[str] = None,
        metric_type: Optional[int] = None,
        custom_index: Optional["faiss.Index"] = None,  # noqa: F821
        batch_size: int = 1000,
        train_size: Optional[int] = None,
        faiss_verbose: bool = False,
        dtype=np.float32,
    ):
        """Add a dense index using Faiss for fast retrieval.
        The index is created using the vectors of `external_arrays`.
        You can specify `device` if you want to run it on GPU (`device` must be the GPU index).
        You can find more information about Faiss here:

        - For [string factory](https://github.com/facebookresearch/faiss/wiki/The-index-factory)

        Args:
            external_arrays (`np.array`):
                If you want to use arrays from outside the lib for the index, you can set `external_arrays`.
                It will use `external_arrays` to create the Faiss index instead of the arrays in the given `column`.
            index_name (`str`):
                The `index_name`/identifier of the index.
                This is the `index_name` that is used to call [`~datasets.Dataset.get_nearest_examples`] or [`~datasets.Dataset.search`].
            device (Optional `Union[int, List[int]]`, *optional*):
                If positive integer, this is the index of the GPU to use. If negative integer, use all GPUs.
                If a list of positive integers is passed in, run only on those GPUs. By default it uses the CPU.
            string_factory (`str`, *optional*):
                This is passed to the index factory of Faiss to create the index.
                Default index class is `IndexFlat`.
            metric_type (`int`, *optional*):
                Type of metric. Ex: `faiss.faiss.METRIC_INNER_PRODUCT` or `faiss.METRIC_L2`.
            custom_index (`faiss.Index`, *optional*):
                Custom Faiss index that you already have instantiated and configured for your needs.
            batch_size (`int`, *optional*):
                Size of the batch to use while adding vectors to the FaissIndex. Default value is 1000.
                <Added version="2.4.0"/>
            train_size (`int`, *optional*):
                If the index needs a training step, specifies how many vectors will be used to train the index.
            faiss_verbose (`bool`, defaults to False):
                Enable the verbosity of the Faiss index.
            dtype (`numpy.dtype`):
                The dtype of the numpy arrays that are indexed. Default is np.float32.
        """
        super().add_faiss_index_from_external_arrays(
            external_arrays=external_arrays.astype(dtype),
            index_name=index_name,
            device=device,
            string_factory=string_factory,
            metric_type=metric_type,
            custom_index=custom_index,
            batch_size=batch_size,
            train_size=train_size,
            faiss_verbose=faiss_verbose,
        )

    def add_elasticsearch_index(
        self,
        column: str,
        index_name: Optional[str] = None,
        host: Optional[str] = None,
        port: Optional[int] = None,
        es_client: Optional["elasticsearch.Elasticsearch"] = None,  # noqa: F821
        es_index_name: Optional[str] = None,
        es_index_config: Optional[dict] = None,
    ):
        """Add a text index using ElasticSearch for fast retrieval. This is done in-place.

        Args:
            column (`str`):
                The column of the documents to add to the index.
            index_name (`str`, *optional*):
                The `index_name`/identifier of the index.
                This is the index name that is used to call [`~Dataset.get_nearest_examples`] or [`Dataset.search`].
                By default it corresponds to `column`.
            host (`str`, *optional*, defaults to `localhost`):
                Host of where ElasticSearch is running.
            port (`str`, *optional*, defaults to `9200`):
                Port of where ElasticSearch is running.
            es_client (`elasticsearch.Elasticsearch`, *optional*):
                The elasticsearch client used to create the index if host and port are `None`.
            es_index_name (`str`, *optional*):
                The elasticsearch index name used to create the index.
            es_index_config (`dict`, *optional*):
                The configuration of the elasticsearch index.
                Default config is:
                    ```
                    {
                        "settings": {
                            "number_of_shards": 1,
                            "analysis": {"analyzer": {"stop_standard": {"type": "standard", " stopwords": "_english_"}}},
                        },
                        "mappings": {
                            "properties": {
                                "text": {
                                    "type": "text",
                                    "analyzer": "standard",
                                    "similarity": "BM25"
                                },
                            }
                        },
                    }
                    ```
        Example:

        ```python
        >>> es_client = elasticsearch.Elasticsearch()
        >>> ds = datasets.load_dataset('crime_and_punish', split='train')
        >>> ds.add_elasticsearch_index(column='line', es_client=es_client, es_index_name="my_es_index")
        >>> scores, retrieved_examples = ds.get_nearest_examples('line', 'my new query', k=10)
        ```
        """
        with self.formatted_as(type=None, columns=[column]):
            super().add_elasticsearch_index(
                column=column,
                index_name=index_name,
                host=host,
                port=port,
                es_client=es_client,
                es_index_name=es_index_name,
                es_index_config=es_index_config,
            )
        return self

    @transmit_format
    @fingerprint_transform(inplace=False)
    def add_item(self, item: dict, new_fingerprint: str):
        """Add item to Dataset.

        <Added version="1.7"/>

        Args:
            item (`dict`):
                Item data to be added.

        Returns:
            [`Dataset`]

        Example:

        ```py
        >>> from datasets import load_dataset
        >>> ds = load_dataset("rotten_tomatoes", split="validation")
        >>> new_review = {'label': 0, 'text': 'this movie is the absolute worst thing I have ever seen'}
        >>> ds = ds.add_item(new_review)
        >>> ds[-1]
        {'label': 0, 'text': 'this movie is the absolute worst thing I have ever seen'}
        ```
        """
        item_table = InMemoryTable.from_pydict({k: [v] for k, v in item.items()})
        # We don't call _check_if_features_can_be_aligned here so this cast is "unsafe"
        dset_features, item_features = _align_features([self.features, Features.from_arrow_schema(item_table.schema)])
        # Cast to align the schemas of the tables and concatenate the tables
        table = concat_tables(
            [
                self._data.cast(dset_features.arrow_schema) if self.features != dset_features else self._data,
                item_table.cast(item_features.arrow_schema),
            ]
        )
        if self._indices is None:
            indices_table = None
        else:
            item_indices_array = pa.array([len(self._data)], type=pa.uint64())
            item_indices_table = InMemoryTable.from_arrays([item_indices_array], names=["indices"])
            indices_table = concat_tables([self._indices, item_indices_table])
        info = self.info.copy()
        info.features.update(item_features)
        table = update_metadata_with_features(table, info.features)
        return Dataset(
            table,
            info=info,
            split=self.split,
            indices_table=indices_table,
            fingerprint=new_fingerprint,
        )

    def align_labels_with_mapping(self, label2id: Dict, label_column: str) -> "Dataset":
        """Align the dataset's label ID and label name mapping to match an input `label2id` mapping.
        This is useful when you want to ensure that a model's predicted labels are aligned with the dataset.
        The alignment in done using the lowercase label names.

        Args:
            label2id (`dict`):
                The label name to ID mapping to align the dataset with.
            label_column (`str`):
                The column name of labels to align on.

        Example:

        ```python
        >>> # dataset with mapping {'entailment': 0, 'neutral': 1, 'contradiction': 2}
        >>> ds = load_dataset("glue", "mnli", split="train")
        >>> # mapping to align with
        >>> label2id = {'CONTRADICTION': 0, 'NEUTRAL': 1, 'ENTAILMENT': 2}
        >>> ds_aligned = ds.align_labels_with_mapping(label2id, "label")
        ```

        """
        # Sanity checks
        if label_column not in self._data.column_names:
            raise ValueError(f"Column ({label_column}) not in table columns ({self._data.column_names}).")

        label_feature = self.features[label_column]
        if not (
            isinstance(label_feature, ClassLabel)
            or (isinstance(label_feature, Sequence) and isinstance(label_feature.feature, ClassLabel))
        ):
            raise ValueError(
                f"Aligning labels with a mapping is only supported for {ClassLabel.__name__} column or {Sequence.__name__} column with the inner type {ClassLabel.__name__}, and column {label_feature} is of type {type(label_feature).__name__}."
            )

        # Sort input mapping by ID value to ensure the label names are aligned
        label2id = dict(sorted(label2id.items(), key=lambda item: item[1]))
        label_names = list(label2id.keys())
        # Some label mappings use uppercase label names so we lowercase them during alignment
        label2id = {k.lower(): v for k, v in label2id.items()}
        int2str_function = (
            label_feature.int2str if isinstance(label_feature, ClassLabel) else label_feature.feature.int2str
        )

        if isinstance(label_feature, ClassLabel):

            def process_label_ids(batch):
                dset_label_names = [
                    int2str_function(label_id).lower() if label_id is not None else None
                    for label_id in batch[label_column]
                ]
                batch[label_column] = [
                    label2id[label_name] if label_name is not None else None for label_name in dset_label_names
                ]
                return batch

        else:

            def process_label_ids(batch):
                dset_label_names = [
                    [int2str_function(label_id).lower() if label_id is not None else None for label_id in seq]
                    for seq in batch[label_column]
                ]
                batch[label_column] = [
                    [label2id[label_name] if label_name is not None else None for label_name in seq]
                    for seq in dset_label_names
                ]
                return batch

        features = self.features.copy()
        features[label_column] = (
            ClassLabel(num_classes=len(label_names), names=label_names)
            if isinstance(label_feature, ClassLabel)
            else Sequence(ClassLabel(num_classes=len(label_names), names=label_names))
        )
        return self.map(process_label_ids, features=features, batched=True, desc="Aligning the labels")


def _concatenate_map_style_datasets(
    dsets: List[Dataset],
    info: Optional[DatasetInfo] = None,
    split: Optional[NamedSplit] = None,
    axis: int = 0,
):
    """
    Converts a list of :class:`Dataset` with the same schema into a single :class:`Dataset`.
    When you concatenate on axis 0, missing data are filled with None values.

    Args:
        dsets (`List[datasets.Dataset]`): List of Datasets to concatenate.
        info (:class:`DatasetInfo`, optional): Dataset information, like description, citation, etc.
        split (:class:`NamedSplit`, optional): Name of the dataset split.
        axis (``{0, 1}``, default ``0``, meaning over rows):
            Axis to concatenate over, where ``0`` means over rows (vertically) and ``1`` means over columns
            (horizontally).

            *New in version 1.6.0*

    Example:

    ```py
    >>> ds3 = _concatenate_map_style_datasets([ds1, ds2])
    ```
    """
    # Ignore datasets with no rows
    if any(dset.num_rows > 0 for dset in dsets):
        dsets = [dset for dset in dsets if dset.num_rows > 0]
    else:
        # Return first dataset if all datasets are empty
        return dsets[0]

    # Perform checks (and a potentional cast if axis=0)
    if axis == 0:
        _check_if_features_can_be_aligned([dset.features for dset in dsets])
    else:
        if not all([dset.num_rows == dsets[0].num_rows for dset in dsets]):
            raise ValueError("Number of rows must match for all datasets")
        _check_column_names([col_name for dset in dsets for col_name in dset._data.column_names])

    # Find common format or reset format
    format = dsets[0].format
    if any(dset.format != format for dset in dsets):
        format = {}
        logger.info("Some of the datasets have disparate format. Resetting the format of the concatenated dataset.")

    def apply_offset_to_indices_table(table, offset):
        if offset == 0:
            return table
        else:
            array = table["indices"]
            new_array = pc.add(array, pa.scalar(offset, type=pa.uint64()))
            return InMemoryTable.from_arrays([new_array], names=["indices"])

    # Concatenate indices if they exist
    if any(dset._indices is not None for dset in dsets):
        if axis == 0:
            # Datasets with no indices tables are replaced with a dataset with an indices table in memory.
            # Applying an offset to an indices table also brings the table in memory.
            indices_tables = []
            for i in range(len(dsets)):
                if dsets[i]._indices is None:
                    dsets[i] = dsets[i]._select_with_indices_mapping(range(len(dsets[i])))
                indices_tables.append(dsets[i]._indices)

            # An offset needs to be applied to the indices before concatenating
            offset = 0
            for i in range(len(dsets)):
                indices_tables[i] = apply_offset_to_indices_table(indices_tables[i], offset)
                offset += len(dsets[i]._data)

            # Concatenate indices
            indices_tables = [t for t in indices_tables if len(t) > 0]
            if indices_tables:
                indices_table = concat_tables(indices_tables)
            else:
                indices_table = InMemoryTable.from_batches([], schema=pa.schema({"indices": pa.int64()}))
        else:
            if len(dsets) == 1:
                indices_table = dsets[0]._indices
            else:
                for i in range(len(dsets)):
                    dsets[i] = dsets[i].flatten_indices()
                indices_table = None
    else:
        indices_table = None

    table = concat_tables([dset._data for dset in dsets], axis=axis)
    if axis == 0:
        features_list = _align_features([dset.features for dset in dsets])
    else:
        features_list = [dset.features for dset in dsets]
    table = update_metadata_with_features(table, {k: v for features in features_list for k, v in features.items()})

    # Concatenate infos
    if info is None:
        info = DatasetInfo.from_merge([dset.info for dset in dsets])
    fingerprint = update_fingerprint(
        "".join(dset._fingerprint for dset in dsets), _concatenate_map_style_datasets, {"info": info, "split": split}
    )

    # Make final concatenated dataset
    concatenated_dataset = Dataset(
        table,
        info=info,
        split=split,
        indices_table=indices_table,
        fingerprint=fingerprint,
    )
    concatenated_dataset.set_format(**format)
    return concatenated_dataset


def _interleave_map_style_datasets(
    datasets: List["Dataset"],
    probabilities: Optional[List[float]] = None,
    seed: Optional[int] = None,
    info: Optional[DatasetInfo] = None,
    split: Optional[NamedSplit] = None,
    stopping_strategy: Optional[str] = "first_exhausted",
    **kwargs,
) -> "Dataset":
    """
    Interleave several map-style datasets (sources) into a single map-style dataset.
    The new dataset is constructed by alternating between the sources to get the examples.
    If `probabilities = None` (default) the new dataset is constructed by cycling between each source to get the examples.
    If `probabilities` is not `None, the new dataset is constructed by getting examples from a random source at a time according to the provided probabilities.

    Args:
        datasets (`List[Dataset]`): list of datasets to interleave
        probabilities (`List[float]`, optional, default None): If specified, the new dataset is constructed by sampling
            examples from one source at a time according to these probabilities.
        seed (`int`, optional, default None): The random seed used to choose a source for each example.
        info (:class:`DatasetInfo`, optional): Dataset information, like description, citation, etc.
        split (:class:`NamedSplit`, optional): Name of the dataset split.
        stopping_strategy (Optional `str`, defaults to `first_exhausted`):
            Two strategies are proposed right now.
            By default, `first_exhausted` is an undersampling strategy, i.e the dataset construction is stopped as soon as one dataset has ran out of samples.
            If the strategy is `all_exhausted`,  we use an oversampling strategy, i.e the dataset construction is stopped as soon as every samples of every dataset has been added at least once.
            Note that if the strategy is `all_exhausted`, the interleaved dataset size can get enormous:
            - with no probabilities, the resulting dataset will have max_length_datasets*nb_dataset samples.
            - with given probabilities, the resulting dataset will have more samples if some datasets have really low probability of visiting.
        **kwargs (additional keyword arguments): Keyword arguments to be passed to :meth:`datasets.Datasets.select` when selecting the indices used to interleave the datasets.

    Output:
        :class:`datasets.Dataset`
    """
    if stopping_strategy not in ["first_exhausted", "all_exhausted"]:
        raise ValueError(
            f"{stopping_strategy} stopping strategy in `interleave_datasets` is not implemented yet with a list of {type(datasets[0])}"
        )

    # To interleave the datasets, we concatenate them and then we re-order the indices
    concatenated_datasets = _concatenate_map_style_datasets(datasets, info=info, split=split)

    # Let's now build the indices to pass to .select()
    lengths = [len(dset) for dset in datasets]
    offsets = np.cumsum([0] + lengths[:-1])

    # if stopping_strategy is "first_exhausted", it is an undersampling situation whereas it is an oversampling situation if it is "all_exhausted"
    oversampling = stopping_strategy == "all_exhausted"

    if probabilities is None and not oversampling:
        # Undersampling situation with cycling between each sources
        # Example:: If lengths of the datasets are [3, 4, 5]
        # Then the resulting indices should be [0, 3, 7, 1, 4, 8, 2, 6, 9]
        # Note that we only have 3 examples per dataset since the first dataset ran out of examples

        # Reasoning behind the following operation: keeping the min_length first indices of each dataset
        # while offsetting in order to correspond to the right indices of the concatenated dataset
        # and flattening to effectively interleave the datasets
        indices = (offsets.reshape(1, -1) + np.arange(min(lengths)).reshape(-1, 1)).flatten().tolist()
    elif probabilities is None:
        # Oversampling situation with cycling between each sources
        # Then the resulting indices should be [0, 3, 7, 1, 4, 8, 2, 5, 9, 0, 6, 10, 1, 3, 11]
        # Note that we have 5 examples per dataset with a rolling window since the longest dataset has 5 samples

        # Reasoning behind the following operation: for each dataset indices (i.e column) repeat the indices to have max_length indices per dataset
        # For example, if the max_length is 5 and the i-th dataset has 3 samples, the i-th column will be [0,1,2,0,1]
        indices = np.mod(np.arange(max(lengths)).reshape(-1, 1), np.array(lengths).reshape(1, -1))

        # We have to keep the indices to their respective dataset offsets and to flatten to effectively interleave the datasets
        indices = (indices + offsets).flatten().tolist()

    else:
        # boolean array indicating if at index i if the dataset_i has been fully exhausted
        is_exhausted = np.full(len(lengths), False)

        # if undersampling ("first_exhausted"), we stop as soon as one dataset is exhausted
        # if oversampling ("all_exhausted"), we stop as soons as every dataset is exhausted, i.e as soon as every samples of every dataset has been visited at least once
        bool_strategy_func = np.all if oversampling else np.any

        def iter_random_indices():
            """Get an infinite iterator that randomly samples the index of the source to pick examples from."""
            rng = np.random.default_rng(seed)
            while True:
                yield from (int(i) for i in rng.choice(len(datasets), size=1000, p=probabilities))

        current_index = [0] * len(datasets)
        indices = []
        for source_idx in iter_random_indices():
            # If no oversampling, we stop as soon as a dataset has ran out of examples (np.any)
            # Otherwise, we stop as soon as every dataset has ran out of examples (np.all)
            if bool_strategy_func(is_exhausted):
                # the stopping condition was reached, let's stop
                break

            # let's add the example at the current index of the `source_idx`-th dataset
            indices.append(current_index[source_idx] + offsets[source_idx])
            current_index[source_idx] += 1

            # we've ran out of examples for the current dataset, let's update our boolean array and bring the current_index back to 0
            if current_index[source_idx] >= lengths[source_idx]:
                is_exhausted[source_idx] = True
                current_index[source_idx] = 0

    return concatenated_datasets.select(indices, **kwargs)


def _split_by_node_map_style_dataset(dataset: Dataset, rank: int, world_size: int) -> Dataset:
    """
    Split a dataset for the node at rank `rank` in a pool of nodes of size `world_size`.
    Each node is assigned a chunk of data, e.g. rank 0 is given the first chunk of the dataset.
    To maximize data loading throughput, chunks are made of contiguous data on disk if possible.

    Args:
        dataset ([`Dataset`]):
            The dataset to split by node.
        rank (`int`):
            Rank of the current node.
        world_size (`int`):
            Total number of nodes.

    Returns:
        [`Dataset`]: The dataset to be used on the node at rank `rank`.
    """
    return dataset.shard(num_shards=world_size, index=rank, contiguous=True)


# This is outside Dataset.filter as it needs to be picklable for multiprocessing


def get_indices_from_mask_function(
    function: Callable,
    batched: bool,
    with_indices: bool,
    input_columns: Optional[Union[str, List[str]]],
    indices_mapping: Optional[Table] = None,
    *args,
    **fn_kwargs,
):
    if batched:
        # we extract indices from args
        *inputs, indices = args
        if with_indices:
            mask = function(*inputs, indices, **fn_kwargs)
        else:
            mask = function(*inputs, **fn_kwargs)
    else:
        # we get batched data (to do less look-ups) but `function` only accepts one example
        # therefore we need to call `function` on each example of the batch to get the mask
        *inputs, indices = args
        mask = []
        if input_columns is None:
            # inputs only contains a batch of examples
            batch: dict = inputs[0]
            num_examples = len(batch[next(iter(batch.keys()))])
            for i in range(num_examples):
                example = {key: batch[key][i] for key in batch}
                mask.append(
                    function(example, indices[i], **fn_kwargs) if with_indices else function(example, **fn_kwargs)
                )
        else:
            # inputs is a list of columns
            columns: List[List] = inputs
            num_examples = len(columns[0])
            for i in range(num_examples):
                input = [column[i] for column in columns]
                mask.append(
                    function(*input, indices[i], **fn_kwargs) if with_indices else function(*input, **fn_kwargs)
                )
    indices_array = [i for i, to_keep in zip(indices, mask) if to_keep]
    if indices_mapping is not None:
        indices_array = pa.array(indices_array, type=pa.uint64())
        indices_array = indices_mapping.column(0).take(indices_array)
        indices_array = indices_array.to_pylist()
    return {"indices": indices_array}<|MERGE_RESOLUTION|>--- conflicted
+++ resolved
@@ -3868,7 +3868,6 @@
                 category=FutureWarning,
             )
 
-<<<<<<< HEAD
         # Check proper format of and for duplicates in column_names
         if not isinstance(column_names, list):
             column_names = [column_names]
@@ -3899,9 +3898,8 @@
                 raise ValueError(
                     f"null_placement '{null_placement}' is an invalid parameter value. Must be either 'last', 'at_end', 'first' or 'at_start'."
                 )
-=======
+
         load_from_cache_file = load_from_cache_file if load_from_cache_file is not None else is_caching_enabled()
->>>>>>> 2cfa9be0
 
         # Check if we've already cached this computation (indexed by a hash)
         if self.cache_files:
