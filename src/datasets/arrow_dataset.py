--- conflicted
+++ resolved
@@ -29,11 +29,7 @@
 from functools import partial, wraps
 from math import ceil, floor
 from pathlib import Path
-<<<<<<< HEAD
-from typing import TYPE_CHECKING, Any, BinaryIO, Callable, Dict, List, Optional, Tuple, Union
-=======
-from typing import TYPE_CHECKING, Any, Callable, Dict, Iterator, List, Optional, Tuple, Union
->>>>>>> 9acb9dac
+from typing import TYPE_CHECKING, Any, BinaryIO, Callable, Dict, Iterator, List, Optional, Tuple, Union
 
 import fsspec
 import numpy as np
@@ -2188,7 +2184,6 @@
         logger.info(f"Finished writing TFRecord to {filename}")
         self = None  # delete the dataset reference used by tf_dataset
 
-<<<<<<< HEAD
     def _write_csv(self, file_obj: BinaryIO, batch_size: int, **to_csv_kwargs) -> int:
         """
         Writes the pyarrow table as CSV to a binary file handle.
@@ -2236,7 +2231,7 @@
         else:
             written = self._write_csv(file_obj=path_or_buf, batch_size=batch_size, **to_csv_kwargs)
         return written
-=======
+
     def to_dict(self, batch_size: Optional[int] = None, batched: bool = False) -> Union[dict, Iterator[dict]]:
         """Returns the dataset as a Python dict. Can also return a generator for large datasets.
 
@@ -2296,7 +2291,6 @@
                 ).to_pandas()
                 for offset in range(0, len(self), batch_size)
             )
->>>>>>> 9acb9dac
 
     def add_faiss_index(
         self,
