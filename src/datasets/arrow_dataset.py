# Copyright 2020 The HuggingFace Authors.
#
# Licensed under the Apache License, Version 2.0 (the "License");
# you may not use this file except in compliance with the License.
# You may obtain a copy of the License at
#
#     http://www.apache.org/licenses/LICENSE-2.0
#
# Unless required by applicable law or agreed to in writing, software
# distributed under the License is distributed on an "AS IS" BASIS,
# WITHOUT WARRANTIES OR CONDITIONS OF ANY KIND, either express or implied.
# See the License for the specific language governing permissions and
# limitations under the License.

# Lint as: python3
"""Simple Dataset wrapping an Arrow Table."""

import contextlib
import copy
import fnmatch
import itertools
import json
import math
import os
import posixpath
import re
import shutil
import sys
import tempfile
import time
import warnings
import weakref
from collections import Counter
from collections.abc import Mapping
from copy import deepcopy
from functools import partial, wraps
from io import BytesIO
from math import ceil, floor
from pathlib import Path
from random import sample
from typing import (
    TYPE_CHECKING,
    Any,
    BinaryIO,
    Callable,
    Dict,
    Iterable,
    Iterator,
    List,
    Optional,
    Tuple,
    Union,
    overload,
)
from typing import Sequence as Sequence_

import fsspec
import numpy as np
import pandas as pd
import pyarrow as pa
import pyarrow.compute as pc
from fsspec.core import url_to_fs
from huggingface_hub import (
    CommitInfo,
    CommitOperationAdd,
    CommitOperationDelete,
    DatasetCard,
    DatasetCardData,
    HfApi,
)
from huggingface_hub.hf_api import RepoFile
from multiprocess import Pool
from tqdm.contrib.concurrent import thread_map

from . import config
from .arrow_reader import ArrowReader
from .arrow_writer import ArrowWriter, OptimizedTypedSequence
from .data_files import sanitize_patterns
from .download.streaming_download_manager import xgetsize
from .features import Audio, ClassLabel, Features, Image, Sequence, Value
from .features.features import (
    FeatureType,
    _align_features,
    _check_if_features_can_be_aligned,
    generate_from_arrow_type,
    pandas_types_mapper,
    require_decoding,
)
from .filesystems import is_remote_filesystem
from .fingerprint import (
    fingerprint_transform,
    format_kwargs_for_fingerprint,
    format_transform_for_fingerprint,
    generate_fingerprint,
    generate_random_fingerprint,
    get_temporary_cache_files_directory,
    is_caching_enabled,
    maybe_register_dataset_for_temp_dir_deletion,
    update_fingerprint,
    validate_fingerprint,
)
from .formatting import format_table, get_format_type_from_alias, get_formatter, query_table
from .formatting.formatting import LazyDict, _is_range_contiguous
from .info import DatasetInfo, DatasetInfosDict
from .naming import _split_re
from .search import IndexableMixin
from .splits import NamedSplit, Split, SplitDict, SplitInfo
from .table import (
    InMemoryTable,
    MemoryMappedTable,
    Table,
    _memory_mapped_record_batch_reader_from_file,
    cast_array_to_feature,
    concat_tables,
    embed_table_storage,
    list_table_cache_files,
    table_cast,
    table_iter,
    table_visitor,
)
from .utils import logging
from .utils import tqdm as hf_tqdm
from .utils.deprecation_utils import deprecated
from .utils.file_utils import estimate_dataset_size
from .utils.info_utils import is_small_dataset
from .utils.metadata import MetadataConfigs
from .utils.py_utils import (
    Literal,
    asdict,
    convert_file_size_to_int,
    glob_pattern_to_regex,
    iflatmap_unordered,
    string_to_dict,
)
from .utils.stratify import stratified_shuffle_split_generate_indices
from .utils.tf_utils import dataset_to_tf, minimal_tf_collate_fn, multiprocess_dataset_to_tf
from .utils.typing import ListLike, PathLike


if TYPE_CHECKING:
    import sqlite3

    import polars as pl
    import pyspark
    import sqlalchemy

    from .dataset_dict import DatasetDict
    from .iterable_dataset import IterableDataset

logger = logging.get_logger(__name__)

PUSH_TO_HUB_WITHOUT_METADATA_CONFIGS_SPLIT_PATTERN_SHARDED = (
    "data/{split}-[0-9][0-9][0-9][0-9][0-9]-of-[0-9][0-9][0-9][0-9][0-9]*.parquet"
)


class DatasetInfoMixin:
    """This base class exposes some attributes of DatasetInfo
    at the base level of the Dataset for easy access.
    """

    def __init__(self, info: DatasetInfo, split: Optional[NamedSplit]):
        self._info = info
        self._split = split

    @property
    def info(self):
        """[`~datasets.DatasetInfo`] object containing all the metadata in the dataset."""
        return self._info

    @property
    def split(self):
        """[`~datasets.NamedSplit`] object corresponding to a named dataset split."""
        return self._split

    @property
    def builder_name(self) -> str:
        return self._info.builder_name

    @property
    def citation(self) -> str:
        return self._info.citation

    @property
    def config_name(self) -> str:
        return self._info.config_name

    @property
    def dataset_size(self) -> Optional[int]:
        return self._info.dataset_size

    @property
    def description(self) -> str:
        return self._info.description

    @property
    def download_checksums(self) -> Optional[dict]:
        return self._info.download_checksums

    @property
    def download_size(self) -> Optional[int]:
        return self._info.download_size

    @property
    def features(self) -> Optional[Features]:
        return self._info.features.copy() if self._info.features is not None else None

    @property
    def homepage(self) -> Optional[str]:
        return self._info.homepage

    @property
    def license(self) -> Optional[str]:
        return self._info.license

    @property
    def size_in_bytes(self) -> Optional[int]:
        return self._info.size_in_bytes

    @property
    def supervised_keys(self):
        return self._info.supervised_keys

    @property
    def version(self):
        return self._info.version


class TensorflowDatasetMixin:
    _TF_DATASET_REFS = set()

    @staticmethod
    def _get_output_signature(
        dataset: "Dataset",
        collate_fn: Callable,
        collate_fn_args: dict,
        cols_to_retain: Optional[List[str]] = None,
        batch_size: Optional[int] = None,
        num_test_batches: int = 20,
    ):
        """Private method used by `to_tf_dataset()` to find the shapes and dtypes of samples from this dataset
           after being passed through the collate_fn. Tensorflow needs an exact signature for tf.numpy_function, so
           the only way to do this is to run test batches - the collator may add or rename columns, so we can't figure
           it out just by inspecting the dataset.

        Args:
            dataset (`Dataset`): Dataset to load samples from.
            collate_fn(`bool`): Shuffle the dataset order when loading. Recommended True for training, False for
                validation/evaluation.
            collate_fn(`Callable`): A function or callable object (such as a `DataCollator`) that will collate
                lists of samples into a batch.
            collate_fn_args (`Dict`): A `dict` of keyword arguments to be passed to the
                `collate_fn`.
            batch_size (`int`, optional): The size of batches loaded from the dataset. Used for shape inference.
                Can be None, which indicates that batch sizes can be variable.
            num_test_batches (`int`): The number of batches to load from the dataset for shape inference.

        Returns:
            `dict`: Dict mapping column names to tf.Tensorspec objects
            `dict`: Dict mapping column names to np.dtype objects
        """
        if config.TF_AVAILABLE:
            import tensorflow as tf
        else:
            raise ImportError("Called a Tensorflow-specific function but Tensorflow is not installed.")

        if len(dataset) == 0:
            raise ValueError("Unable to get the output signature because the dataset is empty.")
        if batch_size is not None:
            batch_size = min(len(dataset), batch_size)
        test_batch_size = 1

        if cols_to_retain is not None:
            cols_to_retain = list(set(cols_to_retain + ["label_ids", "label", "labels"]))

        test_batches = []
        for _ in range(num_test_batches):
            indices = sample(range(len(dataset)), test_batch_size)
            test_batch = dataset[indices]
            if cols_to_retain is not None:
                test_batch = {key: value for key, value in test_batch.items() if key in cols_to_retain}
            test_batch = [{key: value[i] for key, value in test_batch.items()} for i in range(test_batch_size)]
            test_batch = collate_fn(test_batch, **collate_fn_args)
            test_batches.append(test_batch)

        tf_columns_to_signatures = {}
        np_columns_to_dtypes = {}
        for column in test_batches[0].keys():
            raw_arrays = [batch[column] for batch in test_batches]
            # In case the collate_fn returns something strange
            np_arrays = []
            for array in raw_arrays:
                if isinstance(array, np.ndarray):
                    np_arrays.append(array)
                elif isinstance(array, tf.Tensor):
                    np_arrays.append(array.numpy())
                else:
                    np_arrays.append(np.array(array))

            if np.issubdtype(np_arrays[0].dtype, np.integer) or np_arrays[0].dtype == bool:
                tf_dtype = tf.int64
                np_dtype = np.int64
            elif np.issubdtype(np_arrays[0].dtype, np.number):
                tf_dtype = tf.float32
                np_dtype = np.float32
            elif np_arrays[0].dtype.kind == "U":  # Unicode strings
                np_dtype = np.unicode_
                tf_dtype = tf.string
            else:
                raise RuntimeError(
                    f"Unrecognized array dtype {np_arrays[0].dtype}. \n"
                    "Nested types and image/audio types are not supported yet."
                )
            shapes = [array.shape for array in np_arrays]
            static_shape = []
            for dim in range(len(shapes[0])):
                sizes = {shape[dim] for shape in shapes}
                if dim == 0:
                    static_shape.append(batch_size)
                    continue
                if len(sizes) == 1:  # This dimension looks constant
                    static_shape.append(sizes.pop())
                else:  # Use None for variable dimensions
                    static_shape.append(None)
            tf_columns_to_signatures[column] = tf.TensorSpec(shape=static_shape, dtype=tf_dtype)
            np_columns_to_dtypes[column] = np_dtype

        return tf_columns_to_signatures, np_columns_to_dtypes

    def to_tf_dataset(
        self,
        batch_size: Optional[int] = None,
        columns: Optional[Union[str, List[str]]] = None,
        shuffle: bool = False,
        collate_fn: Optional[Callable] = None,
        drop_remainder: bool = False,
        collate_fn_args: Optional[Dict[str, Any]] = None,
        label_cols: Optional[Union[str, List[str]]] = None,
        prefetch: bool = True,
        num_workers: int = 0,
        num_test_batches: int = 20,
    ):
        """Create a `tf.data.Dataset` from the underlying Dataset. This `tf.data.Dataset` will load and collate batches from
        the Dataset, and is suitable for passing to methods like `model.fit()` or `model.predict()`. The dataset will yield
        `dicts` for both inputs and labels unless the `dict` would contain only a single key, in which case a raw
        `tf.Tensor` is yielded instead.

        Args:
            batch_size (`int`, *optional*):
                Size of batches to load from the dataset. Defaults to `None`, which implies that the dataset won't be
                batched, but the returned dataset can be batched later with `tf_dataset.batch(batch_size)`.
            columns (`List[str]` or `str`, *optional*):
                Dataset column(s) to load in the `tf.data.Dataset`.
                Column names that are created by the `collate_fn` and that do not exist in the original dataset can be used.
            shuffle(`bool`, defaults to `False`):
                Shuffle the dataset order when loading. Recommended `True` for training, `False` for
                validation/evaluation.
            drop_remainder(`bool`, defaults to `False`):
                Drop the last incomplete batch when loading. Ensures
                that all batches yielded by the dataset will have the same length on the batch dimension.
            collate_fn(`Callable`, *optional*):
                A function or callable object (such as a `DataCollator`) that will collate
                lists of samples into a batch.
            collate_fn_args (`Dict`, *optional*):
                An optional `dict` of keyword arguments to be passed to the
                `collate_fn`.
            label_cols (`List[str]` or `str`, defaults to `None`):
                Dataset column(s) to load as labels.
                Note that many models compute loss internally rather than letting Keras do it, in which case
                passing the labels here is optional, as long as they're in the input `columns`.
            prefetch (`bool`, defaults to `True`):
                Whether to run the dataloader in a separate thread and maintain
                a small buffer of batches for training. Improves performance by allowing data to be loaded in the
                background while the model is training.
            num_workers (`int`, defaults to `0`):
                Number of workers to use for loading the dataset. Only supported on Python versions >= 3.8.
            num_test_batches (`int`, defaults to `20`):
                Number of batches to use to infer the output signature of the dataset.
                The higher this number, the more accurate the signature will be, but the longer it will take to
                create the dataset.

        Returns:
            `tf.data.Dataset`

        Example:

        ```py
        >>> ds_train = ds["train"].to_tf_dataset(
        ...    columns=['input_ids', 'token_type_ids', 'attention_mask', 'label'],
        ...    shuffle=True,
        ...    batch_size=16,
        ...    collate_fn=data_collator,
        ... )
        ```
        """
        if config.TF_AVAILABLE:
            import tensorflow as tf
        else:
            raise ImportError("Called a Tensorflow-specific function but Tensorflow is not installed.")

        if (isinstance(columns, list) and len(columns) == 1) or (
            isinstance(label_cols, list) and len(label_cols) == 1
        ):
            warnings.warn(
                "The output of `to_tf_dataset` will change when a passing single element list for `labels` or "
                "`columns` in the next datasets version. To return a tuple structure rather than dict, pass a "
                "single string.\n"
                "Old behaviour: columns=['a'], labels=['labels'] -> (tf.Tensor, tf.Tensor)  \n"
                "             : columns='a', labels='labels' -> (tf.Tensor, tf.Tensor)  \n"
                "New behaviour: columns=['a'],labels=['labels'] -> ({'a': tf.Tensor}, {'labels': tf.Tensor})  \n"
                "             : columns='a', labels='labels' -> (tf.Tensor, tf.Tensor) ",
                FutureWarning,
            )

        if isinstance(tf.distribute.get_strategy(), tf.distribute.TPUStrategy):
            logger.warning(
                "Note that to_tf_dataset() loads the data with a generator rather than a full tf.data "
                "pipeline and is not compatible with remote TPU connections. If you encounter errors, please "
                "try using a TPU VM or, if your data can fit in memory, loading it into memory as a dict of "
                "Tensors instead of streaming with to_tf_dataset()."
            )

        if collate_fn is None:
            # Set a very simple default collator that just stacks things together
            collate_fn = minimal_tf_collate_fn
        if collate_fn_args is None:
            collate_fn_args = {}
        if label_cols and not columns:
            raise ValueError("Cannot specify label_cols without specifying columns!")
        if label_cols is None:
            label_cols = []
        elif isinstance(label_cols, str):
            label_cols = [label_cols]
        if len(set(label_cols)) < len(label_cols):
            raise ValueError("List of label_cols contains duplicates.")
        if columns:
            if isinstance(columns, str):
                columns = [columns]
            if len(set(columns)) < len(columns):
                raise ValueError("List of columns contains duplicates.")
            cols_to_retain = list(set(columns + label_cols))
        else:
            cols_to_retain = None  # Indicates keeping all valid columns
            columns = []

        if self.format["type"] not in ["custom", "numpy"]:
            dataset = self.with_format("numpy")
        else:
            dataset = self

        # TODO(Matt, QL): deprecate the retention of label_ids and label

        output_signature, columns_to_np_types = dataset._get_output_signature(
            dataset,
            collate_fn=collate_fn,
            collate_fn_args=collate_fn_args,
            cols_to_retain=cols_to_retain,
            batch_size=batch_size if drop_remainder else None,
            num_test_batches=num_test_batches,
        )

        if "labels" in output_signature:
            if ("label_ids" in columns or "label" in columns) and "labels" not in columns:
                columns = [col for col in columns if col not in ["label_ids", "label"]] + ["labels"]
            if ("label_ids" in label_cols or "label" in label_cols) and "labels" not in label_cols:
                label_cols = [col for col in label_cols if col not in ["label_ids", "label"]] + ["labels"]

        for col in columns:
            if col not in output_signature:
                raise ValueError(f"Column {col} not found in dataset!")

        for col in label_cols:
            if col not in output_signature:
                raise ValueError(f"Label column {col} not found in dataset!")

        if num_workers == 0:
            tf_dataset = dataset_to_tf(
                dataset=dataset,
                cols_to_retain=cols_to_retain,
                collate_fn=collate_fn,
                collate_fn_args=collate_fn_args,
                columns_to_np_types=columns_to_np_types,
                output_signature=output_signature,
                shuffle=shuffle,
                batch_size=batch_size,
                drop_remainder=drop_remainder,
            )
        elif num_workers > 0:
            if batch_size is None:
                raise NotImplementedError(
                    "`batch_size` must be specified when using multiple workers, as unbatched multiprocessing "
                    "is not supported yet. Please provide a `batch_size` if `num_workers` is greater than 0."
                )
            tf_dataset = multiprocess_dataset_to_tf(
                dataset=dataset,
                cols_to_retain=cols_to_retain,
                collate_fn=collate_fn,
                collate_fn_args=collate_fn_args,
                columns_to_np_types=columns_to_np_types,
                output_signature=output_signature,
                shuffle=shuffle,
                batch_size=batch_size,
                drop_remainder=drop_remainder,
                num_workers=num_workers,
            )
        else:
            raise ValueError("num_workers must be >= 0")

        def split_features_and_labels(input_batch):
            # TODO(Matt, QL): deprecate returning the dict content when there's only one key
            features = {key: tensor for key, tensor in input_batch.items() if key in columns}
            labels = {key: tensor for key, tensor in input_batch.items() if key in label_cols}
            if len(features) == 1:
                features = list(features.values())[0]
            if len(labels) == 1:
                labels = list(labels.values())[0]
            if isinstance(labels, dict) and len(labels) == 0:
                return features
            else:
                return features, labels

        if cols_to_retain is not None:
            tf_dataset = tf_dataset.map(split_features_and_labels)

        if prefetch:
            tf_dataset = tf_dataset.prefetch(tf.data.experimental.AUTOTUNE)

        # Remove a reference to the open Arrow file on delete
        def cleanup_callback(ref):
            dataset.__del__()
            self._TF_DATASET_REFS.remove(ref)

        self._TF_DATASET_REFS.add(weakref.ref(tf_dataset, cleanup_callback))

        return tf_dataset


class DatasetTransformationNotAllowedError(Exception):
    pass


def transmit_format(func):
    """Wrapper for dataset transforms that recreate a new Dataset to transmit the format of the original dataset to the new dataset"""

    @wraps(func)
    def wrapper(*args, **kwargs):
        if args:
            self: "Dataset" = args[0]
            args = args[1:]
        else:
            self: "Dataset" = kwargs.pop("self")
        # don't use self.format since it returns a list of columns for 'columns' even if self_format_columns is None
        unformatted_columns = set(self.column_names) - set(self._format_columns or [])
        self_format = {
            "type": self._format_type,
            "format_kwargs": self._format_kwargs,
            "columns": self._format_columns,
            "output_all_columns": self._output_all_columns,
        }
        # apply actual function
        out: Union["Dataset", "DatasetDict"] = func(self, *args, **kwargs)
        datasets: List["Dataset"] = list(out.values()) if isinstance(out, dict) else [out]
        # re-apply format to the output
        for dataset in datasets:
            new_format = self_format.copy()
            if new_format["columns"] is not None:  # new formatted columns = (columns - previously unformatted columns)
                # sort the columns to have a deterministic list of columns that we can compare with `out_format`
                new_format["columns"] = sorted(set(dataset.column_names) - unformatted_columns)
            out_format = {
                "type": dataset._format_type,
                "format_kwargs": dataset._format_kwargs,
                "columns": sorted(dataset._format_columns) if dataset._format_columns is not None else None,
                "output_all_columns": dataset._output_all_columns,
            }
            if out_format != new_format:
                fingerprint = dataset._fingerprint
                dataset.set_format(**new_format)
                dataset._fingerprint = fingerprint
        return out

    wrapper._decorator_name_ = "transmit_format"
    return wrapper


def update_metadata_with_features(table: Table, features: Features):
    """To be used in dataset transforms that modify the features of the dataset, in order to update the features stored in the metadata of its schema."""
    features = Features({col_name: features[col_name] for col_name in table.column_names})
    if table.schema.metadata is None or b"huggingface" not in table.schema.metadata:
        pa_metadata = ArrowWriter._build_metadata(DatasetInfo(features=features))
    else:
        metadata = json.loads(table.schema.metadata[b"huggingface"].decode())
        if "info" not in metadata:
            metadata["info"] = asdict(DatasetInfo(features=features))
        else:
            metadata["info"]["features"] = asdict(DatasetInfo(features=features))["features"]
        pa_metadata = {"huggingface": json.dumps(metadata)}
    table = table.replace_schema_metadata(pa_metadata)
    return table


def _check_table(table) -> Table:
    """We check the table type to make sure it's an instance of :class:`datasets.table.Table`"""
    if isinstance(table, pa.Table):
        # for a pyarrow table, we can just consider it as a in-memory table
        # this is here for backward compatibility
        return InMemoryTable(table)
    elif isinstance(table, Table):
        return table
    else:
        raise TypeError(f"Expected a pyarrow.Table or a datasets.table.Table object, but got {table}.")


def _check_column_names(column_names: List[str]):
    """Check the column names to make sure they don't contain duplicates."""
    counter = Counter(column_names)
    if not all(count == 1 for count in counter.values()):
        duplicated_columns = [col for col in counter if counter[col] > 1]
        raise ValueError(f"The table can't have duplicated columns but columns {duplicated_columns} are duplicated.")


def _check_valid_indices_value(index, size):
    if (index < 0 and index + size < 0) or (index >= size):
        raise IndexError(f"Index {index} out of range for dataset of size {size}.")


class NonExistentDatasetError(Exception):
    """Used when we expect the existence of a dataset"""

    pass


class Dataset(DatasetInfoMixin, IndexableMixin, TensorflowDatasetMixin):
    """A Dataset backed by an Arrow table."""

    def __init__(
        self,
        arrow_table: Table,
        info: Optional[DatasetInfo] = None,
        split: Optional[NamedSplit] = None,
        indices_table: Optional[Table] = None,
        fingerprint: Optional[str] = None,
    ):
        info = info.copy() if info is not None else DatasetInfo()
        DatasetInfoMixin.__init__(self, info=info, split=split)
        IndexableMixin.__init__(self)

        self._data: Table = _check_table(arrow_table)
        self._indices: Optional[Table] = _check_table(indices_table) if indices_table is not None else None
        maybe_register_dataset_for_temp_dir_deletion(self)

        self._format_type: Optional[str] = None
        self._format_kwargs: dict = {}
        self._format_columns: Optional[list] = None
        self._output_all_columns: bool = False
        self._fingerprint: str = fingerprint

        # Read metadata

        if self._data.schema.metadata is not None and b"huggingface" in self._data.schema.metadata:
            metadata = json.loads(self._data.schema.metadata[b"huggingface"].decode())
            if (
                "fingerprint" in metadata and self._fingerprint is None
            ):  # try to load fingerprint from the arrow file metadata
                self._fingerprint = metadata["fingerprint"]

        # Infer features if None
        inferred_features = Features.from_arrow_schema(arrow_table.schema)
        if self.info.features is None:
            self.info.features = inferred_features
        else:  # make sure the nested columns are in the right order
            try:
                self.info.features = self.info.features.reorder_fields_as(inferred_features)
            except ValueError as e:
                raise ValueError(
                    f"{e}\nThe 'source' features come from dataset_info.json, and the 'target' ones are those of the dataset arrow file."
                )

        # In case there are types like pa.dictionary that we need to convert to the underlying type

        if self.data.schema != self.info.features.arrow_schema:
            self._data = self.data.cast(self.info.features.arrow_schema)

        # Infer fingerprint if None

        if self._fingerprint is None:
            self._fingerprint = generate_fingerprint(self)

        # Sanity checks

        if self._info.features is None:
            raise ValueError("Features can't be None in a Dataset object")
        if self._fingerprint is None:
            raise ValueError("Fingerprint can't be None in a Dataset object")
        if self.info.features.type != inferred_features.type:
            raise ValueError(
                f"External features info don't match the dataset:\nGot\n{self.info.features}\nwith type\n{self.info.features.type}\n\nbut expected something like\n{inferred_features}\nwith type\n{inferred_features.type}"
            )

        if self._indices is not None:
            if not pa.types.is_unsigned_integer(self._indices.column(0).type):
                raise ValueError(
                    f"indices must be an Arrow table of unsigned integers, current type is {self._indices.column(0).type}"
                )
        _check_column_names(self._data.column_names)

        self._data = update_metadata_with_features(self._data, self._info.features)

    @property
    def features(self) -> Features:
        features = super().features
        if features is None:  # this is already checked in __init__
            raise ValueError("Features can't be None in a Dataset object")
        return features

    @classmethod
    def from_file(
        cls,
        filename: str,
        info: Optional[DatasetInfo] = None,
        split: Optional[NamedSplit] = None,
        indices_filename: Optional[str] = None,
        in_memory: bool = False,
    ) -> "Dataset":
        """Instantiate a Dataset backed by an Arrow table at filename.

        Args:
            filename (`str`):
                File name of the dataset.
            info (`DatasetInfo`, *optional*):
                Dataset information, like description, citation, etc.
            split (`NamedSplit`, *optional*):
                Name of the dataset split.
            indices_filename (`str`, *optional*):
                File names of the indices.
            in_memory (`bool`, defaults to `False`):
                Whether to copy the data in-memory.

        Returns:
            [`Dataset`]
        """
        table = ArrowReader.read_table(filename, in_memory=in_memory)

        if indices_filename is not None:
            indices_pa_table = ArrowReader.read_table(indices_filename, in_memory=in_memory)
        else:
            indices_pa_table = None

        return cls(
            arrow_table=table,
            info=info,
            split=split,
            indices_table=indices_pa_table,
        )

    @classmethod
    def from_buffer(
        cls,
        buffer: pa.Buffer,
        info: Optional[DatasetInfo] = None,
        split: Optional[NamedSplit] = None,
        indices_buffer: Optional[pa.Buffer] = None,
    ) -> "Dataset":
        """Instantiate a Dataset backed by an Arrow buffer.

        Args:
            buffer (`pyarrow.Buffer`):
                Arrow buffer.
            info (`DatasetInfo`, *optional*):
                Dataset information, like description, citation, etc.
            split (`NamedSplit`, *optional*):
                Name of the dataset split.
            indices_buffer (`pyarrow.Buffer`, *optional*):
                Indices Arrow buffer.

        Returns:
            [`Dataset`]
        """
        table = InMemoryTable.from_buffer(buffer)

        if indices_buffer is not None:
            indices_table = InMemoryTable.from_buffer(buffer)
        else:
            indices_table = None

        return cls(table, info=info, split=split, indices_table=indices_table)

    @classmethod
    def from_pandas(
        cls,
        df: pd.DataFrame,
        features: Optional[Features] = None,
        info: Optional[DatasetInfo] = None,
        split: Optional[NamedSplit] = None,
        preserve_index: Optional[bool] = None,
    ) -> "Dataset":
        """
        Convert `pandas.DataFrame` to a `pyarrow.Table` to create a [`Dataset`].

        The column types in the resulting Arrow Table are inferred from the dtypes of the `pandas.Series` in the
        DataFrame. In the case of non-object Series, the NumPy dtype is translated to its Arrow equivalent. In the
        case of `object`, we need to guess the datatype by looking at the Python objects in this Series.

        Be aware that Series of the `object` dtype don't carry enough information to always lead to a meaningful Arrow
        type. In the case that we cannot infer a type, e.g. because the DataFrame is of length 0 or the Series only
        contains `None/nan` objects, the type is set to `null`. This behavior can be avoided by constructing explicit
        features and passing it to this function.

        Args:
            df (`pandas.DataFrame`):
                Dataframe that contains the dataset.
            features ([`Features`], *optional*):
                Dataset features.
            info (`DatasetInfo`, *optional*):
                Dataset information, like description, citation, etc.
            split (`NamedSplit`, *optional*):
                Name of the dataset split.
            preserve_index (`bool`, *optional*):
                Whether to store the index as an additional column in the resulting Dataset.
                The default of `None` will store the index as a column, except for `RangeIndex` which is stored as metadata only.
                Use `preserve_index=True` to force it to be stored as a column.

        Returns:
            [`Dataset`]

        Example:

        ```py
        >>> ds = Dataset.from_pandas(df)
        ```
        """
        if info is not None and features is not None and info.features != features:
            raise ValueError(
                f"Features specified in `features` and `info.features` can't be different:\n{features}\n{info.features}"
            )
        features = features if features is not None else info.features if info is not None else None
        if info is None:
            info = DatasetInfo()
        info.features = features
        table = InMemoryTable.from_pandas(
            df=df,
            preserve_index=preserve_index,
        )
        if features is not None:
            # more expensive cast than InMemoryTable.from_pandas(..., schema=features.arrow_schema)
            # needed to support the str to Audio conversion for instance
            table = table.cast(features.arrow_schema)
        return cls(table, info=info, split=split)

    @classmethod
    def from_polars(
        cls,
        df: "pl.DataFrame",
        features: Optional[Features] = None,
        info: Optional[DatasetInfo] = None,
        split: Optional[NamedSplit] = None,
    ) -> "Dataset":
        """
        Collect the underlying arrow arrays in an Arrow Table.

        This operation is mostly zero copy.

        Data types that do copy:
            * CategoricalType

        Args:
            df (`polars.DataFrame`): DataFrame to convert to Arrow Table
            features (`Features`, optional): Dataset features.
            info (`DatasetInfo`, optional): Dataset information, like description, citation, etc.
            split (`NamedSplit`, optional): Name of the dataset split.

        Examples:
        ```py
        >>> ds = Dataset.from_polars(df)
        ```
        """
        if info is not None and features is not None and info.features != features:
            raise ValueError(
                f"Features specified in `features` and `info.features` can't be different:\n{features}\n{info.features}"
            )
        features = features if features is not None else info.features if info is not None else None
        if info is None:
            info = DatasetInfo()
        info.features = features
        table = InMemoryTable(df.to_arrow())
        if features is not None:
            # more expensive cast than InMemoryTable.from_polars(..., schema=features.arrow_schema)
            # needed to support the str to Audio conversion for instance
            table = table.cast(features.arrow_schema)
        return cls(table, info=info, split=split)

    @classmethod
    def from_dict(
        cls,
        mapping: dict,
        features: Optional[Features] = None,
        info: Optional[DatasetInfo] = None,
        split: Optional[NamedSplit] = None,
    ) -> "Dataset":
        """
        Convert `dict` to a `pyarrow.Table` to create a [`Dataset`].

        Args:
            mapping (`Mapping`):
                Mapping of strings to Arrays or Python lists.
            features ([`Features`], *optional*):
                Dataset features.
            info (`DatasetInfo`, *optional*):
                Dataset information, like description, citation, etc.
            split (`NamedSplit`, *optional*):
                Name of the dataset split.

        Returns:
            [`Dataset`]
        """
        if info is not None and features is not None and info.features != features:
            raise ValueError(
                f"Features specified in `features` and `info.features` can't be different:\n{features}\n{info.features}"
            )
        features = features if features is not None else info.features if info is not None else None
        arrow_typed_mapping = {}
        for col, data in mapping.items():
            if isinstance(data, (pa.Array, pa.ChunkedArray)):
                data = cast_array_to_feature(data, features[col]) if features is not None else data
            else:
                data = OptimizedTypedSequence(
                    features.encode_column(data, col) if features is not None else data,
                    type=features[col] if features is not None else None,
                    col=col,
                )
            arrow_typed_mapping[col] = data
        mapping = arrow_typed_mapping
        pa_table = InMemoryTable.from_pydict(mapping=mapping)
        if info is None:
            info = DatasetInfo()
        info.features = features
        if info.features is None:
            info.features = Features(
                {
                    col: generate_from_arrow_type(data.type)
                    if isinstance(data, (pa.Array, pa.ChunkedArray))
                    else data.get_inferred_type()
                    for col, data in mapping.items()
                }
            )
        return cls(pa_table, info=info, split=split)

    @classmethod
    def from_list(
        cls,
        mapping: List[dict],
        features: Optional[Features] = None,
        info: Optional[DatasetInfo] = None,
        split: Optional[NamedSplit] = None,
    ) -> "Dataset":
        """
        Convert a list of dicts to a `pyarrow.Table` to create a [`Dataset`]`.

        Note that the keys of the first entry will be used to determine the dataset columns,
        regardless of what is passed to features.

        Args:
            mapping (`List[dict]`): A list of mappings of strings to row values.
            features (`Features`, optional): Dataset features.
            info (`DatasetInfo`, optional): Dataset information, like description, citation, etc.
            split (`NamedSplit`, optional): Name of the dataset split.

        Returns:
            [`Dataset`]
        """
        # for simplicity and consistency wrt OptimizedTypedSequence we do not use InMemoryTable.from_pylist here
        mapping = {k: [r.get(k) for r in mapping] for k in mapping[0]} if mapping else {}
        return cls.from_dict(mapping, features, info, split)

    @staticmethod
    def from_csv(
        path_or_paths: Union[PathLike, List[PathLike]],
        split: Optional[NamedSplit] = None,
        features: Optional[Features] = None,
        cache_dir: str = None,
        keep_in_memory: bool = False,
        num_proc: Optional[int] = None,
        **kwargs,
    ):
        """Create Dataset from CSV file(s).

        Args:
            path_or_paths (`path-like` or list of `path-like`):
                Path(s) of the CSV file(s).
            split ([`NamedSplit`], *optional*):
                Split name to be assigned to the dataset.
            features ([`Features`], *optional*):
                Dataset features.
            cache_dir (`str`, *optional*, defaults to `"~/.cache/huggingface/datasets"`):
                Directory to cache data.
            keep_in_memory (`bool`, defaults to `False`):
                Whether to copy the data in-memory.
            num_proc (`int`, *optional*, defaults to `None`):
                Number of processes when downloading and generating the dataset locally.
                This is helpful if the dataset is made of multiple files. Multiprocessing is disabled by default.

                <Added version="2.8.0"/>
            **kwargs (additional keyword arguments):
                Keyword arguments to be passed to [`pandas.read_csv`].

        Returns:
            [`Dataset`]

        Example:

        ```py
        >>> ds = Dataset.from_csv('path/to/dataset.csv')
        ```
        """
        # Dynamic import to avoid circular dependency
        from .io.csv import CsvDatasetReader

        return CsvDatasetReader(
            path_or_paths,
            split=split,
            features=features,
            cache_dir=cache_dir,
            keep_in_memory=keep_in_memory,
            num_proc=num_proc,
            **kwargs,
        ).read()

    @staticmethod
    def from_generator(
        generator: Callable,
        features: Optional[Features] = None,
        cache_dir: str = None,
        keep_in_memory: bool = False,
        gen_kwargs: Optional[dict] = None,
        num_proc: Optional[int] = None,
        split: NamedSplit = Split.TRAIN,
        **kwargs,
    ):
        """Create a Dataset from a generator.

        Args:
            generator (:`Callable`):
                A generator function that `yields` examples.
            features ([`Features`], *optional*):
                Dataset features.
            cache_dir (`str`, *optional*, defaults to `"~/.cache/huggingface/datasets"`):
                Directory to cache data.
            keep_in_memory (`bool`, defaults to `False`):
                Whether to copy the data in-memory.
            gen_kwargs(`dict`, *optional*):
                Keyword arguments to be passed to the `generator` callable.
                You can define a sharded dataset by passing the list of shards in `gen_kwargs` and setting `num_proc` greater than 1.
            num_proc (`int`, *optional*, defaults to `None`):
                Number of processes when downloading and generating the dataset locally.
                This is helpful if the dataset is made of multiple files. Multiprocessing is disabled by default.
                If `num_proc` is greater than one, then all list values in `gen_kwargs` must be the same length. These values will be split between calls to the generator. The number of shards will be the minimum of the shortest list in `gen_kwargs` and `num_proc`.

                <Added version="2.7.0"/>
            split ([`NamedSplit`], defaults to `Split.TRAIN`):
                Split name to be assigned to the dataset.

                <Added version="2.21.0"/>
            **kwargs (additional keyword arguments):
                Keyword arguments to be passed to :[`GeneratorConfig`].

        Returns:
            [`Dataset`]

        Example:

        ```py
        >>> def gen():
        ...     yield {"text": "Good", "label": 0}
        ...     yield {"text": "Bad", "label": 1}
        ...
        >>> ds = Dataset.from_generator(gen)
        ```

        ```py
        >>> def gen(shards):
        ...     for shard in shards:
        ...         with open(shard) as f:
        ...             for line in f:
        ...                 yield {"line": line}
        ...
        >>> shards = [f"data{i}.txt" for i in range(32)]
        >>> ds = Dataset.from_generator(gen, gen_kwargs={"shards": shards})
        ```
        """
        from .io.generator import GeneratorDatasetInputStream

        return GeneratorDatasetInputStream(
            generator=generator,
            features=features,
            cache_dir=cache_dir,
            keep_in_memory=keep_in_memory,
            gen_kwargs=gen_kwargs,
            num_proc=num_proc,
            split=split,
            **kwargs,
        ).read()

    @staticmethod
    def from_json(
        path_or_paths: Union[PathLike, List[PathLike]],
        split: Optional[NamedSplit] = None,
        features: Optional[Features] = None,
        cache_dir: str = None,
        keep_in_memory: bool = False,
        field: Optional[str] = None,
        num_proc: Optional[int] = None,
        **kwargs,
    ):
        """Create Dataset from JSON or JSON Lines file(s).

        Args:
            path_or_paths (`path-like` or list of `path-like`):
                Path(s) of the JSON or JSON Lines file(s).
            split ([`NamedSplit`], *optional*):
                Split name to be assigned to the dataset.
            features ([`Features`], *optional*):
                 Dataset features.
            cache_dir (`str`, *optional*, defaults to `"~/.cache/huggingface/datasets"`):
                Directory to cache data.
            keep_in_memory (`bool`, defaults to `False`):
                Whether to copy the data in-memory.
            field (`str`, *optional*):
                Field name of the JSON file where the dataset is contained in.
            num_proc (`int`, *optional* defaults to `None`):
                Number of processes when downloading and generating the dataset locally.
                This is helpful if the dataset is made of multiple files. Multiprocessing is disabled by default.

                <Added version="2.8.0"/>
            **kwargs (additional keyword arguments):
                Keyword arguments to be passed to [`JsonConfig`].

        Returns:
            [`Dataset`]

        Example:

        ```py
        >>> ds = Dataset.from_json('path/to/dataset.json')
        ```
        """
        # Dynamic import to avoid circular dependency
        from .io.json import JsonDatasetReader

        return JsonDatasetReader(
            path_or_paths,
            split=split,
            features=features,
            cache_dir=cache_dir,
            keep_in_memory=keep_in_memory,
            field=field,
            num_proc=num_proc,
            **kwargs,
        ).read()

    @staticmethod
    def from_parquet(
        path_or_paths: Union[PathLike, List[PathLike]],
        split: Optional[NamedSplit] = None,
        features: Optional[Features] = None,
        cache_dir: str = None,
        keep_in_memory: bool = False,
        columns: Optional[List[str]] = None,
        num_proc: Optional[int] = None,
        **kwargs,
    ):
        """Create Dataset from Parquet file(s).

        Args:
            path_or_paths (`path-like` or list of `path-like`):
                Path(s) of the Parquet file(s).
            split (`NamedSplit`, *optional*):
                Split name to be assigned to the dataset.
            features (`Features`, *optional*):
                Dataset features.
            cache_dir (`str`, *optional*, defaults to `"~/.cache/huggingface/datasets"`):
                Directory to cache data.
            keep_in_memory (`bool`, defaults to `False`):
                Whether to copy the data in-memory.
            columns (`List[str]`, *optional*):
                If not `None`, only these columns will be read from the file.
                A column name may be a prefix of a nested field, e.g. 'a' will select
                'a.b', 'a.c', and 'a.d.e'.
            num_proc (`int`, *optional*, defaults to `None`):
                Number of processes when downloading and generating the dataset locally.
                This is helpful if the dataset is made of multiple files. Multiprocessing is disabled by default.

                <Added version="2.8.0"/>
            **kwargs (additional keyword arguments):
                Keyword arguments to be passed to [`ParquetConfig`].

        Returns:
            [`Dataset`]

        Example:

        ```py
        >>> ds = Dataset.from_parquet('path/to/dataset.parquet')
        ```
        """
        # Dynamic import to avoid circular dependency
        from .io.parquet import ParquetDatasetReader

        return ParquetDatasetReader(
            path_or_paths,
            split=split,
            features=features,
            cache_dir=cache_dir,
            keep_in_memory=keep_in_memory,
            columns=columns,
            num_proc=num_proc,
            **kwargs,
        ).read()

    @staticmethod
    def from_text(
        path_or_paths: Union[PathLike, List[PathLike]],
        split: Optional[NamedSplit] = None,
        features: Optional[Features] = None,
        cache_dir: str = None,
        keep_in_memory: bool = False,
        num_proc: Optional[int] = None,
        **kwargs,
    ):
        """Create Dataset from text file(s).

        Args:
            path_or_paths (`path-like` or list of `path-like`):
                Path(s) of the text file(s).
            split (`NamedSplit`, *optional*):
                Split name to be assigned to the dataset.
            features (`Features`, *optional*):
                Dataset features.
            cache_dir (`str`, *optional*, defaults to `"~/.cache/huggingface/datasets"`):
                Directory to cache data.
            keep_in_memory (`bool`, defaults to `False`):
                Whether to copy the data in-memory.
            num_proc (`int`, *optional*, defaults to `None`):
                Number of processes when downloading and generating the dataset locally.
                This is helpful if the dataset is made of multiple files. Multiprocessing is disabled by default.

                <Added version="2.8.0"/>
            **kwargs (additional keyword arguments):
                Keyword arguments to be passed to [`TextConfig`].

        Returns:
            [`Dataset`]

        Example:

        ```py
        >>> ds = Dataset.from_text('path/to/dataset.txt')
        ```
        """
        # Dynamic import to avoid circular dependency
        from .io.text import TextDatasetReader

        return TextDatasetReader(
            path_or_paths,
            split=split,
            features=features,
            cache_dir=cache_dir,
            keep_in_memory=keep_in_memory,
            num_proc=num_proc,
            **kwargs,
        ).read()

    @staticmethod
    def from_spark(
        df: "pyspark.sql.DataFrame",
        split: Optional[NamedSplit] = None,
        features: Optional[Features] = None,
        keep_in_memory: bool = False,
        cache_dir: str = None,
        working_dir: str = None,
        load_from_cache_file: bool = True,
        **kwargs,
    ):
        """Create a Dataset from Spark DataFrame. Dataset downloading is distributed over Spark workers.

        Args:
            df (`pyspark.sql.DataFrame`):
                The DataFrame containing the desired data.
            split (`NamedSplit`, *optional*):
                Split name to be assigned to the dataset.
            features (`Features`, *optional*):
                Dataset features.
            cache_dir (`str`, *optional*, defaults to `"~/.cache/huggingface/datasets"`):
                Directory to cache data. When using a multi-node Spark cluster, the cache_dir must be accessible to both
                workers and the driver.
            keep_in_memory (`bool`):
                Whether to copy the data in-memory.
            working_dir (`str`, *optional*)
                Intermediate directory for each Spark worker to write data to before moving it to `cache_dir`. Setting
                a non-NFS intermediate directory may improve performance.
            load_from_cache_file (`bool`):
                Whether to load the dataset from the cache if possible.

        Returns:
            [`Dataset`]

        Example:

        ```py
        >>> df = spark.createDataFrame(
        >>>     data=[[1, "Elia"], [2, "Teo"], [3, "Fang"]],
        >>>     columns=["id", "name"],
        >>> )
        >>> ds = Dataset.from_spark(df)
        ```
        """
        # Dynamic import to avoid circular dependency
        from .io.spark import SparkDatasetReader

        if sys.platform == "win32":
            raise EnvironmentError("Dataset.from_spark is not currently supported on Windows")

        return SparkDatasetReader(
            df,
            split=split,
            features=features,
            streaming=False,
            cache_dir=cache_dir,
            keep_in_memory=keep_in_memory,
            working_dir=working_dir,
            load_from_cache_file=load_from_cache_file,
            **kwargs,
        ).read()

    @staticmethod
    def from_sql(
        sql: Union[str, "sqlalchemy.sql.Selectable"],
        con: Union[str, "sqlalchemy.engine.Connection", "sqlalchemy.engine.Engine", "sqlite3.Connection"],
        features: Optional[Features] = None,
        cache_dir: str = None,
        keep_in_memory: bool = False,
        **kwargs,
    ):
        """Create Dataset from SQL query or database table.

        Args:
            sql (`str` or `sqlalchemy.sql.Selectable`):
                SQL query to be executed or a table name.
            con (`str` or `sqlite3.Connection` or `sqlalchemy.engine.Connection` or `sqlalchemy.engine.Connection`):
                A [URI string](https://docs.sqlalchemy.org/en/13/core/engines.html#database-urls) used to instantiate a database connection or a SQLite3/SQLAlchemy connection object.
            features ([`Features`], *optional*):
                Dataset features.
            cache_dir (`str`, *optional*, defaults to `"~/.cache/huggingface/datasets"`):
                Directory to cache data.
            keep_in_memory (`bool`, defaults to `False`):
                Whether to copy the data in-memory.
            **kwargs (additional keyword arguments):
                Keyword arguments to be passed to [`SqlConfig`].

        Returns:
            [`Dataset`]

        Example:

        ```py
        >>> # Fetch a database table
        >>> ds = Dataset.from_sql("test_data", "postgres:///db_name")
        >>> # Execute a SQL query on the table
        >>> ds = Dataset.from_sql("SELECT sentence FROM test_data", "postgres:///db_name")
        >>> # Use a Selectable object to specify the query
        >>> from sqlalchemy import select, text
        >>> stmt = select([text("sentence")]).select_from(text("test_data"))
        >>> ds = Dataset.from_sql(stmt, "postgres:///db_name")
        ```

        <Tip>

        The returned dataset can only be cached if `con` is specified as URI string.

        </Tip>
        """
        from .io.sql import SqlDatasetReader

        return SqlDatasetReader(
            sql,
            con,
            features=features,
            cache_dir=cache_dir,
            keep_in_memory=keep_in_memory,
            **kwargs,
        ).read()

    def __setstate__(self, state):
        self.__dict__.update(state)
        maybe_register_dataset_for_temp_dir_deletion(self)
        return self

    def __del__(self):
        if hasattr(self, "_data"):
            del self._data
        if hasattr(self, "_indices"):
            del self._indices

    def __enter__(self):
        return self

    def __exit__(self, exc_type, exc_val, exc_tb):
        # Here `del` is used to del the pyarrow tables. This properly closes the files used for memory mapped tables
        self.__del__()

    def save_to_disk(
        self,
        dataset_path: PathLike,
        max_shard_size: Optional[Union[str, int]] = None,
        num_shards: Optional[int] = None,
        num_proc: Optional[int] = None,
        storage_options: Optional[dict] = None,
    ):
        """
        Saves a dataset to a dataset directory, or in a filesystem using any implementation of `fsspec.spec.AbstractFileSystem`.

        For [`Image`] and [`Audio`] data:

        All the Image() and Audio() data are stored in the arrow files.
        If you want to store paths or urls, please use the Value("string") type.

        Args:
            dataset_path (`path-like`):
                Path (e.g. `dataset/train`) or remote URI (e.g. `s3://my-bucket/dataset/train`)
                of the dataset directory where the dataset will be saved to.
            max_shard_size (`int` or `str`, *optional*, defaults to `"500MB"`):
                The maximum size of the dataset shards to be uploaded to the hub. If expressed as a string, needs to be digits followed by a unit
                (like `"50MB"`).
            num_shards (`int`, *optional*):
                Number of shards to write. By default the number of shards depends on `max_shard_size` and `num_proc`.

                <Added version="2.8.0"/>
            num_proc (`int`, *optional*):
                Number of processes when downloading and generating the dataset locally.
                Multiprocessing is disabled by default.

                <Added version="2.8.0"/>
            storage_options (`dict`, *optional*):
                Key/value pairs to be passed on to the file-system backend, if any.

                <Added version="2.8.0"/>

        Example:

        ```py
        >>> ds.save_to_disk("path/to/dataset/directory")
        >>> ds.save_to_disk("path/to/dataset/directory", max_shard_size="1GB")
        >>> ds.save_to_disk("path/to/dataset/directory", num_shards=1024)
        ```
        """
        if max_shard_size is not None and num_shards is not None:
            raise ValueError(
                "Failed to push_to_hub: please specify either max_shard_size or num_shards, but not both."
            )
        if self.list_indexes():
            raise ValueError("please remove all the indexes using `dataset.drop_index` before saving a dataset")

        if num_shards is None:
            dataset_nbytes = self._estimate_nbytes()
            max_shard_size = convert_file_size_to_int(max_shard_size or config.MAX_SHARD_SIZE)
            num_shards = int(dataset_nbytes / max_shard_size) + 1
            num_shards = max(num_shards, num_proc or 1)

        num_proc = num_proc if num_proc is not None else 1
        num_shards = num_shards if num_shards is not None else num_proc

        fs: fsspec.AbstractFileSystem
        fs, _ = url_to_fs(dataset_path, **(storage_options or {}))

        if not is_remote_filesystem(fs):
            parent_cache_files_paths = {
                Path(cache_filename["filename"]).resolve().parent for cache_filename in self.cache_files
            }
            # Check that the dataset doesn't overwrite iself. It can cause a permission error on Windows and a segfault on linux.
            if Path(dataset_path).expanduser().resolve() in parent_cache_files_paths:
                raise PermissionError(
                    f"Tried to overwrite {Path(dataset_path).expanduser().resolve()} but a dataset can't overwrite itself."
                )

        fs.makedirs(dataset_path, exist_ok=True)

        # Get json serializable state
        state = {
            key: self.__dict__[key]
            for key in [
                "_fingerprint",
                "_format_columns",
                "_format_kwargs",
                "_format_type",
                "_output_all_columns",
            ]
        }
        state["_split"] = str(self.split) if self.split is not None else self.split
        state["_data_files"] = [
            {"filename": f"data-{shard_idx:05d}-of-{num_shards:05d}.arrow"} for shard_idx in range(num_shards)
        ]
        for k in state["_format_kwargs"].keys():
            try:
                json.dumps(state["_format_kwargs"][k])
            except TypeError as e:
                raise TypeError(
                    str(e) + f"\nThe format kwargs must be JSON serializable, but key '{k}' isn't."
                ) from None
        # Get json serializable dataset info
        dataset_info = asdict(self._info)

        shards_done = 0
        pbar = hf_tqdm(
            unit=" examples",
            total=len(self),
            desc=f"Saving the dataset ({shards_done}/{num_shards} shards)",
        )
        kwargs_per_job = (
            {
                "job_id": shard_idx,
                "shard": self.shard(num_shards=num_shards, index=shard_idx, contiguous=True),
                "fpath": posixpath.join(dataset_path, f"data-{shard_idx:05d}-of-{num_shards:05d}.arrow"),
                "storage_options": storage_options,
            }
            for shard_idx in range(num_shards)
        )
        shard_lengths = [None] * num_shards
        shard_sizes = [None] * num_shards
        if num_proc > 1:
            with Pool(num_proc) as pool:
                with pbar:
                    for job_id, done, content in iflatmap_unordered(
                        pool, Dataset._save_to_disk_single, kwargs_iterable=kwargs_per_job
                    ):
                        if done:
                            shards_done += 1
                            pbar.set_description(f"Saving the dataset ({shards_done}/{num_shards} shards)")
                            logger.debug(f"Finished writing shard number {job_id} of {num_shards}.")
                            shard_lengths[job_id], shard_sizes[job_id] = content
                        else:
                            pbar.update(content)
        else:
            with pbar:
                for kwargs in kwargs_per_job:
                    for job_id, done, content in Dataset._save_to_disk_single(**kwargs):
                        if done:
                            shards_done += 1
                            pbar.set_description(f"Saving the dataset ({shards_done}/{num_shards} shards)")
                            logger.debug(f"Finished writing shard number {job_id} of {num_shards}.")
                            shard_lengths[job_id], shard_sizes[job_id] = content
                        else:
                            pbar.update(content)
        with fs.open(
            posixpath.join(dataset_path, config.DATASET_STATE_JSON_FILENAME), "w", encoding="utf-8"
        ) as state_file:
            json.dump(state, state_file, indent=2, sort_keys=True)
        with fs.open(
            posixpath.join(dataset_path, config.DATASET_INFO_FILENAME), "w", encoding="utf-8"
        ) as dataset_info_file:
            # Sort only the first level of keys, or we might shuffle fields of nested features if we use sort_keys=True
            sorted_keys_dataset_info = {key: dataset_info[key] for key in sorted(dataset_info)}
            json.dump(sorted_keys_dataset_info, dataset_info_file, indent=2)

    @staticmethod
    def _save_to_disk_single(job_id: int, shard: "Dataset", fpath: str, storage_options: Optional[dict]):
        batch_size = config.DEFAULT_MAX_BATCH_SIZE

        num_examples_progress_update = 0
        writer = ArrowWriter(
            features=shard.features,
            path=fpath,
            storage_options=storage_options,
            embed_local_files=True,
        )
        try:
            _time = time.time()
            for pa_table in shard.with_format("arrow").iter(batch_size):
                writer.write_table(pa_table)
                num_examples_progress_update += len(pa_table)
                if time.time() > _time + config.PBAR_REFRESH_TIME_INTERVAL:
                    _time = time.time()
                    yield job_id, False, num_examples_progress_update
                    num_examples_progress_update = 0
        finally:
            yield job_id, False, num_examples_progress_update
            num_examples, num_bytes = writer.finalize()
            writer.close()

        yield job_id, True, (num_examples, num_bytes)

    @staticmethod
    def _build_local_temp_path(uri_or_path: str) -> Path:
        """
        Builds and returns a Path concatenating a local temporary dir with the dir path (or absolute/relative
        path extracted from the uri) passed.

        Args:
            uri_or_path (`str`): Path (e.g. `"dataset/train"`) or remote URI (e.g.
                `"s3://my-bucket/dataset/train"`) to concatenate.

        Returns:
            :class:`Path`: the concatenated path (temp dir + path)
        """
        src_dataset_path = Path(uri_or_path)
        tmp_dir = get_temporary_cache_files_directory()
        return Path(tmp_dir, src_dataset_path.relative_to(src_dataset_path.anchor))

    @staticmethod
    def load_from_disk(
<<<<<<< HEAD
        dataset_path: str,
=======
        dataset_path: PathLike,
        fs="deprecated",
>>>>>>> 9ddea80a
        keep_in_memory: Optional[bool] = None,
        storage_options: Optional[dict] = None,
    ) -> "Dataset":
        """
        Loads a dataset that was previously saved using [`save_to_disk`] from a dataset directory, or from a
        filesystem using any implementation of `fsspec.spec.AbstractFileSystem`.

        Args:
            dataset_path (`path-like`):
                Path (e.g. `"dataset/train"`) or remote URI (e.g. `"s3//my-bucket/dataset/train"`)
                of the dataset directory where the dataset will be loaded from.
            keep_in_memory (`bool`, defaults to `None`):
                Whether to copy the dataset in-memory. If `None`, the
                dataset will not be copied in-memory unless explicitly enabled by setting
                `datasets.config.IN_MEMORY_MAX_SIZE` to nonzero. See more details in the
                [improve performance](../cache#improve-performance) section.
            storage_options (`dict`, *optional*):
                Key/value pairs to be passed on to the file-system backend, if any.

                <Added version="2.8.0"/>

        Returns:
            [`Dataset`] or [`DatasetDict`]:
            - If `dataset_path` is a path of a dataset directory, the dataset requested.
            - If `dataset_path` is a path of a dataset dict directory, a `datasets.DatasetDict` with each split.

        Example:

        ```py
        >>> ds = load_from_disk("path/to/dataset/directory")
        ```
        """
        fs: fsspec.AbstractFileSystem
        fs, dataset_path = url_to_fs(dataset_path, **(storage_options or {}))

        dest_dataset_path = dataset_path
        dataset_dict_json_path = posixpath.join(dest_dataset_path, config.DATASETDICT_JSON_FILENAME)
        dataset_state_json_path = posixpath.join(dest_dataset_path, config.DATASET_STATE_JSON_FILENAME)
        dataset_info_path = posixpath.join(dest_dataset_path, config.DATASET_INFO_FILENAME)

        dataset_dict_is_file = fs.isfile(dataset_dict_json_path)
        dataset_info_is_file = fs.isfile(dataset_info_path)
        dataset_state_is_file = fs.isfile(dataset_state_json_path)
        if not dataset_info_is_file and not dataset_state_is_file:
            if dataset_dict_is_file:
                raise FileNotFoundError(
                    f"No such files: '{dataset_info_path}', nor '{dataset_state_json_path}' found. Expected to load a `Dataset` object, but got a `DatasetDict`. Please use either `datasets.load_from_disk` or `DatasetDict.load_from_disk` instead."
                )
            raise FileNotFoundError(
                f"No such files: '{dataset_info_path}', nor '{dataset_state_json_path}' found. Expected to load a `Dataset` object but provided path is not a `Dataset`."
            )
        if not dataset_info_is_file:
            if dataset_dict_is_file:
                raise FileNotFoundError(
                    f"No such file: '{dataset_info_path}' found. Expected to load a `Dataset` object, but got a `DatasetDict`. Please use either `datasets.load_from_disk` or `DatasetDict.load_from_disk` instead."
                )
            raise FileNotFoundError(
                f"No such file: '{dataset_info_path}'. Expected to load a `Dataset` object but provided path is not a `Dataset`."
            )
        if not dataset_state_is_file:
            if dataset_dict_is_file:
                raise FileNotFoundError(
                    f"No such file: '{dataset_state_json_path}' found. Expected to load a `Dataset` object, but got a `DatasetDict`. Please use either `datasets.load_from_disk` or `DatasetDict.load_from_disk` instead."
                )
            raise FileNotFoundError(
                f"No such file: '{dataset_state_json_path}'. Expected to load a `Dataset` object but provided path is not a `Dataset`."
            )

        # copies file from filesystem if it is remote filesystem to local filesystem and modifies dataset_path to temp directory containing local copies
        if is_remote_filesystem(fs):
            src_dataset_path = dest_dataset_path
            dest_dataset_path = Dataset._build_local_temp_path(src_dataset_path)
            fs.download(src_dataset_path, dest_dataset_path.as_posix(), recursive=True)
            dataset_state_json_path = posixpath.join(dest_dataset_path, config.DATASET_STATE_JSON_FILENAME)
            dataset_info_path = posixpath.join(dest_dataset_path, config.DATASET_INFO_FILENAME)

        with open(dataset_state_json_path, encoding="utf-8") as state_file:
            state = json.load(state_file)
        with open(dataset_info_path, encoding="utf-8") as dataset_info_file:
            dataset_info = DatasetInfo.from_dict(json.load(dataset_info_file))

        dataset_size = estimate_dataset_size(
            Path(dest_dataset_path, data_file["filename"]) for data_file in state["_data_files"]
        )
        keep_in_memory = keep_in_memory if keep_in_memory is not None else is_small_dataset(dataset_size)
        table_cls = InMemoryTable if keep_in_memory else MemoryMappedTable

        arrow_table = concat_tables(
            thread_map(
                table_cls.from_file,
                [posixpath.join(dest_dataset_path, data_file["filename"]) for data_file in state["_data_files"]],
                tqdm_class=hf_tqdm,
                desc="Loading dataset from disk",
                # set `disable=None` rather than `disable=False` by default to disable progress bar when no TTY attached
                disable=len(state["_data_files"]) <= 16 or None,
            )
        )

        split = state["_split"]
        split = Split(split) if split is not None else split

        dataset = Dataset(
            arrow_table=arrow_table,
            info=dataset_info,
            split=split,
            fingerprint=state["_fingerprint"],
        )

        format = {
            "type": state["_format_type"],
            "format_kwargs": state["_format_kwargs"],
            "columns": state["_format_columns"],
            "output_all_columns": state["_output_all_columns"],
        }
        dataset = dataset.with_format(**format)

        return dataset

    @property
    def data(self) -> Table:
        """The Apache Arrow table backing the dataset.

        Example:

        ```py
        >>> from datasets import load_dataset
        >>> ds = load_dataset("rotten_tomatoes", split="validation")
        >>> ds.data
        MemoryMappedTable
        text: string
        label: int64
        ----
        text: [["compassionately explores the seemingly irreconcilable situation between conservative christian parents and their estranged gay and lesbian children .","the soundtrack alone is worth the price of admission .","rodriguez does a splendid job of racial profiling hollywood style--casting excellent latin actors of all ages--a trend long overdue .","beneath the film's obvious determination to shock at any cost lies considerable skill and determination , backed by sheer nerve .","bielinsky is a filmmaker of impressive talent .","so beautifully acted and directed , it's clear that washington most certainly has a new career ahead of him if he so chooses .","a visual spectacle full of stunning images and effects .","a gentle and engrossing character study .","it's enough to watch huppert scheming , with her small , intelligent eyes as steady as any noir villain , and to enjoy the perfectly pitched web of tension that chabrol spins .","an engrossing portrait of uncompromising artists trying to create something original against the backdrop of a corporate music industry that only seems to care about the bottom line .",...,"ultimately , jane learns her place as a girl , softens up and loses some of the intensity that made her an interesting character to begin with .","ah-nuld's action hero days might be over .","it's clear why deuces wild , which was shot two years ago , has been gathering dust on mgm's shelf .","feels like nothing quite so much as a middle-aged moviemaker's attempt to surround himself with beautiful , half-naked women .","when the precise nature of matthew's predicament finally comes into sharp focus , the revelation fails to justify the build-up .","this picture is murder by numbers , and as easy to be bored by as your abc's , despite a few whopping shootouts .","hilarious musical comedy though stymied by accents thick as mud .","if you are into splatter movies , then you will probably have a reasonably good time with the salton sea .","a dull , simple-minded and stereotypical tale of drugs , death and mind-numbing indifference on the inner-city streets .","the feature-length stretch . . . strains the show's concept ."]]
        label: [[1,1,1,1,1,1,1,1,1,1,...,0,0,0,0,0,0,0,0,0,0]]
        ```
        """
        return self._data

    @property
    def cache_files(self) -> List[dict]:
        """The cache files containing the Apache Arrow table backing the dataset.

        Example:

        ```py
        >>> from datasets import load_dataset
        >>> ds = load_dataset("rotten_tomatoes", split="validation")
        >>> ds.cache_files
        [{'filename': '/root/.cache/huggingface/datasets/rotten_tomatoes_movie_review/default/1.0.0/40d411e45a6ce3484deed7cc15b82a53dad9a72aafd9f86f8f227134bec5ca46/rotten_tomatoes_movie_review-validation.arrow'}]
        ```
        """
        cache_files = list_table_cache_files(self._data)
        if self._indices is not None:
            cache_files += list_table_cache_files(self._indices)
        return [{"filename": cache_filename} for cache_filename in cache_files]

    @property
    def num_columns(self) -> int:
        """Number of columns in the dataset.

        Example:

        ```py
        >>> from datasets import load_dataset
        >>> ds = load_dataset("rotten_tomatoes", split="validation")
        >>> ds.num_columns
        2
        ```
        """
        return self._data.num_columns

    @property
    def num_rows(self) -> int:
        """Number of rows in the dataset (same as [`Dataset.__len__`]).

        Example:

        ```py
        >>> from datasets import load_dataset
        >>> ds = load_dataset("rotten_tomatoes", split="validation")
        >>> ds.num_rows
        1066
        ```
        """
        if self._indices is not None:
            return self._indices.num_rows
        return self._data.num_rows

    @property
    def column_names(self) -> List[str]:
        """Names of the columns in the dataset.

        Example:

        ```py
        >>> from datasets import load_dataset
        >>> ds = load_dataset("rotten_tomatoes", split="validation")
        >>> ds.column_names
        ['text', 'label']
        ```
        """
        return self._data.column_names

    @property
    def shape(self) -> Tuple[int, int]:
        """Shape of the dataset (number of columns, number of rows).

        Example:

        ```py
        >>> from datasets import load_dataset
        >>> ds = load_dataset("rotten_tomatoes", split="validation")
        >>> ds.shape
        (1066, 2)
        ```
        """
        if self._indices is not None:
            return (self._indices.num_rows, self._data.num_columns)
        return self._data.shape

    def unique(self, column: str) -> List:
        """Return a list of the unique elements in a column.

        This is implemented in the low-level backend and as such, very fast.

        Args:
            column (`str`):
                Column name (list all the column names with [`~datasets.Dataset.column_names`]).

        Returns:
            `list`: List of unique elements in the given column.

        Example:

        ```py
        >>> from datasets import load_dataset
        >>> ds = load_dataset("rotten_tomatoes", split="validation")
        >>> ds.unique('label')
        [1, 0]
        ```
        """
        if column not in self._data.column_names:
            raise ValueError(f"Column ({column}) not in table columns ({self._data.column_names}).")

        if self._indices is not None and self._indices.num_rows != self._data.num_rows:
            dataset = self.flatten_indices()
        else:
            dataset = self

        return dataset._data.column(column).unique().to_pylist()

    def class_encode_column(self, column: str, include_nulls: bool = False) -> "Dataset":
        """Casts the given column as [`~datasets.features.ClassLabel`] and updates the table.

        Args:
            column (`str`):
                The name of the column to cast (list all the column names with [`~datasets.Dataset.column_names`])
            include_nulls (`bool`, defaults to `False`):
                Whether to include null values in the class labels. If `True`, the null values will be encoded as the `"None"` class label.

                <Added version="1.14.2"/>

        Example:

        ```py
        >>> from datasets import load_dataset
        >>> ds = load_dataset("boolq", split="validation")
        >>> ds.features
        {'answer': Value(dtype='bool', id=None),
         'passage': Value(dtype='string', id=None),
         'question': Value(dtype='string', id=None)}
        >>> ds = ds.class_encode_column('answer')
        >>> ds.features
        {'answer': ClassLabel(num_classes=2, names=['False', 'True'], id=None),
         'passage': Value(dtype='string', id=None),
         'question': Value(dtype='string', id=None)}
        ```
        """
        # Sanity checks
        if column not in self._data.column_names:
            raise ValueError(f"Column ({column}) not in table columns ({self._data.column_names}).")
        src_feat = self._info.features[column]
        if not isinstance(src_feat, Value):
            raise ValueError(
                f"Class encoding is only supported for {Value.__name__} column, and column {column} is {type(src_feat).__name__}."
            )

        if src_feat.dtype != "string" or (include_nulls and None in self.unique(column)):

            def stringify_column(batch):
                batch[column] = [
                    str(sample) if include_nulls or sample is not None else None for sample in batch[column]
                ]
                return batch

            dset = self.map(
                stringify_column,
                batched=True,
                desc="Stringifying the column",
            )
        else:
            dset = self

        # Create the new feature
        class_names = sorted(str(sample) for sample in dset.unique(column) if include_nulls or sample is not None)
        dst_feat = ClassLabel(names=class_names)

        def cast_to_class_labels(batch):
            batch[column] = [
                dst_feat.str2int(str(sample)) if include_nulls or sample is not None else None
                for sample in batch[column]
            ]
            return batch

        new_features = dset.features.copy()
        new_features[column] = dst_feat

        dset = dset.map(
            cast_to_class_labels,
            batched=True,
            features=new_features,
            desc="Casting to class labels",
        )

        return dset

    @fingerprint_transform(inplace=False)
    def flatten(self, new_fingerprint: Optional[str] = None, max_depth=16) -> "Dataset":
        """Flatten the table.
        Each column with a struct type is flattened into one column per struct field.
        Other columns are left unchanged.

        Args:
            new_fingerprint (`str`, *optional*):
                The new fingerprint of the dataset after transform.
                If `None`, the new fingerprint is computed using a hash of the previous fingerprint, and the transform arguments.

        Returns:
            [`Dataset`]: A copy of the dataset with flattened columns.

        Example:

        ```py
        >>> from datasets import load_dataset
        >>> ds = load_dataset("squad", split="train")
        >>> ds.features
        {'answers': Sequence(feature={'text': Value(dtype='string', id=None), 'answer_start': Value(dtype='int32', id=None)}, length=-1, id=None),
         'context': Value(dtype='string', id=None),
         'id': Value(dtype='string', id=None),
         'question': Value(dtype='string', id=None),
         'title': Value(dtype='string', id=None)}
        >>> ds.flatten()
        Dataset({
            features: ['id', 'title', 'context', 'question', 'answers.text', 'answers.answer_start'],
            num_rows: 87599
        })
        ```
        """
        dataset = copy.deepcopy(self)
        for depth in range(1, max_depth):
            if any(isinstance(field.type, pa.StructType) for field in dataset._data.schema):
                dataset._data = dataset._data.flatten()
            else:
                break
        dataset.info.features = self._info.features.flatten(max_depth=max_depth)
        dataset.info.features = Features({col: dataset.info.features[col] for col in dataset.data.column_names})
        dataset._data = update_metadata_with_features(dataset._data, dataset.features)
        logger.info(f'Flattened dataset from depth {depth} to depth {1 if depth + 1 < max_depth else "unknown"}.')
        dataset._fingerprint = new_fingerprint
        return dataset

    def cast(
        self,
        features: Features,
        batch_size: Optional[int] = 1000,
        keep_in_memory: bool = False,
        load_from_cache_file: Optional[bool] = None,
        cache_file_name: Optional[str] = None,
        writer_batch_size: Optional[int] = 1000,
        num_proc: Optional[int] = None,
    ) -> "Dataset":
        """
        Cast the dataset to a new set of features.

        Args:
            features ([`Features`]):
                New features to cast the dataset to.
                The name of the fields in the features must match the current column names.
                The type of the data must also be convertible from one type to the other.
                For non-trivial conversion, e.g. `str` <-> `ClassLabel` you should use [`~datasets.Dataset.map`] to update the Dataset.
            batch_size (`int`, defaults to `1000`):
                Number of examples per batch provided to cast.
                If `batch_size <= 0` or `batch_size == None` then provide the full dataset as a single batch to cast.
            keep_in_memory (`bool`, defaults to `False`):
                Whether to copy the data in-memory.
            load_from_cache_file (`bool`, defaults to `True` if caching is enabled):
                If a cache file storing the current computation from `function`
                can be identified, use it instead of recomputing.
            cache_file_name (`str`, *optional*, defaults to `None`):
                Provide the name of a path for the cache file. It is used to store the
                results of the computation instead of the automatically generated cache file name.
            writer_batch_size (`int`, defaults to `1000`):
                Number of rows per write operation for the cache file writer.
                This value is a good trade-off between memory usage during the processing, and processing speed.
                Higher value makes the processing do fewer lookups, lower value consume less temporary memory while running [`~datasets.Dataset.map`].
            num_proc (`int`, *optional*, defaults to `None`):
                Number of processes for multiprocessing. By default it doesn't
                use multiprocessing.

        Returns:
            [`Dataset`]: A copy of the dataset with casted features.

        Example:

        ```py
        >>> from datasets import load_dataset, ClassLabel, Value
        >>> ds = load_dataset("rotten_tomatoes", split="validation")
        >>> ds.features
        {'label': ClassLabel(num_classes=2, names=['neg', 'pos'], id=None),
         'text': Value(dtype='string', id=None)}
        >>> new_features = ds.features.copy()
        >>> new_features['label'] = ClassLabel(names=['bad', 'good'])
        >>> new_features['text'] = Value('large_string')
        >>> ds = ds.cast(new_features)
        >>> ds.features
        {'label': ClassLabel(num_classes=2, names=['bad', 'good'], id=None),
         'text': Value(dtype='large_string', id=None)}
        ```
        """
        if sorted(features) != sorted(self._data.column_names):
            raise ValueError(
                f"The columns in features ({list(features)}) must be identical "
                f"as the columns in the dataset: {self._data.column_names}"
            )

        schema = features.arrow_schema
        format = self.format
        dataset = self.with_format("arrow")
        # capture the PyArrow version here to make the lambda serializable on Windows
        dataset = dataset.map(
            partial(table_cast, schema=schema),
            batched=True,
            batch_size=batch_size,
            keep_in_memory=keep_in_memory,
            load_from_cache_file=load_from_cache_file,
            cache_file_name=cache_file_name,
            writer_batch_size=writer_batch_size,
            num_proc=num_proc,
            features=features,
            desc="Casting the dataset",
        )
        dataset = dataset.with_format(**format)
        return dataset

    @fingerprint_transform(inplace=False)
    def cast_column(self, column: str, feature: FeatureType, new_fingerprint: Optional[str] = None) -> "Dataset":
        """Cast column to feature for decoding.

        Args:
            column (`str`):
                Column name.
            feature (`FeatureType`):
                Target feature.
            new_fingerprint (`str`, *optional*):
                The new fingerprint of the dataset after transform.
                If `None`, the new fingerprint is computed using a hash of the previous fingerprint, and the transform arguments.

        Returns:
            [`Dataset`]

        Example:

        ```py
        >>> from datasets import load_dataset
        >>> ds = load_dataset("rotten_tomatoes", split="validation")
        >>> ds.features
        {'label': ClassLabel(num_classes=2, names=['neg', 'pos'], id=None),
         'text': Value(dtype='string', id=None)}
        >>> ds = ds.cast_column('label', ClassLabel(names=['bad', 'good']))
        >>> ds.features
        {'label': ClassLabel(num_classes=2, names=['bad', 'good'], id=None),
         'text': Value(dtype='string', id=None)}
        ```
        """
        if hasattr(feature, "decode_example"):
            dataset = copy.deepcopy(self)
            dataset._info.features[column] = feature
            dataset._fingerprint = new_fingerprint
            dataset._data = dataset._data.cast(dataset.features.arrow_schema)
            dataset._data = update_metadata_with_features(dataset._data, dataset.features)
            return dataset
        else:
            features = self.features
            features[column] = feature
            return self.cast(features)

    @transmit_format
    @fingerprint_transform(inplace=False)
    def remove_columns(self, column_names: Union[str, List[str]], new_fingerprint: Optional[str] = None) -> "Dataset":
        """
        Remove one or several column(s) in the dataset and the features associated to them.

        You can also remove a column using [`~datasets.Dataset.map`] with `remove_columns` but the present method
        doesn't copy the data of the remaining columns and is thus faster.

        Args:
            column_names (`Union[str, List[str]]`):
                Name of the column(s) to remove.
            new_fingerprint (`str`, *optional*):
                The new fingerprint of the dataset after transform.
                If `None`, the new fingerprint is computed using a hash of the previous fingerprint, and the transform arguments.

        Returns:
            [`Dataset`]: A copy of the dataset object without the columns to remove.

        Example:

        ```py
        >>> from datasets import load_dataset
        >>> ds = load_dataset("rotten_tomatoes", split="validation")
        >>> ds = ds.remove_columns('label')
        Dataset({
            features: ['text'],
            num_rows: 1066
        })
        >>> ds = ds.remove_columns(column_names=ds.column_names) # Removing all the columns returns an empty dataset with the `num_rows` property set to 0
        Dataset({
            features: [],
            num_rows: 0
        })
        ```
        """
        dataset = copy.deepcopy(self)
        if isinstance(column_names, str):
            column_names = [column_names]

        missing_columns = set(column_names) - set(self._data.column_names)
        if missing_columns:
            raise ValueError(
                f"Column name {list(missing_columns)} not in the dataset. "
                f"Current columns in the dataset: {dataset._data.column_names}"
            )

        for column_name in column_names:
            del dataset._info.features[column_name]

        dataset._data = dataset._data.drop(column_names)
        dataset._data = update_metadata_with_features(dataset._data, dataset.features)
        dataset._fingerprint = new_fingerprint
        return dataset

    @fingerprint_transform(inplace=False)
    def rename_column(
        self, original_column_name: str, new_column_name: str, new_fingerprint: Optional[str] = None
    ) -> "Dataset":
        """
        Rename a column in the dataset, and move the features associated to the original column under the new column
        name.

        Args:
            original_column_name (`str`):
                Name of the column to rename.
            new_column_name (`str`):
                New name for the column.
            new_fingerprint (`str`, *optional*):
                The new fingerprint of the dataset after transform.
                If `None`, the new fingerprint is computed using a hash of the previous fingerprint, and the transform arguments.

        Returns:
            [`Dataset`]: A copy of the dataset with a renamed column.

        Example:

        ```py
        >>> from datasets import load_dataset
        >>> ds = load_dataset("rotten_tomatoes", split="validation")
        >>> ds = ds.rename_column('label', 'label_new')
        Dataset({
            features: ['text', 'label_new'],
            num_rows: 1066
        })
        ```
        """
        dataset = copy.deepcopy(self)
        if original_column_name not in dataset._data.column_names:
            raise ValueError(
                f"Original column name {original_column_name} not in the dataset. "
                f"Current columns in the dataset: {dataset._data.column_names}"
            )
        if new_column_name in dataset._data.column_names:
            raise ValueError(
                f"New column name {new_column_name} already in the dataset. "
                f"Please choose a column name which is not already in the dataset. "
                f"Current columns in the dataset: {dataset._data.column_names}"
            )
        if not new_column_name:
            raise ValueError("New column name is empty.")

        def rename(columns):
            return [new_column_name if col == original_column_name else col for col in columns]

        new_column_names = rename(self._data.column_names)
        if self._format_columns is not None:
            dataset._format_columns = rename(self._format_columns)

        dataset._info.features = Features(
            {
                new_column_name if col == original_column_name else col: feature
                for col, feature in self._info.features.items()
            }
        )

        dataset._data = dataset._data.rename_columns(new_column_names)
        dataset._data = update_metadata_with_features(dataset._data, dataset.features)
        dataset._fingerprint = new_fingerprint
        return dataset

    @fingerprint_transform(inplace=False)
    def rename_columns(self, column_mapping: Dict[str, str], new_fingerprint: Optional[str] = None) -> "Dataset":
        """
        Rename several columns in the dataset, and move the features associated to the original columns under
        the new column names.

        Args:
            column_mapping (`Dict[str, str]`):
                A mapping of columns to rename to their new names
            new_fingerprint (`str`, *optional*):
                The new fingerprint of the dataset after transform.
                If `None`, the new fingerprint is computed using a hash of the previous fingerprint, and the transform arguments.

        Returns:
            [`Dataset`]: A copy of the dataset with renamed columns

        Example:

        ```py
        >>> from datasets import load_dataset
        >>> ds = load_dataset("rotten_tomatoes", split="validation")
        >>> ds = ds.rename_columns({'text': 'text_new', 'label': 'label_new'})
        Dataset({
            features: ['text_new', 'label_new'],
            num_rows: 1066
        })
        ```
        """
        dataset = copy.deepcopy(self)

        extra_columns = set(column_mapping.keys()) - set(dataset.column_names)
        if extra_columns:
            raise ValueError(
                f"Original column names {extra_columns} not in the dataset. "
                f"Current columns in the dataset: {dataset._data.column_names}"
            )

        number_of_duplicates_in_new_columns = len(column_mapping.values()) - len(set(column_mapping.values()))
        if number_of_duplicates_in_new_columns != 0:
            raise ValueError(
                "New column names must all be different, but this column mapping "
                f"has {number_of_duplicates_in_new_columns} duplicates"
            )

        empty_new_columns = [new_col for new_col in column_mapping.values() if not new_col]
        if empty_new_columns:
            raise ValueError(f"New column names {empty_new_columns} are empty.")

        def rename(columns):
            return [column_mapping[col] if col in column_mapping else col for col in columns]

        new_column_names = rename(self._data.column_names)
        if self._format_columns is not None:
            dataset._format_columns = rename(self._format_columns)

        dataset._info.features = Features(
            {
                column_mapping[col] if col in column_mapping else col: feature
                for col, feature in (self._info.features or {}).items()
            }
        )

        dataset._data = dataset._data.rename_columns(new_column_names)
        dataset._data = update_metadata_with_features(dataset._data, dataset.features)
        dataset._fingerprint = new_fingerprint
        return dataset

    @transmit_format
    @fingerprint_transform(inplace=False)
    def select_columns(self, column_names: Union[str, List[str]], new_fingerprint: Optional[str] = None) -> "Dataset":
        """Select one or several column(s) in the dataset and the features
        associated to them.

        Args:
            column_names (`Union[str, List[str]]`):
                Name of the column(s) to keep.
            new_fingerprint (`str`, *optional*):
                The new fingerprint of the dataset after transform. If `None`,
                the new fingerprint is computed using a hash of the previous
                fingerprint, and the transform arguments.

        Returns:
            [`Dataset`]: A copy of the dataset object which only consists of
            selected columns.

        Example:

        ```py
        >>> from datasets import load_dataset
        >>> ds = load_dataset("rotten_tomatoes", split="validation")
        >>> ds.select_columns(['text'])
        Dataset({
            features: ['text'],
            num_rows: 1066
        })
        ```
        """
        if isinstance(column_names, str):
            column_names = [column_names]

        missing_columns = set(column_names) - set(self._data.column_names)
        if missing_columns:
            raise ValueError(
                f"Column name {list(missing_columns)} not in the "
                "dataset. Current columns in the dataset: "
                f"{self._data.column_names}."
            )

        dataset = copy.deepcopy(self)
        dataset._data = dataset._data.select(column_names)
        dataset._info.features = Features({col: self._info.features[col] for col in dataset._data.column_names})
        dataset._data = update_metadata_with_features(dataset._data, dataset.features)
        dataset._fingerprint = new_fingerprint
        return dataset

    def __len__(self):
        """Number of rows in the dataset.

        Example:

        ```py
        >>> from datasets import load_dataset
        >>> ds = load_dataset("rotten_tomatoes", split="validation")
        >>> ds.__len__
        <bound method Dataset.__len__ of Dataset({
            features: ['text', 'label'],
            num_rows: 1066
        })>
        ```
        """
        return self.num_rows

    def __iter__(self):
        """Iterate through the examples.

        If a formatting is set with [`Dataset.set_format`] rows will be returned with the
        selected format.
        """
        if self._indices is None:
            # Fast iteration
            # Benchmark: https://gist.github.com/mariosasko/0248288a2e3a7556873969717c1fe52b (fast_iter_batch)
            format_kwargs = self._format_kwargs if self._format_kwargs is not None else {}
            formatter = get_formatter(self._format_type, features=self._info.features, **format_kwargs)
            batch_size = config.ARROW_READER_BATCH_SIZE_IN_DATASET_ITER
            for pa_subtable in table_iter(self.data, batch_size=batch_size):
                for i in range(pa_subtable.num_rows):
                    pa_subtable_ex = pa_subtable.slice(i, 1)
                    formatted_output = format_table(
                        pa_subtable_ex,
                        0,
                        formatter=formatter,
                        format_columns=self._format_columns,
                        output_all_columns=self._output_all_columns,
                    )
                    yield formatted_output
        else:
            for i in range(self.num_rows):
                yield self._getitem(
                    i,
                )

    def iter(self, batch_size: int, drop_last_batch: bool = False):
        """Iterate through the batches of size `batch_size`.

        If a formatting is set with [`~datasets.Dataset.set_format`] rows will be returned with the
        selected format.

        Args:
            batch_size (:obj:`int`): size of each batch to yield.
            drop_last_batch (:obj:`bool`, default `False`): Whether a last batch smaller than the batch_size should be
                dropped
        """
        if self._indices is None:
            # Fast iteration
            # Benchmark: https://gist.github.com/mariosasko/0248288a2e3a7556873969717c1fe52b (fast_iter_batch)
            format_kwargs = self._format_kwargs if self._format_kwargs is not None else {}
            formatter = get_formatter(self._format_type, features=self._info.features, **format_kwargs)
            for pa_subtable in table_iter(self.data, batch_size=batch_size, drop_last_batch=drop_last_batch):
                formatted_batch = format_table(
                    pa_subtable,
                    range(pa_subtable.num_rows),
                    formatter=formatter,
                    format_columns=self._format_columns,
                    output_all_columns=self._output_all_columns,
                )
                yield formatted_batch
        else:
            num_rows = self.num_rows if not drop_last_batch else self.num_rows // batch_size * batch_size
            for i in range(0, num_rows, batch_size):
                yield self._getitem(
                    slice(i, i + batch_size),
                )

    def __repr__(self):
        return f"Dataset({{\n    features: {list(self._info.features.keys())},\n    num_rows: {self.num_rows}\n}})"

    @property
    def format(self):
        return {
            "type": self._format_type,
            "format_kwargs": self._format_kwargs,
            "columns": self.column_names if self._format_columns is None else self._format_columns,
            "output_all_columns": self._output_all_columns,
        }

    @contextlib.contextmanager
    def formatted_as(
        self,
        type: Optional[str] = None,
        columns: Optional[List] = None,
        output_all_columns: bool = False,
        **format_kwargs,
    ):
        """To be used in a `with` statement. Set `__getitem__` return format (type and columns).

        Args:
            type (`str`, *optional*):
                Output type selected in `[None, 'numpy', 'torch', 'tensorflow', 'pandas', 'arrow', 'jax']`.
                `None` means `__getitem__`` returns python objects (default).
            columns (`List[str]`, *optional*):
                Columns to format in the output.
                `None` means `__getitem__` returns all columns (default).
            output_all_columns (`bool`, defaults to `False`):
                Keep un-formatted columns as well in the output (as python objects).
            **format_kwargs (additional keyword arguments):
                Keywords arguments passed to the convert function like `np.array`, `torch.tensor` or `tensorflow.ragged.constant`.
        """
        old_format_type = self._format_type
        old_format_kwargs = self._format_kwargs
        old_format_columns = self._format_columns
        old_output_all_columns = self._output_all_columns
        try:
            self.set_format(type, columns, output_all_columns, **format_kwargs)
            yield
        finally:
            self.set_format(old_format_type, old_format_columns, old_output_all_columns, **old_format_kwargs)

    @fingerprint_transform(inplace=True)
    def set_format(
        self,
        type: Optional[str] = None,
        columns: Optional[List] = None,
        output_all_columns: bool = False,
        **format_kwargs,
    ):
        """Set `__getitem__` return format (type and columns). The data formatting is applied on-the-fly.
        The format `type` (for example "numpy") is used to format batches when using `__getitem__`.
        It's also possible to use custom transforms for formatting using [`~datasets.Dataset.set_transform`].

        Args:
            type (`str`, *optional*):
                Either output type selected in `[None, 'numpy', 'torch', 'tensorflow', 'pandas', 'arrow', 'jax']`.
                `None` means `__getitem__` returns python objects (default).
            columns (`List[str]`, *optional*):
                Columns to format in the output.
                `None` means `__getitem__` returns all columns (default).
            output_all_columns (`bool`, defaults to `False`):
                Keep un-formatted columns as well in the output (as python objects).
            **format_kwargs (additional keyword arguments):
                Keywords arguments passed to the convert function like `np.array`, `torch.tensor` or `tensorflow.ragged.constant`.

        It is possible to call [`~datasets.Dataset.map`] after calling `set_format`. Since `map` may add new columns, then the list of formatted columns
        gets updated. In this case, if you apply `map` on a dataset to add a new column, then this column will be formatted as:

            ```
            new formatted columns = (all columns - previously unformatted columns)
            ```

        Example:

        ```py
        >>> from datasets import load_dataset
        >>> from transformers import AutoTokenizer
        >>> ds = load_dataset("rotten_tomatoes", split="validation")
        >>> tokenizer = AutoTokenizer.from_pretrained("bert-base-cased")
        >>> ds = ds.map(lambda x: tokenizer(x['text'], truncation=True, padding=True), batched=True)
        >>> ds.set_format(type='numpy', columns=['text', 'label'])
        >>> ds.format
        {'type': 'numpy',
        'format_kwargs': {},
        'columns': ['text', 'label'],
        'output_all_columns': False}
        ```
        """
        format_kwargs.update(format_kwargs.pop("format_kwargs", {}))  # allow to use self.set_format(**self.format)

        # Check that the format_type and format_kwargs are valid and make it possible to have a Formatter
        type = get_format_type_from_alias(type)
        get_formatter(type, features=self._info.features, **format_kwargs)

        # Check filter column
        if isinstance(columns, str):
            columns = [columns]
        if isinstance(columns, tuple):
            columns = list(columns)
        if columns is not None:
            missing_columns = set(columns) - set(self._data.column_names)
            if missing_columns:
                raise ValueError(
                    f"Columns {list(missing_columns)} not in the dataset. Current columns in the dataset: {self._data.column_names}"
                )
        if columns is not None:
            columns = columns.copy()  # Ensures modifications made to the list after this call don't cause bugs

        self._format_type = type
        self._format_kwargs = format_kwargs
        self._format_columns = columns
        self._output_all_columns = output_all_columns
        logger.debug(
            "Set __getitem__(key) output type to %s for %s columns "
            " (when key is int or slice) and %s output other (un-formatted) columns.",
            "python objects" if type is None else type,
            "no" if columns is None else str(columns),
            "do" if output_all_columns else "don't",
        )

    def reset_format(self):
        """Reset `__getitem__` return format to python objects and all columns.

        Same as `self.set_format()`

        Example:

        ```py
        >>> from datasets import load_dataset
        >>> from transformers import AutoTokenizer
        >>> ds = load_dataset("rotten_tomatoes", split="validation")
        >>> tokenizer = AutoTokenizer.from_pretrained("bert-base-cased")
        >>> ds = ds.map(lambda x: tokenizer(x['text'], truncation=True, padding=True), batched=True)
        >>> ds.set_format(type='numpy', columns=['input_ids', 'token_type_ids', 'attention_mask', 'label'])
        >>> ds.format
        {'columns': ['input_ids', 'token_type_ids', 'attention_mask', 'label'],
         'format_kwargs': {},
         'output_all_columns': False,
         'type': 'numpy'}
        >>> ds.reset_format()
        >>> ds.format
        {'columns': ['text', 'label', 'input_ids', 'token_type_ids', 'attention_mask'],
         'format_kwargs': {},
         'output_all_columns': False,
         'type': None}
        ```
        """
        self.set_format()

    def set_transform(
        self,
        transform: Optional[Callable],
        columns: Optional[List] = None,
        output_all_columns: bool = False,
    ):
        """Set `__getitem__` return format using this transform. The transform is applied on-the-fly on batches when `__getitem__` is called.
        As [`~datasets.Dataset.set_format`], this can be reset using [`~datasets.Dataset.reset_format`].

        Args:
            transform (`Callable`, *optional*):
                User-defined formatting transform, replaces the format defined by [`~datasets.Dataset.set_format`].
                A formatting function is a callable that takes a batch (as a `dict`) as input and returns a batch.
                This function is applied right before returning the objects in `__getitem__`.
            columns (`List[str]`, *optional*):
                Columns to format in the output.
                If specified, then the input batch of the transform only contains those columns.
            output_all_columns (`bool`, defaults to `False`):
                Keep un-formatted columns as well in the output (as python objects).
                If set to True, then the other un-formatted columns are kept with the output of the transform.

        Example:

        ```py
        >>> from datasets import load_dataset
        >>> from transformers import AutoTokenizer
        >>> ds = load_dataset("rotten_tomatoes", split="validation")
        >>> tokenizer = AutoTokenizer.from_pretrained('bert-base-uncased')
        >>> def encode(batch):
        ...     return tokenizer(batch['text'], padding=True, truncation=True, return_tensors='pt')
        >>> ds.set_transform(encode)
        >>> ds[0]
        {'attention_mask': tensor([1, 1, 1, 1, 1, 1, 1, 1, 1, 1, 1, 1, 1, 1, 1, 1, 1, 1, 1, 1, 1, 1, 1, 1,
         1, 1]),
         'input_ids': tensor([  101, 29353,  2135, 15102,  1996,  9428, 20868,  2890,  8663,  6895,
                 20470,  2571,  3663,  2090,  4603,  3017,  3008,  1998,  2037, 24211,
                 5637,  1998, 11690,  2336,  1012,   102]),
         'token_type_ids': tensor([0, 0, 0, 0, 0, 0, 0, 0, 0, 0, 0, 0, 0, 0, 0, 0, 0, 0, 0, 0, 0, 0, 0, 0,
                 0, 0])}
        ```
        """
        self.set_format("custom", columns=columns, output_all_columns=output_all_columns, transform=transform)

    def with_format(
        self,
        type: Optional[str] = None,
        columns: Optional[List] = None,
        output_all_columns: bool = False,
        **format_kwargs,
    ):
        """Set `__getitem__` return format (type and columns). The data formatting is applied on-the-fly.
        The format `type` (for example "numpy") is used to format batches when using `__getitem__`.

        It's also possible to use custom transforms for formatting using [`~datasets.Dataset.with_transform`].

        Contrary to [`~datasets.Dataset.set_format`], `with_format` returns a new [`Dataset`] object.

        Args:
            type (`str`, *optional*):
                Either output type selected in `[None, 'numpy', 'torch', 'tensorflow', 'pandas', 'arrow', 'jax']`.
                `None` means `__getitem__` returns python objects (default).
            columns (`List[str]`, *optional*):
                Columns to format in the output.
                `None` means `__getitem__` returns all columns (default).
            output_all_columns (`bool`, defaults to `False`):
                Keep un-formatted columns as well in the output (as python objects).
            **format_kwargs (additional keyword arguments):
                Keywords arguments passed to the convert function like `np.array`, `torch.tensor` or `tensorflow.ragged.constant`.

        Example:

        ```py
        >>> from datasets import load_dataset
        >>> from transformers import AutoTokenizer
        >>> ds = load_dataset("rotten_tomatoes", split="validation")
        >>> tokenizer = AutoTokenizer.from_pretrained("bert-base-cased")
        >>> ds = ds.map(lambda x: tokenizer(x['text'], truncation=True, padding=True), batched=True)
        >>> ds.format
        {'columns': ['text', 'label', 'input_ids', 'token_type_ids', 'attention_mask'],
         'format_kwargs': {},
         'output_all_columns': False,
         'type': None}
        >>> ds = ds.with_format(type='tensorflow', columns=['input_ids', 'token_type_ids', 'attention_mask', 'label'])
        >>> ds.format
        {'columns': ['input_ids', 'token_type_ids', 'attention_mask', 'label'],
         'format_kwargs': {},
         'output_all_columns': False,
         'type': 'tensorflow'}
        ```
        """
        dataset = copy.deepcopy(self)
        dataset.set_format(type=type, columns=columns, output_all_columns=output_all_columns, **format_kwargs)
        return dataset

    def with_transform(
        self,
        transform: Optional[Callable],
        columns: Optional[List] = None,
        output_all_columns: bool = False,
    ):
        """Set `__getitem__` return format using this transform. The transform is applied on-the-fly on batches when `__getitem__` is called.

        As [`~datasets.Dataset.set_format`], this can be reset using [`~datasets.Dataset.reset_format`].

        Contrary to [`~datasets.Dataset.set_transform`], `with_transform` returns a new [`Dataset`] object.

        Args:
            transform (`Callable`, `optional`):
                User-defined formatting transform, replaces the format defined by [`~datasets.Dataset.set_format`].
                A formatting function is a callable that takes a batch (as a `dict`) as input and returns a batch.
                This function is applied right before returning the objects in `__getitem__`.
            columns (`List[str]`, `optional`):
                Columns to format in the output.
                If specified, then the input batch of the transform only contains those columns.
            output_all_columns (`bool`, defaults to `False`):
                Keep un-formatted columns as well in the output (as python objects).
                If set to `True`, then the other un-formatted columns are kept with the output of the transform.

        Example:

        ```py
        >>> from datasets import load_dataset
        >>> from transformers import AutoTokenizer
        >>> ds = load_dataset("rotten_tomatoes", split="validation")
        >>> tokenizer = AutoTokenizer.from_pretrained("bert-base-cased")
        >>> def encode(example):
        ...     return tokenizer(example["text"], padding=True, truncation=True, return_tensors='pt')
        >>> ds = ds.with_transform(encode)
        >>> ds[0]
        {'attention_mask': tensor([1, 1, 1, 1, 1, 1, 1, 1, 1, 1, 1, 1, 1, 1, 1, 1, 1, 1, 1, 1, 1, 1, 1, 1,
         1, 1, 1, 1, 1]),
         'input_ids': tensor([  101, 18027, 16310, 16001,  1103,  9321,   178, 11604,  7235,  6617,
                 1742,  2165,  2820,  1206,  6588, 22572, 12937,  1811,  2153,  1105,
                 1147, 12890, 19587,  6463,  1105, 15026,  1482,   119,   102]),
         'token_type_ids': tensor([0, 0, 0, 0, 0, 0, 0, 0, 0, 0, 0, 0, 0, 0, 0, 0, 0, 0, 0, 0, 0, 0, 0, 0,
                 0, 0, 0, 0, 0])}
        ```
        """
        dataset = copy.deepcopy(self)
        dataset.set_transform(transform=transform, columns=columns, output_all_columns=output_all_columns)
        return dataset

    def _getitem(self, key: Union[int, slice, str, ListLike[int]], **kwargs) -> Union[Dict, List]:
        """
        Can be used to index columns (by string names) or rows (by integer, slice, or list-like of integer indices)
        """
        if isinstance(key, bool):
            raise TypeError("dataset index must be int, str, slice or collection of int, not bool")
        format_type = kwargs["format_type"] if "format_type" in kwargs else self._format_type
        format_columns = kwargs["format_columns"] if "format_columns" in kwargs else self._format_columns
        output_all_columns = (
            kwargs["output_all_columns"] if "output_all_columns" in kwargs else self._output_all_columns
        )
        format_kwargs = kwargs["format_kwargs"] if "format_kwargs" in kwargs else self._format_kwargs
        format_kwargs = format_kwargs if format_kwargs is not None else {}
        formatter = get_formatter(format_type, features=self._info.features, **format_kwargs)
        pa_subtable = query_table(self._data, key, indices=self._indices)
        formatted_output = format_table(
            pa_subtable, key, formatter=formatter, format_columns=format_columns, output_all_columns=output_all_columns
        )
        return formatted_output

    @overload
    def __getitem__(self, key: Union[int, slice, Iterable[int]]) -> Dict:  # noqa: F811
        ...

    @overload
    def __getitem__(self, key: str) -> List:  # noqa: F811
        ...

    def __getitem__(self, key):  # noqa: F811
        """Can be used to index columns (by string names) or rows (by integer index or iterable of indices or bools)."""
        return self._getitem(key)

    def __getitems__(self, keys: List) -> List:
        """Can be used to get a batch using a list of integers indices."""
        batch = self.__getitem__(keys)
        n_examples = len(batch[next(iter(batch))])
        return [{col: array[i] for col, array in batch.items()} for i in range(n_examples)]

    def cleanup_cache_files(self) -> int:
        """Clean up all cache files in the dataset cache directory, excepted the currently used cache file if there is
        one.

        Be careful when running this command that no other process is currently using other cache files.

        Returns:
            `int`: Number of removed files.

        Example:

        ```py
        >>> from datasets import load_dataset
        >>> ds = load_dataset("rotten_tomatoes", split="validation")
        >>> ds.cleanup_cache_files()
        10
        ```
        """
        current_cache_files = [os.path.abspath(cache_file["filename"]) for cache_file in self.cache_files]
        if not current_cache_files:
            return 0
        cache_directory = os.path.dirname(current_cache_files[0])
        logger.info(f"Listing files in {cache_directory}")
        files: List[str] = os.listdir(cache_directory)
        files_to_remove = []
        for f_name in files:
            full_name = os.path.abspath(os.path.join(cache_directory, f_name))
            if f_name.startswith("cache-") and f_name.endswith(".arrow"):
                if full_name in current_cache_files:
                    logger.info(f"Keeping currently used cache file at {full_name}")
                    continue
                files_to_remove.append(full_name)
        for file_path in files_to_remove:
            logger.info(f"Removing {file_path}")
            os.remove(file_path)
        return len(files_to_remove)

    def _get_cache_file_path(self, fingerprint):
        if is_caching_enabled() and self.cache_files:
            cache_file_name = "cache-" + fingerprint + ".arrow"
            cache_directory = os.path.dirname(self.cache_files[0]["filename"])
        else:
            cache_file_name = "cache-" + generate_random_fingerprint() + ".arrow"
            cache_directory = get_temporary_cache_files_directory()
        cache_file_path = os.path.join(cache_directory, cache_file_name)
        return cache_file_path

    @transmit_format
    def map(
        self,
        function: Optional[Callable] = None,
        with_indices: bool = False,
        with_rank: bool = False,
        input_columns: Optional[Union[str, List[str]]] = None,
        batched: bool = False,
        batch_size: Optional[int] = 1000,
        drop_last_batch: bool = False,
        remove_columns: Optional[Union[str, List[str]]] = None,
        keep_in_memory: bool = False,
        load_from_cache_file: Optional[bool] = None,
        cache_file_name: Optional[str] = None,
        writer_batch_size: Optional[int] = 1000,
        features: Optional[Features] = None,
        disable_nullable: bool = False,
        fn_kwargs: Optional[dict] = None,
        num_proc: Optional[int] = None,
        suffix_template: str = "_{rank:05d}_of_{num_proc:05d}",
        new_fingerprint: Optional[str] = None,
        desc: Optional[str] = None,
    ) -> "Dataset":
        """
        Apply a function to all the examples in the table (individually or in batches) and update the table.
        If your function returns a column that already exists, then it overwrites it.

        You can specify whether the function should be batched or not with the `batched` parameter:

        - If batched is `False`, then the function takes 1 example in and should return 1 example.
          An example is a dictionary, e.g. `{"text": "Hello there !"}`.
        - If batched is `True` and `batch_size` is 1, then the function takes a batch of 1 example as input and can return a batch with 1 or more examples.
          A batch is a dictionary, e.g. a batch of 1 example is `{"text": ["Hello there !"]}`.
        - If batched is `True` and `batch_size` is `n > 1`, then the function takes a batch of `n` examples as input and can return a batch with `n` examples, or with an arbitrary number of examples.
          Note that the last batch may have less than `n` examples.
          A batch is a dictionary, e.g. a batch of `n` examples is `{"text": ["Hello there !"] * n}`.

        Args:
            function (`Callable`): Function with one of the following signatures:

                - `function(example: Dict[str, Any]) -> Dict[str, Any]` if `batched=False` and `with_indices=False` and `with_rank=False`
                - `function(example: Dict[str, Any], *extra_args) -> Dict[str, Any]` if `batched=False` and `with_indices=True` and/or `with_rank=True` (one extra arg for each)
                - `function(batch: Dict[str, List]) -> Dict[str, List]` if `batched=True` and `with_indices=False` and `with_rank=False`
                - `function(batch: Dict[str, List], *extra_args) -> Dict[str, List]` if `batched=True` and `with_indices=True` and/or `with_rank=True` (one extra arg for each)

                For advanced usage, the function can also return a `pyarrow.Table`.
                Moreover if your function returns nothing (`None`), then `map` will run your function and return the dataset unchanged.
                If no function is provided, default to identity function: `lambda x: x`.
            with_indices (`bool`, defaults to `False`):
                Provide example indices to `function`. Note that in this case the
                signature of `function` should be `def function(example, idx[, rank]): ...`.
            with_rank (`bool`, defaults to `False`):
                Provide process rank to `function`. Note that in this case the
                signature of `function` should be `def function(example[, idx], rank): ...`.
            input_columns (`Optional[Union[str, List[str]]]`, defaults to `None`):
                The columns to be passed into `function`
                as positional arguments. If `None`, a `dict` mapping to all formatted columns is passed as one argument.
            batched (`bool`, defaults to `False`):
                Provide batch of examples to `function`.
            batch_size (`int`, *optional*, defaults to `1000`):
                Number of examples per batch provided to `function` if `batched=True`.
                If `batch_size <= 0` or `batch_size == None`, provide the full dataset as a single batch to `function`.
            drop_last_batch (`bool`, defaults to `False`):
                Whether a last batch smaller than the batch_size should be
                dropped instead of being processed by the function.
            remove_columns (`Optional[Union[str, List[str]]]`, defaults to `None`):
                Remove a selection of columns while doing the mapping.
                Columns will be removed before updating the examples with the output of `function`, i.e. if `function` is adding
                columns with names in `remove_columns`, these columns will be kept.
            keep_in_memory (`bool`, defaults to `False`):
                Keep the dataset in memory instead of writing it to a cache file.
            load_from_cache_file (`Optional[bool]`, defaults to `True` if caching is enabled):
                If a cache file storing the current computation from `function`
                can be identified, use it instead of recomputing.
            cache_file_name (`str`, *optional*, defaults to `None`):
                Provide the name of a path for the cache file. It is used to store the
                results of the computation instead of the automatically generated cache file name.
            writer_batch_size (`int`, defaults to `1000`):
                Number of rows per write operation for the cache file writer.
                This value is a good trade-off between memory usage during the processing, and processing speed.
                Higher value makes the processing do fewer lookups, lower value consume less temporary memory while running `map`.
            features (`Optional[datasets.Features]`, defaults to `None`):
                Use a specific Features to store the cache file
                instead of the automatically generated one.
            disable_nullable (`bool`, defaults to `False`):
                Disallow null values in the table.
            fn_kwargs (`Dict`, *optional*, defaults to `None`):
                Keyword arguments to be passed to `function`.
            num_proc (`int`, *optional*, defaults to `None`):
                Max number of processes when generating cache. Already cached shards are loaded sequentially.
            suffix_template (`str`):
                If `cache_file_name` is specified, then this suffix
                will be added at the end of the base name of each. Defaults to `"_{rank:05d}_of_{num_proc:05d}"`. For example, if `cache_file_name` is "processed.arrow", then for
                `rank=1` and `num_proc=4`, the resulting file would be `"processed_00001_of_00004.arrow"` for the default suffix.
            new_fingerprint (`str`, *optional*, defaults to `None`):
                The new fingerprint of the dataset after transform.
                If `None`, the new fingerprint is computed using a hash of the previous fingerprint, and the transform arguments.
            desc (`str`, *optional*, defaults to `None`):
                Meaningful description to be displayed alongside with the progress bar while mapping examples.

        Example:

        ```py
        >>> from datasets import load_dataset
        >>> ds = load_dataset("rotten_tomatoes", split="validation")
        >>> def add_prefix(example):
        ...     example["text"] = "Review: " + example["text"]
        ...     return example
        >>> ds = ds.map(add_prefix)
        >>> ds[0:3]["text"]
        ['Review: compassionately explores the seemingly irreconcilable situation between conservative christian parents and their estranged gay and lesbian children .',
         'Review: the soundtrack alone is worth the price of admission .',
         'Review: rodriguez does a splendid job of racial profiling hollywood style--casting excellent latin actors of all ages--a trend long overdue .']

        # process a batch of examples
        >>> ds = ds.map(lambda example: tokenizer(example["text"]), batched=True)
        # set number of processors
        >>> ds = ds.map(add_prefix, num_proc=4)
        ```
        """
        if keep_in_memory and cache_file_name is not None:
            raise ValueError("Please use either `keep_in_memory` or `cache_file_name` but not both.")

        if num_proc is not None and num_proc <= 0:
            raise ValueError("num_proc must be an integer > 0.")

        # If the array is empty we do nothing (but we make sure to handle an empty indices mapping and remove the requested columns anyway)
        if len(self) == 0:
            if self._indices is not None:  # empty indices mapping
                self = Dataset(
                    self.data.slice(0, 0),
                    info=self.info.copy(),
                    split=self.split,
                    fingerprint=new_fingerprint,
                )
            if remove_columns:
                return self.remove_columns(remove_columns)
            else:
                return self

        if function is None:
            function = lambda x: x  # noqa: E731

        if isinstance(input_columns, str):
            input_columns = [input_columns]

        if input_columns is not None:
            missing_columns = set(input_columns) - set(self._data.column_names)
            if missing_columns:
                raise ValueError(
                    f"Input column {list(missing_columns)} not in the dataset. Current columns in the dataset: {self._data.column_names}"
                )

        if isinstance(remove_columns, str):
            remove_columns = [remove_columns]

        if remove_columns is not None:
            missing_columns = set(remove_columns) - set(self._data.column_names)
            if missing_columns:
                raise ValueError(
                    f"Column to remove {list(missing_columns)} not in the dataset. Current columns in the dataset: {self._data.column_names}"
                )

        load_from_cache_file = load_from_cache_file if load_from_cache_file is not None else is_caching_enabled()

        if fn_kwargs is None:
            fn_kwargs = {}

        if num_proc is not None and num_proc > len(self):
            num_proc = len(self)
            logger.warning(
                f"num_proc must be <= {len(self)}. Reducing num_proc to {num_proc} for dataset of size {len(self)}."
            )

        dataset_kwargs = {
            "shard": self,
            "function": function,
            "with_indices": with_indices,
            "with_rank": with_rank,
            "input_columns": input_columns,
            "batched": batched,
            "batch_size": batch_size,
            "drop_last_batch": drop_last_batch,
            "remove_columns": remove_columns,
            "keep_in_memory": keep_in_memory,
            "writer_batch_size": writer_batch_size,
            "features": features,
            "disable_nullable": disable_nullable,
            "fn_kwargs": fn_kwargs,
        }

        if new_fingerprint is None:
            # we create a unique hash from the function,
            # current dataset file and the mapping args
            transform = format_transform_for_fingerprint(Dataset._map_single)
            kwargs_for_fingerprint = format_kwargs_for_fingerprint(Dataset._map_single, (), dataset_kwargs)
            kwargs_for_fingerprint["fingerprint_name"] = "new_fingerprint"
            new_fingerprint = update_fingerprint(self._fingerprint, transform, kwargs_for_fingerprint)
        else:
            validate_fingerprint(new_fingerprint)
        dataset_kwargs["new_fingerprint"] = new_fingerprint

        if self.cache_files:
            if cache_file_name is None:
                cache_file_name = self._get_cache_file_path(new_fingerprint)
        dataset_kwargs["cache_file_name"] = cache_file_name

        def load_processed_shard_from_cache(shard_kwargs):
            """Load a processed shard from cache if it exists, otherwise throw an error."""
            shard = shard_kwargs["shard"]
            # Check if we've already cached this computation (indexed by a hash)
            if shard_kwargs["cache_file_name"] is not None:
                if os.path.exists(shard_kwargs["cache_file_name"]) and load_from_cache_file:
                    info = shard.info.copy()
                    info.features = features
                    return Dataset.from_file(shard_kwargs["cache_file_name"], info=info, split=shard.split)
            raise NonExistentDatasetError

        num_shards = num_proc if num_proc is not None else 1
        if batched and drop_last_batch:
            pbar_total = len(self) // num_shards // batch_size * num_shards * batch_size
        else:
            pbar_total = len(self)

        shards_done = 0
        if num_proc is None or num_proc == 1:
            transformed_dataset = None
            try:
                transformed_dataset = load_processed_shard_from_cache(dataset_kwargs)
                logger.info(f"Loading cached processed dataset at {dataset_kwargs['cache_file_name']}")
            except NonExistentDatasetError:
                pass
            if transformed_dataset is None:
                with hf_tqdm(
                    unit=" examples",
                    total=pbar_total,
                    desc=desc or "Map",
                ) as pbar:
                    for rank, done, content in Dataset._map_single(**dataset_kwargs):
                        if done:
                            shards_done += 1
                            logger.debug(f"Finished processing shard number {rank} of {num_shards}.")
                            transformed_dataset = content
                        else:
                            pbar.update(content)
            assert transformed_dataset is not None, "Failed to retrieve the result from map"
            # update fingerprint if the dataset changed
            if transformed_dataset._fingerprint != self._fingerprint:
                transformed_dataset._fingerprint = new_fingerprint
            return transformed_dataset
        else:

            def format_cache_file_name(
                cache_file_name: Optional[str],
                rank: Union[int, Literal["*"]],  # noqa: F722
            ) -> Optional[str]:
                if not cache_file_name:
                    return cache_file_name
                sep = cache_file_name.rindex(".")
                base_name, extension = cache_file_name[:sep], cache_file_name[sep:]
                if isinstance(rank, int):
                    cache_file_name = base_name + suffix_template.format(rank=rank, num_proc=num_proc) + extension
                    logger.info(f"Process #{rank} will write at {cache_file_name}")
                else:
                    cache_file_name = (
                        base_name
                        + suffix_template.replace("{rank:05d}", "{rank}").format(rank=rank, num_proc=num_proc)
                        + extension
                    )
                return cache_file_name

            def format_new_fingerprint(new_fingerprint: str, rank: int) -> str:
                new_fingerprint = new_fingerprint + suffix_template.format(rank=rank, num_proc=num_proc)
                validate_fingerprint(new_fingerprint)
                return new_fingerprint

            prev_env = deepcopy(os.environ)
            # check if parallelism if off
            # from https://github.com/huggingface/tokenizers/blob/bb668bc439dc34389b71dbb8ce0c597f15707b53/tokenizers/src/utils/parallelism.rs#L22
            if prev_env.get("TOKENIZERS_PARALLELISM", "false").lower() not in (
                "",
                "off",
                "false",
                "f",
                "no",
                "n",
                "0",
            ):
                logger.warning("Setting TOKENIZERS_PARALLELISM=false for forked processes.")
            os.environ["TOKENIZERS_PARALLELISM"] = "false"
            shards = [
                self.shard(num_shards=num_proc, index=rank, contiguous=True, keep_in_memory=keep_in_memory)
                for rank in range(num_proc)
            ]
            kwargs_per_job = [
                {
                    **dataset_kwargs,
                    "shard": shards[rank],
                    "cache_file_name": format_cache_file_name(cache_file_name, rank),
                    "rank": rank,
                    "offset": sum(len(s) for s in shards[:rank]),
                    "new_fingerprint": format_new_fingerprint(new_fingerprint, rank),
                }
                for rank in range(num_shards)
            ]

            transformed_shards = [None] * num_shards
            for rank in range(num_shards):
                try:
                    transformed_shards[rank] = load_processed_shard_from_cache(kwargs_per_job[rank])
                    kwargs_per_job[rank] = None
                except NonExistentDatasetError:
                    pass

            kwargs_per_job = [kwargs for kwargs in kwargs_per_job if kwargs is not None]

            # We try to create a pool with as many workers as dataset not yet cached.
            if kwargs_per_job:
                if len(kwargs_per_job) < num_shards:
                    logger.info(
                        f"Reprocessing {len(kwargs_per_job)}/{num_shards} shards because some of them were missing from the cache."
                    )
                with Pool(len(kwargs_per_job)) as pool:
                    os.environ = prev_env
                    logger.info(f"Spawning {num_proc} processes")
                    with hf_tqdm(
                        unit=" examples",
                        total=pbar_total,
                        desc=(desc or "Map") + f" (num_proc={num_proc})",
                    ) as pbar:
                        for rank, done, content in iflatmap_unordered(
                            pool, Dataset._map_single, kwargs_iterable=kwargs_per_job
                        ):
                            if done:
                                shards_done += 1
                                logger.debug(f"Finished processing shard number {rank} of {num_shards}.")
                                transformed_shards[rank] = content
                            else:
                                pbar.update(content)
                # Avoids PermissionError on Windows (the error: https://github.com/huggingface/datasets/actions/runs/4026734820/jobs/6921621805)
                for kwargs in kwargs_per_job:
                    del kwargs["shard"]
            else:
                logger.info(f"Loading cached processed dataset at {format_cache_file_name(cache_file_name, '*')}")
            assert (
                None not in transformed_shards
            ), f"Failed to retrieve results from map: result list {transformed_shards} still contains None - at least one worker failed to return its results"
            logger.info(f"Concatenating {num_proc} shards")
            result = _concatenate_map_style_datasets(transformed_shards)
            # update fingerprint if the dataset changed
            if any(
                transformed_shard._fingerprint != shard._fingerprint
                for transformed_shard, shard in zip(transformed_shards, shards)
            ):
                result._fingerprint = new_fingerprint
            else:
                result._fingerprint = self._fingerprint
            return result

    @staticmethod
    def _map_single(
        shard: "Dataset",
        function: Optional[Callable] = None,
        with_indices: bool = False,
        with_rank: bool = False,
        input_columns: Optional[List[str]] = None,
        batched: bool = False,
        batch_size: Optional[int] = 1000,
        drop_last_batch: bool = False,
        remove_columns: Optional[List[str]] = None,
        keep_in_memory: bool = False,
        cache_file_name: Optional[str] = None,
        writer_batch_size: Optional[int] = 1000,
        features: Optional[Features] = None,
        disable_nullable: bool = False,
        fn_kwargs: Optional[dict] = None,
        new_fingerprint: Optional[str] = None,
        rank: Optional[int] = None,
        offset: int = 0,
    ) -> Iterable[Tuple[int, bool, Union[int, "Dataset"]]]:
        """Apply a function to all the elements in the table (individually or in batches)
        and update the table (if function does update examples).

        Args:
            shard (`datasets.Dataset`): Dataset to map the transform on.
            function (`Callable`): with one of the following signature:
                - `function(example: Dict[str, Any]) -> Dict[str, Any]` if `batched=False` and `with_indices=False` and `with_rank=False`
                - `function(example: Dict[str, Any], *extra_args) -> Dict[str, Any]` if `batched=False` and `with_indices=True` and/or `with_rank=True` (one extra arg for each)
                - `function(batch: Dict[str, List]) -> Dict[str, List]` if `batched=True` and `with_indices=False` and `with_rank=False`
                - `function(batch: Dict[str, List], *extra_args) -> Dict[str, List]` if `batched=True` and `with_indices=True` and/or `with_rank=True` (one extra arg for each)

                For advanced usage, the function can also return a `pyarrow.Table`.
                Moreover if your function returns nothing (`None`), then `map` will run your function and return the dataset unchanged.
                If no function is provided, default to identity function: lambda x: x
            with_indices (`bool`, defaults to `False`): Provide example indices to `function`. Note that in this case the signature of `function` should be `def function(example, idx[, rank]): ...`.
            with_rank (`bool`, default `False`): Provide process rank to `function`. Note that in this case the signature of `function` should be `def function(example[, idx], rank): ...`.
            input_columns (`Optional[List[str]]`, defaults to `None`): The columns to be passed into `function` as
                positional arguments. If `None`, a dict mapping to all formatted columns is passed as one argument.
            batched (`bool`, defaults to `False`): Provide batch of examples to `function`
            batch_size (`int`, optional, defaults to `1000`): Number of examples per batch provided to `function` if `batched=True`
                `batch_size <= 0` or `batch_size == None`: Provide the full dataset as a single batch to `function`
            drop_last_batch (`bool`, default: `False`): Whether a last batch smaller than the batch_size should be
                dropped instead of being processed by the function.
            remove_columns (`Optional[List[str]]`, defaults to `None`): Remove a selection of columns while doing the mapping.
                Columns will be removed before updating the examples with the output of `function`, i.e. if `function` is adding
                columns with names in `remove_columns`, these columns will be kept.
            keep_in_memory (`bool`, defaults to `False`): Keep the dataset in memory instead of writing it to a cache file.
            cache_file_name (`str`, optional, defaults to `None`): Provide the name of a path for the cache file. It is used to store the
                results of the computation instead of the automatically generated cache file name.
            writer_batch_size (`int`, default `1000`): Number of rows per write operation for the cache file writer.
                This value is a good trade-off between memory usage during the processing, and processing speed.
                Higher value makes the processing do fewer lookups, lower value consume less temporary memory while running `.map()`.
            features (`Optional[datasets.Features]`, defaults to `None`): Use a specific Features to store the cache file
                instead of the automatically generated one.
            disable_nullable (`bool`, defaults to `False`): Disallow null values in the table.
            fn_kwargs (`Dict`, optional, defaults to `None`): Keyword arguments to be passed to `function`
            new_fingerprint (`str`, optional, defaults to `None`): the new fingerprint of the dataset after transform.
                If `None`, the new fingerprint is computed using a hash of the previous fingerprint, and the transform arguments
            rank: (`int`, optional, defaults to `None`): If specified, this is the process rank when doing multiprocessing
            offset: (`int`, defaults to 0): If specified, this is an offset applied to the indices passed to `function` if `with_indices=True`.
        """
        if fn_kwargs is None:
            fn_kwargs = {}

        # If we do batch computation but no batch size is provided, default to the full dataset
        if batched and (batch_size is None or batch_size <= 0):
            batch_size = shard.num_rows

        # We set this variable to True after processing the first example/batch in
        # `apply_function_on_filtered_inputs` if the map function returns a dict.
        # If set to False, no new arrow table will be created

        update_data = None

        format_kwargs = shard._format_kwargs.copy()
        # Lazy formatting is only available for the default format (None/python)
        if not input_columns and shard._format_type is None:
            format_kwargs["lazy"] = True
        input_formatter = get_formatter(
            shard._format_type,
            features=shard.features,
            **format_kwargs,
        )

        class NumExamplesMismatchError(Exception):
            pass

        def validate_function_output(processed_inputs, indices):
            """Validate output of the map function."""
            allowed_processed_inputs_types = (Mapping, pa.Table, pd.DataFrame)
            if config.POLARS_AVAILABLE and "polars" in sys.modules:
                import polars as pl

                allowed_processed_inputs_types += (pl.DataFrame,)
            if processed_inputs is not None and not isinstance(processed_inputs, allowed_processed_inputs_types):
                raise TypeError(
                    f"Provided `function` which is applied to all elements of table returns a variable of type {type(processed_inputs)}. Make sure provided `function` returns a variable of type `dict` (or a pyarrow table) to update the dataset or `None` if you are only interested in side effects."
                )
            elif isinstance(indices, list) and isinstance(processed_inputs, Mapping):
                allowed_batch_return_types = (list, np.ndarray, pd.Series)
                if config.POLARS_AVAILABLE and "polars" in sys.modules:
                    import polars as pl

                    allowed_batch_return_types += (pl.Series, pl.DataFrame)
                if config.TF_AVAILABLE and "tensorflow" in sys.modules:
                    import tensorflow as tf

                    allowed_batch_return_types += (tf.Tensor,)
                if config.TORCH_AVAILABLE and "torch" in sys.modules:
                    import torch

                    allowed_batch_return_types += (torch.Tensor,)
                if config.JAX_AVAILABLE and "jax" in sys.modules:
                    import jax.numpy as jnp

                    allowed_batch_return_types += (jnp.ndarray,)
                all_dict_values_are_lists = all(
                    isinstance(value, allowed_batch_return_types) for value in processed_inputs.values()
                )
                if all_dict_values_are_lists is False:
                    raise TypeError(
                        f"Provided `function` which is applied to all elements of table returns a `dict` of types {[type(x) for x in processed_inputs.values()]}. When using `batched=True`, make sure provided `function` returns a `dict` of types like `{allowed_batch_return_types}`."
                    )

        def apply_function_on_filtered_inputs(pa_inputs, indices, check_same_num_examples=False, offset=0):
            """Utility to apply the function on a selection of columns."""
            nonlocal update_data
            inputs = format_table(
                pa_inputs,
                0 if not batched else range(pa_inputs.num_rows),
                format_columns=input_columns,
                formatter=input_formatter,
            )
            fn_args = [inputs] if input_columns is None else [inputs[col] for col in input_columns]
            if offset == 0:
                effective_indices = indices
            else:
                effective_indices = [i + offset for i in indices] if isinstance(indices, list) else indices + offset
            additional_args = ()
            if with_indices:
                additional_args += (effective_indices,)
            if with_rank:
                additional_args += (rank,)
            processed_inputs = function(*fn_args, *additional_args, **fn_kwargs)
            if isinstance(processed_inputs, LazyDict):
                processed_inputs = {
                    k: v for k, v in processed_inputs.data.items() if k not in processed_inputs.keys_to_format
                }
                returned_lazy_dict = True
            else:
                returned_lazy_dict = False
            if update_data is None:
                # Check if the function returns updated examples
                updatable_types = (Mapping, pa.Table, pd.DataFrame)
                if config.POLARS_AVAILABLE and "polars" in sys.modules:
                    import polars as pl

                    updatable_types += (pl.DataFrame,)
                update_data = isinstance(processed_inputs, updatable_types)
                validate_function_output(processed_inputs, indices)
            if not update_data:
                return None  # Nothing to update, let's move on
            if shard._format_type or input_columns:
                # TODO(QL, MS): ideally the behavior should be the same even if the dataset is formatted (may require major release)
                inputs_to_merge = dict(zip(pa_inputs.column_names, pa_inputs.itercolumns()))
            elif isinstance(inputs, LazyDict):
                inputs_to_merge = {
                    k: (v if k not in inputs.keys_to_format else pa_inputs[k]) for k, v in inputs.data.items()
                }
            else:
                inputs_to_merge = inputs
            if remove_columns is not None:
                for column in remove_columns:
                    # `function` can modify input in-place causing column to be already removed.
                    if column in inputs_to_merge:
                        inputs_to_merge.pop(column)
                    if returned_lazy_dict and column in processed_inputs:
                        processed_inputs.pop(column)
            if check_same_num_examples:
                input_num_examples = len(pa_inputs)
                processed_inputs_num_examples = len(processed_inputs[next(iter(processed_inputs.keys()))])
                if input_num_examples != processed_inputs_num_examples:
                    raise NumExamplesMismatchError()
            if isinstance(inputs, Mapping) and isinstance(processed_inputs, Mapping):
                # The .map() transform *updates* the dataset:
                # the output dictionary contains both the the input data and the output data.
                # The output dictionary may contain Arrow values from `inputs_to_merge` so that we can re-write them efficiently.
                return {**inputs_to_merge, **processed_inputs}
            else:
                return processed_inputs

        def init_buffer_and_writer():
            # Prepare output buffer and batched writer in memory or on file if we update the table
            writer_features = features
            if writer_features is None:
                writer_features = shard.features
                update_features = True
            else:
                update_features = False
            if keep_in_memory or cache_file_name is None:
                buf_writer = pa.BufferOutputStream()
                tmp_file = None
                writer = ArrowWriter(
                    features=writer_features,
                    stream=buf_writer,
                    writer_batch_size=writer_batch_size,
                    update_features=update_features,
                    fingerprint=new_fingerprint,
                    disable_nullable=disable_nullable,
                )
            else:
                buf_writer = None
                logger.info(f"Caching processed dataset at {cache_file_name}")
                cache_dir = os.path.dirname(cache_file_name)
                os.makedirs(cache_dir, exist_ok=True)
                tmp_file = tempfile.NamedTemporaryFile("wb", dir=cache_dir, delete=False)
                writer = ArrowWriter(
                    features=writer_features,
                    path=tmp_file.name,
                    writer_batch_size=writer_batch_size,
                    update_features=update_features,
                    fingerprint=new_fingerprint,
                    disable_nullable=disable_nullable,
                )
            return buf_writer, writer, tmp_file

        num_examples_progress_update = 0
        # If `update_data` is True after processing the first example/batch, initalize these resources with `init_buffer_and_writer`
        buf_writer, writer, tmp_file = None, None, None

        # Check if Polars is available and import it if so
        if config.POLARS_AVAILABLE and "polars" in sys.modules:
            import polars as pl

        # Optionally initialize the writer as a context manager
        with contextlib.ExitStack() as stack:
            try:
                arrow_formatted_shard = shard.with_format("arrow")

                # Loop over single examples or batches and write to buffer/file if examples are to be updated
                if not batched:
                    shard_iterable = enumerate(arrow_formatted_shard)
                else:
                    num_rows = len(shard) if not drop_last_batch else len(shard) // batch_size * batch_size
                    shard_iterable = zip(
                        range(0, num_rows, batch_size),
                        arrow_formatted_shard.iter(batch_size, drop_last_batch=drop_last_batch),
                    )
                if not batched:
                    _time = time.time()
                    for i, example in shard_iterable:
                        example = apply_function_on_filtered_inputs(example, i, offset=offset)
                        if update_data:
                            if i == 0:
                                buf_writer, writer, tmp_file = init_buffer_and_writer()
                                stack.enter_context(writer)
                            if isinstance(example, pa.Table):
                                writer.write_row(example)
                            elif isinstance(example, pd.DataFrame):
                                writer.write_row(pa.Table.from_pandas(example))
                            elif (
                                config.POLARS_AVAILABLE
                                and "polars" in sys.modules
                                and isinstance(example, pl.DataFrame)
                            ):
                                writer.write_row(example.to_arrow())
                            else:
                                writer.write(example)
                        num_examples_progress_update += 1
                        if time.time() > _time + config.PBAR_REFRESH_TIME_INTERVAL:
                            _time = time.time()
                            yield rank, False, num_examples_progress_update
                            num_examples_progress_update = 0
                else:
                    _time = time.time()
                    for i, batch in shard_iterable:
                        num_examples_in_batch = len(batch)
                        indices = list(
                            range(*(slice(i, i + batch_size).indices(shard.num_rows)))
                        )  # Something simpler?
                        try:
                            batch = apply_function_on_filtered_inputs(
                                batch,
                                indices,
                                check_same_num_examples=len(shard.list_indexes()) > 0,
                                offset=offset,
                            )
                        except NumExamplesMismatchError:
                            raise DatasetTransformationNotAllowedError(
                                "Using `.map` in batched mode on a dataset with attached indexes is allowed only if it doesn't create or remove existing examples. You can first run `.drop_index() to remove your index and then re-add it."
                            ) from None
                        if update_data:
                            if i == 0:
                                buf_writer, writer, tmp_file = init_buffer_and_writer()
                                stack.enter_context(writer)
                            if isinstance(batch, pa.Table):
                                writer.write_table(batch)
                            elif isinstance(batch, pd.DataFrame):
                                writer.write_table(pa.Table.from_pandas(batch))
                            elif (
                                config.POLARS_AVAILABLE and "polars" in sys.modules and isinstance(batch, pl.DataFrame)
                            ):
                                writer.write_table(batch.to_arrow())
                            else:
                                writer.write_batch(batch)
                        num_examples_progress_update += num_examples_in_batch
                        if time.time() > _time + config.PBAR_REFRESH_TIME_INTERVAL:
                            _time = time.time()
                            yield rank, False, num_examples_progress_update
                            num_examples_progress_update = 0
                if update_data and writer is not None:
                    writer.finalize()  # close_stream=bool(buf_writer is None))  # We only close if we are writing in a file
            except (Exception, KeyboardInterrupt):
                yield rank, False, num_examples_progress_update
                if update_data:
                    if writer is not None:
                        writer.finalize()
                    if tmp_file is not None:
                        tmp_file.close()
                        if os.path.exists(tmp_file.name):
                            os.remove(tmp_file.name)
                raise

        yield rank, False, num_examples_progress_update
        if update_data and tmp_file is not None:
            tmp_file.close()
            shutil.move(tmp_file.name, cache_file_name)
            umask = os.umask(0o666)
            os.umask(umask)
            os.chmod(cache_file_name, 0o666 & ~umask)

        if update_data:
            # Create new Dataset from buffer or file
            info = shard.info.copy()
            info.features = writer._features
            if buf_writer is None:
                yield rank, True, Dataset.from_file(cache_file_name, info=info, split=shard.split)
            else:
                yield rank, True, Dataset.from_buffer(buf_writer.getvalue(), info=info, split=shard.split)
        else:
            yield rank, True, shard

    @transmit_format
    @fingerprint_transform(inplace=False)
    def batch(
        self,
        batch_size: int,
        drop_last_batch: bool = False,
        num_proc: Optional[int] = None,
        new_fingerprint: Optional[str] = None,
    ) -> "Dataset":
        """
        Group samples from the dataset into batches.

        Args:
            batch_size (`int`):
                The number of samples in each batch.
            drop_last_batch (`bool`, defaults to `False`):
                Whether to drop the last incomplete batch.
            num_proc (`int`, *optional*, defaults to `None`):
                Max number of processes when generating cache. Already cached shards are loaded sequentially.
            new_fingerprint (`str`, *optional*, defaults to `None`):
                The new fingerprint of the dataset after transform.
                If `None`, the new fingerprint is computed using a hash of the previous fingerprint, and the transform arguments.

        Returns:
            [`Dataset`]: A new Dataset where each item is a batch of multiple samples from the original dataset.

        Example:

        ```py
        >>> from datasets import load_dataset
        >>> ds = load_dataset("rotten_tomatoes", split="train")
        >>> batched_ds = ds.batch(batch_size=4)
        >>> batched_ds[0]
        {'text': ['compassionately explores the seemingly irreconcilable situation...', ...],  # 4 items
        'label': [1, 1, 1, 1]}
        ```
        """

        def batch_fn(example):
            return {k: [v] for k, v in example.items()}

        return self.map(
            batch_fn,
            batched=True,
            batch_size=batch_size,
            drop_last_batch=drop_last_batch,
            num_proc=num_proc,
            new_fingerprint=new_fingerprint,
            desc="Batching examples",
        )

    @transmit_format
    @fingerprint_transform(
        inplace=False, ignore_kwargs=["load_from_cache_file", "cache_file_name", "desc"], version="2.0.1"
    )
    def filter(
        self,
        function: Optional[Callable] = None,
        with_indices: bool = False,
        with_rank: bool = False,
        input_columns: Optional[Union[str, List[str]]] = None,
        batched: bool = False,
        batch_size: Optional[int] = 1000,
        keep_in_memory: bool = False,
        load_from_cache_file: Optional[bool] = None,
        cache_file_name: Optional[str] = None,
        writer_batch_size: Optional[int] = 1000,
        fn_kwargs: Optional[dict] = None,
        num_proc: Optional[int] = None,
        suffix_template: str = "_{rank:05d}_of_{num_proc:05d}",
        new_fingerprint: Optional[str] = None,
        desc: Optional[str] = None,
    ) -> "Dataset":
        """Apply a filter function to all the elements in the table in batches
        and update the table so that the dataset only includes examples according to the filter function.

        Args:
            function (`Callable`): Callable with one of the following signatures:

                - `function(example: Dict[str, Any]) -> bool` if `batched=False` and `with_indices=False` and `with_rank=False`
                - `function(example: Dict[str, Any], *extra_args) -> bool` if `batched=False` and `with_indices=True` and/or `with_rank=True` (one extra arg for each)
                - `function(batch: Dict[str, List]) -> List[bool]` if `batched=True` and `with_indices=False` and `with_rank=False`
                - `function(batch: Dict[str, List], *extra_args) -> List[bool]` if `batched=True` and `with_indices=True` and/or `with_rank=True` (one extra arg for each)

                If no function is provided, defaults to an always `True` function: `lambda x: True`.
            with_indices (`bool`, defaults to `False`):
                Provide example indices to `function`. Note that in this case the
                signature of `function` should be `def function(example, idx[, rank]): ...`.
            with_rank (`bool`, defaults to `False`):
                Provide process rank to `function`. Note that in this case the
                signature of `function` should be `def function(example[, idx], rank): ...`.
            input_columns (`str` or `List[str]`, *optional*):
                The columns to be passed into `function` as
                positional arguments. If `None`, a `dict` mapping to all formatted columns is passed as one argument.
            batched (`bool`, defaults to `False`):
                Provide batch of examples to `function`.
            batch_size (`int`, *optional*, defaults to `1000`):
                Number of examples per batch provided to `function` if
                `batched = True`. If `batched = False`, one example per batch is passed to `function`.
                If `batch_size <= 0` or `batch_size == None`, provide the full dataset as a single batch to `function`.
            keep_in_memory (`bool`, defaults to `False`):
                Keep the dataset in memory instead of writing it to a cache file.
            load_from_cache_file (`Optional[bool]`, defaults to `True` if caching is enabled):
                If a cache file storing the current computation from `function`
                can be identified, use it instead of recomputing.
            cache_file_name (`str`, *optional*):
                Provide the name of a path for the cache file. It is used to store the
                results of the computation instead of the automatically generated cache file name.
            writer_batch_size (`int`, defaults to `1000`):
                Number of rows per write operation for the cache file writer.
                This value is a good trade-off between memory usage during the processing, and processing speed.
                Higher value makes the processing do fewer lookups, lower value consume less temporary memory while running `map`.
            fn_kwargs (`dict`, *optional*):
                Keyword arguments to be passed to `function`.
            num_proc (`int`, *optional*):
                Number of processes for multiprocessing. By default it doesn't
                use multiprocessing.
            suffix_template (`str`):
                If `cache_file_name` is specified, then this suffix will be added at the end of the base name of each.
                For example, if `cache_file_name` is `"processed.arrow"`, then for `rank = 1` and `num_proc = 4`,
                the resulting file would be `"processed_00001_of_00004.arrow"` for the default suffix (default
                `_{rank:05d}_of_{num_proc:05d}`).
            new_fingerprint (`str`, *optional*):
                The new fingerprint of the dataset after transform.
                If `None`, the new fingerprint is computed using a hash of the previous fingerprint, and the transform arguments.
            desc (`str`, *optional*, defaults to `None`):
                Meaningful description to be displayed alongside with the progress bar while filtering examples.

        Example:

        ```py
        >>> from datasets import load_dataset
        >>> ds = load_dataset("rotten_tomatoes", split="validation")
        >>> ds.filter(lambda x: x["label"] == 1)
        Dataset({
            features: ['text', 'label'],
            num_rows: 533
        })
        ```
        """
        if len(self.list_indexes()) > 0:
            raise DatasetTransformationNotAllowedError(
                "Using `.filter` on a dataset with attached indexes is not allowed. You can first run `.drop_index() to remove your index and then re-add it.`"
            )

        if function is None:
            function = lambda x: True  # noqa: E731

        if len(self) == 0:
            return self

        indices = self.map(
            function=partial(
                get_indices_from_mask_function,
                function,
                batched,
                with_indices,
                with_rank,
                input_columns,
                self._indices,
            ),
            with_indices=True,
            with_rank=True,
            features=Features({"indices": Value("uint64")}),
            batched=True,
            batch_size=batch_size,
            remove_columns=self.column_names,
            keep_in_memory=keep_in_memory,
            load_from_cache_file=load_from_cache_file,
            cache_file_name=cache_file_name,
            writer_batch_size=writer_batch_size,
            fn_kwargs=fn_kwargs,
            num_proc=num_proc,
            suffix_template=suffix_template,
            new_fingerprint=new_fingerprint,
            input_columns=input_columns,
            desc=desc or "Filter",
        )
        new_dataset = copy.deepcopy(self)
        new_dataset._indices = indices.data
        new_dataset._fingerprint = new_fingerprint
        return new_dataset

    @transmit_format
    @fingerprint_transform(inplace=False, ignore_kwargs=["cache_file_name"])
    def flatten_indices(
        self,
        keep_in_memory: bool = False,
        cache_file_name: Optional[str] = None,
        writer_batch_size: Optional[int] = 1000,
        features: Optional[Features] = None,
        disable_nullable: bool = False,
        num_proc: Optional[int] = None,
        new_fingerprint: Optional[str] = None,
    ) -> "Dataset":
        """Create and cache a new Dataset by flattening the indices mapping.

        Args:
            keep_in_memory (`bool`, defaults to `False`):
                Keep the dataset in memory instead of writing it to a cache file.
            cache_file_name (`str`, *optional*, default `None`):
                Provide the name of a path for the cache file. It is used to store the
                results of the computation instead of the automatically generated cache file name.
            writer_batch_size (`int`, defaults to `1000`):
                Number of rows per write operation for the cache file writer.
                This value is a good trade-off between memory usage during the processing, and processing speed.
                Higher value makes the processing do fewer lookups, lower value consume less temporary memory while running `map`.
            features (`Optional[datasets.Features]`, defaults to `None`):
                Use a specific [`Features`] to store the cache file
                instead of the automatically generated one.
            disable_nullable (`bool`, defaults to `False`):
                Allow null values in the table.
            num_proc (`int`, optional, default `None`):
                Max number of processes when generating cache. Already cached shards are loaded sequentially
            new_fingerprint (`str`, *optional*, defaults to `None`):
                The new fingerprint of the dataset after transform.
                If `None`, the new fingerprint is computed using a hash of the previous fingerprint, and the transform arguments
        """

        return self.map(
            batched=True,  # for speed
            keep_in_memory=keep_in_memory,
            cache_file_name=cache_file_name,
            writer_batch_size=writer_batch_size,
            features=features,
            disable_nullable=disable_nullable,
            new_fingerprint=new_fingerprint,
            desc="Flattening the indices",
            num_proc=num_proc,
        )

    def _new_dataset_with_indices(
        self,
        indices_cache_file_name: Optional[str] = None,
        indices_buffer: Optional[pa.Buffer] = None,
        fingerprint: Optional[str] = None,
    ) -> "Dataset":
        """Return a new Dataset obtained by adding indices (provided in indices_cache_file_name or in a buffer) to the
        current Dataset.
        """

        if indices_cache_file_name is None and indices_buffer is None:
            raise ValueError("At least one of indices_cache_file_name or indices_buffer must be provided.")

        if fingerprint is None:
            raise ValueError("please specify a fingerprint for the dataset with indices")

        if indices_cache_file_name is not None:
            indices_table = MemoryMappedTable.from_file(indices_cache_file_name)
        else:
            indices_table = InMemoryTable.from_buffer(indices_buffer)

        # Return new Dataset object
        # don't forget to copy the objects
        return Dataset(
            self._data,
            info=self.info.copy(),
            split=self.split,
            indices_table=indices_table,
            fingerprint=fingerprint,
        )

    @transmit_format
    @fingerprint_transform(inplace=False, ignore_kwargs=["indices_cache_file_name"])
    def select(
        self,
        indices: Iterable,
        keep_in_memory: bool = False,
        indices_cache_file_name: Optional[str] = None,
        writer_batch_size: Optional[int] = 1000,
        new_fingerprint: Optional[str] = None,
    ) -> "Dataset":
        """Create a new dataset with rows selected following the list/array of indices.

        Args:
            indices (`range`, `list`, `iterable`, `ndarray` or `Series`):
                Range, list or 1D-array of integer indices for indexing.
                If the indices correspond to a contiguous range, the Arrow table is simply sliced.
                However passing a list of indices that are not contiguous creates indices mapping, which is much less efficient,
                but still faster than recreating an Arrow table made of the requested rows.
            keep_in_memory (`bool`, defaults to `False`):
                Keep the indices mapping in memory instead of writing it to a cache file.
            indices_cache_file_name (`str`, *optional*, defaults to `None`):
                Provide the name of a path for the cache file. It is used to store the
                indices mapping instead of the automatically generated cache file name.
            writer_batch_size (`int`, defaults to `1000`):
                Number of rows per write operation for the cache file writer.
                This value is a good trade-off between memory usage during the processing, and processing speed.
                Higher value makes the processing do fewer lookups, lower value consume less temporary memory while running `map`.
            new_fingerprint (`str`, *optional*, defaults to `None`):
                The new fingerprint of the dataset after transform.
                If `None`, the new fingerprint is computed using a hash of the previous fingerprint, and the transform arguments.

        Example:

        ```py
        >>> from datasets import load_dataset
        >>> ds = load_dataset("rotten_tomatoes", split="validation")
        >>> ds.select(range(4))
        Dataset({
            features: ['text', 'label'],
            num_rows: 4
        })
        ```
        """
        if keep_in_memory and indices_cache_file_name is not None:
            raise ValueError("Please use either `keep_in_memory` or `indices_cache_file_name` but not both.")

        if len(self.list_indexes()) > 0:
            raise DatasetTransformationNotAllowedError(
                "Using `.select` on a dataset with attached indexes is not allowed. You can first run `.drop_index() to remove your index and then re-add it."
            )

        # If the array is empty we do nothing
        if len(self) == 0:
            return self

        # If indices is a PyArrow array, we convert to NumPy
        if isinstance(indices, (pa.Array, pa.ChunkedArray)):
            indices = indices.to_numpy().astype(np.int64)

        # Convert generator objects to lists
        if isinstance(indices, Iterator):
            indices = list(indices)

        # If the indices are contiguous, simply slice the arrow table
        if isinstance(indices, range):
            if _is_range_contiguous(indices) and indices.start >= 0:
                start, length = indices.start, indices.stop - indices.start
                return self._select_contiguous(start, length, new_fingerprint=new_fingerprint)
        else:
            try:
                start = next(iter(indices))
            except StopIteration:
                # if `indices` is an empty iterable, we return an empty dataset
                return self._select_contiguous(0, 0, new_fingerprint=new_fingerprint)
            if start >= 0:
                counter_from_start = itertools.count(start=start)
                if all(i == j for i, j in zip(indices, counter_from_start)):
                    length = next(counter_from_start) - start
                    return self._select_contiguous(start, length, new_fingerprint=new_fingerprint)

        # If not contiguous, we need to create a new indices mapping
        return self._select_with_indices_mapping(
            indices,
            keep_in_memory=keep_in_memory,
            indices_cache_file_name=indices_cache_file_name,
            writer_batch_size=writer_batch_size,
            new_fingerprint=new_fingerprint,
        )

    @transmit_format
    @fingerprint_transform(inplace=False)
    def _select_contiguous(
        self,
        start: int,
        length: int,
        new_fingerprint: Optional[str] = None,
    ) -> "Dataset":
        """Create a new dataset with rows from a contiguous slice of data.
        The slice is defined by that start index and its length.

        Args:
            start (`int`): start index.
            length (`int`): length of the slice to select.
            new_fingerprint (`str`, optional, default `None`): the new fingerprint of the dataset after transform.
                If `None`, the new fingerprint is computed using a hash of the previous fingerprint, and the transform arguments

        Example:

        ```py
        >>> from datasets import load_dataset
        >>> ds = load_dataset("rotten_tomatoes", split="validation")
        >>> ds._select_contiguous(0, 4)
        Dataset({
            features: ['text', 'label'],
            num_rows: 4
        })
        ```
        """
        if len(self.list_indexes()) > 0:
            raise DatasetTransformationNotAllowedError(
                "Using `.select` on a dataset with attached indexes is not allowed. You can first run `.drop_index() to remove your index and then re-add it."
            )

        # If the array is empty we do nothing
        if len(self) == 0:
            return self

        _check_valid_indices_value(start, len(self))
        _check_valid_indices_value(start + length - 1, len(self))
        if self._indices is None or length == 0:
            return Dataset(
                self.data.slice(start, length),
                info=self.info.copy(),
                split=self.split,
                fingerprint=new_fingerprint,
            )
        else:
            return Dataset(
                self.data,
                info=self.info.copy(),
                split=self.split,
                indices_table=self._indices.slice(start, length),
                fingerprint=new_fingerprint,
            )

    @transmit_format
    @fingerprint_transform(inplace=False, ignore_kwargs=["indices_cache_file_name"])
    def _select_with_indices_mapping(
        self,
        indices: Iterable,
        keep_in_memory: bool = False,
        indices_cache_file_name: Optional[str] = None,
        writer_batch_size: Optional[int] = 1000,
        new_fingerprint: Optional[str] = None,
    ) -> "Dataset":
        """Create a new dataset with rows selected following the list/array of indices.
        The new dataset is made by creating a new indices mapping on top of the main arrow table.

        Args:
            indices (sequence, iterable, range, ndarray or Series): List or 1D-array of integer indices for indexing.
            keep_in_memory (`bool`, default `False`): Keep the indices mapping in memory instead of writing it to a cache file.
            indices_cache_file_name (`str`, optional, default `None`): Provide the name of a path for the cache file. It is used to store the
                indices mapping instead of the automatically generated cache file name.
            writer_batch_size (`int`, default `1000`): Number of rows per write operation for the cache file writer.
                This value is a good trade-off between memory usage during the processing, and processing speed.
                Higher value makes the processing do fewer lookups, lower value consume less temporary memory while running `.map()`.
            new_fingerprint (`str`, optional, default `None`): the new fingerprint of the dataset after transform.
                If `None`, the new fingerprint is computed using a hash of the previous fingerprint, and the transform arguments

        Example:

        ```py
        >>> from datasets import load_dataset
        >>> ds = load_dataset("rotten_tomatoes", split="validation")
        >>> ds._select_with_indices_mapping(range(4))
        Dataset({
            features: ['text', 'label'],
            num_rows: 4
        })
        ```
        """
        if keep_in_memory and indices_cache_file_name is not None:
            raise ValueError("Please use either `keep_in_memory` or `indices_cache_file_name` but not both.")

        if len(self.list_indexes()) > 0:
            raise DatasetTransformationNotAllowedError(
                "Using `.select` on a dataset with attached indexes is not allowed. You can first run `.drop_index() to remove your index and then re-add it."
            )

        # If the array is empty we do nothing
        if len(self) == 0:
            return self

        # Prepare the writer for our indices arrow table
        if keep_in_memory or indices_cache_file_name is None:
            buf_writer = pa.BufferOutputStream()
            tmp_file = None
            writer = ArrowWriter(
                stream=buf_writer, writer_batch_size=writer_batch_size, fingerprint=new_fingerprint, unit="indices"
            )
        else:
            buf_writer = None
            logger.info(f"Caching indices mapping at {indices_cache_file_name}")
            cache_dir = os.path.dirname(indices_cache_file_name)
            os.makedirs(cache_dir, exist_ok=True)
            tmp_file = tempfile.NamedTemporaryFile("wb", dir=cache_dir, delete=False)
            writer = ArrowWriter(
                path=tmp_file.name, writer_batch_size=writer_batch_size, fingerprint=new_fingerprint, unit="indices"
            )

        indices = indices if isinstance(indices, list) else list(indices)

        size = len(self)
        if indices:
            _check_valid_indices_value(int(max(indices)), size=size)
            _check_valid_indices_value(int(min(indices)), size=size)
        else:
            return self._select_contiguous(0, 0, new_fingerprint=new_fingerprint)

        indices_array = pa.array(indices, type=pa.uint64())
        # Check if we need to convert indices
        if self._indices is not None:
            indices_array = self._indices.column(0).take(indices_array)

        indices_table = pa.Table.from_arrays([indices_array], names=["indices"])

        with writer:
            try:
                writer.write_table(indices_table)
                writer.finalize()  # close_stream=bool(buf_writer is None))  We only close if we are writing in a file
            except (Exception, KeyboardInterrupt):
                if tmp_file is not None:
                    tmp_file.close()
                    if os.path.exists(tmp_file.name):
                        os.remove(tmp_file.name)
                raise

        if tmp_file is not None:
            tmp_file.close()
            shutil.move(tmp_file.name, indices_cache_file_name)
            umask = os.umask(0o666)
            os.umask(umask)
            os.chmod(indices_cache_file_name, 0o666 & ~umask)

        # Return new Dataset object
        if buf_writer is None:
            return self._new_dataset_with_indices(
                indices_cache_file_name=indices_cache_file_name, fingerprint=new_fingerprint
            )
        else:
            return self._new_dataset_with_indices(indices_buffer=buf_writer.getvalue(), fingerprint=new_fingerprint)

    def skip(self, n: int) -> "Dataset":
        """
        Create a new [`Dataset`] that skips the first `n` elements.

        Args:
            n (`int`):
                Number of elements to skip.

        Example:

        ```py
        >>> from datasets import load_dataset
        >>> ds = load_dataset("rotten_tomatoes", split="train")
        >>> list(ds.take(3))
        [{'label': 1,
         'text': 'the rock is destined to be the 21st century\'s new " conan " and that he\'s going to make a splash even greater than arnold schwarzenegger , jean-claud van damme or steven segal .'},
         {'label': 1,
         'text': 'the gorgeously elaborate continuation of " the lord of the rings " trilogy is so huge that a column of words cannot adequately describe co-writer/director peter jackson\'s expanded vision of j . r . r . tolkien\'s middle-earth .'},
         {'label': 1, 'text': 'effective but too-tepid biopic'}]
        >>> ds = ds.skip(1)
        >>> list(ds.take(3))
        [{'label': 1,
         'text': 'the gorgeously elaborate continuation of " the lord of the rings " trilogy is so huge that a column of words cannot adequately describe co-writer/director peter jackson\'s expanded vision of j . r . r . tolkien\'s middle-earth .'},
         {'label': 1, 'text': 'effective but too-tepid biopic'},
         {'label': 1,
         'text': 'if you sometimes like to go to the movies to have fun , wasabi is a good place to start .'}]
        ```
        """
        return self.select(range(n, len(self)))

    def take(self, n: int) -> "Dataset":
        """
        Create a new [`Dataset`] with only the first `n` elements.

        Args:
            n (`int`):
                Number of elements to take.

        Example:

        ```py
        >>> from datasets import load_dataset
        >>> ds = load_dataset("rotten_tomatoes", split="train")
        >>> small_ds = ds.take(2)
        >>> list(small_ds)
        [{'label': 1,
         'text': 'the rock is destined to be the 21st century\'s new " conan " and that he\'s going to make a splash even greater than arnold schwarzenegger , jean-claud van damme or steven segal .'},
         {'label': 1,
         'text': 'the gorgeously elaborate continuation of " the lord of the rings " trilogy is so huge that a column of words cannot adequately describe co-writer/director peter jackson\'s expanded vision of j . r . r . tolkien\'s middle-earth .'}]
        ```
        """
        return self.select(range(n))

    @transmit_format
    @fingerprint_transform(inplace=False, ignore_kwargs=["load_from_cache_file", "indices_cache_file_name"])
    def sort(
        self,
        column_names: Union[str, Sequence_[str]],
        reverse: Union[bool, Sequence_[bool]] = False,
        null_placement: str = "at_end",
        keep_in_memory: bool = False,
        load_from_cache_file: Optional[bool] = None,
        indices_cache_file_name: Optional[str] = None,
        writer_batch_size: Optional[int] = 1000,
        new_fingerprint: Optional[str] = None,
    ) -> "Dataset":
        """Create a new dataset sorted according to a single or multiple columns.

        Args:
            column_names (`Union[str, Sequence[str]]`):
                Column name(s) to sort by.
            reverse (`Union[bool, Sequence[bool]]`, defaults to `False`):
                If `True`, sort by descending order rather than ascending. If a single bool is provided,
                the value is applied to the sorting of all column names. Otherwise a list of bools with the
                same length and order as column_names must be provided.
            null_placement (`str`, defaults to `at_end`):
                Put `None` values at the beginning if `at_start` or `first` or at the end if `at_end` or `last`

                <Added version="1.14.2"/>
            keep_in_memory (`bool`, defaults to `False`):
                Keep the sorted indices in memory instead of writing it to a cache file.
            load_from_cache_file (`Optional[bool]`, defaults to `True` if caching is enabled):
                If a cache file storing the sorted indices
                can be identified, use it instead of recomputing.
            indices_cache_file_name (`str`, *optional*, defaults to `None`):
                Provide the name of a path for the cache file. It is used to store the
                sorted indices instead of the automatically generated cache file name.
            writer_batch_size (`int`, defaults to `1000`):
                Number of rows per write operation for the cache file writer.
                Higher value gives smaller cache files, lower value consume less temporary memory.
            new_fingerprint (`str`, *optional*, defaults to `None`):
                The new fingerprint of the dataset after transform.
                If `None`, the new fingerprint is computed using a hash of the previous fingerprint, and the transform arguments

        Example:

        ```py
        >>> from datasets import load_dataset
        >>> ds = load_dataset('rotten_tomatoes', split='validation')
        >>> ds['label'][:10]
        [1, 1, 1, 1, 1, 1, 1, 1, 1, 1]
        >>> sorted_ds = ds.sort('label')
        >>> sorted_ds['label'][:10]
        [0, 0, 0, 0, 0, 0, 0, 0, 0, 0]
        >>> another_sorted_ds = ds.sort(['label', 'text'], reverse=[True, False])
        >>> another_sorted_ds['label'][:10]
        [1, 1, 1, 1, 1, 1, 1, 1, 1, 1]
        ```
        """
        if len(self.list_indexes()) > 0:
            raise DatasetTransformationNotAllowedError(
                "Using `.sort` on a dataset with attached indexes is not allowed. You can first run `.drop_index() to remove your index and then re-add it."
            )
        # If the array is empty we do nothing
        if len(self) == 0:
            return self

        # Check proper format of and for duplicates in column_names
        if isinstance(column_names, str):
            column_names = [column_names]

        # Check proper format and length of reverse
        if not isinstance(reverse, bool):
            if len(reverse) != len(column_names):
                raise ValueError(
                    "Parameter 'reverse' should be either a boolean or a list of booleans with the same length as 'column_names'."
                )
        else:
            reverse = [reverse] * len(column_names)

        # Check whether column name(s) exist in dataset
        for column in column_names:
            if not isinstance(column, str) or column not in self._data.column_names:
                raise ValueError(
                    f"Column '{column}' not found in the dataset. Please provide a column selected in: {self._data.column_names}"
                )

        # Change null_placement to conform to pyarrow's sort_indices() while ensuring backwards compatability
        if null_placement not in ["at_start", "at_end"]:
            if null_placement == "first":
                null_placement = "at_start"
            elif null_placement == "last":
                null_placement = "at_end"
            else:
                raise ValueError(
                    f"null_placement '{null_placement}' is an invalid parameter value. Must be either 'last', 'at_end', 'first' or 'at_start'."
                )

        load_from_cache_file = load_from_cache_file if load_from_cache_file is not None else is_caching_enabled()

        # Check if we've already cached this computation (indexed by a hash)
        if self.cache_files:
            if indices_cache_file_name is None:
                # we create a unique hash from the function, current dataset file and the mapping args
                indices_cache_file_name = self._get_cache_file_path(new_fingerprint)
            if os.path.exists(indices_cache_file_name) and load_from_cache_file:
                logger.info(f"Loading cached sorted indices for dataset at {indices_cache_file_name}")
                return self._new_dataset_with_indices(
                    fingerprint=new_fingerprint, indices_cache_file_name=indices_cache_file_name
                )

        sort_table = query_table(
            table=self._data,
            key=slice(0, len(self)),
            indices=self._indices,
        )

        sort_keys = [
            (col, "ascending" if not col_reverse else "descending") for col, col_reverse in zip(column_names, reverse)
        ]

        indices = pc.sort_indices(sort_table, sort_keys=sort_keys, null_placement=null_placement)

        return self.select(
            indices=indices,
            keep_in_memory=keep_in_memory,
            indices_cache_file_name=indices_cache_file_name,
            writer_batch_size=writer_batch_size,
            new_fingerprint=new_fingerprint,
        )

    @transmit_format
    @fingerprint_transform(
        inplace=False, randomized_function=True, ignore_kwargs=["load_from_cache_file", "indices_cache_file_name"]
    )
    def shuffle(
        self,
        seed: Optional[int] = None,
        generator: Optional[np.random.Generator] = None,
        keep_in_memory: bool = False,
        load_from_cache_file: Optional[bool] = None,
        indices_cache_file_name: Optional[str] = None,
        writer_batch_size: Optional[int] = 1000,
        new_fingerprint: Optional[str] = None,
    ) -> "Dataset":
        """Create a new Dataset where the rows are shuffled.

        Currently shuffling uses numpy random generators.
        You can either supply a NumPy BitGenerator to use, or a seed to initiate NumPy's default random generator (PCG64).

        Shuffling takes the list of indices `[0:len(my_dataset)]` and shuffles it to create an indices mapping.
        However as soon as your [`Dataset`] has an indices mapping, the speed can become 10x slower.
        This is because there is an extra step to get the row index to read using the indices mapping, and most importantly, you aren't reading contiguous chunks of data anymore.
        To restore the speed, you'd need to rewrite the entire dataset on your disk again using [`Dataset.flatten_indices`], which removes the indices mapping.
        This may take a lot of time depending of the size of your dataset though:

        ```python
        my_dataset[0]  # fast
        my_dataset = my_dataset.shuffle(seed=42)
        my_dataset[0]  # up to 10x slower
        my_dataset = my_dataset.flatten_indices()  # rewrite the shuffled dataset on disk as contiguous chunks of data
        my_dataset[0]  # fast again
        ```

        In this case, we recommend switching to an [`IterableDataset`] and leveraging its fast approximate shuffling method [`IterableDataset.shuffle`].
        It only shuffles the shards order and adds a shuffle buffer to your dataset, which keeps the speed of your dataset optimal:

        ```python
        my_iterable_dataset = my_dataset.to_iterable_dataset(num_shards=128)
        for example in enumerate(my_iterable_dataset):  # fast
            pass

        shuffled_iterable_dataset = my_iterable_dataset.shuffle(seed=42, buffer_size=100)

        for example in enumerate(shuffled_iterable_dataset):  # as fast as before
            pass
        ```

        Args:
            seed (`int`, *optional*):
                A seed to initialize the default BitGenerator if `generator=None`.
                If `None`, then fresh, unpredictable entropy will be pulled from the OS.
                If an `int` or `array_like[ints]` is passed, then it will be passed to SeedSequence to derive the initial BitGenerator state.
            generator (`numpy.random.Generator`, *optional*):
                Numpy random Generator to use to compute the permutation of the dataset rows.
                If `generator=None` (default), uses `np.random.default_rng` (the default BitGenerator (PCG64) of NumPy).
            keep_in_memory (`bool`, default `False`):
                Keep the shuffled indices in memory instead of writing it to a cache file.
            load_from_cache_file (`Optional[bool]`, defaults to `True` if caching is enabled):
                If a cache file storing the shuffled indices
                can be identified, use it instead of recomputing.
            indices_cache_file_name (`str`, *optional*):
                Provide the name of a path for the cache file. It is used to store the
                shuffled indices instead of the automatically generated cache file name.
            writer_batch_size (`int`, defaults to `1000`):
                Number of rows per write operation for the cache file writer.
                This value is a good trade-off between memory usage during the processing, and processing speed.
                Higher value makes the processing do fewer lookups, lower value consume less temporary memory while running `map`.
            new_fingerprint (`str`, *optional*, defaults to `None`):
                The new fingerprint of the dataset after transform.
                If `None`, the new fingerprint is computed using a hash of the previous fingerprint, and the transform arguments.

        Example:

        ```py
        >>> from datasets import load_dataset
        >>> ds = load_dataset("rotten_tomatoes", split="validation")
        >>> ds['label'][:10]
        [1, 1, 1, 1, 1, 1, 1, 1, 1, 1]

        # set a seed
        >>> shuffled_ds = ds.shuffle(seed=42)
        >>> shuffled_ds['label'][:10]
        [1, 0, 1, 1, 0, 0, 0, 0, 0, 0]
        ```
        """
        if len(self.list_indexes()) > 0:
            raise DatasetTransformationNotAllowedError(
                "Using `.shuffle` on a dataset with attached indexes is not allowed. You can first run `.drop_index() to remove your index and then re-add it."
            )
        # If the array is empty we do nothing
        if len(self) == 0:
            return self

        if keep_in_memory and indices_cache_file_name is not None:
            raise ValueError("Please use either `keep_in_memory` or `indices_cache_file_name` but not both.")

        if seed is not None and generator is not None:
            raise ValueError("Both `seed` and `generator` were provided. Please specify just one of them.")

        if generator is not None and not isinstance(generator, np.random.Generator):
            raise ValueError("The provided generator must be an instance of numpy.random.Generator")

        load_from_cache_file = load_from_cache_file if load_from_cache_file is not None else is_caching_enabled()

        if generator is None:
            if seed is None:
                _, seed, pos, *_ = np.random.get_state()
                seed = seed[pos] if pos < 624 else seed[0]
                _ = np.random.random()  # do 1 step of rng
            generator = np.random.default_rng(seed)

        # Check if we've already cached this computation (indexed by a hash)
        if self.cache_files:
            if indices_cache_file_name is None:
                # we create a unique hash from the function, current dataset file and the mapping args
                indices_cache_file_name = self._get_cache_file_path(new_fingerprint)
            if os.path.exists(indices_cache_file_name) and load_from_cache_file:
                logger.info(f"Loading cached shuffled indices for dataset at {indices_cache_file_name}")
                return self._new_dataset_with_indices(
                    fingerprint=new_fingerprint, indices_cache_file_name=indices_cache_file_name
                )

        permutation = generator.permutation(len(self))

        return self.select(
            indices=permutation,
            keep_in_memory=keep_in_memory,
            indices_cache_file_name=indices_cache_file_name if not keep_in_memory else None,
            writer_batch_size=writer_batch_size,
            new_fingerprint=new_fingerprint,
        )

    @transmit_format
    @fingerprint_transform(
        inplace=False,
        randomized_function=True,
        fingerprint_names=["train_new_fingerprint", "test_new_fingerprint"],
        ignore_kwargs=["load_from_cache_file", "train_indices_cache_file_name", "test_indices_cache_file_name"],
    )
    def train_test_split(
        self,
        test_size: Union[float, int, None] = None,
        train_size: Union[float, int, None] = None,
        shuffle: bool = True,
        stratify_by_column: Optional[str] = None,
        seed: Optional[int] = None,
        generator: Optional[np.random.Generator] = None,
        keep_in_memory: bool = False,
        load_from_cache_file: Optional[bool] = None,
        train_indices_cache_file_name: Optional[str] = None,
        test_indices_cache_file_name: Optional[str] = None,
        writer_batch_size: Optional[int] = 1000,
        train_new_fingerprint: Optional[str] = None,
        test_new_fingerprint: Optional[str] = None,
    ) -> "DatasetDict":
        """Return a dictionary ([`datasets.DatasetDict`]) with two random train and test subsets (`train` and `test` `Dataset` splits).
        Splits are created from the dataset according to `test_size`, `train_size` and `shuffle`.

        This method is similar to scikit-learn `train_test_split`.

        Args:
            test_size (`numpy.random.Generator`, *optional*):
                Size of the test split
                If `float`, should be between `0.0` and `1.0` and represent the proportion of the dataset to include in the test split.
                If `int`, represents the absolute number of test samples.
                If `None`, the value is set to the complement of the train size.
                If `train_size` is also `None`, it will be set to `0.25`.
            train_size (`numpy.random.Generator`, *optional*):
                Size of the train split
                If `float`, should be between `0.0` and `1.0` and represent the proportion of the dataset to include in the train split.
                If `int`, represents the absolute number of train samples.
                If `None`, the value is automatically set to the complement of the test size.
            shuffle (`bool`, *optional*, defaults to `True`):
                Whether or not to shuffle the data before splitting.
            stratify_by_column (`str`, *optional*, defaults to `None`):
                The column name of labels to be used to perform stratified split of data.
            seed (`int`, *optional*):
                A seed to initialize the default BitGenerator if `generator=None`.
                If `None`, then fresh, unpredictable entropy will be pulled from the OS.
                If an `int` or `array_like[ints]` is passed, then it will be passed to SeedSequence to derive the initial BitGenerator state.
            generator (`numpy.random.Generator`, *optional*):
                Numpy random Generator to use to compute the permutation of the dataset rows.
                If `generator=None` (default), uses `np.random.default_rng` (the default BitGenerator (PCG64) of NumPy).
            keep_in_memory (`bool`, defaults to `False`):
                Keep the splits indices in memory instead of writing it to a cache file.
            load_from_cache_file (`Optional[bool]`, defaults to `True` if caching is enabled):
                If a cache file storing the splits indices
                can be identified, use it instead of recomputing.
            train_cache_file_name (`str`, *optional*):
                Provide the name of a path for the cache file. It is used to store the
                train split indices instead of the automatically generated cache file name.
            test_cache_file_name (`str`, *optional*):
                Provide the name of a path for the cache file. It is used to store the
                test split indices instead of the automatically generated cache file name.
            writer_batch_size (`int`, defaults to `1000`):
                Number of rows per write operation for the cache file writer.
                This value is a good trade-off between memory usage during the processing, and processing speed.
                Higher value makes the processing do fewer lookups, lower value consume less temporary memory while running `map`.
            train_new_fingerprint (`str`, *optional*, defaults to `None`):
                The new fingerprint of the train set after transform.
                If `None`, the new fingerprint is computed using a hash of the previous fingerprint, and the transform arguments
            test_new_fingerprint (`str`, *optional*, defaults to `None`):
                The new fingerprint of the test set after transform.
                If `None`, the new fingerprint is computed using a hash of the previous fingerprint, and the transform arguments

        Example:

        ```py
        >>> from datasets import load_dataset
        >>> ds = load_dataset("rotten_tomatoes", split="validation")
        >>> ds = ds.train_test_split(test_size=0.2, shuffle=True)
        DatasetDict({
            train: Dataset({
                features: ['text', 'label'],
                num_rows: 852
            })
            test: Dataset({
                features: ['text', 'label'],
                num_rows: 214
            })
        })

        # set a seed
        >>> ds = ds.train_test_split(test_size=0.2, seed=42)

        # stratified split
        >>> ds = load_dataset("imdb",split="train")
        Dataset({
            features: ['text', 'label'],
            num_rows: 25000
        })
        >>> ds = ds.train_test_split(test_size=0.2, stratify_by_column="label")
        DatasetDict({
            train: Dataset({
                features: ['text', 'label'],
                num_rows: 20000
            })
            test: Dataset({
                features: ['text', 'label'],
                num_rows: 5000
            })
        })
        ```
        """
        from .dataset_dict import DatasetDict  # import here because of circular dependency

        if len(self.list_indexes()) > 0:
            raise DatasetTransformationNotAllowedError(
                "Using `.train_test_split` on a dataset with attached indexes is not allowed. You can first run `.drop_index() to remove your index and then re-add it."
            )
        # If the array is empty we do nothing
        if len(self) == 0:
            return DatasetDict({"train": self, "test": self})

        if test_size is None and train_size is None:
            test_size = 0.25

        # Safety checks similar to scikit-learn's ones.
        # (adapted from https://github.com/scikit-learn/scikit-learn/blob/fd237278e895b42abe8d8d09105cbb82dc2cbba7/sklearn/model_selection/_split.py#L1750)
        n_samples = len(self)
        if (
            isinstance(test_size, int)
            and (test_size >= n_samples or test_size <= 0)
            or isinstance(test_size, float)
            and (test_size <= 0 or test_size >= 1)
        ):
            raise ValueError(
                f"test_size={test_size} should be either positive and smaller "
                f"than the number of samples {n_samples} or a float in the (0, 1) range"
            )

        if (
            isinstance(train_size, int)
            and (train_size >= n_samples or train_size <= 0)
            or isinstance(train_size, float)
            and (train_size <= 0 or train_size >= 1)
        ):
            raise ValueError(
                f"train_size={train_size} should be either positive and smaller "
                f"than the number of samples {n_samples} or a float in the (0, 1) range"
            )

        if train_size is not None and not isinstance(train_size, (int, float)):
            raise ValueError(f"Invalid value for train_size: {train_size} of type {type(train_size)}")
        if test_size is not None and not isinstance(test_size, (int, float)):
            raise ValueError(f"Invalid value for test_size: {test_size} of type {type(test_size)}")

        if isinstance(train_size, float) and isinstance(test_size, float) and train_size + test_size > 1:
            raise ValueError(
                f"The sum of test_size and train_size = {train_size + test_size}, should be in the (0, 1)"
                " range. Reduce test_size and/or train_size."
            )

        if isinstance(test_size, float):
            n_test = ceil(test_size * n_samples)
        elif isinstance(test_size, int):
            n_test = float(test_size)

        if isinstance(train_size, float):
            n_train = floor(train_size * n_samples)
        elif isinstance(train_size, int):
            n_train = float(train_size)

        if train_size is None:
            n_train = n_samples - n_test
        elif test_size is None:
            n_test = n_samples - n_train

        if n_train + n_test > n_samples:
            raise ValueError(
                f"The sum of train_size and test_size = {n_train + n_test}, "
                "should be smaller than the number of "
                f"samples {n_samples}. Reduce test_size and/or "
                "train_size."
            )

        n_train, n_test = int(n_train), int(n_test)

        if n_train == 0:
            raise ValueError(
                f"With n_samples={n_samples}, test_size={test_size} and train_size={train_size}, the "
                "resulting train set will be empty. Adjust any of the "
                "aforementioned parameters."
            )

        load_from_cache_file = load_from_cache_file if load_from_cache_file is not None else is_caching_enabled()

        if generator is None and shuffle is True:
            if seed is None:
                _, seed, pos, *_ = np.random.get_state()
                seed = seed[pos] if pos < 624 else seed[0]
                _ = np.random.random()  # do 1 step of rng
            generator = np.random.default_rng(seed)

        # Check if we've already cached this computation (indexed by a hash)
        if self.cache_files:
            if train_indices_cache_file_name is None or test_indices_cache_file_name is None:
                # we create a unique hash from the function, current dataset file and the mapping args

                if train_indices_cache_file_name is None:
                    train_indices_cache_file_name = self._get_cache_file_path(train_new_fingerprint)
                if test_indices_cache_file_name is None:
                    test_indices_cache_file_name = self._get_cache_file_path(test_new_fingerprint)
            if (
                os.path.exists(train_indices_cache_file_name)
                and os.path.exists(test_indices_cache_file_name)
                and load_from_cache_file
            ):
                logger.info(
                    f"Loading cached split indices for dataset at {train_indices_cache_file_name} and {test_indices_cache_file_name}"
                )
                return DatasetDict(
                    {
                        "train": self._new_dataset_with_indices(
                            fingerprint=train_new_fingerprint, indices_cache_file_name=train_indices_cache_file_name
                        ),
                        "test": self._new_dataset_with_indices(
                            fingerprint=test_new_fingerprint, indices_cache_file_name=test_indices_cache_file_name
                        ),
                    }
                )
        if not shuffle:
            if stratify_by_column is not None:
                raise ValueError("Stratified train/test split is not implemented for `shuffle=False`")
            train_indices = np.arange(n_train)
            test_indices = np.arange(n_train, n_train + n_test)
        else:
            # stratified partition
            if stratify_by_column is not None:
                if stratify_by_column not in self._info.features.keys():
                    raise ValueError(f"Key {stratify_by_column} not found in {self._info.features.keys()}")
                if not isinstance(self._info.features[stratify_by_column], ClassLabel):
                    raise ValueError(
                        f"Stratifying by column is only supported for {ClassLabel.__name__} column, and column {stratify_by_column} is {type(self._info.features[stratify_by_column]).__name__}."
                    )
                try:
                    train_indices, test_indices = next(
                        stratified_shuffle_split_generate_indices(
                            self.with_format("numpy")[stratify_by_column], n_train, n_test, rng=generator
                        )
                    )
                except Exception as error:
                    if str(error) == "Minimum class count error":
                        raise ValueError(
                            f"The least populated class in {stratify_by_column} column has only 1"
                            " member, which is too few. The minimum"
                            " number of groups for any class cannot"
                            " be less than 2."
                        )
                    else:
                        raise error

            # random partition
            else:
                permutation = generator.permutation(len(self))
                test_indices = permutation[:n_test]
                train_indices = permutation[n_test : (n_test + n_train)]

        train_split = self.select(
            indices=train_indices,
            keep_in_memory=keep_in_memory,
            indices_cache_file_name=train_indices_cache_file_name,
            writer_batch_size=writer_batch_size,
            new_fingerprint=train_new_fingerprint,
        )
        test_split = self.select(
            indices=test_indices,
            keep_in_memory=keep_in_memory,
            indices_cache_file_name=test_indices_cache_file_name,
            writer_batch_size=writer_batch_size,
            new_fingerprint=test_new_fingerprint,
        )

        return DatasetDict({"train": train_split, "test": test_split})

    def shard(
        self,
        num_shards: int,
        index: int,
        contiguous: bool = False,
        keep_in_memory: bool = False,
        indices_cache_file_name: Optional[str] = None,
        writer_batch_size: Optional[int] = 1000,
    ) -> "Dataset":
        """Return the `index`-nth shard from dataset split into `num_shards` pieces.

        This shards deterministically. `dset.shard(n, i)` will contain all elements of dset whose
        index mod `n = i`.

        `dset.shard(n, i, contiguous=True)` will instead split dset into contiguous chunks,
        so it can be easily concatenated back together after processing. If `n % i == l`, then the
        first `l` shards will have length `(n // i) + 1`, and the remaining shards will have length `(n // i)`.
        `datasets.concatenate([dset.shard(n, i, contiguous=True) for i in range(n)])` will return
        a dataset with the same order as the original.

        Be sure to shard before using any randomizing operator (such as `shuffle`).
        It is best if the shard operator is used early in the dataset pipeline.


        Args:
            num_shards (`int`):
                How many shards to split the dataset into.
            index (`int`):
                Which shard to select and return.
            contiguous: (`bool`, defaults to `False`):
                Whether to select contiguous blocks of indices for shards.
            keep_in_memory (`bool`, defaults to `False`):
                Keep the dataset in memory instead of writing it to a cache file.
            indices_cache_file_name (`str`, *optional*):
                Provide the name of a path for the cache file. It is used to store the
                indices of each shard instead of the automatically generated cache file name.
            writer_batch_size (`int`, defaults to `1000`):
                Number of rows per write operation for the cache file writer.
                This value is a good trade-off between memory usage during the processing, and processing speed.
                Higher value makes the processing do fewer lookups, lower value consume less temporary memory while running `map`.

        Example:

        ```py
        >>> from datasets import load_dataset
        >>> ds = load_dataset("rotten_tomatoes", split="validation")
        >>> ds
        Dataset({
            features: ['text', 'label'],
            num_rows: 1066
        })
        >>> ds.shard(num_shards=2, index=0)
        Dataset({
            features: ['text', 'label'],
            num_rows: 533
        })
        ```
        """
        if not 0 <= index < num_shards:
            raise ValueError("index should be in [0, num_shards-1]")
        if contiguous:
            div = len(self) // num_shards
            mod = len(self) % num_shards
            start = div * index + min(index, mod)
            end = start + div + (1 if index < mod else 0)
            indices = range(start, end)
        else:
            indices = np.arange(index, len(self), num_shards)

        return self.select(
            indices=indices,
            keep_in_memory=keep_in_memory,
            indices_cache_file_name=indices_cache_file_name,
            writer_batch_size=writer_batch_size,
        )

    def to_csv(
        self,
        path_or_buf: Union[PathLike, BinaryIO],
        batch_size: Optional[int] = None,
        num_proc: Optional[int] = None,
        storage_options: Optional[dict] = None,
        **to_csv_kwargs,
    ) -> int:
        """Exports the dataset to csv

        Args:
            path_or_buf (`PathLike` or `FileOrBuffer`):
                Either a path to a file (e.g. `file.csv`), a remote URI (e.g. `hf://datasets/username/my_dataset_name/data.csv`),
                or a BinaryIO, where the dataset will be saved to in the specified format.
            batch_size (`int`, *optional*):
                Size of the batch to load in memory and write at once.
                Defaults to `datasets.config.DEFAULT_MAX_BATCH_SIZE`.
            num_proc (`int`, *optional*):
                Number of processes for multiprocessing. By default it doesn't
                use multiprocessing. `batch_size` in this case defaults to
                `datasets.config.DEFAULT_MAX_BATCH_SIZE` but feel free to make it 5x or 10x of the default
                value if you have sufficient compute power.
            storage_options (`dict`, *optional*):
                Key/value pairs to be passed on to the file-system backend, if any.

                <Added version="2.19.0"/>
            **to_csv_kwargs (additional keyword arguments):
                Parameters to pass to pandas's [`pandas.DataFrame.to_csv`](https://pandas.pydata.org/docs/reference/api/pandas.DataFrame.to_json.html).

                <Changed version="2.10.0">

                Now, `index` defaults to `False` if not specified.

                If you would like to write the index, pass `index=True` and also set a name for the index column by
                passing `index_label`.

                </Changed>

        Returns:
            `int`: The number of characters or bytes written.

        Example:

        ```py
        >>> ds.to_csv("path/to/dataset/directory")
        ```
        """
        # Dynamic import to avoid circular dependency
        from .io.csv import CsvDatasetWriter

        return CsvDatasetWriter(
            self,
            path_or_buf,
            batch_size=batch_size,
            num_proc=num_proc,
            storage_options=storage_options,
            **to_csv_kwargs,
        ).write()

    def to_dict(self, batch_size: Optional[int] = None) -> Union[dict, Iterator[dict]]:
        """Returns the dataset as a Python dict. Can also return a generator for large datasets.

        Args:
            batch_size (`int`, *optional*): The size (number of rows) of the batches if `batched` is `True`.
                Defaults to `datasets.config.DEFAULT_MAX_BATCH_SIZE`.

        Returns:
            `dict` or `Iterator[dict]`

        Example:

        ```py
        >>> ds.to_dict()
        ```
        """
        return query_table(
            table=self._data,
            key=slice(0, len(self)),
            indices=self._indices,
        ).to_pydict()

    def to_list(self) -> list:
        """Returns the dataset as a Python list.

        Returns:
            `list`

        Example:

        ```py
        >>> ds.to_list()
        ```
        """
        return query_table(
            table=self._data,
            key=slice(0, len(self)),
            indices=self._indices,
        ).to_pylist()

    def to_json(
        self,
        path_or_buf: Union[PathLike, BinaryIO],
        batch_size: Optional[int] = None,
        num_proc: Optional[int] = None,
        storage_options: Optional[dict] = None,
        **to_json_kwargs,
    ) -> int:
        """Export the dataset to JSON Lines or JSON.

        The default output format is [JSON Lines](https://jsonlines.org/).
        To export to [JSON](https://www.json.org), pass `lines=False` argument and the desired `orient`.

        Args:
            path_or_buf (`PathLike` or `FileOrBuffer`):
                Either a path to a file (e.g. `file.json`), a remote URI (e.g. `hf://datasets/username/my_dataset_name/data.json`),
                or a BinaryIO, where the dataset will be saved to in the specified format.
            batch_size (`int`, *optional*):
                Size of the batch to load in memory and write at once.
                Defaults to `datasets.config.DEFAULT_MAX_BATCH_SIZE`.
            num_proc (`int`, *optional*):
                Number of processes for multiprocessing. By default, it doesn't
                use multiprocessing. `batch_size` in this case defaults to
                `datasets.config.DEFAULT_MAX_BATCH_SIZE` but feel free to make it 5x or 10x of the default
                value if you have sufficient compute power.
            storage_options (`dict`, *optional*):
                Key/value pairs to be passed on to the file-system backend, if any.

                <Added version="2.19.0"/>
            **to_json_kwargs (additional keyword arguments):
                Parameters to pass to pandas's [`pandas.DataFrame.to_json`](https://pandas.pydata.org/docs/reference/api/pandas.DataFrame.to_json.html).
                Default arguments are `lines=True` and `orient="records".

                <Changed version="2.11.0">

                The parameter `index` defaults to `False` if `orient` is `"split"` or `"table"`.

                If you would like to write the index, pass `index=True`.

                </Changed>

        Returns:
            `int`: The number of characters or bytes written.

        Example:

        ```py
        >>> ds.to_json("path/to/dataset/directory/filename.jsonl")
        ```
        """
        # Dynamic import to avoid circular dependency
        from .io.json import JsonDatasetWriter

        return JsonDatasetWriter(
            self,
            path_or_buf,
            batch_size=batch_size,
            num_proc=num_proc,
            storage_options=storage_options,
            **to_json_kwargs,
        ).write()

    def to_pandas(
        self, batch_size: Optional[int] = None, batched: bool = False
    ) -> Union[pd.DataFrame, Iterator[pd.DataFrame]]:
        """Returns the dataset as a `pandas.DataFrame`. Can also return a generator for large datasets.

        Args:
            batched (`bool`):
                Set to `True` to return a generator that yields the dataset as batches
                of `batch_size` rows. Defaults to `False` (returns the whole datasets once).
            batch_size (`int`, *optional*):
                The size (number of rows) of the batches if `batched` is `True`.
                Defaults to `datasets.config.DEFAULT_MAX_BATCH_SIZE`.

        Returns:
            `pandas.DataFrame` or `Iterator[pandas.DataFrame]`

        Example:

        ```py
        >>> ds.to_pandas()
        ```
        """
        if not batched:
            return query_table(
                table=self._data,
                key=slice(0, len(self)),
                indices=self._indices,
            ).to_pandas(types_mapper=pandas_types_mapper)
        else:
            batch_size = batch_size if batch_size else config.DEFAULT_MAX_BATCH_SIZE
            return (
                query_table(
                    table=self._data,
                    key=slice(offset, offset + batch_size),
                    indices=self._indices,
                ).to_pandas(types_mapper=pandas_types_mapper)
                for offset in range(0, len(self), batch_size)
            )

    def to_polars(
        self,
        batch_size: Optional[int] = None,
        batched: bool = False,
        schema_overrides: Optional[dict] = None,
        rechunk: bool = True,
    ) -> Union["pl.DataFrame", Iterator["pl.DataFrame"]]:
        """Returns the dataset as a `polars.DataFrame`. Can also return a generator for large datasets.

        Args:
            batched (`bool`):
                Set to `True` to return a generator that yields the dataset as batches
                of `batch_size` rows. Defaults to `False` (returns the whole datasets once).
            batch_size (`int`, *optional*):
                The size (number of rows) of the batches if `batched` is `True`.
                Defaults to `genomicsml.datasets.config.DEFAULT_MAX_BATCH_SIZE`.
            schema_overrides (`dict`, *optional*):
                Support type specification or override of one or more columns; note that
                any dtypes inferred from the schema param will be overridden.
            rechunk (`bool`):
                Make sure that all data is in contiguous memory. Defaults to `True`.
        Returns:
            `polars.DataFrame` or `Iterator[polars.DataFrame]`

        Example:

        ```py
        >>> ds.to_polars()
        ```
        """
        if config.POLARS_AVAILABLE:
            import polars as pl

            if not batched:
                return pl.from_arrow(
                    query_table(
                        table=self._data,
                        key=slice(0, len(self)),
                        indices=self._indices if self._indices is not None else None,
                    ),
                    schema_overrides=schema_overrides,
                    rechunk=rechunk,
                )
            else:
                batch_size = batch_size if batch_size else config.DEFAULT_MAX_BATCH_SIZE
                return (
                    pl.from_arrow(
                        query_table(
                            table=self._data,
                            key=slice(offset, offset + batch_size),
                            indices=self._indices if self._indices is not None else None,
                        ),
                        schema_overrides=schema_overrides,
                        rechunk=rechunk,
                    )
                    for offset in range(0, len(self), batch_size)
                )
        else:
            raise ValueError("Polars needs to be installed to be able to return Polars dataframes.")

    def to_parquet(
        self,
        path_or_buf: Union[PathLike, BinaryIO],
        batch_size: Optional[int] = None,
        storage_options: Optional[dict] = None,
        **parquet_writer_kwargs,
    ) -> int:
        """Exports the dataset to parquet

        Args:
            path_or_buf (`PathLike` or `FileOrBuffer`):
                Either a path to a file (e.g. `file.parquet`), a remote URI (e.g. `hf://datasets/username/my_dataset_name/data.parquet`),
                or a BinaryIO, where the dataset will be saved to in the specified format.
            batch_size (`int`, *optional*):
                Size of the batch to load in memory and write at once.
                Defaults to `datasets.config.DEFAULT_MAX_BATCH_SIZE`.
            storage_options (`dict`, *optional*):
                Key/value pairs to be passed on to the file-system backend, if any.

                <Added version="2.19.0"/>
            **parquet_writer_kwargs (additional keyword arguments):
                Parameters to pass to PyArrow's `pyarrow.parquet.ParquetWriter`.

        Returns:
            `int`: The number of characters or bytes written.

        Example:

        ```py
        >>> ds.to_parquet("path/to/dataset/directory")
        ```
        """
        # Dynamic import to avoid circular dependency
        from .io.parquet import ParquetDatasetWriter

        return ParquetDatasetWriter(
            self, path_or_buf, batch_size=batch_size, storage_options=storage_options, **parquet_writer_kwargs
        ).write()

    def to_sql(
        self,
        name: str,
        con: Union[str, "sqlalchemy.engine.Connection", "sqlalchemy.engine.Engine", "sqlite3.Connection"],
        batch_size: Optional[int] = None,
        **sql_writer_kwargs,
    ) -> int:
        """Exports the dataset to a SQL database.

        Args:
            name (`str`):
                Name of SQL table.
            con (`str` or `sqlite3.Connection` or `sqlalchemy.engine.Connection` or `sqlalchemy.engine.Connection`):
                A [URI string](https://docs.sqlalchemy.org/en/13/core/engines.html#database-urls) or a SQLite3/SQLAlchemy connection object used to write to a database.
            batch_size (`int`, *optional*):
                Size of the batch to load in memory and write at once.
                Defaults to `datasets.config.DEFAULT_MAX_BATCH_SIZE`.
            **sql_writer_kwargs (additional keyword arguments):
                Parameters to pass to pandas's [`pandas.DataFrame.to_sql`](https://pandas.pydata.org/docs/reference/api/pandas.DataFrame.to_sql.html).

                <Changed version="2.11.0">

                Now, `index` defaults to `False` if not specified.

                If you would like to write the index, pass `index=True` and also set a name for the index column by
                passing `index_label`.

                </Changed>

        Returns:
            `int`: The number of records written.

        Example:

        ```py
        >>> # con provided as a connection URI string
        >>> ds.to_sql("data", "sqlite:///my_own_db.sql")
        >>> # con provided as a sqlite3 connection object
        >>> import sqlite3
        >>> con = sqlite3.connect("my_own_db.sql")
        >>> with con:
        ...     ds.to_sql("data", con)
        ```
        """
        # Dynamic import to avoid circular dependency
        from .io.sql import SqlDatasetWriter

        return SqlDatasetWriter(self, name, con, batch_size=batch_size, **sql_writer_kwargs).write()

    def _estimate_nbytes(self) -> int:
        dataset_nbytes = self.data.nbytes

        # Find decodable columns, because if there are any, we need to
        # adjust the dataset size computation (needed for sharding) to account for possible external files
        decodable_columns = [
            k for k, v in self._info.features.items() if require_decoding(v, ignore_decode_attribute=True)
        ]

        if decodable_columns:
            # Approximate the space needed to store the bytes from the external files by analyzing the first 1000 examples
            extra_nbytes = 0

            def extra_nbytes_visitor(array, feature):
                nonlocal extra_nbytes
                if isinstance(feature, (Audio, Image)):
                    for x in array.to_pylist():
                        if x is not None and x["bytes"] is None and x["path"] is not None:
                            size = xgetsize(x["path"])
                            extra_nbytes += size
                    extra_nbytes -= array.field("path").nbytes

            table = self.with_format("arrow")[:1000]
            table_visitor(table, extra_nbytes_visitor)

            extra_nbytes = extra_nbytes * len(self.data) / len(table)
            dataset_nbytes = dataset_nbytes + extra_nbytes

        if self._indices is not None:
            dataset_nbytes = dataset_nbytes * len(self._indices) / len(self.data)
        return dataset_nbytes

    @staticmethod
    def _generate_tables_from_shards(shards: List["Dataset"], batch_size: int):
        for shard_idx, shard in enumerate(shards):
            for pa_table in shard.with_format("arrow").iter(batch_size):
                yield shard_idx, pa_table

    @staticmethod
    def _generate_tables_from_cache_file(filename: str):
        for batch_idx, batch in enumerate(_memory_mapped_record_batch_reader_from_file(filename)):
            yield batch_idx, pa.Table.from_batches([batch])

    def to_iterable_dataset(self, num_shards: Optional[int] = 1) -> "IterableDataset":
        """Get an [`datasets.IterableDataset`] from a map-style [`datasets.Dataset`].
        This is equivalent to loading a dataset in streaming mode with [`datasets.load_dataset`], but much faster since the data is streamed from local files.

        Contrary to map-style datasets, iterable datasets are lazy and can only be iterated over (e.g. using a for loop).
        Since they are read sequentially in training loops, iterable datasets are much faster than map-style datasets.
        All the transformations applied to iterable datasets like filtering or processing are done on-the-fly when you start iterating over the dataset.

        Still, it is possible to shuffle an iterable dataset using [`datasets.IterableDataset.shuffle`].
        This is a fast approximate shuffling that works best if you have multiple shards and if you specify a buffer size that is big enough.

        To get the best speed performance, make sure your dataset doesn't have an indices mapping.
        If this is the case, the data are not read contiguously, which can be slow sometimes.
        You can use `ds = ds.flatten_indices()` to write your dataset in contiguous chunks of data and have optimal speed before switching to an iterable dataset.

        Args:
            num_shards (`int`, default to `1`):
                Number of shards to define when instantiating the iterable dataset. This is especially useful for big datasets to be able to shuffle properly,
                and also to enable fast parallel loading using a PyTorch DataLoader or in distributed setups for example.
                Shards are defined using [`datasets.Dataset.shard`]: it simply slices the data without writing anything on disk.

        Returns:
            [`datasets.IterableDataset`]

        Example:

        Basic usage:
        ```python
        >>> ids = ds.to_iterable_dataset()
        >>> for example in ids:
        ...     pass
        ```

        With lazy filtering and processing:
        ```python
        >>> ids = ds.to_iterable_dataset()
        >>> ids = ids.filter(filter_fn).map(process_fn)  # will filter and process on-the-fly when you start iterating over the iterable dataset
        >>> for example in ids:
        ...     pass
        ```

        With sharding to enable efficient shuffling:
        ```python
        >>> ids = ds.to_iterable_dataset(num_shards=64)  # the dataset is split into 64 shards to be iterated over
        >>> ids = ids.shuffle(buffer_size=10_000)  # will shuffle the shards order and use a shuffle buffer for fast approximate shuffling when you start iterating
        >>> for example in ids:
        ...     pass
        ```

        With a PyTorch DataLoader:
        ```python
        >>> import torch
        >>> ids = ds.to_iterable_dataset(num_shards=64)
        >>> ids = ids.filter(filter_fn).map(process_fn)
        >>> dataloader = torch.utils.data.DataLoader(ids, num_workers=4)  # will assign 64 / 4 = 16 shards to each worker to load, filter and process when you start iterating
        >>> for example in ids:
        ...     pass
        ```

        With a PyTorch DataLoader and shuffling:
        ```python
        >>> import torch
        >>> ids = ds.to_iterable_dataset(num_shards=64)
        >>> ids = ids.shuffle(buffer_size=10_000)  # will shuffle the shards order and use a shuffle buffer when you start iterating
        >>> dataloader = torch.utils.data.DataLoader(ids, num_workers=4)  # will assign 64 / 4 = 16 shards from the shuffled list of shards to each worker when you start iterating
        >>> for example in ids:
        ...     pass
        ```

        In a distributed setup like PyTorch DDP with a PyTorch DataLoader and shuffling
        ```python
        >>> from datasets.distributed import split_dataset_by_node
        >>> ids = ds.to_iterable_dataset(num_shards=512)
        >>> ids = ids.shuffle(buffer_size=10_000)  # will shuffle the shards order and use a shuffle buffer when you start iterating
        >>> ids = split_dataset_by_node(ds, world_size=8, rank=0)  # will keep only 512 / 8 = 64 shards from the shuffled lists of shards when you start iterating
        >>> dataloader = torch.utils.data.DataLoader(ids, num_workers=4)  # will assign 64 / 4 = 16 shards from this node's list of shards to each worker when you start iterating
        >>> for example in ids:
        ...     pass
        ```

        With shuffling and multiple epochs:
        ```python
        >>> ids = ds.to_iterable_dataset(num_shards=64)
        >>> ids = ids.shuffle(buffer_size=10_000, seed=42)  # will shuffle the shards order and use a shuffle buffer when you start iterating
        >>> for epoch in range(n_epochs):
        ...     ids.set_epoch(epoch)  # will use effective_seed = seed + epoch to shuffle the shards and for the shuffle buffer when you start iterating
        ...     for example in ids:
        ...         pass
        ```
        Feel free to also use [`IterableDataset.set_epoch`] when using a PyTorch DataLoader or in distributed setups.
        """
        from .iterable_dataset import ArrowExamplesIterable, IterableDataset

        if self._format_type is not None:
            raise NotImplementedError(
                "Converting a formatted dataset to a formatted iterable dataset is not implemented yet. Please run `my_dataset = my_dataset.with_format(None)` before calling to_iterable_dataset"
            )
        if num_shards > len(self):
            raise ValueError(
                f"Unable to shard a dataset of size {len(self)} into {num_shards} shards (the number of shards exceeds the number of samples)."
            )
        if self._indices is not None:
            logger.info(
                "Converting an Arrow dataset to iterable but it has an indices mapping that can make it slower. "
                "You can use `ds = ds.flatten_indices()` to write your dataset in contiguous chunks of data and have optimal speed."
            )
        shards = (
            [copy.deepcopy(self)]
            if num_shards == 1
            else [
                self.shard(num_shards=num_shards, index=shard_idx, contiguous=True) for shard_idx in range(num_shards)
            ]
        )
        ex_iterable = ArrowExamplesIterable(
            Dataset._generate_tables_from_shards,
            kwargs={"shards": shards, "batch_size": config.DEFAULT_MAX_BATCH_SIZE},
        )
        return IterableDataset(ex_iterable, info=DatasetInfo(features=self.features))

    def _push_parquet_shards_to_hub(
        self,
        repo_id: str,
        data_dir: str = "data",
        split: Optional[str] = None,
        token: Optional[str] = None,
        revision: Optional[str] = None,
        create_pr: Optional[bool] = False,
        max_shard_size: Optional[Union[int, str]] = None,
        num_shards: Optional[int] = None,
        embed_external_files: bool = True,
    ) -> Tuple[str, str, int, int, List[str], int]:
        """Pushes the dataset shards as Parquet files to the hub.

        Returns:
            additions (`List[CommitOperation]`): list of the `CommitOperationAdd` of the uploaded shards
            uploaded_size (`int`): number of uploaded bytes to the repository
            dataset_nbytes (`int`): approximate size in bytes of the uploaded dataset afer uncompression
        """
        # Find decodable columns, because if there are any, we need to:
        # embed the bytes from the files in the shards
        decodable_columns = (
            [k for k, v in self._info.features.items() if require_decoding(v, ignore_decode_attribute=True)]
            if embed_external_files
            else []
        )

        dataset_nbytes = self._estimate_nbytes()

        if num_shards is None:
            max_shard_size = convert_file_size_to_int(max_shard_size or config.MAX_SHARD_SIZE)
            num_shards = int(dataset_nbytes / max_shard_size) + 1
            num_shards = max(num_shards, 1)

        shards = (self.shard(num_shards=num_shards, index=i, contiguous=True) for i in range(num_shards))

        if decodable_columns:

            def shards_with_embedded_external_files(shards):
                for shard in shards:
                    format = shard.format
                    shard = shard.with_format("arrow")
                    shard = shard.map(
                        embed_table_storage,
                        batched=True,
                        batch_size=1000,
                        keep_in_memory=True,
                    )
                    shard = shard.with_format(**format)
                    yield shard

            shards = shards_with_embedded_external_files(shards)

        api = HfApi(endpoint=config.HF_ENDPOINT, token=token)

        uploaded_size = 0
        additions = []
        for index, shard in hf_tqdm(
            enumerate(shards),
            desc="Uploading the dataset shards",
            total=num_shards,
        ):
            shard_path_in_repo = f"{data_dir}/{split}-{index:05d}-of-{num_shards:05d}.parquet"
            buffer = BytesIO()
            shard.to_parquet(buffer)
            uploaded_size += buffer.tell()
            shard_addition = CommitOperationAdd(path_in_repo=shard_path_in_repo, path_or_fileobj=buffer)
            api.preupload_lfs_files(
                repo_id=repo_id,
                additions=[shard_addition],
                repo_type="dataset",
                revision=revision,
                create_pr=create_pr,
            )
            additions.append(shard_addition)

        return additions, uploaded_size, dataset_nbytes

    def push_to_hub(
        self,
        repo_id: str,
        config_name: str = "default",
        set_default: Optional[bool] = None,
        split: Optional[str] = None,
        data_dir: Optional[str] = None,
        commit_message: Optional[str] = None,
        commit_description: Optional[str] = None,
        private: Optional[bool] = False,
        token: Optional[str] = None,
        revision: Optional[str] = None,
        create_pr: Optional[bool] = False,
        max_shard_size: Optional[Union[int, str]] = None,
        num_shards: Optional[int] = None,
        embed_external_files: bool = True,
    ) -> CommitInfo:
        """Pushes the dataset to the hub as a Parquet dataset.
        The dataset is pushed using HTTP requests and does not need to have neither git or git-lfs installed.

        The resulting Parquet files are self-contained by default. If your dataset contains [`Image`] or [`Audio`]
        data, the Parquet files will store the bytes of your images or audio files.
        You can disable this by setting `embed_external_files` to `False`.

        Args:
            repo_id (`str`):
                The ID of the repository to push to in the following format: `<user>/<dataset_name>` or
                `<org>/<dataset_name>`. Also accepts `<dataset_name>`, which will default to the namespace
                of the logged-in user.
            config_name (`str`, defaults to "default"):
                The configuration name (or subset) of a dataset. Defaults to "default".
            set_default (`bool`, *optional*):
                Whether to set this configuration as the default one. Otherwise, the default configuration is the one
                named "default".
            split (`str`, *optional*):
                The name of the split that will be given to that dataset. Defaults to `self.split`.
            data_dir (`str`, *optional*):
                Directory name that will contain the uploaded data files. Defaults to the `config_name` if different
                from "default", else "data".

                <Added version="2.17.0"/>
            commit_message (`str`, *optional*):
                Message to commit while pushing. Will default to `"Upload dataset"`.
            commit_description (`str`, *optional*):
                Description of the commit that will be created.
                Additionally, description of the PR if a PR is created (`create_pr` is True).

                <Added version="2.16.0"/>
            private (`bool`, *optional*, defaults to `False`):
                Whether the dataset repository should be set to private or not. Only affects repository creation:
                a repository that already exists will not be affected by that parameter.
            token (`str`, *optional*):
                An optional authentication token for the Hugging Face Hub. If no token is passed, will default
                to the token saved locally when logging in with `huggingface-cli login`. Will raise an error
                if no token is passed and the user is not logged-in.
            revision (`str`, *optional*):
                Branch to push the uploaded files to. Defaults to the `"main"` branch.

                <Added version="2.15.0"/>
            create_pr (`bool`, *optional*, defaults to `False`):
                Whether to create a PR with the uploaded files or directly commit.

                <Added version="2.15.0"/>
            max_shard_size (`int` or `str`, *optional*, defaults to `"500MB"`):
                The maximum size of the dataset shards to be uploaded to the hub. If expressed as a string, needs to be digits followed by
                a unit (like `"5MB"`).
            num_shards (`int`, *optional*):
                Number of shards to write. By default, the number of shards depends on `max_shard_size`.

                <Added version="2.8.0"/>
            embed_external_files (`bool`, defaults to `True`):
                Whether to embed file bytes in the shards.
                In particular, this will do the following before the push for the fields of type:

                - [`Audio`] and [`Image`]: remove local path information and embed file content in the Parquet files.

        Return:
            huggingface_hub.CommitInfo

        Example:

        ```python
        >>> dataset.push_to_hub("<organization>/<dataset_id>")
        >>> dataset_dict.push_to_hub("<organization>/<dataset_id>", private=True)
        >>> dataset.push_to_hub("<organization>/<dataset_id>", max_shard_size="1GB")
        >>> dataset.push_to_hub("<organization>/<dataset_id>", num_shards=1024)
        ```

        If your dataset has multiple splits (e.g. train/validation/test):

        ```python
        >>> train_dataset.push_to_hub("<organization>/<dataset_id>", split="train")
        >>> val_dataset.push_to_hub("<organization>/<dataset_id>", split="validation")
        >>> # later
        >>> dataset = load_dataset("<organization>/<dataset_id>")
        >>> train_dataset = dataset["train"]
        >>> val_dataset = dataset["validation"]
        ```

        If you want to add a new configuration (or subset) to a dataset (e.g. if the dataset has multiple tasks/versions/languages):

        ```python
        >>> english_dataset.push_to_hub("<organization>/<dataset_id>", "en")
        >>> french_dataset.push_to_hub("<organization>/<dataset_id>", "fr")
        >>> # later
        >>> english_dataset = load_dataset("<organization>/<dataset_id>", "en")
        >>> french_dataset = load_dataset("<organization>/<dataset_id>", "fr")
        ```
        """
        if config_name == "data":
            raise ValueError("`config_name` cannot be 'data'. Please, choose another name for configuration.")

        if max_shard_size is not None and num_shards is not None:
            raise ValueError(
                "Failed to push_to_hub: please specify either max_shard_size or num_shards, but not both."
            )

        if split is None:
            split = str(self.split) if self.split is not None else "train"

        if not re.match(_split_re, split):
            raise ValueError(f"Split name should match '{_split_re}' but got '{split}'.")

        api = HfApi(endpoint=config.HF_ENDPOINT, token=token)

        repo_url = api.create_repo(
            repo_id,
            token=token,
            repo_type="dataset",
            private=private,
            exist_ok=True,
        )
        repo_id = repo_url.repo_id

        if revision is not None and not revision.startswith("refs/pr/"):
            # We do not call create_branch for a PR reference: 400 Bad Request
            api.create_branch(repo_id, branch=revision, token=token, repo_type="dataset", exist_ok=True)

        if not data_dir:
            data_dir = config_name if config_name != "default" else "data"  # for backward compatibility

        additions, uploaded_size, dataset_nbytes = self._push_parquet_shards_to_hub(
            repo_id=repo_id,
            data_dir=data_dir,
            split=split,
            token=token,
            revision=revision,
            max_shard_size=max_shard_size,
            num_shards=num_shards,
            create_pr=create_pr,
            embed_external_files=embed_external_files,
        )

        # Check if the repo already has a README.md and/or a dataset_infos.json to update them with the new split info (size and pattern)
        # and delete old split shards (if they exist)
        repo_with_dataset_card, repo_with_dataset_infos = False, False
        deletions, deleted_size = [], 0
        repo_splits = []  # use a list to keep the order of the splits
        repo_files_to_add = [addition.path_in_repo for addition in additions]
        for repo_file in api.list_repo_tree(
            repo_id=repo_id, revision=revision, repo_type="dataset", token=token, recursive=True
        ):
            if not isinstance(repo_file, RepoFile):
                continue
            if repo_file.rfilename == config.REPOCARD_FILENAME:
                repo_with_dataset_card = True
            elif repo_file.rfilename == config.DATASETDICT_INFOS_FILENAME:
                repo_with_dataset_infos = True
            elif (
                repo_file.rfilename.startswith(f"{data_dir}/{split}-") and repo_file.rfilename not in repo_files_to_add
            ):
                deletions.append(CommitOperationDelete(path_in_repo=repo_file.rfilename))
                deleted_size += repo_file.size
            elif fnmatch.fnmatch(
                repo_file.rfilename, PUSH_TO_HUB_WITHOUT_METADATA_CONFIGS_SPLIT_PATTERN_SHARDED.replace("{split}", "*")
            ):
                repo_split = string_to_dict(
                    repo_file.rfilename,
                    glob_pattern_to_regex(PUSH_TO_HUB_WITHOUT_METADATA_CONFIGS_SPLIT_PATTERN_SHARDED),
                )["split"]
                if repo_split not in repo_splits:
                    repo_splits.append(repo_split)

        organization, dataset_name = repo_id.split("/") if "/" in repo_id else (None, repo_id)
        info_to_dump = self.info.copy()
        info_to_dump.download_checksums = None
        info_to_dump.download_size = uploaded_size
        info_to_dump.dataset_size = dataset_nbytes
        info_to_dump.size_in_bytes = uploaded_size + dataset_nbytes
        info_to_dump.config_name = config_name
        info_to_dump.splits = SplitDict(
            {split: SplitInfo(split, num_bytes=dataset_nbytes, num_examples=len(self), dataset_name=dataset_name)}
        )
        # get the info from the README to update them
        if repo_with_dataset_card:
            dataset_card_path = api.hf_hub_download(
                repo_id, config.REPOCARD_FILENAME, repo_type="dataset", revision=revision
            )
            dataset_card = DatasetCard.load(Path(dataset_card_path))
            dataset_card_data = dataset_card.data
            metadata_configs = MetadataConfigs.from_dataset_card_data(dataset_card_data)
            dataset_infos: DatasetInfosDict = DatasetInfosDict.from_dataset_card_data(dataset_card_data)
            if dataset_infos and config_name in dataset_infos:
                repo_info = dataset_infos[config_name]
            else:
                repo_info = None
        # get the deprecated dataset_infos.json to update them
        elif repo_with_dataset_infos:
            dataset_card = None
            dataset_card_data = DatasetCardData()
            metadata_configs = MetadataConfigs()
            dataset_infos_path = api.hf_hub_download(
                repo_id, config.DATASETDICT_INFOS_FILENAME, repo_type="dataset", revision=revision
            )
            with open(dataset_infos_path, encoding="utf-8") as f:
                dataset_infos: dict = json.load(f)
                dataset_info = dataset_infos.get(config_name, None) if dataset_infos else None
                repo_info = DatasetInfo.from_dict(dataset_info) if dataset_info else None
        else:
            dataset_card = None
            dataset_card_data = DatasetCardData()
            metadata_configs = MetadataConfigs()
            repo_info = None
        # update the total info to dump from existing info
        if repo_info is not None:
            logger.info("Updating downloaded metadata with the new split.")
            if repo_info.splits and list(repo_info.splits) != [split]:
                if self._info.features != repo_info.features:
                    raise ValueError(
                        f"Features of the new split don't match the features of the existing splits on the hub: {self._info.features} != {repo_info.features}"
                    )

                if split in repo_info.splits:
                    repo_info.download_size -= deleted_size
                    repo_info.dataset_size -= repo_info.splits.get(split, SplitInfo()).num_bytes or 0

                repo_info.download_checksums = None
                repo_info.download_size = (repo_info.download_size or 0) + uploaded_size
                repo_info.dataset_size = (repo_info.dataset_size or 0) + dataset_nbytes
                repo_info.size_in_bytes = repo_info.download_size + repo_info.dataset_size
                repo_info.splits.pop(split, None)
                repo_info.splits[split] = SplitInfo(
                    split, num_bytes=dataset_nbytes, num_examples=len(self), dataset_name=dataset_name
                )
                info_to_dump = repo_info
        # create the metadata configs if it was uploaded with push_to_hub before metadata configs existed
        if not metadata_configs and repo_splits:
            default_metadata_configs_to_dump = {
                "data_files": [{"split": split, "path": f"data/{split}-*"} for split in repo_splits]
            }
            MetadataConfigs({"default": default_metadata_configs_to_dump}).to_dataset_card_data(dataset_card_data)
        # update the metadata configs
        if config_name in metadata_configs:
            metadata_config = metadata_configs[config_name]
            if "data_files" in metadata_config:
                data_files_to_dump = sanitize_patterns(metadata_config["data_files"])
            else:
                data_files_to_dump = {}
            # add the new split
            data_files_to_dump[split] = [f"{data_dir}/{split}-*"]
            metadata_config_to_dump = {
                "data_files": [
                    {
                        "split": _split,
                        "path": _pattern[0] if len(_pattern) == 1 else _pattern,
                    }
                    for _split, _pattern in data_files_to_dump.items()
                ]
            }
        else:
            metadata_config_to_dump = {"data_files": [{"split": split, "path": f"{data_dir}/{split}-*"}]}
        if set_default and config_name != "default":
            if metadata_configs:
                default_config_name = metadata_configs.get_default_config_name()
                if default_config_name == "default":
                    raise ValueError(
                        "There exists a configuration named 'default'. To set a different configuration as default, "
                        "rename the 'default' one first."
                    )
                else:
                    _ = metadata_configs[default_config_name].pop("default")
            metadata_config_to_dump["default"] = True
        # push to the deprecated dataset_infos.json
        if repo_with_dataset_infos:
            dataset_infos_path = api.hf_hub_download(
                repo_id, config.DATASETDICT_INFOS_FILENAME, repo_type="dataset", revision=revision
            )
            with open(dataset_infos_path, encoding="utf-8") as f:
                dataset_infos: dict = json.load(f)
            dataset_infos[config_name] = asdict(info_to_dump)
            buffer = BytesIO()
            buffer.write(json.dumps(dataset_infos, indent=4).encode("utf-8"))
            additions.append(
                CommitOperationAdd(path_in_repo=config.DATASETDICT_INFOS_FILENAME, path_or_fileobj=buffer)
            )
        # push to README
        DatasetInfosDict({config_name: info_to_dump}).to_dataset_card_data(dataset_card_data)
        MetadataConfigs({config_name: metadata_config_to_dump}).to_dataset_card_data(dataset_card_data)
        dataset_card = DatasetCard(f"---\n{dataset_card_data}\n---\n") if dataset_card is None else dataset_card
        additions.append(
            CommitOperationAdd(path_in_repo=config.REPOCARD_FILENAME, path_or_fileobj=str(dataset_card).encode())
        )

        commit_message = commit_message if commit_message is not None else "Upload dataset"
        if len(additions) <= config.UPLOADS_MAX_NUMBER_PER_COMMIT:
            commit_info = api.create_commit(
                repo_id,
                operations=additions + deletions,
                commit_message=commit_message,
                commit_description=commit_description,
                token=token,
                repo_type="dataset",
                revision=revision,
                create_pr=create_pr,
            )
        else:
            logger.info(
                f"Number of files to upload is larger than {config.UPLOADS_MAX_NUMBER_PER_COMMIT}. Splitting the push into multiple commits."
            )
            num_commits = math.ceil(len(additions) / config.UPLOADS_MAX_NUMBER_PER_COMMIT)
            for i in range(0, num_commits):
                operations = additions[
                    i * config.UPLOADS_MAX_NUMBER_PER_COMMIT : (i + 1) * config.UPLOADS_MAX_NUMBER_PER_COMMIT
                ] + (deletions if i == 0 else [])
                commit_info = api.create_commit(
                    repo_id,
                    operations=operations,
                    commit_message=commit_message + f" (part {i:05d}-of-{num_commits:05d})",
                    commit_description=commit_description,
                    token=token,
                    repo_type="dataset",
                    revision=revision,
                    create_pr=create_pr,
                )
                logger.info(
                    f"Commit #{i+1} completed"
                    + (f" (still {num_commits - i - 1} to go)" if num_commits - i - 1 else "")
                    + "."
                )
        return commit_info

    @transmit_format
    @fingerprint_transform(inplace=False)
    def add_column(self, name: str, column: Union[list, np.array], new_fingerprint: str):
        """Add column to Dataset.

        <Added version="1.7"/>

        Args:
            name (`str`):
                Column name.
            column (`list` or `np.array`):
                Column data to be added.

        Returns:
            [`Dataset`]

        Example:

        ```py
        >>> from datasets import load_dataset
        >>> ds = load_dataset("rotten_tomatoes", split="validation")
        >>> more_text = ds["text"]
        >>> ds.add_column(name="text_2", column=more_text)
        Dataset({
            features: ['text', 'label', 'text_2'],
            num_rows: 1066
        })
        ```
        """
        column_table = InMemoryTable.from_pydict({name: column})
        _check_column_names(self._data.column_names + column_table.column_names)
        dataset = self.flatten_indices() if self._indices is not None else self
        # Concatenate tables horizontally
        table = concat_tables([dataset._data, column_table], axis=1)
        # Update features
        info = dataset.info.copy()
        info.features.update(Features.from_arrow_schema(column_table.schema))
        table = update_metadata_with_features(table, info.features)
        return Dataset(table, info=info, split=self.split, indices_table=None, fingerprint=new_fingerprint)

    def add_faiss_index(
        self,
        column: str,
        index_name: Optional[str] = None,
        device: Optional[int] = None,
        string_factory: Optional[str] = None,
        metric_type: Optional[int] = None,
        custom_index: Optional["faiss.Index"] = None,  # noqa: F821
        batch_size: int = 1000,
        train_size: Optional[int] = None,
        faiss_verbose: bool = False,
        dtype=np.float32,
    ):
        """Add a dense index using Faiss for fast retrieval.
        By default the index is done over the vectors of the specified column.
        You can specify `device` if you want to run it on GPU (`device` must be the GPU index).
        You can find more information about Faiss here:

        - For [string factory](https://github.com/facebookresearch/faiss/wiki/The-index-factory)

        Args:
            column (`str`):
                The column of the vectors to add to the index.
            index_name (`str`, *optional*):
                The `index_name`/identifier of the index.
                This is the `index_name` that is used to call [`~datasets.Dataset.get_nearest_examples`] or [`~datasets.Dataset.search`].
                By default it corresponds to `column`.
            device (`Union[int, List[int]]`, *optional*):
                If positive integer, this is the index of the GPU to use. If negative integer, use all GPUs.
                If a list of positive integers is passed in, run only on those GPUs. By default it uses the CPU.
            string_factory (`str`, *optional*):
                This is passed to the index factory of Faiss to create the index.
                Default index class is `IndexFlat`.
            metric_type (`int`, *optional*):
                Type of metric. Ex: `faiss.METRIC_INNER_PRODUCT` or `faiss.METRIC_L2`.
            custom_index (`faiss.Index`, *optional*):
                Custom Faiss index that you already have instantiated and configured for your needs.
            batch_size (`int`):
                Size of the batch to use while adding vectors to the `FaissIndex`. Default value is `1000`.
                <Added version="2.4.0"/>
            train_size (`int`, *optional*):
                If the index needs a training step, specifies how many vectors will be used to train the index.
            faiss_verbose (`bool`, defaults to `False`):
                Enable the verbosity of the Faiss index.
            dtype (`data-type`):
                The dtype of the numpy arrays that are indexed.
                Default is `np.float32`.

        Example:

        ```python
        >>> ds = datasets.load_dataset('crime_and_punish', split='train')
        >>> ds_with_embeddings = ds.map(lambda example: {'embeddings': embed(example['line']}))
        >>> ds_with_embeddings.add_faiss_index(column='embeddings')
        >>> # query
        >>> scores, retrieved_examples = ds_with_embeddings.get_nearest_examples('embeddings', embed('my new query'), k=10)
        >>> # save index
        >>> ds_with_embeddings.save_faiss_index('embeddings', 'my_index.faiss')

        >>> ds = datasets.load_dataset('crime_and_punish', split='train')
        >>> # load index
        >>> ds.load_faiss_index('embeddings', 'my_index.faiss')
        >>> # query
        >>> scores, retrieved_examples = ds.get_nearest_examples('embeddings', embed('my new query'), k=10)
        ```
        """
        with self.formatted_as(type="numpy", columns=[column], dtype=dtype):
            super().add_faiss_index(
                column=column,
                index_name=index_name,
                device=device,
                string_factory=string_factory,
                metric_type=metric_type,
                custom_index=custom_index,
                batch_size=batch_size,
                train_size=train_size,
                faiss_verbose=faiss_verbose,
            )
        return self

    def add_faiss_index_from_external_arrays(
        self,
        external_arrays: np.array,
        index_name: str,
        device: Optional[int] = None,
        string_factory: Optional[str] = None,
        metric_type: Optional[int] = None,
        custom_index: Optional["faiss.Index"] = None,  # noqa: F821
        batch_size: int = 1000,
        train_size: Optional[int] = None,
        faiss_verbose: bool = False,
        dtype=np.float32,
    ):
        """Add a dense index using Faiss for fast retrieval.
        The index is created using the vectors of `external_arrays`.
        You can specify `device` if you want to run it on GPU (`device` must be the GPU index).
        You can find more information about Faiss here:

        - For [string factory](https://github.com/facebookresearch/faiss/wiki/The-index-factory)

        Args:
            external_arrays (`np.array`):
                If you want to use arrays from outside the lib for the index, you can set `external_arrays`.
                It will use `external_arrays` to create the Faiss index instead of the arrays in the given `column`.
            index_name (`str`):
                The `index_name`/identifier of the index.
                This is the `index_name` that is used to call [`~datasets.Dataset.get_nearest_examples`] or [`~datasets.Dataset.search`].
            device (Optional `Union[int, List[int]]`, *optional*):
                If positive integer, this is the index of the GPU to use. If negative integer, use all GPUs.
                If a list of positive integers is passed in, run only on those GPUs. By default it uses the CPU.
            string_factory (`str`, *optional*):
                This is passed to the index factory of Faiss to create the index.
                Default index class is `IndexFlat`.
            metric_type (`int`, *optional*):
                Type of metric. Ex: `faiss.faiss.METRIC_INNER_PRODUCT` or `faiss.METRIC_L2`.
            custom_index (`faiss.Index`, *optional*):
                Custom Faiss index that you already have instantiated and configured for your needs.
            batch_size (`int`, *optional*):
                Size of the batch to use while adding vectors to the FaissIndex. Default value is 1000.
                <Added version="2.4.0"/>
            train_size (`int`, *optional*):
                If the index needs a training step, specifies how many vectors will be used to train the index.
            faiss_verbose (`bool`, defaults to False):
                Enable the verbosity of the Faiss index.
            dtype (`numpy.dtype`):
                The dtype of the numpy arrays that are indexed. Default is np.float32.
        """
        super().add_faiss_index_from_external_arrays(
            external_arrays=external_arrays.astype(dtype),
            index_name=index_name,
            device=device,
            string_factory=string_factory,
            metric_type=metric_type,
            custom_index=custom_index,
            batch_size=batch_size,
            train_size=train_size,
            faiss_verbose=faiss_verbose,
        )

    def add_elasticsearch_index(
        self,
        column: str,
        index_name: Optional[str] = None,
        host: Optional[str] = None,
        port: Optional[int] = None,
        es_client: Optional["elasticsearch.Elasticsearch"] = None,  # noqa: F821
        es_index_name: Optional[str] = None,
        es_index_config: Optional[dict] = None,
    ):
        """Add a text index using ElasticSearch for fast retrieval. This is done in-place.

        Args:
            column (`str`):
                The column of the documents to add to the index.
            index_name (`str`, *optional*):
                The `index_name`/identifier of the index.
                This is the index name that is used to call [`~Dataset.get_nearest_examples`] or [`~Dataset.search`].
                By default it corresponds to `column`.
            host (`str`, *optional*, defaults to `localhost`):
                Host of where ElasticSearch is running.
            port (`str`, *optional*, defaults to `9200`):
                Port of where ElasticSearch is running.
            es_client (`elasticsearch.Elasticsearch`, *optional*):
                The elasticsearch client used to create the index if host and port are `None`.
            es_index_name (`str`, *optional*):
                The elasticsearch index name used to create the index.
            es_index_config (`dict`, *optional*):
                The configuration of the elasticsearch index.
                Default config is:
                    ```
                    {
                        "settings": {
                            "number_of_shards": 1,
                            "analysis": {"analyzer": {"stop_standard": {"type": "standard", " stopwords": "_english_"}}},
                        },
                        "mappings": {
                            "properties": {
                                "text": {
                                    "type": "text",
                                    "analyzer": "standard",
                                    "similarity": "BM25"
                                },
                            }
                        },
                    }
                    ```
        Example:

        ```python
        >>> es_client = elasticsearch.Elasticsearch()
        >>> ds = datasets.load_dataset('crime_and_punish', split='train')
        >>> ds.add_elasticsearch_index(column='line', es_client=es_client, es_index_name="my_es_index")
        >>> scores, retrieved_examples = ds.get_nearest_examples('line', 'my new query', k=10)
        ```
        """
        with self.formatted_as(type=None, columns=[column]):
            super().add_elasticsearch_index(
                column=column,
                index_name=index_name,
                host=host,
                port=port,
                es_client=es_client,
                es_index_name=es_index_name,
                es_index_config=es_index_config,
            )
        return self

    @transmit_format
    @fingerprint_transform(inplace=False)
    def add_item(self, item: dict, new_fingerprint: str):
        """Add item to Dataset.

        <Added version="1.7"/>

        Args:
            item (`dict`):
                Item data to be added.

        Returns:
            [`Dataset`]

        Example:

        ```py
        >>> from datasets import load_dataset
        >>> ds = load_dataset("rotten_tomatoes", split="validation")
        >>> new_review = {'label': 0, 'text': 'this movie is the absolute worst thing I have ever seen'}
        >>> ds = ds.add_item(new_review)
        >>> ds[-1]
        {'label': 0, 'text': 'this movie is the absolute worst thing I have ever seen'}
        ```
        """
        item_table = InMemoryTable.from_pydict({k: [v] for k, v in item.items()})
        # We don't call _check_if_features_can_be_aligned here so this cast is "unsafe"
        dset_features, item_features = _align_features(
            [self._info.features, Features.from_arrow_schema(item_table.schema)]
        )
        # Cast to align the schemas of the tables and concatenate the tables
        table = concat_tables(
            [
                self._data.cast(dset_features.arrow_schema) if self._info.features != dset_features else self._data,
                item_table.cast(item_features.arrow_schema),
            ]
        )
        if self._indices is None:
            indices_table = None
        else:
            item_indices_array = pa.array([len(self._data)], type=pa.uint64())
            item_indices_table = InMemoryTable.from_arrays([item_indices_array], names=["indices"])
            indices_table = concat_tables([self._indices, item_indices_table])
        info = self.info.copy()
        info.features.update(item_features)
        table = update_metadata_with_features(table, info.features)
        return Dataset(
            table,
            info=info,
            split=self.split,
            indices_table=indices_table,
            fingerprint=new_fingerprint,
        )

    def align_labels_with_mapping(self, label2id: Dict, label_column: str) -> "Dataset":
        """Align the dataset's label ID and label name mapping to match an input `label2id` mapping.
        This is useful when you want to ensure that a model's predicted labels are aligned with the dataset.
        The alignment in done using the lowercase label names.

        Args:
            label2id (`dict`):
                The label name to ID mapping to align the dataset with.
            label_column (`str`):
                The column name of labels to align on.

        Example:

        ```python
        >>> # dataset with mapping {'entailment': 0, 'neutral': 1, 'contradiction': 2}
        >>> ds = load_dataset("glue", "mnli", split="train")
        >>> # mapping to align with
        >>> label2id = {'CONTRADICTION': 0, 'NEUTRAL': 1, 'ENTAILMENT': 2}
        >>> ds_aligned = ds.align_labels_with_mapping(label2id, "label")
        ```

        """
        # Sanity checks
        if label_column not in self._data.column_names:
            raise ValueError(f"Column ({label_column}) not in table columns ({self._data.column_names}).")

        label_feature = self._info.features[label_column]
        if not (
            isinstance(label_feature, ClassLabel)
            or (isinstance(label_feature, Sequence) and isinstance(label_feature.feature, ClassLabel))
        ):
            raise ValueError(
                f"Aligning labels with a mapping is only supported for {ClassLabel.__name__} column or {Sequence.__name__} column with the inner type {ClassLabel.__name__}, and column {label_feature} is of type {type(label_feature).__name__}."
            )

        # Sort input mapping by ID value to ensure the label names are aligned
        label2id = dict(sorted(label2id.items(), key=lambda item: item[1]))
        label_names = list(label2id.keys())
        # Some label mappings use uppercase label names so we lowercase them during alignment
        label2id = {k.lower(): v for k, v in label2id.items()}
        int2str_function = (
            label_feature.int2str if isinstance(label_feature, ClassLabel) else label_feature.feature.int2str
        )

        if isinstance(label_feature, ClassLabel):

            def process_label_ids(batch):
                dset_label_names = [
                    int2str_function(label_id).lower() if label_id is not None else None
                    for label_id in batch[label_column]
                ]
                batch[label_column] = [
                    label2id[label_name] if label_name is not None else None for label_name in dset_label_names
                ]
                return batch

        else:

            def process_label_ids(batch):
                dset_label_names = [
                    [int2str_function(label_id).lower() if label_id is not None else None for label_id in seq]
                    for seq in batch[label_column]
                ]
                batch[label_column] = [
                    [label2id[label_name] if label_name is not None else None for label_name in seq]
                    for seq in dset_label_names
                ]
                return batch

        features = self.features
        features[label_column] = (
            ClassLabel(num_classes=len(label_names), names=label_names)
            if isinstance(label_feature, ClassLabel)
            else Sequence(ClassLabel(num_classes=len(label_names), names=label_names))
        )
        return self.map(process_label_ids, features=features, batched=True, desc="Aligning the labels")


def _concatenate_map_style_datasets(
    dsets: List[Dataset],
    info: Optional[DatasetInfo] = None,
    split: Optional[NamedSplit] = None,
    axis: int = 0,
):
    """
    Converts a list of :class:`Dataset` with the same schema into a single :class:`Dataset`.
    When you concatenate on axis 0, missing data are filled with None values.

    Args:
        dsets (`List[datasets.Dataset]`): List of Datasets to concatenate.
        info (:class:`DatasetInfo`, optional): Dataset information, like description, citation, etc.
        split (:class:`NamedSplit`, optional): Name of the dataset split.
        axis (``{0, 1}``, default ``0``, meaning over rows):
            Axis to concatenate over, where ``0`` means over rows (vertically) and ``1`` means over columns
            (horizontally).

            *New in version 1.6.0*

    Example:

    ```py
    >>> ds3 = _concatenate_map_style_datasets([ds1, ds2])
    ```
    """
    # Ignore datasets with no rows
    if any(dset.num_rows > 0 for dset in dsets):
        dsets = [dset for dset in dsets if dset.num_rows > 0]
    else:
        # Return first dataset if all datasets are empty
        return dsets[0]

    # Perform checks (and a potentional cast if axis=0)
    if axis == 0:
        _check_if_features_can_be_aligned([dset.features for dset in dsets])
    else:
        if not all(dset.num_rows == dsets[0].num_rows for dset in dsets):
            raise ValueError("Number of rows must match for all datasets")
        _check_column_names([col_name for dset in dsets for col_name in dset._data.column_names])

    # Find common format or reset format
    format = dsets[0].format
    if any(dset.format != format for dset in dsets):
        format = {}
        logger.info("Some of the datasets have disparate format. Resetting the format of the concatenated dataset.")

    def apply_offset_to_indices_table(table, offset):
        if offset == 0:
            return table
        else:
            array = table["indices"]
            new_array = pc.add(array, pa.scalar(offset, type=pa.uint64()))
            return InMemoryTable.from_arrays([new_array], names=["indices"])

    # Concatenate indices if they exist
    if any(dset._indices is not None for dset in dsets):
        if axis == 0:
            # Datasets with no indices tables are replaced with a dataset with an indices table in memory.
            # Applying an offset to an indices table also brings the table in memory.
            indices_tables = []
            for i in range(len(dsets)):
                if dsets[i]._indices is None:
                    dsets[i] = dsets[i]._select_with_indices_mapping(range(len(dsets[i])))
                indices_tables.append(dsets[i]._indices)

            # An offset needs to be applied to the indices before concatenating
            offset = 0
            for i in range(len(dsets)):
                indices_tables[i] = apply_offset_to_indices_table(indices_tables[i], offset)
                offset += len(dsets[i]._data)

            # Concatenate indices
            indices_tables = [t for t in indices_tables if len(t) > 0]
            if indices_tables:
                indices_table = concat_tables(indices_tables)
            else:
                indices_table = InMemoryTable.from_batches([], schema=pa.schema({"indices": pa.int64()}))
        else:
            if len(dsets) == 1:
                indices_table = dsets[0]._indices
            else:
                for i in range(len(dsets)):
                    dsets[i] = dsets[i].flatten_indices()
                indices_table = None
    else:
        indices_table = None

    table = concat_tables([dset._data for dset in dsets], axis=axis)
    if axis == 0:
        features_list = _align_features([dset.features for dset in dsets])
    else:
        features_list = [dset.features for dset in dsets]
    table = update_metadata_with_features(table, {k: v for features in features_list for k, v in features.items()})

    # Concatenate infos
    if info is None:
        info = DatasetInfo.from_merge([dset.info for dset in dsets])
    fingerprint = update_fingerprint(
        "".join(dset._fingerprint for dset in dsets), _concatenate_map_style_datasets, {"info": info, "split": split}
    )

    # Make final concatenated dataset
    concatenated_dataset = Dataset(
        table,
        info=info,
        split=split,
        indices_table=indices_table,
        fingerprint=fingerprint,
    )
    concatenated_dataset.set_format(**format)
    return concatenated_dataset


def _interleave_map_style_datasets(
    datasets: List["Dataset"],
    probabilities: Optional[List[float]] = None,
    seed: Optional[int] = None,
    info: Optional[DatasetInfo] = None,
    split: Optional[NamedSplit] = None,
    stopping_strategy: Literal["first_exhausted", "all_exhausted"] = "first_exhausted",
    **kwargs,
) -> "Dataset":
    """
    Interleave several map-style datasets (sources) into a single map-style dataset.
    The new dataset is constructed by alternating between the sources to get the examples.
    If `probabilities = None` (default) the new dataset is constructed by cycling between each source to get the examples.
    If `probabilities` is not `None, the new dataset is constructed by getting examples from a random source at a time according to the provided probabilities.

    Args:
        datasets (`List[Dataset]`): list of datasets to interleave
        probabilities (`List[float]`, optional, default None): If specified, the new dataset is constructed by sampling
            examples from one source at a time according to these probabilities.
        seed (`int`, optional, default None): The random seed used to choose a source for each example.
        info (:class:`DatasetInfo`, optional): Dataset information, like description, citation, etc.
        split (:class:`NamedSplit`, optional): Name of the dataset split.
        stopping_strategy (`str`, defaults to `first_exhausted`):
            Two strategies are proposed right now.
            By default, `first_exhausted` is an undersampling strategy, i.e the dataset construction is stopped as soon as one dataset has ran out of samples.
            If the strategy is `all_exhausted`,  we use an oversampling strategy, i.e the dataset construction is stopped as soon as every samples of every dataset has been added at least once.
            Note that if the strategy is `all_exhausted`, the interleaved dataset size can get enormous:
            - with no probabilities, the resulting dataset will have max_length_datasets*nb_dataset samples.
            - with given probabilities, the resulting dataset will have more samples if some datasets have really low probability of visiting.
        **kwargs (additional keyword arguments): Keyword arguments to be passed to :meth:`datasets.Datasets.select` when selecting the indices used to interleave the datasets.

    Output:
        :class:`datasets.Dataset`
    """
    if stopping_strategy not in ["first_exhausted", "all_exhausted"]:
        raise ValueError(
            f"{stopping_strategy} stopping strategy in `interleave_datasets` is not implemented yet with a list of {type(datasets[0])}"
        )

    # To interleave the datasets, we concatenate them and then we re-order the indices
    concatenated_datasets = _concatenate_map_style_datasets(datasets, info=info, split=split)

    # Let's now build the indices to pass to .select()
    lengths = [len(dset) for dset in datasets]
    offsets = np.cumsum([0] + lengths[:-1])

    # if stopping_strategy is "first_exhausted", it is an undersampling situation whereas it is an oversampling situation if it is "all_exhausted"
    oversampling = stopping_strategy == "all_exhausted"

    if probabilities is None and not oversampling:
        # Undersampling situation with cycling between each sources
        # Example:: If lengths of the datasets are [3, 4, 5]
        # Then the resulting indices should be [0, 3, 7, 1, 4, 8, 2, 6, 9]
        # Note that we only have 3 examples per dataset since the first dataset ran out of examples

        # Reasoning behind the following operation: keeping the min_length first indices of each dataset
        # while offsetting in order to correspond to the right indices of the concatenated dataset
        # and flattening to effectively interleave the datasets
        indices = (offsets.reshape(1, -1) + np.arange(min(lengths)).reshape(-1, 1)).flatten().tolist()
    elif probabilities is None:
        # Oversampling situation with cycling between each sources
        # Then the resulting indices should be [0, 3, 7, 1, 4, 8, 2, 5, 9, 0, 6, 10, 1, 3, 11]
        # Note that we have 5 examples per dataset with a rolling window since the longest dataset has 5 samples

        # Reasoning behind the following operation: for each dataset indices (i.e column) repeat the indices to have max_length indices per dataset
        # For example, if the max_length is 5 and the i-th dataset has 3 samples, the i-th column will be [0,1,2,0,1]
        indices = np.mod(np.arange(max(lengths)).reshape(-1, 1), np.array(lengths).reshape(1, -1))

        # We have to keep the indices to their respective dataset offsets and to flatten to effectively interleave the datasets
        indices = (indices + offsets).flatten().tolist()

    else:
        # boolean array indicating if at index i if the dataset_i has been fully exhausted
        is_exhausted = np.full(len(lengths), False)

        # if undersampling ("first_exhausted"), we stop as soon as one dataset is exhausted
        # if oversampling ("all_exhausted"), we stop as soons as every dataset is exhausted, i.e as soon as every samples of every dataset has been visited at least once
        bool_strategy_func = np.all if oversampling else np.any

        def iter_random_indices():
            """Get an infinite iterator that randomly samples the index of the source to pick examples from."""
            rng = np.random.default_rng(seed)
            while True:
                yield from (int(i) for i in rng.choice(len(datasets), size=1000, p=probabilities))

        current_index = [0] * len(datasets)
        indices = []
        for source_idx in iter_random_indices():
            # If no oversampling, we stop as soon as a dataset has ran out of examples (np.any)
            # Otherwise, we stop as soon as every dataset has ran out of examples (np.all)
            if bool_strategy_func(is_exhausted):
                # the stopping condition was reached, let's stop
                break

            # let's add the example at the current index of the `source_idx`-th dataset
            indices.append(current_index[source_idx] + offsets[source_idx])
            current_index[source_idx] += 1

            # we've ran out of examples for the current dataset, let's update our boolean array and bring the current_index back to 0
            if current_index[source_idx] >= lengths[source_idx]:
                is_exhausted[source_idx] = True
                current_index[source_idx] = 0

    return concatenated_datasets.select(indices, **kwargs)


def _split_by_node_map_style_dataset(dataset: Dataset, rank: int, world_size: int) -> Dataset:
    """
    Split a dataset for the node at rank `rank` in a pool of nodes of size `world_size`.
    Each node is assigned a chunk of data, e.g. rank 0 is given the first chunk of the dataset.
    To maximize data loading throughput, chunks are made of contiguous data on disk if possible.

    Args:
        dataset ([`Dataset`]):
            The dataset to split by node.
        rank (`int`):
            Rank of the current node.
        world_size (`int`):
            Total number of nodes.

    Returns:
        [`Dataset`]: The dataset to be used on the node at rank `rank`.
    """
    return dataset.shard(num_shards=world_size, index=rank, contiguous=True)


# This is outside Dataset.filter as it needs to be picklable for multiprocessing


def get_indices_from_mask_function(
    function: Callable,
    batched: bool,
    with_indices: bool,
    with_rank: bool,
    input_columns: Optional[Union[str, List[str]]],
    indices_mapping: Optional[Table] = None,
    *args,
    **fn_kwargs,
):
    if batched:
        # we extract indices and rank from args
        *inputs, indices, rank = args
        additional_args = ()
        if with_indices:
            additional_args += (indices,)
        if with_rank:
            additional_args += (rank,)
        mask = function(*inputs, *additional_args, **fn_kwargs)
    else:
        # we get batched data (to do less look-ups) but `function` only accepts one example
        # therefore we need to call `function` on each example of the batch to get the mask
        *inputs, indices, rank = args
        mask = []
        if input_columns is None:
            # inputs only contains a batch of examples
            batch: dict = inputs[0]
            num_examples = len(batch[next(iter(batch.keys()))])
            for i in range(num_examples):
                example = {key: batch[key][i] for key in batch}
                additional_args = ()
                if with_indices:
                    additional_args += (indices[i],)
                if with_rank:
                    additional_args += (rank,)
                mask.append(function(example, *additional_args, **fn_kwargs))
        else:
            # inputs is a list of columns
            columns: List[List] = inputs
            num_examples = len(columns[0])
            for i in range(num_examples):
                input = [column[i] for column in columns]
                additional_args = ()
                if with_indices:
                    additional_args += (indices[i],)
                if with_rank:
                    additional_args += (rank,)
                mask.append(function(*input, *additional_args, **fn_kwargs))
    indices_array = [i for i, to_keep in zip(indices, mask) if to_keep]
    if indices_mapping is not None:
        indices_array = pa.array(indices_array, type=pa.uint64())
        indices_array = indices_mapping.column(0).take(indices_array)
        indices_array = indices_array.to_pylist()
    return {"indices": indices_array}<|MERGE_RESOLUTION|>--- conflicted
+++ resolved
@@ -1605,12 +1605,7 @@
 
     @staticmethod
     def load_from_disk(
-<<<<<<< HEAD
-        dataset_path: str,
-=======
         dataset_path: PathLike,
-        fs="deprecated",
->>>>>>> 9ddea80a
         keep_in_memory: Optional[bool] = None,
         storage_options: Optional[dict] = None,
     ) -> "Dataset":
