# coding=utf-8
# Copyright 2020 The HuggingFace Authors.
#
# Licensed under the Apache License, Version 2.0 (the "License");
# you may not use this file except in compliance with the License.
# You may obtain a copy of the License at
#
#     http://www.apache.org/licenses/LICENSE-2.0
#
# Unless required by applicable law or agreed to in writing, software
# distributed under the License is distributed on an "AS IS" BASIS,
# WITHOUT WARRANTIES OR CONDITIONS OF ANY KIND, either express or implied.
# See the License for the specific language governing permissions and
# limitations under the License.

# Lint as: python3
""" Simple Dataset wrapping an Arrow Table."""

import contextlib
import copy
import json
import os
import shutil
import tempfile
from collections import defaultdict
from collections.abc import Iterable, Mapping
from copy import deepcopy
from dataclasses import asdict
from functools import partial, wraps
from math import ceil, floor
from pathlib import Path
from typing import TYPE_CHECKING, Any, BinaryIO, Callable, Dict, Iterator, List, Optional, Tuple, Union

import fsspec
import numpy as np
import pandas as pd
import pyarrow as pa
import pyarrow.compute as pc
from multiprocess import Pool, RLock
from tqdm.auto import tqdm

from . import config
from .arrow_reader import ArrowReader
from .arrow_writer import ArrowWriter, OptimizedTypedSequence
from .features import Features, cast_to_python_objects
from .filesystems import extract_path_from_uri, is_remote_filesystem
from .fingerprint import (
    fingerprint_transform,
    generate_fingerprint,
    generate_random_fingerprint,
    get_temporary_cache_files_directory,
    is_caching_enabled,
    update_fingerprint,
)
from .formatting import format_table, get_format_type_from_alias, get_formatter, query_table
from .info import DATASET_INFO_FILENAME, DatasetInfo
from .search import IndexableMixin
from .splits import NamedSplit
from .table import InMemoryTable, MemoryMappedTable, Table, concat_tables, list_table_cache_files
from .utils import map_nested
from .utils.deprecation_utils import deprecated
from .utils.logging import WARNING, get_logger, get_verbosity, set_verbosity_warning
from .utils.typing import PathLike


if TYPE_CHECKING:
    from .dataset_dict import DatasetDict

logger = get_logger(__name__)

if int(pa.__version__.split(".")[0]) == 0:
    PYARROW_V0 = True
else:
    PYARROW_V0 = False


class DatasetInfoMixin:
    """This base class exposes some attributes of DatasetInfo
    at the base level of the Dataset for easy access.
    """

    def __init__(self, info: DatasetInfo, split: Optional[NamedSplit]):
        self._info = info
        self._split = split

    @property
    def info(self):
        """ :class:`datasets.DatasetInfo` object containing all the metadata in the dataset."""
        return self._info

    @property
    def split(self):
        """ :class:`datasets.NamedSplit` object corresponding to a named dataset split."""
        return self._split

    @property
    def builder_name(self) -> str:
        return self._info.builder_name

    @property
    def citation(self) -> str:
        return self._info.citation

    @property
    def config_name(self) -> str:
        return self._info.config_name

    @property
    def dataset_size(self) -> Optional[int]:
        return self._info.dataset_size

    @property
    def description(self) -> str:
        return self._info.description

    @property
    def download_checksums(self) -> Optional[dict]:
        return self._info.download_checksums

    @property
    def download_size(self) -> Optional[int]:
        return self._info.download_size

    @property
    def features(self) -> Features:
        return self._info.features

    @property
    def homepage(self) -> Optional[str]:
        return self._info.homepage

    @property
    def license(self) -> Optional[str]:
        return self._info.license

    @property
    def size_in_bytes(self) -> Optional[int]:
        return self._info.size_in_bytes

    @property
    def supervised_keys(self):
        return self._info.supervised_keys

    @property
    def version(self):
        return self._info.version


class DatasetTransformationNotAllowedError(Exception):
    pass


def transmit_format(func):
    """Wrapper for dataset transforms that recreate a new Dataset to transmit the format of the original dataset to the new dataset"""

    @wraps(func)
    def wrapper(*args, **kwargs):
        if args:
            self: "Dataset" = args[0]
            args = args[1:]
        else:
            self: "Dataset" = kwargs.pop("self")
        # don't use self.format since it returns a list of columns for 'columns' even if self_format_columns is None
        unformatted_columns = set(self.column_names) - set(self._format_columns or [])
        self_format = {
            "type": self._format_type,
            "format_kwargs": self._format_kwargs,
            "columns": self._format_columns,
            "output_all_columns": self._output_all_columns,
        }
        # apply actual function
        out: Union["Dataset", "DatasetDict"] = func(self, *args, **kwargs)
        datasets: List["Dataset"] = list(out.values()) if isinstance(out, dict) else [out]
        # re-apply format to the output
        for dataset in datasets:
            new_format = self_format.copy()
            if new_format["columns"] is not None:  # new formatted columns = (columns - previously unformatted columns)
                # sort the columns to have a deterministic list of columns that we can compare with `out_format`
                new_format["columns"] = sorted(set(dataset.column_names) - unformatted_columns)
            out_format = {
                "type": dataset._format_type,
                "format_kwargs": dataset._format_kwargs,
                "columns": sorted(dataset._format_columns) if dataset._format_columns is not None else None,
                "output_all_columns": dataset._output_all_columns,
            }
            if out_format != new_format:  # only apply if there's a change not to update the fingerprint for nothing
                dataset.set_format(**new_format)
        return out

    wrapper._decorator_name_ = "transmit_format"
    return wrapper


def update_metadata_with_features(func):
    """Wrapper for dataset transforms that modify the features of the dataset, which makes it necessary to update the features stored in the metadata of its schema."""

    @wraps(func)
    def wrapper(*args, **kwargs):
        if args:
            self: "Dataset" = args[0]
            args = args[1:]
        else:
            self: "Dataset" = kwargs.pop("self")
        # apply actual function
        out: Optional["Dataset"] = func(self, *args, **kwargs)
        # get the dataset to update its metadata (to handle both in-place and not in-place transforms)
        dataset: "Dataset" = out if out is not None else self
        if dataset._data.schema.metadata is not None:
            metadata = json.loads(dataset._data.schema.metadata["huggingface".encode("utf-8")].decode())
            if "info" in metadata:
                metadata["info"]["features"] = asdict(dataset._info)["features"]
                new_schema = dataset._data.schema.with_metadata({"huggingface": json.dumps(metadata)})
                dataset._data = dataset._data.cast(new_schema)
        return out

    wrapper._decorator_name_ = "update_metadata_with_features"
    return wrapper


def _check_table(table) -> Table:
    """We check the table type to make sure it's an instance of :class:`datasets.table.Table`"""
    if isinstance(table, pa.Table):
        # for a pyarrow table, we can just consider it as a in-memory table
        # this is here for backward compatibility
        return InMemoryTable(table)
    elif isinstance(table, Table):
        return table
    else:
        raise TypeError(f"Expected a pyarrow.Table or a datasets.table.Table object, but got {table}.")


class Dataset(DatasetInfoMixin, IndexableMixin):
    """A Dataset backed by an Arrow table."""

    def __init__(
        self,
        arrow_table: Table,
        info: Optional[DatasetInfo] = None,
        split: Optional[NamedSplit] = None,
        indices_table: Optional[Table] = None,
        fingerprint: Optional[str] = None,
    ):
        info = info.copy() if info is not None else DatasetInfo()
        DatasetInfoMixin.__init__(self, info=info, split=split)
        IndexableMixin.__init__(self)

        self._data: Table = _check_table(arrow_table)
        self._indices: Optional[Table] = _check_table(indices_table) if indices_table is not None else None

        self._format_type: Optional[str] = None
        self._format_kwargs: dict = {}
        self._format_columns: Optional[list] = None
        self._output_all_columns: bool = False
        self._fingerprint: str = fingerprint

        # Read metadata

        if self._data.schema.metadata is not None and "huggingface".encode("utf-8") in self._data.schema.metadata:
            metadata = json.loads(self._data.schema.metadata["huggingface".encode("utf-8")].decode())
            if "info" in metadata and self.info.features is None:  # try to load features from the arrow file metadata
                self._info.features = DatasetInfo.from_dict(metadata["info"]).features
            if (
                "fingerprint" in metadata and self._fingerprint is None
            ):  # try to load fingerprint from the arrow file metadata
                self._fingerprint = metadata["fingerprint"]

        # Infer features if None

        inferred_features = Features.from_arrow_schema(arrow_table.schema)
        if self.info.features is None:
            self.info.features = inferred_features

        # Infer fingerprint if None

        if self._fingerprint is None:
            self._fingerprint = generate_fingerprint(self)

        # Sanity checks

        assert self.features is not None, "Features can't be None in a Dataset object"
        assert self._fingerprint is not None, "Fingerprint can't be None in a Dataset object"
        if self.info.features.type != inferred_features.type:
            raise ValueError(
                "External features info don't match the dataset:\nGot\n{}\nwith type\n{}\n\nbut expected something like\n{}\nwith type\n{}".format(
                    self.info.features, self.info.features.type, inferred_features, inferred_features.type
                )
            )

        if self._indices is not None:
            assert pa.types.is_unsigned_integer(
                self._indices.column(0)[0].type
            ), f"indices must be an Arrow table of unsigned integers, current type is {self._indices.column(0)[0].type}"

    @classmethod
    def from_file(
        cls,
        filename: str,
        info: Optional[DatasetInfo] = None,
        split: Optional[NamedSplit] = None,
        indices_filename: Optional[str] = None,
        in_memory: bool = False,
    ) -> "Dataset":
        """Instantiate a Dataset backed by an Arrow table at filename.

        Args:
            filename (:obj:`str`): File name of the dataset.
            info (:class:`DatasetInfo`, optional): Dataset information, like description, citation, etc.
            split (:class:`NamedSplit`, optional): Name of the dataset split.
            indices_filename (:obj:`str`, optional): File names of the indices.
            in_memory (:obj:`bool`, default ``False``): Whether to copy the data in-memory.

        Returns:
            :class:`Dataset`
        """
        table = ArrowReader.read_table(filename, in_memory=in_memory)

        if indices_filename is not None:
            indices_pa_table = ArrowReader.read_table(indices_filename, in_memory=in_memory)
        else:
            indices_pa_table = None

        return cls(
            arrow_table=table,
            info=info,
            split=split,
            indices_table=indices_pa_table,
        )

    @classmethod
    def from_buffer(
        cls,
        buffer: pa.Buffer,
        info: Optional[DatasetInfo] = None,
        split: Optional[NamedSplit] = None,
        indices_buffer: Optional[pa.Buffer] = None,
    ) -> "Dataset":
        """Instantiate a Dataset backed by an Arrow buffer.

        Args:
            buffer (:obj:`pyarrow.Buffer`): Arrow buffer.
            info (:class:`DatasetInfo`, optional): Dataset information, like description, citation, etc.
            split (:class:`NamedSplit`, optional): Name of the dataset split.
            indices_buffer (:obj:`pyarrow.Buffer`, optional): Indices Arrow buffer.

        Returns:
            :class:`Dataset`
        """
        table = InMemoryTable.from_buffer(buffer)

        if indices_buffer is not None:
            indices_table = InMemoryTable.from_buffer(buffer)
        else:
            indices_table = None

        return cls(table, info=info, split=split, indices_table=indices_table)

    @classmethod
    def from_pandas(
        cls,
        df: pd.DataFrame,
        features: Optional[Features] = None,
        info: Optional[DatasetInfo] = None,
        split: Optional[NamedSplit] = None,
    ) -> "Dataset":
        """
        Convert :obj:`pandas.DataFrame` to a :obj:`pyarrow.Table` to create a :class:`Dataset`.

        The column types in the resulting Arrow Table are inferred from the dtypes of the pandas.Series in the
        DataFrame. In the case of non-object Series, the NumPy dtype is translated to its Arrow equivalent. In the
        case of `object`, we need to guess the datatype by looking at the Python objects in this Series.

        Be aware that Series of the `object` dtype don't carry enough information to always lead to a meaningful Arrow
        type. In the case that we cannot infer a type, e.g. because the DataFrame is of length 0 or the Series only
        contains None/nan objects, the type is set to null. This behavior can be avoided by constructing explicit
        features and passing it to this function.

        Args:
            df (:obj:`pandas.DataFrame`): Dataframe that contains the dataset.
            features (:class:`Features`, optional): Dataset features.
            info (:class:`DatasetInfo`, optional): Dataset information, like description, citation, etc.
            split (:class:`NamedSplit`, optional): Name of the dataset split.

        Returns:
            :class:`Dataset`
        """
        if info is not None and features is not None and info.features != features:
            raise ValueError(
                "Features specified in `features` and `info.features` can't be different:\n{}\n{}".format(
                    features, info.features
                )
            )
        features = features if features is not None else info.features if info is not None else None
        if info is None:
            info = DatasetInfo()
        info.features = features
        table = InMemoryTable.from_pandas(df=df, schema=pa.schema(features.type) if features is not None else None)
        return cls(table, info=info, split=split)

    @classmethod
    def from_dict(
        cls,
        mapping: dict,
        features: Optional[Features] = None,
        info: Optional[Any] = None,
        split: Optional[Any] = None,
    ) -> "Dataset":
        """
        Convert :obj:`dict` to a :obj:`pyarrow.Table` to create a :class:`Dataset`.

        Args:
            mapping (:obj:`Mapping`): Mapping of strings to Arrays or Python lists.
            features (:class:`Features`, optional): Dataset features.
            info (:class:`DatasetInfo`, optional): Dataset information, like description, citation, etc.
            split (:class:`NamedSplit`, optional): Name of the dataset split.

        Returns:
            :class:`Dataset`
        """
        if info is not None and features is not None and info.features != features:
            raise ValueError(
                "Features specified in `features` and `info.features` can't be different:\n{}\n{}".format(
                    features, info.features
                )
            )
        features = features if features is not None else info.features if info is not None else None
        if info is None:
            info = DatasetInfo()
        info.features = features
        if features is not None:
            mapping = features.encode_batch(mapping)
        else:
            mapping = cast_to_python_objects(mapping)
        mapping = {
            col: OptimizedTypedSequence(data, type=features.type[col].type if features is not None else None, col=col)
            for col, data in mapping.items()
        }
        pa_table = InMemoryTable.from_pydict(mapping=mapping)
        return cls(pa_table, info=info, split=split)

    @staticmethod
    def from_csv(
        path_or_paths: Union[PathLike, List[PathLike]],
        split: Optional[NamedSplit] = None,
        features: Optional[Features] = None,
        cache_dir: str = None,
        keep_in_memory: bool = False,
        **kwargs,
    ):
        """Create Dataset from CSV file(s).

        Args:
            path_or_paths (path-like or list of path-like): Path(s) of the CSV file(s).
            split (:class:`NamedSplit`, optional): Split name to be assigned to the dataset.
            features (:class:`Features`, optional): Dataset features.
            cache_dir (:obj:`str`, optional, default ``"~/datasets"``): Directory to cache data.
            keep_in_memory (:obj:`bool`, default ``False``): Whether to copy the data in-memory.
            **kwargs: Keyword arguments to be passed to :meth:`pandas.read_csv`.

        Returns:
            :class:`Dataset`
        """
        # Dynamic import to avoid circular dependency
        from .io.csv import CsvDatasetReader

        return CsvDatasetReader(
            path_or_paths, split=split, features=features, cache_dir=cache_dir, keep_in_memory=keep_in_memory, **kwargs
        ).read()

    @staticmethod
    def from_json(
        path_or_paths: Union[PathLike, List[PathLike]],
        split: Optional[NamedSplit] = None,
        features: Optional[Features] = None,
        cache_dir: str = None,
        keep_in_memory: bool = False,
        field: Optional[str] = None,
        **kwargs,
    ):
        """Create Dataset from JSON or JSON Lines file(s).

        Args:
            path_or_paths (path-like or list of path-like): Path(s) of the JSON or JSON Lines file(s).
            split (:class:`NamedSplit`, optional): Split name to be assigned to the dataset.
            features (:class:`Features`, optional): Dataset features.
            cache_dir (:obj:`str`, optional, default ``"~/datasets"``): Directory to cache data.
            keep_in_memory (:obj:`bool`, default ``False``): Whether to copy the data in-memory.
            field (:obj:`str`, optional): Field name of the JSON file where the dataset is contained in.
            **kwargs: Keyword arguments to be passed to :class:`JsonConfig`.

        Returns:
            :class:`Dataset`
        """
        # Dynamic import to avoid circular dependency
        from .io.json import JsonDatasetReader

        return JsonDatasetReader(
            path_or_paths,
            split=split,
            features=features,
            cache_dir=cache_dir,
            keep_in_memory=keep_in_memory,
            field=field,
            **kwargs,
        ).read()

    @staticmethod
    def from_text(
        path_or_paths: Union[PathLike, List[PathLike]],
        split: Optional[NamedSplit] = None,
        features: Optional[Features] = None,
        cache_dir: str = None,
        keep_in_memory: bool = False,
        **kwargs,
    ):
        """Create Dataset from text file(s).

        Args:
            path_or_paths (path-like or list of path-like): Path(s) of the text file(s).
            split (:class:`NamedSplit`, optional): Split name to be assigned to the dataset.
            features (:class:`Features`, optional): Dataset features.
            cache_dir (:obj:`str`, optional, default ``"~/datasets"``): Directory to cache data.
            keep_in_memory (:obj:`bool`, default ``False``): Whether to copy the data in-memory.
            **kwargs: Keyword arguments to be passed to :class:`TextConfig`.

        Returns:
            :class:`Dataset`
        """
        # Dynamic import to avoid circular dependency
        from .io.text import TextDatasetReader

        return TextDatasetReader(
            path_or_paths, split=split, features=features, cache_dir=cache_dir, keep_in_memory=keep_in_memory, **kwargs
        ).read()

    def __del__(self):
        if hasattr(self, "_data"):
            del self._data
        if hasattr(self, "_indices"):
            del self._indices

    def __enter__(self):
        return self

    def __exit__(self, exc_type, exc_val, exc_tb):
        # Here `del` is used to del the pyarrow tables. This properly closes the files used for memory mapped tables
        self.__del__()

    def save_to_disk(self, dataset_path: str, fs=None):
        """
        Saves a dataset to a dataset directory, or in a filesystem using either :class:`~filesystems.S3FileSystem` or
        any implementation of ``fsspec.spec.AbstractFileSystem``.

        Args:
            dataset_path (:obj:`str`): Path (e.g. `dataset/train`) or remote URI (e.g. `s3://my-bucket/dataset/train`)
                of the dataset directory where the dataset will be saved to.
            fs (:class:`~filesystems.S3FileSystem`, ``fsspec.spec.AbstractFileSystem``, optional, defaults ``None``):
                Instance of the remote filesystem used to download the files from.
        """
        assert (
            not self.list_indexes()
        ), "please remove all the indexes using `dataset.drop_index` before saving a dataset"

        if is_remote_filesystem(fs):
            dataset_path = extract_path_from_uri(dataset_path)
        else:
            fs = fsspec.filesystem("file")
            cache_files_paths = [Path(cache_filename["filename"]) for cache_filename in self.cache_files]
            # Check that the dataset doesn't overwrite iself. It can cause a permission error on Windows and a segfault on linux.
            if Path(dataset_path, config.DATASET_ARROW_FILENAME) in cache_files_paths:
                raise PermissionError(
                    f"Tried to overwrite {Path(dataset_path, config.DATASET_ARROW_FILENAME)} but a dataset can't overwrite itself."
                )
            if Path(dataset_path, config.DATASET_INDICES_FILENAME) in cache_files_paths:
                raise PermissionError(
                    f"Tried to overwrite {Path(dataset_path, config.DATASET_INDICES_FILENAME)} but a dataset can't overwrite itself."
                )

        # Get json serializable state
        state = {
            key: self.__dict__[key] if key != "_split" else str(self.__dict__[key])
            for key in [
                "_fingerprint",
                "_format_columns",
                "_format_kwargs",
                "_format_type",
                "_indexes",
                "_output_all_columns",
                "_split",
            ]
        }
        state["_data_files"] = [{"filename": config.DATASET_ARROW_FILENAME}]
        state["_indices_data_files"] = (
            [{"filename": config.DATASET_INDICES_FILENAME}] if self._indices is not None else None
        )
        for k in state["_format_kwargs"].keys():
            try:
                json.dumps(state["_format_kwargs"][k])
            except TypeError as e:
                raise TypeError(str(e) + f"\nThe format kwargs must be JSON serializable, but key '{k}' isn't.")

        # Get json serializable dataset info
        dataset_info = asdict(self._info)

        # Save dataset + indices + state + info
        fs.makedirs(dataset_path, exist_ok=True)
        with fs.open(Path(dataset_path, config.DATASET_ARROW_FILENAME).as_posix(), "wb") as dataset_file:
            with ArrowWriter(stream=dataset_file) as writer:
                writer.write_table(self._data)
                writer.finalize()
        if self._indices is not None:
            with fs.open(Path(dataset_path, config.DATASET_INDICES_FILENAME).as_posix(), "wb") as indices_file:
                with ArrowWriter(stream=indices_file) as writer:
                    writer.write_table(self._indices)
                    writer.finalize()
        with fs.open(
            Path(dataset_path, config.DATASET_STATE_JSON_FILENAME).as_posix(), "w", encoding="utf-8"
        ) as state_file:
            json.dump(state, state_file, indent=2, sort_keys=True)
        with fs.open(Path(dataset_path, DATASET_INFO_FILENAME).as_posix(), "w", encoding="utf-8") as dataset_info_file:
            json.dump(dataset_info, dataset_info_file, indent=2, sort_keys=True)
        logger.info("Dataset saved in {}".format(dataset_path))

    @staticmethod
    def load_from_disk(dataset_path: str, fs=None, keep_in_memory=False) -> "Dataset":
        """
        Loads a dataset that was previously saved using :meth:`save_to_disk` from a dataset directory, or from a
        filesystem using either :class:`~filesystems.S3FileSystem` or any implementation of ``fsspec.spec.AbstractFileSystem``.

        Args:
            dataset_path (:obj:`str`): Path (e.g. `dataset/train`) or remote URI (e.g. `s3//my-bucket/dataset/train`) of
                the dataset directory where the dataset will be loaded from.
            fs (:class:`~filesystems.S3FileSystem`, ``fsspec.spec.AbstractFileSystem``, optional, default ``None``):
                Instance of the remote filesystem used to download the files from.
            keep_in_memory (:obj:`bool`, default ``False``): Whether to copy the data in-memory.

        Returns:
            :class:`Dataset` or :class:`DatasetDict`.
                - if `dataset_path` is a path of a dataset directory: the :class:`Dataset` requested,
                - if `dataset_path` is a path of a dataset dict directory: a :class:`DatasetDict` with each split.
        """
        # copies file from filesystem if it is remote filesystem to local filesystem and modifies dataset_path to temp directory containing local copies
        if is_remote_filesystem(fs):
            src_dataset_path = extract_path_from_uri(dataset_path)
            tmp_dir = tempfile.TemporaryDirectory()
            dataset_path = Path(tmp_dir.name, src_dataset_path)
            fs.download(src_dataset_path, dataset_path.as_posix(), recursive=True)

        with open(
            Path(dataset_path, config.DATASET_STATE_JSON_FILENAME).as_posix(), "r", encoding="utf-8"
        ) as state_file:
            state = json.load(state_file)
        with open(Path(dataset_path, DATASET_INFO_FILENAME).as_posix(), "r", encoding="utf-8") as dataset_info_file:
            dataset_info = DatasetInfo.from_dict(json.load(dataset_info_file))

        table_cls = InMemoryTable if keep_in_memory else MemoryMappedTable
        arrow_table = concat_tables(
            table_cls.from_file(Path(dataset_path, data_file["filename"]).as_posix())
            for data_file in state["_data_files"]
        )
        if state.get("_indices_data_files"):
            indices_table = concat_tables(
                table_cls.from_file(Path(dataset_path, indices_file["filename"]).as_posix())
                for indices_file in state["_indices_data_files"]
            )
        else:
            indices_table = None

        return Dataset(
            arrow_table=arrow_table,
            indices_table=indices_table,
            info=dataset_info,
            split=state["_split"],
            fingerprint=state["_fingerprint"],
        )

    @property
    def data(self) -> Table:
        """The Apache Arrow table backing the dataset."""
        return self._data

    @property
    def cache_files(self) -> List[dict]:
        """The cache files containing the Apache Arrow table backing the dataset."""
        cache_files = list_table_cache_files(self._data)
        if self._indices is not None:
            cache_files += list_table_cache_files(self._indices)
        return [{"filename": cache_filename} for cache_filename in cache_files]

    @property
    def num_columns(self) -> int:
        """Number of columns in the dataset."""
        return self._data.num_columns

    @property
    def num_rows(self) -> int:
        """Number of rows in the dataset (same as :meth:`Dataset.__len__`)."""
        if self._indices is not None:
            return self._indices.num_rows
        return self._data.num_rows

    @property
    def column_names(self) -> List[str]:
        """Names of the columns in the dataset. """
        return self._data.column_names

    @property
    def shape(self) -> Tuple[int, int]:
        """Shape of the dataset (number of columns, number of rows)."""
        if self._indices is not None:
            return (self._indices.num_rows, self._data.num_columns)
        return self._data.shape

    def unique(self, column: str) -> List[Any]:
        """Return a list of the unique elements in a column.

        This is implemented in the low-level backend and as such, very fast.

        Args:
            column (:obj:`str`): Column name (list all the column names with :func:`datasets.Dataset.column_names`).

        Returns:
            :obj:`list`: List of unique elements in the given column.
        """
        if column not in self._data.column_names:
            raise ValueError(f"Column ({column}) not in table columns ({self._data.column_names}).")

        if self._indices is not None and self._indices.num_rows != self._data.num_rows:
            raise ValueError(
                f"This dataset is a shallow copy using an indices mapping of another Datset {self._data.num_rows}."
                f"The `Dataset.unique()` method is currently not handled on shallow copy. Please use `Dataset.flatten_indices()` "
                f"to create a deep copy of the dataset and be able to use `Dataset.unique()`."
            )

        return self._data.column(column).unique().to_pylist()

    @deprecated()
    @update_metadata_with_features
    @fingerprint_transform(inplace=True)
    def dictionary_encode_column_(self, column: str):
        """Dictionary encode a column.

        Dictionary encode can reduce the size of a column with many repetitions (e.g. string labels columns)
        by storing a dictionary of the strings. This only affect the internal storage.

        .. deprecated:: 1.4.0

        Args:
            column (:obj:`str`):

        """
        if column not in self._data.column_names:
            raise ValueError(f"Column ({column}) not in table columns ({self._data.column_names}).")
        casted_schema: pa.Schema = self._data.schema
        field_index = casted_schema.get_field_index(column)
        field: pa.Field = casted_schema.field(field_index)
        casted_field = pa.field(field.name, pa.dictionary(pa.int32(), field.type), nullable=False)
        casted_schema.set(field_index, casted_field)
        self._data = self._data.cast(casted_schema)
        self.info.features = Features.from_arrow_schema(self._data.schema)

    @deprecated(help_message="Use Dataset.flatten instead.")
    @update_metadata_with_features
    @fingerprint_transform(inplace=True)
    def flatten_(self, max_depth=16):
        """In-place version of :meth:`Dataset.flatten`.

        .. deprecated:: 1.4.0
            Use :meth:`Dataset.flatten` instead.
        """
        for depth in range(1, max_depth):
            if any(isinstance(field.type, pa.StructType) for field in self._data.schema):
                self._data = self._data.flatten()
            else:
                break
        if self.info is not None:
            self.info.features = Features.from_arrow_schema(self._data.schema)
        logger.info(
            "Flattened dataset from depth {} to depth {}.".format(depth, 1 if depth + 1 < max_depth else "unknown")
        )

    @update_metadata_with_features
    @fingerprint_transform(inplace=False)
    def flatten(self, new_fingerprint, max_depth=16) -> "Dataset":
        """Flatten the table.
        Each column with a struct type is flattened into one column per struct field.
        Other columns are left unchanged.

        Returns:
            :class:`Dataset`: A copy of the dataset with flattened columns.
        """
        dataset = copy.deepcopy(self)
        for depth in range(1, max_depth):
            if any(isinstance(field.type, pa.StructType) for field in dataset._data.schema):
                dataset._data = dataset._data.flatten()
            else:
                break
        if dataset.info is not None:
            dataset.info.features = Features.from_arrow_schema(dataset._data.schema)
        logger.info(
            "Flattened dataset from depth {} to depth {}.".format(depth, 1 if depth + 1 < max_depth else "unknown")
        )
        dataset._fingerprint = new_fingerprint
        return dataset

    @deprecated(help_message="Use Dataset.cast instead.")
    def cast_(
        self,
        features: Features,
        batch_size: Optional[int] = 10_000,
        keep_in_memory: bool = False,
        load_from_cache_file: bool = True,
        cache_file_name: Optional[str] = None,
        writer_batch_size: Optional[int] = 10_000,
        num_proc: Optional[int] = None,
    ):
        """In-place version of :meth:`Dataset.cast`.

        .. deprecated:: 1.4.0
            Use :meth:`Dataset.cast` instead.

        Args:
            features (:class:`datasets.Features`): New features to cast the dataset to.
                The name of the fields in the features must match the current column names.
                The type of the data must also be convertible from one type to the other.
                For non-trivial conversion, e.g. string <-> ClassLabel you should use :func:`map` to update the Dataset.
            batch_size (`Optional[int]`, defaults to `1000`): Number of examples per batch provided to cast.
                `batch_size <= 0` or `batch_size == None`: Provide the full dataset as a single batch to cast.
            keep_in_memory (:obj:`bool`, default ``False``): Whether to copy the data in-memory.
            load_from_cache_file (:obj:`bool`, default `True` if caching is enabled): If a cache file storing the current computation from `function`
                can be identified, use it instead of recomputing.
            cache_file_name (`Optional[str]`, default `None`): Provide the name of a path for the cache file. It is used to store the
                results of the computation instead of the automatically generated cache file name.
            writer_batch_size (:obj:`int`, default `1000`): Number of rows per write operation for the cache file writer.
                This value is a good trade-off between memory usage during the processing, and processing speed.
                Higher value makes the processing do fewer lookups, lower value consume less temporary memory while running `.map()`.
            num_proc (`Optional[int]`, default `None`): Number of processes for multiprocessing. By default it doesn't
                use multiprocessing.
        """
        if sorted(features) != sorted(self._data.column_names):
            raise ValueError(
                f"The columns in features ({list(features)}) must be identical "
                f"as the columns in the dataset: {self._data.column_names}"
            )

        type = features.type
        schema = pa.schema({col_name: type[col_name].type for col_name in self._data.column_names})
        dataset = self.with_format("arrow")
        dataset = dataset.map(
            lambda t: t.cast(schema),
            batched=True,
            batch_size=batch_size,
            keep_in_memory=keep_in_memory,
            load_from_cache_file=load_from_cache_file,
            cache_file_name=cache_file_name,
            writer_batch_size=writer_batch_size,
            num_proc=num_proc,
        )
        self._data = dataset._data
        self._info = dataset._info
        self._fingerprint = dataset._fingerprint

    def cast(
        self,
        features: Features,
        batch_size: Optional[int] = 10_000,
        keep_in_memory: bool = False,
        load_from_cache_file: bool = True,
        cache_file_name: Optional[str] = None,
        writer_batch_size: Optional[int] = 10_000,
        num_proc: Optional[int] = None,
    ) -> "Dataset":
        """
        Cast the dataset to a new set of features.

        Args:
            features (:class:`datasets.Features`): New features to cast the dataset to.
                The name of the fields in the features must match the current column names.
                The type of the data must also be convertible from one type to the other.
                For non-trivial conversion, e.g. string <-> ClassLabel you should use :func:`map` to update the Dataset.
            batch_size (`Optional[int]`, defaults to `1000`): Number of examples per batch provided to cast.
                `batch_size <= 0` or `batch_size == None`: Provide the full dataset as a single batch to cast.
            keep_in_memory (:obj:`bool`, default ``False``): Whether to copy the data in-memory.
            load_from_cache_file (:obj:`bool`, default `True` if caching is enabled): If a cache file storing the current computation from `function`
                can be identified, use it instead of recomputing.
            cache_file_name (`Optional[str]`, default `None`): Provide the name of a path for the cache file. It is used to store the
                results of the computation instead of the automatically generated cache file name.
            writer_batch_size (:obj:`int`, default `1000`): Number of rows per write operation for the cache file writer.
                This value is a good trade-off between memory usage during the processing, and processing speed.
                Higher value makes the processing do fewer lookups, lower value consume less temporary memory while running `.map()`.
            num_proc (`Optional[int]`, default `None`): Number of processes for multiprocessing. By default it doesn't
                use multiprocessing.

        Returns:
            :class:`Dataset`: A copy of the dataset with casted features.
        """
        if sorted(features) != sorted(self._data.column_names):
            raise ValueError(
                f"The columns in features ({list(features)}) must be identical "
                f"as the columns in the dataset: {self._data.column_names}"
            )

        type = features.type
        schema = pa.schema({col_name: type[col_name].type for col_name in self._data.column_names})
        format = self.format
        dataset = self.with_format("arrow")
        dataset = dataset.map(
            lambda t: t.cast(schema),
            batched=True,
            batch_size=batch_size,
            keep_in_memory=keep_in_memory,
            load_from_cache_file=load_from_cache_file,
            cache_file_name=cache_file_name,
            writer_batch_size=writer_batch_size,
            num_proc=num_proc,
        )
        dataset = dataset.with_format(**format)
        return dataset

    @deprecated(help_message="Use Dataset.remove_columns instead.")
    @update_metadata_with_features
    @fingerprint_transform(inplace=True)
    def remove_columns_(self, column_names: Union[str, List[str]]):
        """In-place version of :meth:`Dataset.remove_columns`.

        .. deprecated:: 1.4.0
            Use :meth:`Dataset.remove_columns` instead.

        Args:
            column_names (:obj:`Union[str, List[str]]`): Name of the column(s) to remove.
        """
        if isinstance(column_names, str):
            column_names = [column_names]

        for column_name in column_names:
            if column_name not in self._data.column_names:
                raise ValueError(
                    f"Column name {column_name} not in the dataset. "
                    f"Current columns in the dataset: {self._data.column_names}"
                )

        for column_name in column_names:
            del self._info.features[column_name]

        self._data = self._data.drop(column_names)

    @update_metadata_with_features
    @fingerprint_transform(inplace=False)
    def remove_columns(self, column_names: Union[str, List[str]], new_fingerprint) -> "Dataset":
        """
        Remove one or several column(s) in the dataset and the features associated to them.

        You can also remove a column using :func:`Dataset.map` with `remove_columns` but the present method
        is in-place (doesn't copy the data to a new dataset) and is thus faster.

        Args:
            column_names (:obj:`Union[str, List[str]]`): Name of the column(s) to remove.
            new_fingerprint

        Returns:
            :class:`Dataset`: A copy of the dataset object without the columns to remove.
        """
        dataset = copy.deepcopy(self)
        if isinstance(column_names, str):
            column_names = [column_names]

        for column_name in column_names:
            if column_name not in dataset._data.column_names:
                raise ValueError(
                    f"Column name {column_name} not in the dataset. "
                    f"Current columns in the dataset: {dataset._data.column_names}"
                )

        for column_name in column_names:
            del dataset._info.features[column_name]

        dataset._data = dataset._data.drop(column_names)
        dataset._fingerprint = new_fingerprint
        return dataset

    @deprecated(help_message="Use Dataset.rename_column instead.")
    @update_metadata_with_features
    @fingerprint_transform(inplace=True)
    def rename_column_(self, original_column_name: str, new_column_name: str):
        """In-place version of :meth:`Dataset.rename_column`.

        .. deprecated:: 1.4.0
            Use :meth:`Dataset.rename_column` instead.

        Args:
            original_column_name (:obj:`str`): Name of the column to rename.
            new_column_name (:obj:`str`): New name for the column.
        """
        if original_column_name not in self._data.column_names:
            raise ValueError(
                f"Original column name {original_column_name} not in the dataset. "
                f"Current columns in the dataset: {self._data.column_names}"
            )
        if new_column_name in self._data.column_names:
            raise ValueError(
                f"New column name {original_column_name} already in the dataset. "
                f"Please choose a column name which is not already in the dataset. "
                f"Current columns in the dataset: {self._data.column_names}"
            )
        if not new_column_name:
            raise ValueError("New column name is empty.")

        def rename(columns):
            return [new_column_name if col == original_column_name else col for col in columns]

        new_column_names = rename(self._data.column_names)
        if self._format_columns is not None:
            self._format_columns = rename(self._format_columns)

        self._info.features = Features(
            {
                new_column_name if col == original_column_name else col: feature
                for col, feature in self._info.features.items()
            }
        )

        self._data = self._data.rename_columns(new_column_names)

    @update_metadata_with_features
    @fingerprint_transform(inplace=False)
    def rename_column(self, original_column_name: str, new_column_name: str, new_fingerprint) -> "Dataset":
        """
        Rename a column in the dataset, and move the features associated to the original column under the new column
        name.

        Args:
            original_column_name (:obj:`str`): Name of the column to rename.
            new_column_name (:obj:`str`): New name for the column.
            new_fingerprint

        Returns:
            :class:`Dataset`: A copy of the dataset with a renamed column.
        """
        dataset = copy.deepcopy(self)
        if original_column_name not in dataset._data.column_names:
            raise ValueError(
                f"Original column name {original_column_name} not in the dataset. "
                f"Current columns in the dataset: {dataset._data.column_names}"
            )
        if new_column_name in dataset._data.column_names:
            raise ValueError(
                f"New column name {original_column_name} already in the dataset. "
                f"Please choose a column name which is not already in the dataset. "
                f"Current columns in the dataset: {dataset._data.column_names}"
            )
        if not new_column_name:
            raise ValueError("New column name is empty.")

        def rename(columns):
            return [new_column_name if col == original_column_name else col for col in columns]

        new_column_names = rename(self._data.column_names)
        if self._format_columns is not None:
            dataset._format_columns = rename(self._format_columns)

        dataset._info.features = Features(
            {
                new_column_name if col == original_column_name else col: feature
                for col, feature in self._info.features.items()
            }
        )

        dataset._data = dataset._data.rename_columns(new_column_names)
        dataset._fingerprint = new_fingerprint
        return dataset

    def __len__(self):
        """ Number of rows in the dataset."""
        return self.num_rows

    def __iter__(self):
        """Iterate through the examples.

        If a formatting is set with :meth:`Dataset.set_format` rows will be returned with the
        selected format.
        """
        format_type = self._format_type
        format_kwargs = self._format_kwargs
        format_columns = self._format_columns
        output_all_columns = self._output_all_columns
        for index in range(self.num_rows):
            yield self._getitem(
                index,
                format_type=format_type,
                format_columns=format_columns,
                output_all_columns=output_all_columns,
                format_kwargs=format_kwargs,
            )

    def __repr__(self):
        return f"Dataset({{\n    features: {list(self.features.keys())},\n    num_rows: {self.num_rows}\n}})"

    @property
    def format(self):
        return {
            "type": self._format_type,
            "format_kwargs": self._format_kwargs,
            "columns": self.column_names if self._format_columns is None else self._format_columns,
            "output_all_columns": self._output_all_columns,
        }

    @contextlib.contextmanager
    def formatted_as(
        self,
        type: Optional[str] = None,
        columns: Optional[List] = None,
        output_all_columns: bool = False,
        **format_kwargs,
    ):
        """To be used in a `with` statement. Set __getitem__ return format (type and columns).

        Args:
            type (Optional ``str``): output type selected in [None, 'numpy', 'torch', 'tensorflow', 'pandas', 'arrow']
                None means __getitem__ returns python objects (default)
            columns (Optional ``List[str]``): columns to format in the output
                None means __getitem__ returns all columns (default)
            output_all_columns (``bool`` default to False): keep un-formatted columns as well in the output (as python objects)
            format_kwargs: keywords arguments passed to the convert function like `np.array`, `torch.tensor` or `tensorflow.ragged.constant`.
        """
        old_format_type = self._format_type
        old_format_kwargs = self._format_kwargs
        old_format_columns = self._format_columns
        old_output_all_columns = self._output_all_columns
        try:
            self.set_format(type, columns, output_all_columns, **format_kwargs)
            yield
        finally:
            self.set_format(old_format_type, old_format_columns, old_output_all_columns, **old_format_kwargs)

    @fingerprint_transform(inplace=True)
    def set_format(
        self,
        type: Optional[str] = None,
        columns: Optional[List] = None,
        output_all_columns: bool = False,
        **format_kwargs,
    ):
        """Set __getitem__ return format (type and columns). The data formatting is applied on-the-fly.
        The format ``type`` (for example "numpy") is used to format batches when using __getitem__.
        It's also possible to use custom transforms for formatting using :func:`datasets.Dataset.set_transform`.

        Args:
            type (Optional ``str``):
                Either output type selected in [None, 'numpy', 'torch', 'tensorflow', 'pandas', 'arrow'].
                None means __getitem__ returns python objects (default)
            columns (Optional ``List[str]``): columns to format in the output.
                None means __getitem__ returns all columns (default).
            output_all_columns (``bool`` default to False): keep un-formatted columns as well in the output (as python objects)
            format_kwargs: keywords arguments passed to the convert function like `np.array`, `torch.tensor` or `tensorflow.ragged.constant`.

        It is possible to call ``map`` after calling ``set_format``. Since ``map`` may add new columns, then the list of formatted columns
        gets updated. In this case, if you apply ``map`` on a dataset to add a new column, then this column will be formatted:

            new formatted columns = (all columns - previously unformatted columns)

        """
        format_kwargs.update(format_kwargs.pop("format_kwargs", {}))  # allow to use self.set_format(self.format)

        # Check that the format_type and format_kwargs are valid and make it possible to have a Formatter
        type = get_format_type_from_alias(type)
        _ = get_formatter(type, **format_kwargs)

        # Check filter column
        if isinstance(columns, str):
            columns = [columns]
        if columns is not None and any(col not in self._data.column_names for col in columns):
            raise ValueError(
                "Columns {} not in the dataset. Current columns in the dataset: {}".format(
                    list(filter(lambda col: col not in self._data.column_names, columns)), self._data.column_names
                )
            )

        self._format_type = type
        self._format_kwargs = format_kwargs
        self._format_columns = columns
        self._output_all_columns = output_all_columns
        logger.info(
            "Set __getitem__(key) output type to %s for %s columns "
            " (when key is int or slice) and %s output other (un-formatted) columns.",
            "python objects" if type is None else type,
            "no" if columns is None else str(columns),
            "do" if output_all_columns else "don't",
        )

    def reset_format(self):
        """Reset __getitem__ return format to python objects and all columns.

        Same as ``self.set_format()``
        """
        self.set_format()

    def set_transform(
        self,
        transform: Optional[Callable],
        columns: Optional[List] = None,
        output_all_columns: bool = False,
    ):
        """Set __getitem__ return format using this transform. The transform is applied on-the-fly on batches when __getitem__ is called.
        As :func:`datasets.Dataset.set_format`, this can be reset using :func:`datasets.Dataset.reset_format`

        Args:
            transform (Optional ``Callable``): user-defined formatting transform, replaces the format defined by :func:`datasets.Dataset.set_format`
                A formatting function is a callable that takes a batch (as a dict) as input and returns a batch.
                This function is applied right before returning the objects in __getitem__.
            columns (Optional ``List[str]``): columns to format in the output
                If specified, then the input batch of the transform only contains those columns.
            output_all_columns (``bool`` default to False): keep un-formatted columns as well in the output (as python objects)
                If set to True, then the other un-formatted columns are kept with the output of the transform.

        """
        self.set_format("custom", columns=columns, output_all_columns=output_all_columns, transform=transform)

    def with_format(
        self,
        type: Optional[str] = None,
        columns: Optional[List] = None,
        output_all_columns: bool = False,
        **format_kwargs,
    ):
        """Set __getitem__ return format (type and columns). The data formatting is applied on-the-fly.
        The format ``type`` (for example "numpy") is used to format batches when using __getitem__.

        It's also possible to use custom transforms for formatting using :func:`datasets.Dataset.with_transform`.

        Contrary to :func:`datasets.Dataset.set_format`, ``with_format`` returns a new Dataset object.

        Args:
            type (Optional ``str``):
                Either output type selected in [None, 'numpy', 'torch', 'tensorflow', 'pandas', 'arrow'].
                None means __getitem__ returns python objects (default)
            columns (Optional ``List[str]``): columns to format in the output
                None means __getitem__ returns all columns (default)
            output_all_columns (``bool`` default to False): keep un-formatted columns as well in the output (as python objects)
            format_kwargs: keywords arguments passed to the convert function like `np.array`, `torch.tensor` or `tensorflow.ragged.constant`.
        """
        dataset = copy.deepcopy(self)
        dataset.set_format(type=type, columns=columns, output_all_columns=output_all_columns, **format_kwargs)
        return dataset

    def with_transform(
        self,
        transform: Optional[Callable],
        columns: Optional[List] = None,
        output_all_columns: bool = False,
    ):
        """Set __getitem__ return format using this transform. The transform is applied on-the-fly on batches when __getitem__ is called.

        As :func:`datasets.Dataset.set_format`, this can be reset using :func:`datasets.Dataset.reset_format`.

        Contrary to :func:`datasets.Dataset.set_transform`, ``with_transform`` returns a new Dataset object.

        Args:
            transform (Optional ``Callable``): user-defined formatting transform, replaces the format defined by :func:`datasets.Dataset.set_format`
                A formatting function is a callable that takes a batch (as a dict) as input and returns a batch.
                This function is applied right before returning the objects in __getitem__.
            columns (Optional ``List[str]``): columns to format in the output
                If specified, then the input batch of the transform only contains those columns.
            output_all_columns (``bool`` default to False): keep un-formatted columns as well in the output (as python objects)
                If set to True, then the other un-formatted columns are kept with the output of the transform.

        """
        dataset = copy.deepcopy(self)
        dataset.set_transform(transform=transform, columns=columns, output_all_columns=output_all_columns)
        return dataset

    def _getitem(
        self,
        key: Union[int, slice, str],
        format_type=None,
        format_columns=None,
        output_all_columns=False,
        format_kwargs=None,
    ) -> Union[Dict, List]:
        """
        Can be used to index columns (by string names) or rows (by integer index, slices, or iter of indices or bools)
        """
        format_kwargs = format_kwargs if format_kwargs is not None else {}
        formatter = get_formatter(format_type, **format_kwargs)
        pa_subtable = query_table(self._data, key, indices=self._indices if self._indices is not None else None)
        formatted_output = format_table(
            pa_subtable, key, formatter=formatter, format_columns=format_columns, output_all_columns=output_all_columns
        )
        return formatted_output

    def __getitem__(self, key: Union[int, slice, str]) -> Union[Dict, List]:
        """Can be used to index columns (by string names) or rows (by integer index or iterable of indices or bools)."""
        return self._getitem(
            key,
            format_type=self._format_type,
            format_columns=self._format_columns,
            output_all_columns=self._output_all_columns,
            format_kwargs=self._format_kwargs,
        )

    def cleanup_cache_files(self) -> int:
        """Clean up all cache files in the dataset cache directory, excepted the currently used cache file if there is
        one.

        Be careful when running this command that no other process is currently using other cache files.

        Returns:
            :obj:`int`: Number of removed files.
        """
        current_cache_files = [os.path.abspath(cache_file["filename"]) for cache_file in self.cache_files]
        if not current_cache_files:
            return 0
        cache_directory = os.path.dirname(current_cache_files[0])
        logger.info(f"Listing files in {cache_directory}")
        files: List[str] = os.listdir(cache_directory)
        files_to_remove = []
        for f_name in files:
            full_name = os.path.abspath(os.path.join(cache_directory, f_name))
            if f_name.startswith("cache-") and f_name.endswith(".arrow"):
                if full_name in current_cache_files:
                    logger.info(f"Keeping currently used cache file at {full_name}")
                    continue
                files_to_remove.append(full_name)
        for file_path in files_to_remove:
            logger.info(f"Removing {file_path}")
            os.remove(file_path)
        return len(files_to_remove)

    def _get_cache_file_path(self, fingerprint):
        if is_caching_enabled() and self.cache_files:
            cache_file_name = "cache-" + fingerprint + ".arrow"
            cache_directory = os.path.dirname(self.cache_files[0]["filename"])
        else:
            cache_file_name = "cache-" + generate_random_fingerprint() + ".arrow"
            cache_directory = get_temporary_cache_files_directory()
        cache_file_path = os.path.join(cache_directory, cache_file_name)
        return cache_file_path

    def map(
        self,
        function: Optional[Callable] = None,
        with_indices: bool = False,
        input_columns: Optional[Union[str, List[str]]] = None,
        batched: bool = False,
        batch_size: Optional[int] = 1000,
        drop_last_batch: bool = False,
        remove_columns: Optional[List[str]] = None,
        keep_in_memory: bool = False,
        load_from_cache_file: bool = None,
        cache_file_name: Optional[str] = None,
        writer_batch_size: Optional[int] = 1000,
        features: Optional[Features] = None,
        disable_nullable: bool = False,
        fn_kwargs: Optional[dict] = None,
        num_proc: Optional[int] = None,
        suffix_template: str = "_{rank:05d}_of_{num_proc:05d}",
        new_fingerprint: Optional[str] = None,
    ) -> "Dataset":
        """Apply a function to all the elements in the table (individually or in batches)
        and update the table (if function does update examples).

        Args:
            function (:obj:`Callable`): Function with one of the following signatures:

                - `function(example: Union[Dict, Any]) -> Union[Dict, Any]` if `batched=False` and `with_indices=False`
                - `function(example: Union[Dict, Any], indices: int) -> Union[Dict, Any]` if `batched=False` and `with_indices=True`
                - `function(batch: Union[Dict[List], List[Any]]) -> Union[Dict, Any]` if `batched=True` and `with_indices=False`
                - `function(batch: Union[Dict[List], List[Any]], indices: List[int]) -> Union[Dict, Any]` if `batched=True` and `with_indices=True`

                If no function is provided, default to identity function: ``lambda x: x``.
            with_indices (:obj:`bool`, default `False`): Provide example indices to `function`. Note that in this case the
                signature of `function` should be `def function(example, idx): ...`.
            input_columns (`Optional[Union[str, List[str]]]`, default `None`): The columns to be passed into `function`
                as positional arguments. If `None`, a dict mapping to all formatted columns is passed as one argument.
            batched (:obj:`bool`, default `False`): Provide batch of examples to `function`.
            batch_size (`Optional[int]`, default `1000`): Number of examples per batch provided to `function` if `batched=True`
                `batch_size <= 0` or `batch_size == None`: Provide the full dataset as a single batch to `function`.
            drop_last_batch (:obj:`bool`, default `False`): Whether a last batch smaller than the batch_size should be
                dropped instead of being processed by the function.
            remove_columns (`Optional[List[str]]`, default `None`): Remove a selection of columns while doing the mapping.
                Columns will be removed before updating the examples with the output of `function`, i.e. if `function` is adding
                columns with names in `remove_columns`, these columns will be kept.
            keep_in_memory (:obj:`bool`, default `False`): Keep the dataset in memory instead of writing it to a cache file.
            load_from_cache_file (:obj:`bool`, default `True` if caching is enabled): If a cache file storing the current computation from `function`
                can be identified, use it instead of recomputing.
            cache_file_name (`Optional[str]`, default `None`): Provide the name of a path for the cache file. It is used to store the
                results of the computation instead of the automatically generated cache file name.
            writer_batch_size (:obj:`int`, default `1000`): Number of rows per write operation for the cache file writer.
                This value is a good trade-off between memory usage during the processing, and processing speed.
                Higher value makes the processing do fewer lookups, lower value consume less temporary memory while running `.map()`.
            features (`Optional[datasets.Features]`, default `None`): Use a specific Features to store the cache file
                instead of the automatically generated one.
            disable_nullable (:obj:`bool`, default `True`): Disallow null values in the table.
            fn_kwargs (`Optional[Dict]`, default `None`): Keyword arguments to be passed to `function`.
            num_proc (`Optional[int]`, default `None`): Number of processes for multiprocessing. By default it doesn't
                use multiprocessing.
            suffix_template (:obj:`str`):
                If cache_file_name is specified, then this suffix
                will be added at the end of the base name of each: defaults to "_{rank:05d}_of_{num_proc:05d}". For example, if cache_file_name is "processed.arrow", then for
                rank=1 and num_proc=4, the resulting file would be "processed_00001_of_00004.arrow" for the default suffix.
            new_fingerprint (`Optional[str]`, default `None`): the new fingerprint of the dataset after transform.
                If `None`, the new fingerprint is computed using a hash of the previous fingerprint, and the transform arguments.
        """
        assert num_proc is None or num_proc > 0, "num_proc must be an integer > 0."

        # If the array is empty we do nothing
        if len(self) == 0:
            return self

        if function is None:
            function = lambda x: x  # noqa: E731

        if isinstance(input_columns, str):
            input_columns = [input_columns]

        if input_columns is not None:
            for input_column in input_columns:
                if input_column not in self._data.column_names:
                    raise ValueError(
                        "Input column {} not in the dataset. Current columns in the dataset: {}".format(
                            input_column, self._data.column_names
                        )
                    )

        load_from_cache_file = load_from_cache_file if load_from_cache_file is not None else is_caching_enabled()

        if fn_kwargs is None:
            fn_kwargs = {}

        if num_proc is None or num_proc == 1:
            return self._map_single(
                function=function,
                with_indices=with_indices,
                input_columns=input_columns,
                batched=batched,
                batch_size=batch_size,
                drop_last_batch=drop_last_batch,
                remove_columns=remove_columns,
                keep_in_memory=keep_in_memory,
                load_from_cache_file=load_from_cache_file,
                cache_file_name=cache_file_name,
                writer_batch_size=writer_batch_size,
                features=features,
                disable_nullable=disable_nullable,
                fn_kwargs=fn_kwargs,
                new_fingerprint=new_fingerprint,
            )
        else:

            def format_cache_file_name(cache_file_name, rank):
                sep = cache_file_name.rindex(".")
                base_name, extension = cache_file_name[:sep], cache_file_name[sep:]
                cache_file_name = base_name + suffix_template.format(rank=rank, num_proc=num_proc) + extension
                logger.info("Process #{} will write at {}".format(rank, cache_file_name))
                return cache_file_name

            prev_env = deepcopy(os.environ)
            # check if parallelism if off
            # from https://github.com/huggingface/tokenizers/blob/bb668bc439dc34389b71dbb8ce0c597f15707b53/tokenizers/src/utils/parallelism.rs#L22
            if prev_env.get("TOKENIZERS_PARALLELISM", "false").lower() not in (
                "",
                "off",
                "false",
                "f",
                "no",
                "n",
                "0",
            ):
                logger.warning("Setting TOKENIZERS_PARALLELISM=false for forked processes.")
            os.environ["TOKENIZERS_PARALLELISM"] = "false"
            with Pool(num_proc, initargs=(RLock(),), initializer=tqdm.set_lock) as pool:
                os.environ = prev_env
                shards = [
                    self.shard(num_shards=num_proc, index=rank, contiguous=True, keep_in_memory=keep_in_memory)
                    for rank in range(num_proc)
                ]
                kwds_per_shard = [
                    dict(
                        self=shards[rank],
                        function=function,
                        with_indices=with_indices,
                        input_columns=input_columns,
                        batched=batched,
                        batch_size=batch_size,
                        drop_last_batch=drop_last_batch,
                        remove_columns=remove_columns,
                        keep_in_memory=keep_in_memory,
                        load_from_cache_file=load_from_cache_file,
                        cache_file_name=format_cache_file_name(cache_file_name, rank)
                        if cache_file_name is not None
                        else None,
                        writer_batch_size=writer_batch_size,
                        features=features.copy() if features is not None else None,
                        disable_nullable=disable_nullable,
                        fn_kwargs=fn_kwargs,
                        rank=rank,
                        offset=sum(len(s) for s in shards[:rank]),
                    )
                    for rank in range(num_proc)
                ]
                logger.info("Spawning {} processes".format(num_proc))
                results = [pool.apply_async(self.__class__._map_single, kwds=kwds) for kwds in kwds_per_shard]
                transformed_shards = [r.get() for r in results]
                logger.info("Concatenating {} shards from multiprocessing".format(num_proc))
                result = concatenate_datasets(transformed_shards)
                if new_fingerprint is not None:
                    result._fingerprint = new_fingerprint
                return result

    @transmit_format
    @fingerprint_transform(inplace=False, ignore_kwargs=["load_from_cache_file", "cache_file_name"])
    def _map_single(
        self,
        function: Optional[Callable] = None,
        with_indices: bool = False,
        input_columns: Optional[Union[str, List[str]]] = None,
        batched: bool = False,
        batch_size: Optional[int] = 1000,
        drop_last_batch: bool = False,
        remove_columns: Optional[List[str]] = None,
        keep_in_memory: bool = False,
        load_from_cache_file: bool = None,
        cache_file_name: Optional[str] = None,
        writer_batch_size: Optional[int] = 1000,
        features: Optional[Features] = None,
        disable_nullable: bool = False,
        fn_kwargs: Optional[dict] = None,
        new_fingerprint: Optional[str] = None,
        rank: Optional[int] = None,
        offset: int = 0,
    ) -> "Dataset":
        """Apply a function to all the elements in the table (individually or in batches)
        and update the table (if function does update examples).

        Args:
            function (:obj:`Callable`): with one of the following signature:
                - `function(example: Union[Dict, Any]) -> Union[Dict, Any]` if `batched=False` and `with_indices=False`
                - `function(example: Union[Dict, Any], indices: int) -> Union[Dict, Any]` if `batched=False` and `with_indices=True`
                - `function(batch: Union[Dict[List], List[Any]]) -> Union[Dict, Any]` if `batched=True` and `with_indices=False`
                - `function(batch: Union[Dict[List], List[Any]], indices: List[int]) -> Union[Dict, Any]` if `batched=True` and `with_indices=True`
                If no function is provided, default to identity function: lambda x: x
            with_indices (:obj:`bool`, defaults to `False`): Provide example indices to `function`. Note that in this case the signature of `function` should be `def function(example, idx): ...`.
            input_columns (`Optional[Union[str, List[str]]]`, defaults to `None`): The columns to be passed into `function` as
                positional arguments. If `None`, a dict mapping to all formatted columns is passed as one argument.
            batched (:obj:`bool`, defaults to `False`): Provide batch of examples to `function`
            batch_size (`Optional[int]`, defaults to `1000`): Number of examples per batch provided to `function` if `batched=True`
                `batch_size <= 0` or `batch_size == None`: Provide the full dataset as a single batch to `function`
            drop_last_batch (:obj:`bool`, default: `False`): Whether a last batch smaller than the batch_size should be
                dropped instead of being processed by the function.
            remove_columns (`Optional[List[str]]`, defaults to `None`): Remove a selection of columns while doing the mapping.
                Columns will be removed before updating the examples with the output of `function`, i.e. if `function` is adding
                columns with names in `remove_columns`, these columns will be kept.
            keep_in_memory (:obj:`bool`, defaults to `False`): Keep the dataset in memory instead of writing it to a cache file.
            load_from_cache_file (:obj:`bool`, defaults to `True` if caching is enabled): If a cache file storing the current computation from `function`
                can be identified, use it instead of recomputing.
            cache_file_name (`Optional[str]`, defaults to `None`): Provide the name of a path for the cache file. It is used to store the
                results of the computation instead of the automatically generated cache file name.
            writer_batch_size (:obj:`int`, default `1000`): Number of rows per write operation for the cache file writer.
                This value is a good trade-off between memory usage during the processing, and processing speed.
                Higher value makes the processing do fewer lookups, lower value consume less temporary memory while running `.map()`.
            features (`Optional[datasets.Features]`, defaults to `None`): Use a specific Features to store the cache file
                instead of the automatically generated one.
            disable_nullable (:obj:`bool`, defaults to `True`): Disallow null values in the table.
            fn_kwargs (`Optional[Dict]`, defaults to `None`): Keyword arguments to be passed to `function`
            new_fingerprint (`Optional[str]`, defaults to `None`): the new fingerprint of the dataset after transform.
                If `None`, the new fingerprint is computed using a hash of the previous fingerprint, and the transform arguments
            rank: (`Optional[int]`, defaults to `None`): If specified, this is the process rank when doing multiprocessing
            offset: (:obj:`int`, defaults to 0): If specified, this is an offset applied to the indices passed to `function` if `with_indices=True`
        """
        assert (
            not keep_in_memory or cache_file_name is None
        ), "Please use either `keep_in_memory` or `cache_file_name` but not both."

        not_verbose = bool(logger.getEffectiveLevel() > WARNING)

        # Reduce logging to keep things readable in multiprocessing with tqdm
        if rank is not None and get_verbosity() < WARNING:
            set_verbosity_warning()
        # Print at least one thing to fix tqdm in notebooks in multiprocessing
        # see https://github.com/tqdm/tqdm/issues/485#issuecomment-473338308
        if rank is not None and "notebook" in tqdm.__name__:
            print(" ", end="", flush=True)

        # Select the columns (arrow columns) to process
        if remove_columns is not None and any(col not in self._data.column_names for col in remove_columns):
            raise ValueError(
                "Column to remove {} not in the dataset. Current columns in the dataset: {}".format(
                    list(filter(lambda col: col not in self._data.column_names, remove_columns)),
                    self._data.column_names,
                )
            )

        load_from_cache_file = load_from_cache_file if load_from_cache_file is not None else is_caching_enabled()

        if isinstance(input_columns, str):
            input_columns = [input_columns]

        if input_columns is not None:
            for input_column in input_columns:
                if input_column not in self._data.column_names:
                    raise ValueError(
                        "Input column {} not in the dataset. Current columns in the dataset: {}".format(
                            input_column, self._data.column_names
                        )
                    )

        if fn_kwargs is None:
            fn_kwargs = {}

        # If we do batch computation but no batch size is provided, default to the full dataset
        if batched and (batch_size is None or batch_size <= 0):
            batch_size = self.num_rows

        # Check if we've already cached this computation (indexed by a hash)
        if self.cache_files:
            if cache_file_name is None:
                # we create a unique hash from the function,
                # current dataset file and the mapping args
                cache_file_name = self._get_cache_file_path(new_fingerprint)
            if os.path.exists(cache_file_name) and load_from_cache_file:
                logger.warning("Loading cached processed dataset at %s", cache_file_name)
                info = self.info.copy()
                info.features = features
                return Dataset.from_file(cache_file_name, info=info, split=self.split)

        # We set this variable to True after processing the first example/batch in
        # `apply_function_on_filtered_inputs` if the map function returns a dict.
        # If set to False, no new arrow table will be created
        update_data = None

        class NumExamplesMismatch(Exception):
            pass

        def validate_function_output(processed_inputs, indices):
            """ Validate output of the map function. """
            if processed_inputs is not None and not isinstance(processed_inputs, (Mapping, pa.Table)):
                raise TypeError(
                    "Provided `function` which is applied to all elements of table returns a variable of type {}. Make sure provided `function` returns a variable of type `dict` (or a pyarrow table) to update the dataset or `None` if you are only interested in side effects.".format(
                        type(processed_inputs)
                    )
                )
            elif isinstance(indices, list) and isinstance(processed_inputs, Mapping):
                allowed_batch_return_types = (list, np.ndarray)
                all_dict_values_are_lists = all(
                    isinstance(value, allowed_batch_return_types) for value in processed_inputs.values()
                )
                if all_dict_values_are_lists is False:
                    raise TypeError(
                        "Provided `function` which is applied to all elements of table returns a `dict` of types {}. When using `batched=True`, make sure provided `function` returns a `dict` of types like `{}`.".format(
                            [type(x) for x in processed_inputs.values()], allowed_batch_return_types
                        )
                    )

        def apply_function_on_filtered_inputs(inputs, indices, check_same_num_examples=False, offset=0):
            """ Utility to apply the function on a selection of columns. """
            nonlocal update_data
            fn_args = [inputs] if input_columns is None else [inputs[col] for col in input_columns]
            if offset == 0:
                effective_indices = indices
            else:
                effective_indices = [i + offset for i in indices] if isinstance(indices, list) else indices + offset
            processed_inputs = (
                function(*fn_args, effective_indices, **fn_kwargs) if with_indices else function(*fn_args, **fn_kwargs)
            )
            if update_data is None:
                # Check if the function returns updated examples
                update_data = isinstance(processed_inputs, (Mapping, pa.Table))
                validate_function_output(processed_inputs, indices)
            if not update_data:
                return None  # Nothing to update, let's move on
            if remove_columns is not None:
                for column in remove_columns:
                    inputs.pop(column)
            if self._format_type is not None:
                inputs = self._getitem(
                    key=(indices if isinstance(indices, int) else slice(indices[0], indices[-1] + 1)),
                    format_type=None,
                    format_columns=None,
                    format_kwargs=None,
                )
            if check_same_num_examples:
                input_num_examples = len(inputs[next(iter(inputs.keys()))])
                processed_inputs_num_examples = len(processed_inputs[next(iter(processed_inputs.keys()))])
                if input_num_examples != processed_inputs_num_examples:
                    raise NumExamplesMismatch()
            if isinstance(inputs, dict) and isinstance(processed_inputs, Mapping):
                inputs.update(processed_inputs)
                return inputs
            else:
                return processed_inputs

        def init_buffer_and_writer():
            # Prepare output buffer and batched writer in memory or on file if we update the table
            writer_features = features
            if writer_features is None:
                writer_features = self.features
                update_features = True
            else:
                update_features = False
            if keep_in_memory or cache_file_name is None:
                buf_writer = pa.BufferOutputStream()
                tmp_file = None
                writer = ArrowWriter(
                    features=writer_features,
                    stream=buf_writer,
                    writer_batch_size=writer_batch_size,
                    update_features=update_features,
                    fingerprint=new_fingerprint,
                    disable_nullable=disable_nullable,
                )
            else:
                buf_writer = None
                logger.info("Caching processed dataset at %s", cache_file_name)
                tmp_file = tempfile.NamedTemporaryFile("wb", dir=os.path.dirname(cache_file_name), delete=False)
                writer = ArrowWriter(
                    features=writer_features,
                    path=tmp_file.name,
                    writer_batch_size=writer_batch_size,
                    update_features=update_features,
                    fingerprint=new_fingerprint,
                    disable_nullable=disable_nullable,
                )
            return buf_writer, writer, tmp_file

        # If `update_data` is True after processing the first example/batch, initalize these resources with `init_buffer_and_writer`
        buf_writer, writer, tmp_file = None, None, None

        # Optionally initialize the writer as a context manager
        with contextlib.ExitStack() as stack:
            try:
                # Loop over single examples or batches and write to buffer/file if examples are to be updated
                pbar_iterable = self if not batched else range(0, len(self), batch_size)
                pbar_unit = "ex" if not batched else "ba"
                pbar_desc = "#" + str(rank) if rank is not None else None
                pbar = tqdm(pbar_iterable, disable=not_verbose, position=rank, unit=pbar_unit, desc=pbar_desc)
                if not batched:
                    for i, example in enumerate(pbar):
                        example = apply_function_on_filtered_inputs(example, i, offset=offset)
                        if update_data:
                            if i == 0:
                                buf_writer, writer, tmp_file = init_buffer_and_writer()
                                stack.enter_context(writer)
                            if isinstance(example, pa.Table):
                                writer.write_row(example)
                            else:
                                example = cast_to_python_objects(example)
                                writer.write(example)
                else:
                    for i in pbar:
                        if drop_last_batch and i + batch_size > self.num_rows:
                            continue
                        batch = self[i : i + batch_size]
                        indices = list(range(*(slice(i, i + batch_size).indices(self.num_rows))))  # Something simpler?
                        try:
                            batch = apply_function_on_filtered_inputs(
                                batch, indices, check_same_num_examples=len(self.list_indexes()) > 0, offset=offset
                            )
                        except NumExamplesMismatch:
                            raise DatasetTransformationNotAllowedError(
                                "Using `.map` in batched mode on a dataset with attached indexes is allowed only if it doesn't create or remove existing examples. You can first run `.drop_index() to remove your index and then re-add it."
                            )
                        if update_data:
                            if i == 0:
                                buf_writer, writer, tmp_file = init_buffer_and_writer()
                                stack.enter_context(writer)
                            if isinstance(batch, pa.Table):
                                writer.write_table(batch)
                            else:
                                batch = cast_to_python_objects(batch)
                                writer.write_batch(batch)
                if update_data and writer is not None:
                    writer.finalize()  # close_stream=bool(buf_writer is None))  # We only close if we are writing in a file
            except (Exception, KeyboardInterrupt):
                if update_data:
                    if writer is not None:
                        writer.finalize()
                    if tmp_file is not None:
                        tmp_file.close()
                        if os.path.exists(tmp_file.name):
                            os.remove(tmp_file.name)
                raise

        if update_data and tmp_file is not None:
            tmp_file.close()
            shutil.move(tmp_file.name, cache_file_name)
            umask = os.umask(0o666)
            os.umask(umask)
            os.chmod(cache_file_name, 0o666 & ~umask)

        if update_data:
            # Create new Dataset from buffer or file
            info = self.info.copy()
            info.features = writer._features
            if buf_writer is None:
                return Dataset.from_file(cache_file_name, info=info, split=self.split)
            else:
                return Dataset.from_buffer(buf_writer.getvalue(), info=info, split=self.split)
        else:
            return self

    @transmit_format
    @fingerprint_transform(inplace=False, ignore_kwargs=["load_from_cache_file", "cache_file_name"])
    def filter(
        self,
        function: Optional[Callable] = None,
        with_indices=False,
        input_columns: Optional[Union[str, List[str]]] = None,
        batch_size: Optional[int] = 1000,
        remove_columns: Optional[List[str]] = None,
        keep_in_memory: bool = False,
        load_from_cache_file: bool = True,
        cache_file_name: Optional[str] = None,
        writer_batch_size: Optional[int] = 1000,
        fn_kwargs: Optional[dict] = None,
        num_proc: Optional[int] = None,
        suffix_template: str = "_{rank:05d}_of_{num_proc:05d}",
        new_fingerprint: Optional[str] = None,
    ) -> "Dataset":
        """Apply a filter function to all the elements in the table in batches
        and update the table so that the dataset only includes examples according to the filter function.

        Args:
            function (:obj:`Callable`): Callable with one of the following signatures:

                - ``function(example: Union[Dict, Any]) -> bool`` if ``with_indices=False``
                - ``function(example: Union[Dict, Any], indices: int) -> bool`` if ``with_indices=True``

                If no function is provided, defaults to an always True function: ``lambda x: True``.
            with_indices (:obj:`bool`, default `False`): Provide example indices to `function`. Note that in this case the signature of `function` should be `def function(example, idx): ...`.
            input_columns (:obj:`str` or `List[str]`, optional): The columns to be passed into `function` as
                positional arguments. If `None`, a dict mapping to all formatted columns is passed as one argument.
            batch_size (:obj:`int`, optional, default `1000`): Number of examples per batch provided to `function` if
                ``batched = True``. If ``batch_size <= 0`` or ``batch_size == None``: provide the full dataset as a
                single batch to `function`
            remove_columns (`List[str]`, optional): Remove a selection of columns while doing the mapping.
                Columns will be removed before updating the examples with the output of `function`, i.e. if `function` is adding
                columns with names in `remove_columns`, these columns will be kept.
            keep_in_memory (:obj:`bool`, default `False`): Keep the dataset in memory instead of writing it to a cache file.
            load_from_cache_file (:obj:`bool`, default `True`): If a cache file storing the current computation from `function`
                can be identified, use it instead of recomputing.
            cache_file_name (:obj:`str`, optional): Provide the name of a path for the cache file. It is used to store the
                results of the computation instead of the automatically generated cache file name.
            writer_batch_size (:obj:`int`, default `1000`): Number of rows per write operation for the cache file writer.
                This value is a good trade-off between memory usage during the processing, and processing speed.
                Higher value makes the processing do fewer lookups, lower value consume less temporary memory while running `.map()`.
            fn_kwargs (:obj:`dict`, optional): Keyword arguments to be passed to `function`
            num_proc (:obj:`int`, optional): Number of processes for multiprocessing. By default it doesn't
                use multiprocessing.
            suffix_template (:obj:`str`):
                If `cache_file_name` is specified, then this suffix will be added at the end of the base name of each.
                For example, if `cache_file_name` is `"processed.arrow"`, then for ``rank = 1`` and ``num_proc = 4``,
                the resulting file would be `"processed_00001_of_00004.arrow"` for the default suffix (default
                `_{rank:05d}_of_{num_proc:05d}`)
            new_fingerprint (:obj:`str`, optional): The new fingerprint of the dataset after transform.
                If `None`, the new fingerprint is computed using a hash of the previous fingerprint, and the transform arguments.
        """
        if len(self.list_indexes()) > 0:
            raise DatasetTransformationNotAllowedError(
                "Using `.filter` on a dataset with attached indexes is not allowed. You can first run `.drop_index() to remove your index and then re-add it.`"
            )

        if function is None:
            function = lambda x: True  # noqa: E731

        if isinstance(input_columns, str):
            input_columns = [input_columns]

        if input_columns is not None:
            for input_column in input_columns:
                if input_column not in self._data.column_names:
                    raise ValueError(
                        "Input column {} not in the dataset. Current columns in the dataset: {}".format(
                            input_column, self._data.column_names
                        )
                    )

        if fn_kwargs is None:
            fn_kwargs = {}
        fn_kwargs["input_columns"] = input_columns

        # return map function
        return self.map(
            partial(map_function, function=function, with_indices=with_indices),
            batched=True,
            with_indices=with_indices,
            features=self.features,
            batch_size=batch_size,
            remove_columns=remove_columns,
            keep_in_memory=keep_in_memory,
            load_from_cache_file=load_from_cache_file,
            cache_file_name=cache_file_name,
            writer_batch_size=writer_batch_size,
            fn_kwargs=fn_kwargs,
            num_proc=num_proc,
            suffix_template=suffix_template,
            new_fingerprint=new_fingerprint,
        )

    @transmit_format
    @fingerprint_transform(inplace=False, ignore_kwargs=["cache_file_name"])
    def flatten_indices(
        self,
        keep_in_memory: bool = False,
        cache_file_name: Optional[str] = None,
        writer_batch_size: Optional[int] = 1000,
        features: Optional[Features] = None,
        disable_nullable: bool = True,
        new_fingerprint: Optional[str] = None,
    ) -> "Dataset":
        """Create and cache a new Dataset by flattening the indices mapping.

        Args:
            keep_in_memory (:obj:`bool`, default `False`): Keep the dataset in memory instead of writing it to a cache file.
            cache_file_name (`Optional[str]`, default `None`): Provide the name of a path for the cache file. It is used to store the
                results of the computation instead of the automatically generated cache file name.
            writer_batch_size (:obj:`int`, default `1000`): Number of rows per write operation for the cache file writer.
                This value is a good trade-off between memory usage during the processing, and processing speed.
                Higher value makes the processing do fewer lookups, lower value consume less temporary memory while running `.map()`.
            features (`Optional[datasets.Features]`, default `None`): Use a specific Features to store the cache file
                instead of the automatically generated one.
            disable_nullable (:obj:`bool`, default `True`): Allow null values in the table.
            new_fingerprint (`Optional[str]`, default `None`): The new fingerprint of the dataset after transform.
                If `None`, the new fingerprint is computed using a hash of the previous fingerprint, and the transform arguments
        """

        return self.map(
            batched=True,  # for speed
            keep_in_memory=keep_in_memory,
            cache_file_name=cache_file_name,
            writer_batch_size=writer_batch_size,
            features=features,
            disable_nullable=disable_nullable,
            new_fingerprint=new_fingerprint,
        )

    def _new_dataset_with_indices(
        self,
        indices_cache_file_name: Optional[str] = None,
        indices_buffer: Optional[pa.Buffer] = None,
        fingerprint: Optional[str] = None,
    ) -> "Dataset":
        """Return a new Dataset obtained by adding indices (provided in indices_cache_file_name or in a buffer) to the
        current Dataset.
        """

        assert (
            indices_cache_file_name is not None or indices_buffer is not None
        ), "At least one of indices_cache_file_name or indices_buffer must be provided."

        assert fingerprint is not None, "please specify a fingerprint for the dataset with indices"
        if indices_cache_file_name is not None:
            indices_table = MemoryMappedTable.from_file(indices_cache_file_name)
        else:
            indices_table = InMemoryTable.from_buffer(indices_buffer)

        # Return new Dataset object
        # don't forget to copy the objects
        return Dataset(
            self._data,
            info=self.info.copy(),
            split=self.split,
            indices_table=indices_table,
            fingerprint=fingerprint,
        )

    @transmit_format
    @fingerprint_transform(inplace=False, ignore_kwargs=["indices_cache_file_name"])
    def select(
        self,
        indices: Iterable,
        keep_in_memory: bool = False,
        indices_cache_file_name: Optional[str] = None,
        writer_batch_size: Optional[int] = 1000,
        new_fingerprint: Optional[str] = None,
    ) -> "Dataset":
        """Create a new dataset with rows selected following the list/array of indices.

        Args:
            indices (sequence, iterable, ndarray or Series): List or 1D-array of integer indices for indexing.
            keep_in_memory (:obj:`bool`, default `False`): Keep the indices mapping in memory instead of writing it to a cache file.
            indices_cache_file_name (`Optional[str]`, default `None`): Provide the name of a path for the cache file. It is used to store the
                indices mapping instead of the automatically generated cache file name.
            writer_batch_size (:obj:`int`, default `1000`): Number of rows per write operation for the cache file writer.
                This value is a good trade-off between memory usage during the processing, and processing speed.
                Higher value makes the processing do fewer lookups, lower value consume less temporary memory while running `.map()`.
            new_fingerprint (`Optional[str]`, default `None`): the new fingerprint of the dataset after transform.
                If `None`, the new fingerprint is computed using a hash of the previous fingerprint, and the transform arguments
        """
        assert (
            not keep_in_memory or indices_cache_file_name is None
        ), "Please use either `keep_in_memory` or `indices_cache_file_name` but not both."
        if len(self.list_indexes()) > 0:
            raise DatasetTransformationNotAllowedError(
                "Using `.select` on a dataset with attached indexes is not allowed. You can first run `.drop_index() to remove your index and then re-add it."
            )

        # If the array is empty we do nothing
        if len(self) == 0:
            return self

        # Prepare the writer for our indices arrow table
        if keep_in_memory or indices_cache_file_name is None:
            buf_writer = pa.BufferOutputStream()
            tmp_file = None
            writer = ArrowWriter(
                stream=buf_writer, writer_batch_size=writer_batch_size, fingerprint=new_fingerprint, unit="indices"
            )
        else:
            buf_writer = None
            logger.info("Caching indices mapping at %s", indices_cache_file_name)
            tmp_file = tempfile.NamedTemporaryFile("wb", dir=os.path.dirname(indices_cache_file_name), delete=False)
            writer = ArrowWriter(
                path=tmp_file.name, writer_batch_size=writer_batch_size, fingerprint=new_fingerprint, unit="indices"
            )

        indices_array = pa.array(indices, type=pa.uint64())
        # Check if we need to convert indices
        if self._indices is not None:
            indices_array = self._indices.column(0).take(indices_array)

        indices_table = pa.Table.from_arrays([indices_array], names=["indices"])

        with writer:
            try:
                writer.write_table(indices_table)
                writer.finalize()  # close_stream=bool(buf_writer is None))  We only close if we are writing in a file
            except (Exception, KeyboardInterrupt):
                if tmp_file is not None:
                    tmp_file.close()
                    if os.path.exists(tmp_file.name):
                        os.remove(tmp_file.name)
                raise

        if tmp_file is not None:
            tmp_file.close()
            shutil.move(tmp_file.name, indices_cache_file_name)
            umask = os.umask(0o666)
            os.umask(umask)
            os.chmod(indices_cache_file_name, 0o666 & ~umask)

        # Return new Dataset object
        if buf_writer is None:
            return self._new_dataset_with_indices(
                indices_cache_file_name=indices_cache_file_name, fingerprint=new_fingerprint
            )
        else:
            return self._new_dataset_with_indices(indices_buffer=buf_writer.getvalue(), fingerprint=new_fingerprint)

    @transmit_format
    @fingerprint_transform(inplace=False, ignore_kwargs=["load_from_cache_file", "indices_cache_file_name"])
    def sort(
        self,
        column: str,
        reverse: bool = False,
        kind: str = None,
        keep_in_memory: bool = False,
        load_from_cache_file: bool = True,
        indices_cache_file_name: Optional[str] = None,
        writer_batch_size: Optional[int] = 1000,
        new_fingerprint: Optional[str] = None,
    ) -> "Dataset":
        """Create a new dataset sorted according to a column.

        Currently sorting according to a column name uses numpy sorting algorithm under the hood.
        The column should thus be a numpy compatible type (in particular not a nested type).
        This also means that the column used for sorting is fully loaded in memory (which should be fine in most cases).

        Args:
            column (:obj:`str`): column name to sort by.
            reverse (:obj:`bool`, default `False`): If True, sort by descending order rather then ascending.
            kind (:obj:`str`, optional): Numpy algorithm for sorting selected in {‘quicksort’, ‘mergesort’, ‘heapsort’, ‘stable’},
                The default is ‘quicksort’. Note that both ‘stable’ and ‘mergesort’ use timsort under the covers and, in general,
                the actual implementation will vary with data type. The ‘mergesort’ option is retained for backwards compatibility.
            keep_in_memory (:obj:`bool`, default `False`): Keep the sorted indices in memory instead of writing it to a cache file.
            load_from_cache_file (:obj:`bool`, default `True`): If a cache file storing the sorted indices
                can be identified, use it instead of recomputing.
            indices_cache_file_name (`Optional[str]`, default `None`): Provide the name of a path for the cache file. It is used to store the
                sorted indices instead of the automatically generated cache file name.
            writer_batch_size (:obj:`int`, default `1000`): Number of rows per write operation for the cache file writer.
                Higher value gives smaller cache files, lower value consume less temporary memory.
            new_fingerprint (`Optional[str]`, default `None`): the new fingerprint of the dataset after transform.
                If `None`, the new fingerprint is computed using a hash of the previous fingerprint, and the transform arguments
        """
        if len(self.list_indexes()) > 0:
            raise DatasetTransformationNotAllowedError(
                "Using `.sort` on a dataset with attached indexes is not allowed. You can first run `.drop_index() to remove your index and then re-add it."
            )
        # If the array is empty we do nothing
        if len(self) == 0:
            return self

        # Check the column name
        if not isinstance(column, str) or column not in self._data.column_names:
            raise ValueError(
                "Column '{}' not found in the dataset. Please provide a column selected in: {}".format(
                    column,
                    self._data.column_names,
                )
            )

        # Check if we've already cached this computation (indexed by a hash)
        if self.cache_files:
            if indices_cache_file_name is None:
                # we create a unique hash from the function, current dataset file and the mapping args
                indices_cache_file_name = self._get_cache_file_path(new_fingerprint)
            if os.path.exists(indices_cache_file_name) and load_from_cache_file:
                logger.warning("Loading cached sorted indices for dataset at %s", indices_cache_file_name)
                return self._new_dataset_with_indices(
                    fingerprint=new_fingerprint, indices_cache_file_name=indices_cache_file_name
                )

        column_data = self._getitem(
            column, format_type="numpy", format_columns=None, output_all_columns=False, format_kwargs=None
        )
        indices = np.argsort(column_data, kind=kind)
        if reverse:
            indices = indices[::-1]

        return self.select(
            indices=indices,
            keep_in_memory=keep_in_memory,
            indices_cache_file_name=indices_cache_file_name,
            writer_batch_size=writer_batch_size,
            new_fingerprint=new_fingerprint,
        )

    @transmit_format
    @fingerprint_transform(
        inplace=False, randomized_function=True, ignore_kwargs=["load_from_cache_file", "indices_cache_file_name"]
    )
    def shuffle(
        self,
        seed: Optional[int] = None,
        generator: Optional[np.random.Generator] = None,
        keep_in_memory: bool = False,
        load_from_cache_file: bool = True,
        indices_cache_file_name: Optional[str] = None,
        writer_batch_size: Optional[int] = 1000,
        new_fingerprint: Optional[str] = None,
    ) -> "Dataset":
        """Create a new Dataset where the rows are shuffled.

        Currently shuffling uses numpy random generators.
        You can either supply a NumPy BitGenerator to use, or a seed to initiate NumPy's default random generator (PCG64).

        Args:
            seed (:obj:`int`, optional): A seed to initialize the default BitGenerator if ``generator=None``.
                If None, then fresh, unpredictable entropy will be pulled from the OS.
                If an int or array_like[ints] is passed, then it will be passed to SeedSequence to derive the initial BitGenerator state.
            generator (:obj:`numpy.random.Generator`, optional): Numpy random Generator to use to compute the permutation of the dataset rows.
                If ``generator=None`` (default), uses np.random.default_rng (the default BitGenerator (PCG64) of NumPy).
            keep_in_memory (:obj:`bool`, default `False`): Keep the shuffled indices in memory instead of writing it to a cache file.
            load_from_cache_file (:obj:`bool`, default `True`): If a cache file storing the shuffled indices
                can be identified, use it instead of recomputing.
            indices_cache_file_name (:obj:`str`, optional): Provide the name of a path for the cache file. It is used to store the
                shuffled indices instead of the automatically generated cache file name.
            writer_batch_size (:obj:`int`, default `1000`): Number of rows per write operation for the cache file writer.
                This value is a good trade-off between memory usage during the processing, and processing speed.
                Higher value makes the processing do fewer lookups, lower value consume less temporary memory while running `.map()`.
            new_fingerprint (:obj:`str`, optional, default `None`): the new fingerprint of the dataset after transform.
                If `None`, the new fingerprint is computed using a hash of the previous fingerprint, and the transform arguments
        """
        if len(self.list_indexes()) > 0:
            raise DatasetTransformationNotAllowedError(
                "Using `.shuffle` on a dataset with attached indexes is not allowed. You can first run `.drop_index() to remove your index and then re-add it."
            )
        # If the array is empty we do nothing
        if len(self) == 0:
            return self

        if seed is not None and generator is not None:
            raise ValueError("Both `seed` and `generator` were provided. Please specify just one of them.")

        assert generator is None or isinstance(
            generator, np.random.Generator
        ), "The provided generator must be an instance of numpy.random.Generator"

        if generator is None:
            if seed is None:
                seed = np.random.get_state()[1][0]
                _ = np.random.random()  # do 1 step of rng
            generator = np.random.default_rng(seed)

        # Check if we've already cached this computation (indexed by a hash)
        if self.cache_files:
            if indices_cache_file_name is None:
                # we create a unique hash from the function, current dataset file and the mapping args
                indices_cache_file_name = self._get_cache_file_path(new_fingerprint)
            if os.path.exists(indices_cache_file_name) and load_from_cache_file:
                logger.warning("Loading cached shuffled indices for dataset at %s", indices_cache_file_name)
                return self._new_dataset_with_indices(
                    fingerprint=new_fingerprint, indices_cache_file_name=indices_cache_file_name
                )

        permutation = generator.permutation(len(self))

        return self.select(
            indices=permutation,
            keep_in_memory=keep_in_memory,
            indices_cache_file_name=indices_cache_file_name,
            writer_batch_size=writer_batch_size,
            new_fingerprint=new_fingerprint,
        )

    @transmit_format
    @fingerprint_transform(
        inplace=False,
        randomized_function=True,
        fingerprint_names=["train_new_fingerprint", "test_new_fingerprint"],
        ignore_kwargs=["load_from_cache_file", "train_indices_cache_file_name", "test_indices_cache_file_name"],
    )
    def train_test_split(
        self,
        test_size: Union[float, int, None] = None,
        train_size: Union[float, int, None] = None,
        shuffle: bool = True,
        seed: Optional[int] = None,
        generator: Optional[np.random.Generator] = None,
        keep_in_memory: bool = False,
        load_from_cache_file: bool = True,
        train_indices_cache_file_name: Optional[str] = None,
        test_indices_cache_file_name: Optional[str] = None,
        writer_batch_size: Optional[int] = 1000,
        train_new_fingerprint: Optional[str] = None,
        test_new_fingerprint: Optional[str] = None,
    ) -> "DatasetDict":
        """Return a dictionary (:obj:`datasets.DatsetDict`) with two random train and test subsets (`train` and `test` ``Dataset`` splits).
        Splits are created from the dataset according to `test_size`, `train_size` and `shuffle`.

        This method is similar to scikit-learn `train_test_split` with the omission of the stratified options.

        Args:
            test_size (:obj:`numpy.random.Generator`, optional): Size of the test split
                If float, should be between 0.0 and 1.0 and represent the proportion of the dataset to include in the test split.
                If int, represents the absolute number of test samples.
                If None, the value is set to the complement of the train size.
                If train_size is also None, it will be set to 0.25.
            train_size (:obj:`numpy.random.Generator`, optional): Size of the train split
                If float, should be between 0.0 and 1.0 and represent the proportion of the dataset to include in the train split.
                If int, represents the absolute number of train samples.
                If None, the value is automatically set to the complement of the test size.
            shuffle (:obj:`bool`, optional, default `True`): Whether or not to shuffle the data before splitting.
            seed (:obj:`int`, optional): A seed to initialize the default BitGenerator if ``generator=None``.
                If None, then fresh, unpredictable entropy will be pulled from the OS.
                If an int or array_like[ints] is passed, then it will be passed to SeedSequence to derive the initial BitGenerator state.
            generator (:obj:`numpy.random.Generator`, optional): Numpy random Generator to use to compute the permutation of the dataset rows.
                If ``generator=None`` (default), uses np.random.default_rng (the default BitGenerator (PCG64) of NumPy).
            keep_in_memory (:obj:`bool`, default `False`): Keep the splits indices in memory instead of writing it to a cache file.
            load_from_cache_file (:obj:`bool`, default `True`): If a cache file storing the splits indices
                can be identified, use it instead of recomputing.
            train_cache_file_name (:obj:`str`, optional): Provide the name of a path for the cache file. It is used to store the
                train split indices instead of the automatically generated cache file name.
            test_cache_file_name (:obj:`str`, optional): Provide the name of a path for the cache file. It is used to store the
                test split indices instead of the automatically generated cache file name.
            writer_batch_size (:obj:`int`, default `1000`): Number of rows per write operation for the cache file writer.
                This value is a good trade-off between memory usage during the processing, and processing speed.
                Higher value makes the processing do fewer lookups, lower value consume less temporary memory while running `.map()`.
            train_new_fingerprint (:obj:`str`, optional, defaults to `None`): the new fingerprint of the train set after transform.
                If `None`, the new fingerprint is computed using a hash of the previous fingerprint, and the transform arguments
            test_new_fingerprint (:obj:`str`, optional, defaults to `None`): the new fingerprint of the test set after transform.
                If `None`, the new fingerprint is computed using a hash of the previous fingerprint, and the transform arguments
        """
        from .dataset_dict import DatasetDict  # import here because of circular dependency

        if len(self.list_indexes()) > 0:
            raise DatasetTransformationNotAllowedError(
                "Using `.train_test_split` on a dataset with attached indexes is not allowed. You can first run `.drop_index() to remove your index and then re-add it."
            )
        # If the array is empty we do nothing
        if len(self) == 0:
            return DatasetDict({"train": self, "test": self})

        if test_size is None and train_size is None:
            test_size = 0.25

        # Safety checks similar to scikit-learn's ones.
        # (adapted from https://github.com/scikit-learn/scikit-learn/blob/fd237278e895b42abe8d8d09105cbb82dc2cbba7/sklearn/model_selection/_split.py#L1750)
        n_samples = len(self)
        if (
            isinstance(test_size, int)
            and (test_size >= n_samples or test_size <= 0)
            or isinstance(test_size, float)
            and (test_size <= 0 or test_size >= 1)
        ):
            raise ValueError(
                f"test_size={test_size} should be either positive and smaller "
                f"than the number of samples {n_samples} or a float in the (0, 1) range"
            )

        if (
            isinstance(train_size, int)
            and (train_size >= n_samples or train_size <= 0)
            or isinstance(train_size, float)
            and (train_size <= 0 or train_size >= 1)
        ):
            raise ValueError(
                f"train_size={train_size} should be either positive and smaller "
                f"than the number of samples {n_samples} or a float in the (0, 1) range"
            )

        if train_size is not None and not isinstance(train_size, (int, float)):
            raise ValueError(f"Invalid value for train_size: {train_size} of type {type(train_size)}")
        if test_size is not None and not isinstance(test_size, (int, float)):
            raise ValueError(f"Invalid value for test_size: {test_size} of type {type(test_size)}")

        if isinstance(train_size, float) and isinstance(test_size, float) and train_size + test_size > 1:
            raise ValueError(
                f"The sum of test_size and train_size = {train_size + test_size}, should be in the (0, 1)"
                " range. Reduce test_size and/or train_size."
            )

        if isinstance(test_size, float):
            n_test = ceil(test_size * n_samples)
        elif isinstance(test_size, int):
            n_test = float(test_size)

        if isinstance(train_size, float):
            n_train = floor(train_size * n_samples)
        elif isinstance(train_size, int):
            n_train = float(train_size)

        if train_size is None:
            n_train = n_samples - n_test
        elif test_size is None:
            n_test = n_samples - n_train

        if n_train + n_test > n_samples:
            raise ValueError(
                f"The sum of train_size and test_size = {n_train + n_test}, "
                "should be smaller than the number of "
                f"samples {n_samples}. Reduce test_size and/or "
                "train_size."
            )

        n_train, n_test = int(n_train), int(n_test)

        if n_train == 0:
            raise ValueError(
                f"With n_samples={n_samples}, test_size={test_size} and train_size={train_size}, the "
                "resulting train set will be empty. Adjust any of the "
                "aforementioned parameters."
            )

        if generator is None and shuffle is True:
            if seed is None:
                seed = np.random.get_state()[1][0]
                _ = np.random.random()  # do 1 step of rng
            generator = np.random.default_rng(seed)

        # Check if we've already cached this computation (indexed by a hash)
        if self.cache_files:
            if train_indices_cache_file_name is None or test_indices_cache_file_name is None:
                # we create a unique hash from the function, current dataset file and the mapping args

                if train_indices_cache_file_name is None:
                    train_indices_cache_file_name = self._get_cache_file_path(train_new_fingerprint)
                if test_indices_cache_file_name is None:
                    test_indices_cache_file_name = self._get_cache_file_path(test_new_fingerprint)
            if (
                os.path.exists(train_indices_cache_file_name)
                and os.path.exists(test_indices_cache_file_name)
                and load_from_cache_file
            ):
                logger.warning(
                    "Loading cached split indices for dataset at %s and %s",
                    train_indices_cache_file_name,
                    test_indices_cache_file_name,
                )
                return DatasetDict(
                    {
                        "train": self._new_dataset_with_indices(
                            fingerprint=train_new_fingerprint, indices_cache_file_name=train_indices_cache_file_name
                        ),
                        "test": self._new_dataset_with_indices(
                            fingerprint=test_new_fingerprint, indices_cache_file_name=test_indices_cache_file_name
                        ),
                    }
                )

        if not shuffle:
            train_indices = np.arange(n_train)
            test_indices = np.arange(n_train, n_train + n_test)
        else:
            # random partition
            permutation = generator.permutation(len(self))
            test_indices = permutation[:n_test]
            train_indices = permutation[n_test : (n_test + n_train)]

        train_split = self.select(
            indices=train_indices,
            keep_in_memory=keep_in_memory,
            indices_cache_file_name=train_indices_cache_file_name,
            writer_batch_size=writer_batch_size,
            new_fingerprint=train_new_fingerprint,
        )
        test_split = self.select(
            indices=test_indices,
            keep_in_memory=keep_in_memory,
            indices_cache_file_name=test_indices_cache_file_name,
            writer_batch_size=writer_batch_size,
            new_fingerprint=test_new_fingerprint,
        )

        return DatasetDict({"train": train_split, "test": test_split})

    def shard(
        self,
        num_shards: int,
        index: int,
        contiguous: bool = False,
        keep_in_memory: bool = False,
        indices_cache_file_name: Optional[str] = None,
        writer_batch_size: Optional[int] = 1000,
    ) -> "Dataset":
        """Return the `index`-nth shard from dataset split into `num_shards` pieces.

        This shards deterministically. dset.shard(n, i) will contain all elements of dset whose
        index mod n = i.

        dset.shard(n, i, contiguous=True) will instead split dset into contiguous chunks,
        so it can be easily concatenated back together after processing. If n % i == l, then the
        first l shards will have length (n // i) + 1, and the remaining shards will have length (n // i).
        `datasets.concatenate([dset.shard(n, i, contiguous=True) for i in range(n)])` will return
        a dataset with the same order as the original.

        Be sure to shard before using any randomizing operator (such as shuffle).
        It is best if the shard operator is used early in the dataset pipeline.


        Args:
            num_shards (:obj:`int`): How many shards to split the dataset into.
            index (:obj:`int`): Which shard to select and return.
            contiguous: (:obj:`bool`, default `False`): Whether to select contiguous blocks of indices for shards.
            keep_in_memory (:obj:`bool`, default `False`): Keep the dataset in memory instead of writing it to a cache file.
            load_from_cache_file (:obj:`bool`, default `True`): If a cache file storing the current computation from `function`
                can be identified, use it instead of recomputing.
            indices_cache_file_name (:obj:`str`, optional): Provide the name of a path for the cache file. It is used to store the
                indices of each shard instead of the automatically generated cache file name.
            writer_batch_size (:obj:`int`, default `1000`): Number of rows per write operation for the cache file writer.
                This value is a good trade-off between memory usage during the processing, and processing speed.
                Higher value makes the processing do fewer lookups, lower value consume less temporary memory while running `.map()`.
        """
        assert 0 <= index < num_shards, "index should be in [0, num_shards-1]"
        if contiguous:
            div = len(self) // num_shards
            mod = len(self) % num_shards
            start = div * index + min(index, mod)
            end = start + div + (1 if index < mod else 0)
            indices = np.arange(start, end)
        else:
            indices = np.arange(index, len(self), num_shards)

        return self.select(
            indices=indices,
            keep_in_memory=keep_in_memory,
            indices_cache_file_name=indices_cache_file_name,
            writer_batch_size=writer_batch_size,
        )

    def export(
        self,
        filename: str,
        format: str = "tfrecord",
    ):
        """Writes the Arrow dataset to a TFRecord file.

        The dataset must already be in tensorflow format. The records will be written with
        keys from `dataset._format_columns`.

        Args:
            filename (:obj:`str`): The filename, including the `.tfrecord` extension, to write to.
            format (`str`, optional, default `"tfrecord"`): The type of output file. Currently this is a no-op, as
                TFRecords are the only option. This enables a more flexible function signature later.
        """
        try:
            import tensorflow as tf  # noqa: F401
        except ImportError:
            logger.error("Tensorflow needs to be installed to be able to return Tensorflow tensors.")

        # From https://www.tensorflow.org/tutorials/load_data/tfrecord
        def _bytes_feature(values):
            """Returns a bytes_list from a list of string / byte."""
            return tf.train.Feature(bytes_list=tf.train.BytesList(value=values))

        def _float_feature(values):
            """Returns a float_list from a list of float / double."""
            return tf.train.Feature(float_list=tf.train.FloatList(value=values))

        def _int64_feature(values):
            """Returns an int64_list from a list of bool / enum / int / uint."""
            return tf.train.Feature(int64_list=tf.train.Int64List(value=values))

        def _feature(values: Union[float, int, str, np.ndarray]) -> "tf.train.Feature":
            """Typechecks `values` and returns the corresponding tf.train.Feature."""
            if isinstance(values, np.ndarray):
                if values.dtype == np.dtype(float):
                    return _float_feature(values)
                elif values.dtype == np.int64:
                    return _int64_feature(values)
                elif values.dtype == np.dtype(str) or (
                    values.dtype == np.dtype(object) and len(values) > 0 and isinstance(values[0], str)
                ):
                    return _bytes_feature([v.encode() for v in values])
                else:
                    raise ValueError(
                        f"values={values} is an np.ndarray with items of dtype {values[0].dtype}, which cannot be serialized"
                    )
            if hasattr(values, "dtype"):
                if np.issubdtype(values.dtype, np.floating):
                    return _float_feature([values.item()])
                elif np.issubdtype(values.dtype, np.integer):
                    return _int64_feature([values.item()])
                elif np.issubdtype(values.dtype, np.str):
                    return _bytes_feature([values.item().encode()])
                else:
                    raise ValueError(f"values={values} has dtype {values.dtype}, which cannot be serialized")
            else:
                raise ValueError(f"values={values} are not numpy objects, and so cannot be serialized")

        def serialize_example(ex):
            feature = {key: _feature(value) for key, value in ex.items()}
            example_proto = tf.train.Example(features=tf.train.Features(feature=feature))
            return example_proto.SerializeToString()

        def tf_serialize_example(ex):
            tf_string = tf.py_function(serialize_example, (ex,), tf.string)
            return tf.reshape(tf_string, ())

        def generator():
            for ex in self:
                yield serialize_example(ex)

        assert self._format_type == "numpy", "Dataset format must be numpy before exporting"
        assert filename.endswith(".tfrecord")
        tf_dataset = tf.data.Dataset.from_generator(generator, output_types=tf.string, output_shapes=())
        writer = tf.data.experimental.TFRecordWriter(filename)
        logger.info(f"Writing TFRecord to {filename}")
        writer.write(tf_dataset)
        logger.info(f"Finished writing TFRecord to {filename}")
        self = None  # delete the dataset reference used by tf_dataset

    def to_csv(
        self,
        path_or_buf: Union[PathLike, BinaryIO],
        batch_size: Optional[int] = None,
        **to_csv_kwargs,
    ) -> int:
        """Exports the dataset to csv

        Args:
            path_or_buf (``PathLike`` or ``FileOrBuffer``): Either a path to a file or a BinaryIO.
            batch_size (Optional ``int``): Size of the batch to load in memory and write at once.
                Defaults to :obj:`datasets.config.DEFAULT_MAX_BATCH_SIZE`.
            to_csv_kwargs: Parameters to pass to pandas's :func:`pandas.DataFrame.to_csv`

        Returns:
            int: The number of characters or bytes written
        """
        # Dynamic import to avoid circular dependency
        from .io.csv import CsvDatasetWriter

        return CsvDatasetWriter(self, path_or_buf, batch_size=batch_size, **to_csv_kwargs).write()

    def to_dict(self, batch_size: Optional[int] = None, batched: bool = False) -> Union[dict, Iterator[dict]]:
        """Returns the dataset as a Python dict. Can also return a generator for large datasets.

        Args:
            batched (``bool``): Set to :obj:`True` to return a generator that yields the dataset as batches
                of ``batch_size`` rows. Defaults to :obj:`False` (returns the whole datasetas once)
            bacth_size (Optional ``int``): The size (number of rows) of the batches if ``batched`` is `True`.
                Defaults to :obj:`datasets.config.DEFAULT_MAX_BATCH_SIZE`.

        Returns:
            `dict` or `Iterator[dict]`
        """
        if not batched:
            return query_table(
                table=self._data,
                key=slice(0, len(self)),
                indices=self._indices if self._indices is not None else None,
            ).to_pydict()
        else:
            batch_size = batch_size if batch_size else config.DEFAULT_MAX_BATCH_SIZE
            return (
                query_table(
                    table=self._data,
                    key=slice(offset, offset + batch_size),
                    indices=self._indices if self._indices is not None else None,
                ).to_pydict()
                for offset in range(0, len(self), batch_size)
            )

    def to_pandas(
        self, batch_size: Optional[int] = None, batched: bool = False
    ) -> Union[pd.DataFrame, Iterator[pd.DataFrame]]:
        """Returns the dataset as a :class:`pandas.DataFrame`. Can also return a generator for large datasets.

        Args:
            batched (``bool``): Set to :obj:`True` to return a generator that yields the dataset as batches
                of ``batch_size`` rows. Defaults to :obj:`False` (returns the whole datasetas once)
            bacth_size (Optional ``int``): The size (number of rows) of the batches if ``batched`` is `True`.
                Defaults to :obj:`datasets.config.DEFAULT_MAX_BATCH_SIZE`.

        Returns:
            `pandas.DataFrame` or `Iterator[pandas.DataFrame]`
        """
        if not batched:
            return query_table(
                table=self._data,
                key=slice(0, len(self)),
                indices=self._indices if self._indices is not None else None,
            ).to_pandas()
        else:
            batch_size = batch_size if batch_size else config.DEFAULT_MAX_BATCH_SIZE
            return (
                query_table(
                    table=self._data,
                    key=slice(offset, offset + batch_size),
                    indices=self._indices if self._indices is not None else None,
                ).to_pandas()
                for offset in range(0, len(self), batch_size)
            )

    def add_faiss_index(
        self,
        column: str,
        index_name: Optional[str] = None,
        device: Optional[int] = None,
        string_factory: Optional[str] = None,
        metric_type: Optional[int] = None,
        custom_index: Optional["faiss.Index"] = None,  # noqa: F821
        train_size: Optional[int] = None,
        faiss_verbose: bool = False,
        dtype=np.float32,
    ):
        """Add a dense index using Faiss for fast retrieval.
        By default the index is done over the vectors of the specified column.
        You can specify :obj:`device` if you want to run it on GPU (:obj:`device` must be the GPU index).
        You can find more information about Faiss here:

        - For `string factory <https://github.com/facebookresearch/faiss/wiki/The-index-factory>`__

        Args:
            column (:obj:`str`):
                The column of the vectors to add to the index.
            index_name (Optional :obj:`str`):
                The index_name/identifier of the index.
                This is the index_name that is used to call :func:`datasets.Dataset.get_nearest_examples` or :func:`datasets.Dataset.search`.
                By default it corresponds to `column`.
            device (Optional :obj:`int`):
                If not None, this is the index of the GPU to use.
                By default it uses the CPU.
            string_factory (Optional :obj:`str`):
                This is passed to the index factory of Faiss to create the index.
                Default index class is ``IndexFlat``.
            metric_type (Optional :obj:`int`):
                Type of metric. Ex: faiss.faiss.METRIC_INNER_PRODUCT or faiss.METRIC_L2.
            custom_index (Optional :obj:`faiss.Index`):
                Custom Faiss index that you already have instantiated and configured for your needs.
            train_size (Optional :obj:`int`):
                If the index needs a training step, specifies how many vectors will be used to train the index.
            faiss_verbose (:obj:`bool`, defaults to False):
                Enable the verbosity of the Faiss index.
            dtype (data-type): The dtype of the numpy arrays that are indexed.
                Default is ``np.float32``.

        Example:
            .. code-block:: python

                ds = datasets.load_dataset('crime_and_punish', split='train')
                ds_with_embeddings = ds.map(lambda example: {'embeddings': embed(example['line']}))
                ds_with_embeddings.add_faiss_index(column='embeddings')
                # query
                scores, retrieved_examples = ds_with_embeddings.get_nearest_examples('embeddings', embed('my new query'), k=10)
                # save index
                ds_with_embeddings.save_faiss_index('embeddings', 'my_index.faiss')

                ds = datasets.load_dataset('crime_and_punish', split='train')
                # load index
                ds.load_faiss_index('embeddings', 'my_index.faiss')
                # query
                scores, retrieved_examples = ds.get_nearest_examples('embeddings', embed('my new query'), k=10)
        """
        with self.formatted_as(type="numpy", columns=[column], dtype=dtype):
            super().add_faiss_index(
                column=column,
                index_name=index_name,
                device=device,
                string_factory=string_factory,
                metric_type=metric_type,
                custom_index=custom_index,
                train_size=train_size,
                faiss_verbose=faiss_verbose,
            )
        return self

    def add_faiss_index_from_external_arrays(
        self,
        external_arrays: np.array,
        index_name: str,
        device: Optional[int] = None,
        string_factory: Optional[str] = None,
        metric_type: Optional[int] = None,
        custom_index: Optional["faiss.Index"] = None,  # noqa: F821
        train_size: Optional[int] = None,
        faiss_verbose: bool = False,
        dtype=np.float32,
    ):
        """Add a dense index using Faiss for fast retrieval.
        The index is created using the vectors of `external_arrays`.
        You can specify `device` if you want to run it on GPU (`device` must be the GPU index).
        You can find more information about Faiss here:

        - For `string factory <https://github.com/facebookresearch/faiss/wiki/The-index-factory>`__

        Args:
            external_arrays (:obj:`np.array`):
                If you want to use arrays from outside the lib for the index, you can set :obj:`external_arrays`.
                It will use :obj:`external_arrays` to create the Faiss index instead of the arrays in the given :obj:`column`.
            index_name (:obj:`str`):
                The index_name/identifier of the index.
                This is the index_name that is used to call :func:`datasets.Dataset.get_nearest_examples` or :func:`datasets.Dataset.search`.
            device (Optional :obj:`int`):
                If not None, this is the index of the GPU to use.
                By default it uses the CPU.
            string_factory (Optional :obj:`str`):
                This is passed to the index factory of Faiss to create the index.
                Default index class is ``IndexFlat``.
            metric_type (Optional :obj:`int`):
                Type of metric. Ex: faiss.faiss.METRIC_INNER_PRODUCT or faiss.METRIC_L2.
            custom_index (Optional :obj:`faiss.Index`):
                Custom Faiss index that you already have instantiated and configured for your needs.
            train_size (Optional :obj:`int`):
                If the index needs a training step, specifies how many vectors will be used to train the index.
            faiss_verbose (:obj:`bool`, defaults to False):
                Enable the verbosity of the Faiss index.
            dtype (:obj:`numpy.dtype`): The dtype of the numpy arrays that are indexed. Default is np.float32.
        """
        super().add_faiss_index_from_external_arrays(
            external_arrays=external_arrays.astype(dtype),
            index_name=index_name,
            device=device,
            string_factory=string_factory,
            metric_type=metric_type,
            custom_index=custom_index,
            train_size=train_size,
            faiss_verbose=faiss_verbose,
        )

    def add_elasticsearch_index(
        self,
        column: str,
        index_name: Optional[str] = None,
        host: Optional[str] = None,
        port: Optional[int] = None,
        es_client: Optional["elasticsearch.Elasticsearch"] = None,  # noqa: F821
        es_index_name: Optional[str] = None,
        es_index_config: Optional[dict] = None,
    ):
        """Add a text index using ElasticSearch for fast retrieval. This is done in-place.

        Args:
            column (:obj:`str`):
                The column of the documents to add to the index.
            index_name (Optional :obj:`str`):
                The index_name/identifier of the index.
                This is the index name that is used to call :meth:`Dataset.get_nearest_examples` or :meth:`Dataset.search`.
                By default it corresponds to :obj:`column`.
            host (Optional :obj:`str`, defaults to localhost):
                host of where ElasticSearch is running
            port (Optional :obj:`str`, defaults to 9200):
                port of where ElasticSearch is running
            es_client (Optional :obj:`elasticsearch.Elasticsearch`):
                The elasticsearch client used to create the index if host and port are None.
            es_index_name (Optional :obj:`str`):
                The elasticsearch index name used to create the index.
            es_index_config (Optional :obj:`dict`):
                The configuration of the elasticsearch index.
                Default config is::

                    {
                        "settings": {
                            "number_of_shards": 1,
                            "analysis": {"analyzer": {"stop_standard": {"type": "standard", " stopwords": "_english_"}}},
                        },
                        "mappings": {
                            "properties": {
                                "text": {
                                    "type": "text",
                                    "analyzer": "standard",
                                    "similarity": "BM25"
                                },
                            }
                        },
                    }

        Example:
            .. code-block:: python

                es_client = elasticsearch.Elasticsearch()
                ds = datasets.load_dataset('crime_and_punish', split='train')
                ds.add_elasticsearch_index(column='line', es_client=es_client, es_index_name="my_es_index")
                scores, retrieved_examples = ds.get_nearest_examples('line', 'my new query', k=10)

        """
        with self.formatted_as(type=None, columns=[column]):
            super().add_elasticsearch_index(
                column=column,
                index_name=index_name,
                host=host,
                port=port,
                es_client=es_client,
                es_index_name=es_index_name,
                es_index_config=es_index_config,
            )
        return self


def concatenate_datasets(
    dsets: List[Dataset],
    info: Optional[Any] = None,
    split: Optional[Any] = None,
    axis: int = 0,
):
    """
    Converts a list of :class:`Dataset` with the same schema into a single :class:`Dataset`.

    Args:
<<<<<<< HEAD
        dsets (:obj:``List[datasets.Dataset]``): A list of Datasets to concatenate
        info (:obj:``datasets.DatasetInfo``, `optional`, defaults to :obj:``None``): If specified, the dataset info containing info like
            description, citation, etc.
        split (:obj:``datasets.NamedSplit``, `optional`, defaults to :obj:``None``): If specified, the name of the dataset split.
        axis (int): Axis to concatenate over.
=======
        dsets (:obj:`List[datasets.Dataset]`): List of Datasets to concatenate.
        info (:class:`DatasetInfo`, optional): Dataset information, like description, citation, etc.
        split (:class:`NamedSplit`, optional): Name of the dataset split.
>>>>>>> ba76012a
    """
    if axis == 0 and not all([dset.features.type == dsets[0].features.type for dset in dsets]):
        raise ValueError("Features must match for all datasets")
    elif axis == 1 and not all([dset.num_rows == dsets[0].num_rows for dset in dsets]):
        raise ValueError("Number of rows must match for all datasets")

    # Find common format or reset format
    format = dsets[0].format
    if any(dset.format != format for dset in dsets):
        format = {}
        logger.info("Some of the datasets have disparate format. Resetting the format of the concatenated dataset.")

    # Concatenate tables
    table = concat_tables([dset._data for dset in dsets if len(dset._data) > 0], axis=axis)

    def apply_offset_to_indices_table(table, offset):
        if offset == 0:
            return table
        else:
            array = table["indices"]
            new_array = pc.add(array, pa.scalar(offset, type=pa.uint64()))
            return InMemoryTable.from_arrays([new_array], names=["indices"])

    # Concatenate indices if they exist
    if any(dset._indices is not None for dset in dsets):

        # Datasets with no indices tables are replaced with a dataset with an indices table in memory.
        # Applying an offset to an indices table also brings the table in memory.
        for i in range(len(dsets)):
            if dsets[i]._indices is None:
                dsets[i] = dsets[i].select(range(len(dsets[i])))
        assert all(dset._indices is not None for dset in dsets), "each dataset should have an indices table"

        # An offset needs to be applied to the indices before concatenating
        indices_tables = []
        offset = 0
        for dset in dsets:
            indices_tables.append(apply_offset_to_indices_table(dset._indices, offset))
            offset += len(dset._data)

        # Concatenate indices
        indices_tables = [t for t in indices_tables if len(t) > 0]
        if indices_tables:
            indices_table = concat_tables(indices_tables)
        else:
            indices_table = InMemoryTable.from_batches([], schema=pa.schema({"indices": pa.int64()}))
    else:
        indices_table = None

    # Concatenate infos
    if info is None:
        info = DatasetInfo.from_merge([dset.info for dset in dsets])
    fingerprint = update_fingerprint(
        "".join(dset._fingerprint for dset in dsets), concatenate_datasets, {"info": info, "split": split}
    )

    # Make final concatenated dataset
    concatenated_dataset = Dataset(
        table,
        info=info,
        split=split,
        indices_table=indices_table,
        fingerprint=fingerprint,
    )
    concatenated_dataset.set_format(**format)
    return concatenated_dataset


# This is outside Dataset.filter as it needs to be picklable for multiprocessing

# transform the filter function into the map function
def map_function(batch, *args, function=None, with_indices=None, **fn_kwargs):
    assert function is not None and with_indices is not None
    result = defaultdict(list)
    num_examples = len(batch[next(iter(batch.keys()))])
    input_columns = fn_kwargs.pop("input_columns", None)

    # create single examples
    for i in range(num_examples):
        example = map_nested(lambda x: x[i], batch, dict_only=True)
        fn_args = [example] if input_columns is None else [example[col] for col in input_columns]

        # check if example should be filtered or not
        if with_indices:
            keep_example = function(*fn_args, args[0][i], **fn_kwargs)
        else:
            keep_example = function(*fn_args, **fn_kwargs)

        assert isinstance(
            keep_example, bool
        ), f"The filter function returns a variable of type {type(keep_example)}, but should return a variable of type `bool`."
        # if example shall be kept add to result
        if keep_example:
            for key in batch.keys():
                result[key].append(example[key])

    # if no example shall be kept, init with empty list
    if bool(result) is False:
        for key in batch.keys():
            result[key] = []

    return result<|MERGE_RESOLUTION|>--- conflicted
+++ resolved
@@ -2824,17 +2824,10 @@
     Converts a list of :class:`Dataset` with the same schema into a single :class:`Dataset`.
 
     Args:
-<<<<<<< HEAD
-        dsets (:obj:``List[datasets.Dataset]``): A list of Datasets to concatenate
-        info (:obj:``datasets.DatasetInfo``, `optional`, defaults to :obj:``None``): If specified, the dataset info containing info like
-            description, citation, etc.
-        split (:obj:``datasets.NamedSplit``, `optional`, defaults to :obj:``None``): If specified, the name of the dataset split.
-        axis (int): Axis to concatenate over.
-=======
         dsets (:obj:`List[datasets.Dataset]`): List of Datasets to concatenate.
         info (:class:`DatasetInfo`, optional): Dataset information, like description, citation, etc.
         split (:class:`NamedSplit`, optional): Name of the dataset split.
->>>>>>> ba76012a
+        axis (:obj:`int`, default ``0``): Axis to concatenate over.
     """
     if axis == 0 and not all([dset.features.type == dsets[0].features.type for dset in dsets]):
         raise ValueError("Features must match for all datasets")
