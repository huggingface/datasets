# coding=utf-8
# Copyright 2020 The HuggingFace Authors.
#
# Licensed under the Apache License, Version 2.0 (the "License");
# you may not use this file except in compliance with the License.
# You may obtain a copy of the License at
#
#     http://www.apache.org/licenses/LICENSE-2.0
#
# Unless required by applicable law or agreed to in writing, software
# distributed under the License is distributed on an "AS IS" BASIS,
# WITHOUT WARRANTIES OR CONDITIONS OF ANY KIND, either express or implied.
# See the License for the specific language governing permissions and
# limitations under the License.

# Lint as: python3
""" Simple Dataset wrapping an Arrow Table."""

import contextlib
import copy
import json
import os
import shutil
import tempfile
from collections import Counter, defaultdict
from collections.abc import Iterable, Mapping
from copy import deepcopy
from dataclasses import asdict
from functools import partial, wraps
from math import ceil, floor
from pathlib import Path
from typing import TYPE_CHECKING, Any, BinaryIO, Callable, Dict, Iterator, List, Optional, Tuple, Union

import fsspec
import numpy as np
import pandas as pd
import pyarrow as pa
import pyarrow.compute as pc
from multiprocess import Pool, RLock
from tqdm.auto import tqdm

from datasets.tasks.text_classification import TextClassification

from . import config, utils
from .arrow_reader import ArrowReader
from .arrow_writer import ArrowWriter, OptimizedTypedSequence
from .features import ClassLabel, Features, Value, cast_to_python_objects
from .filesystems import extract_path_from_uri, is_remote_filesystem
from .fingerprint import (
    fingerprint_transform,
    generate_fingerprint,
    generate_random_fingerprint,
    get_temporary_cache_files_directory,
    is_caching_enabled,
    maybe_register_dataset_for_temp_dir_deletion,
    update_fingerprint,
)
from .formatting import format_table, get_format_type_from_alias, get_formatter, query_table
from .info import DatasetInfo
from .search import IndexableMixin
from .splits import NamedSplit, Split
from .table import (
    ConcatenationTable,
    InMemoryTable,
    MemoryMappedTable,
    Table,
    cast_with_sliced_list_support,
    concat_tables,
    list_table_cache_files,
)
from .tasks import TaskTemplate
from .utils import logging, map_nested
from .utils.deprecation_utils import deprecated
from .utils.file_utils import estimate_dataset_size
from .utils.info_utils import is_small_dataset
from .utils.typing import PathLike


if TYPE_CHECKING:
    from .dataset_dict import DatasetDict

logger = logging.get_logger(__name__)

if config.PYARROW_VERSION.major == 0:
    PYARROW_V0 = True
else:
    PYARROW_V0 = False


class DatasetInfoMixin:
    """This base class exposes some attributes of DatasetInfo
    at the base level of the Dataset for easy access.
    """

    def __init__(self, info: DatasetInfo, split: Optional[NamedSplit]):
        self._info = info
        self._split = split

    @property
    def info(self):
        """:class:`datasets.DatasetInfo` object containing all the metadata in the dataset."""
        return self._info

    @property
    def split(self):
        """:class:`datasets.NamedSplit` object corresponding to a named dataset split."""
        return self._split

    @property
    def builder_name(self) -> str:
        return self._info.builder_name

    @property
    def citation(self) -> str:
        return self._info.citation

    @property
    def config_name(self) -> str:
        return self._info.config_name

    @property
    def dataset_size(self) -> Optional[int]:
        return self._info.dataset_size

    @property
    def description(self) -> str:
        return self._info.description

    @property
    def download_checksums(self) -> Optional[dict]:
        return self._info.download_checksums

    @property
    def download_size(self) -> Optional[int]:
        return self._info.download_size

    @property
    def features(self) -> Features:
        return self._info.features

    @property
    def homepage(self) -> Optional[str]:
        return self._info.homepage

    @property
    def license(self) -> Optional[str]:
        return self._info.license

    @property
    def size_in_bytes(self) -> Optional[int]:
        return self._info.size_in_bytes

    @property
    def supervised_keys(self):
        return self._info.supervised_keys

    @property
    def version(self):
        return self._info.version


class DatasetTransformationNotAllowedError(Exception):
    pass


def transmit_format(func):
    """Wrapper for dataset transforms that recreate a new Dataset to transmit the format of the original dataset to the new dataset"""

    @wraps(func)
    def wrapper(*args, **kwargs):
        if args:
            self: "Dataset" = args[0]
            args = args[1:]
        else:
            self: "Dataset" = kwargs.pop("self")
        # don't use self.format since it returns a list of columns for 'columns' even if self_format_columns is None
        unformatted_columns = set(self.column_names) - set(self._format_columns or [])
        self_format = {
            "type": self._format_type,
            "format_kwargs": self._format_kwargs,
            "columns": self._format_columns,
            "output_all_columns": self._output_all_columns,
        }
        # apply actual function
        out: Union["Dataset", "DatasetDict"] = func(self, *args, **kwargs)
        datasets: List["Dataset"] = list(out.values()) if isinstance(out, dict) else [out]
        # re-apply format to the output
        for dataset in datasets:
            new_format = self_format.copy()
            if new_format["columns"] is not None:  # new formatted columns = (columns - previously unformatted columns)
                # sort the columns to have a deterministic list of columns that we can compare with `out_format`
                new_format["columns"] = sorted(set(dataset.column_names) - unformatted_columns)
            out_format = {
                "type": dataset._format_type,
                "format_kwargs": dataset._format_kwargs,
                "columns": sorted(dataset._format_columns) if dataset._format_columns is not None else None,
                "output_all_columns": dataset._output_all_columns,
            }
            if out_format != new_format:  # only apply if there's a change not to update the fingerprint for nothing
                dataset.set_format(**new_format)
        return out

    wrapper._decorator_name_ = "transmit_format"
    return wrapper


def update_metadata_with_features(table: Table, features: Features):
    """To be used in dataset transforms that modify the features of the dataset, in order to update the features stored in the metadata of its schema."""
    if table.schema.metadata is None or "huggingface".encode("utf-8") not in table.schema.metadata:
        pa_metadata = ArrowWriter._build_metadata(DatasetInfo(features=features))
    else:
        metadata = json.loads(table.schema.metadata["huggingface".encode("utf-8")].decode())
        if "info" not in metadata:
            metadata["info"] = asdict(DatasetInfo(features=features))
        else:
            metadata["info"]["features"] = asdict(DatasetInfo(features=features))["features"]
        pa_metadata = {"huggingface": json.dumps(metadata)}
    new_schema = table.schema.with_metadata(pa_metadata)
    table = table.cast(new_schema)
    return table


def _check_table(table) -> Table:
    """We check the table type to make sure it's an instance of :class:`datasets.table.Table`"""
    if isinstance(table, pa.Table):
        # for a pyarrow table, we can just consider it as a in-memory table
        # this is here for backward compatibility
        return InMemoryTable(table)
    elif isinstance(table, Table):
        return table
    else:
        raise TypeError(f"Expected a pyarrow.Table or a datasets.table.Table object, but got {table}.")


class Dataset(DatasetInfoMixin, IndexableMixin):
    """A Dataset backed by an Arrow table."""

    def __init__(
        self,
        arrow_table: Table,
        info: Optional[DatasetInfo] = None,
        split: Optional[NamedSplit] = None,
        indices_table: Optional[Table] = None,
        fingerprint: Optional[str] = None,
    ):
        info = info.copy() if info is not None else DatasetInfo()
        DatasetInfoMixin.__init__(self, info=info, split=split)
        IndexableMixin.__init__(self)

        self._data: Table = _check_table(arrow_table)
        self._indices: Optional[Table] = _check_table(indices_table) if indices_table is not None else None
        maybe_register_dataset_for_temp_dir_deletion(self)

        self._format_type: Optional[str] = None
        self._format_kwargs: dict = {}
        self._format_columns: Optional[list] = None
        self._output_all_columns: bool = False
        self._fingerprint: str = fingerprint

        # Read metadata

        if self._data.schema.metadata is not None and "huggingface".encode("utf-8") in self._data.schema.metadata:
            metadata = json.loads(self._data.schema.metadata["huggingface".encode("utf-8")].decode())
            if "info" in metadata and self.info.features is None:  # try to load features from the arrow file metadata
                self._info.features = DatasetInfo.from_dict(metadata["info"]).features
            if (
                "fingerprint" in metadata and self._fingerprint is None
            ):  # try to load fingerprint from the arrow file metadata
                self._fingerprint = metadata["fingerprint"]

        # Infer features if None
        inferred_features = Features.from_arrow_schema(arrow_table.schema)
        if self.info.features is None:
            self.info.features = inferred_features
        else:  # make sure the nested columns are in the right order
            self.info.features = self.info.features.reorder_fields_as(inferred_features)

        # Infer fingerprint if None

        if self._fingerprint is None:
            self._fingerprint = generate_fingerprint(self)

        # Sanity checks

        assert self.features is not None, "Features can't be None in a Dataset object"
        assert self._fingerprint is not None, "Fingerprint can't be None in a Dataset object"
        if self.info.features.type != inferred_features.type:
            raise ValueError(
                "External features info don't match the dataset:\nGot\n{}\nwith type\n{}\n\nbut expected something like\n{}\nwith type\n{}".format(
                    self.info.features, self.info.features.type, inferred_features, inferred_features.type
                )
            )

        if self._indices is not None:
            assert pa.types.is_unsigned_integer(
                self._indices.column(0)[0].type
            ), f"indices must be an Arrow table of unsigned integers, current type is {self._indices.column(0)[0].type}"
        counter = Counter(self._data.column_names)
        if not all(count == 1 for count in counter.values()):
            duplicated_columns = [col for col in counter if counter[col] > 1]
            raise ValueError(
                f"The table can't have duplicated columns but columns {duplicated_columns} are duplicated."
            )

        # Update metadata

        self._data = update_metadata_with_features(self._data, self.features)

    @classmethod
    def from_file(
        cls,
        filename: str,
        info: Optional[DatasetInfo] = None,
        split: Optional[NamedSplit] = None,
        indices_filename: Optional[str] = None,
        in_memory: bool = False,
    ) -> "Dataset":
        """Instantiate a Dataset backed by an Arrow table at filename.

        Args:
            filename (:obj:`str`): File name of the dataset.
            info (:class:`DatasetInfo`, optional): Dataset information, like description, citation, etc.
            split (:class:`NamedSplit`, optional): Name of the dataset split.
            indices_filename (:obj:`str`, optional): File names of the indices.
            in_memory (:obj:`bool`, default ``False``): Whether to copy the data in-memory.

        Returns:
            :class:`Dataset`
        """
        table = ArrowReader.read_table(filename, in_memory=in_memory)

        if indices_filename is not None:
            indices_pa_table = ArrowReader.read_table(indices_filename, in_memory=in_memory)
        else:
            indices_pa_table = None

        return cls(
            arrow_table=table,
            info=info,
            split=split,
            indices_table=indices_pa_table,
        )

    @classmethod
    def from_buffer(
        cls,
        buffer: pa.Buffer,
        info: Optional[DatasetInfo] = None,
        split: Optional[NamedSplit] = None,
        indices_buffer: Optional[pa.Buffer] = None,
    ) -> "Dataset":
        """Instantiate a Dataset backed by an Arrow buffer.

        Args:
            buffer (:obj:`pyarrow.Buffer`): Arrow buffer.
            info (:class:`DatasetInfo`, optional): Dataset information, like description, citation, etc.
            split (:class:`NamedSplit`, optional): Name of the dataset split.
            indices_buffer (:obj:`pyarrow.Buffer`, optional): Indices Arrow buffer.

        Returns:
            :class:`Dataset`
        """
        table = InMemoryTable.from_buffer(buffer)

        if indices_buffer is not None:
            indices_table = InMemoryTable.from_buffer(buffer)
        else:
            indices_table = None

        return cls(table, info=info, split=split, indices_table=indices_table)

    @classmethod
    def from_pandas(
        cls,
        df: pd.DataFrame,
        features: Optional[Features] = None,
        info: Optional[DatasetInfo] = None,
        split: Optional[NamedSplit] = None,
    ) -> "Dataset":
        """
        Convert :obj:`pandas.DataFrame` to a :obj:`pyarrow.Table` to create a :class:`Dataset`.

        The column types in the resulting Arrow Table are inferred from the dtypes of the pandas.Series in the
        DataFrame. In the case of non-object Series, the NumPy dtype is translated to its Arrow equivalent. In the
        case of `object`, we need to guess the datatype by looking at the Python objects in this Series.

        Be aware that Series of the `object` dtype don't carry enough information to always lead to a meaningful Arrow
        type. In the case that we cannot infer a type, e.g. because the DataFrame is of length 0 or the Series only
        contains None/nan objects, the type is set to null. This behavior can be avoided by constructing explicit
        features and passing it to this function.

        Args:
            df (:obj:`pandas.DataFrame`): Dataframe that contains the dataset.
            features (:class:`Features`, optional): Dataset features.
            info (:class:`DatasetInfo`, optional): Dataset information, like description, citation, etc.
            split (:class:`NamedSplit`, optional): Name of the dataset split.

        Returns:
            :class:`Dataset`
        """
        if info is not None and features is not None and info.features != features:
            raise ValueError(
                "Features specified in `features` and `info.features` can't be different:\n{}\n{}".format(
                    features, info.features
                )
            )
        features = features if features is not None else info.features if info is not None else None
        if info is None:
            info = DatasetInfo()
        info.features = features
        table = InMemoryTable.from_pandas(df=df, schema=pa.schema(features.type) if features is not None else None)
        return cls(table, info=info, split=split)

    @classmethod
    def from_dict(
        cls,
        mapping: dict,
        features: Optional[Features] = None,
        info: Optional[Any] = None,
        split: Optional[Any] = None,
    ) -> "Dataset":
        """
        Convert :obj:`dict` to a :obj:`pyarrow.Table` to create a :class:`Dataset`.

        Args:
            mapping (:obj:`Mapping`): Mapping of strings to Arrays or Python lists.
            features (:class:`Features`, optional): Dataset features.
            info (:class:`DatasetInfo`, optional): Dataset information, like description, citation, etc.
            split (:class:`NamedSplit`, optional): Name of the dataset split.

        Returns:
            :class:`Dataset`
        """
        if info is not None and features is not None and info.features != features:
            raise ValueError(
                "Features specified in `features` and `info.features` can't be different:\n{}\n{}".format(
                    features, info.features
                )
            )
        features = features if features is not None else info.features if info is not None else None
        if info is None:
            info = DatasetInfo()
        info.features = features
        if features is not None:
            mapping = features.encode_batch(mapping)
        else:
            mapping = cast_to_python_objects(mapping)
        mapping = {
            col: OptimizedTypedSequence(data, type=features.type[col].type if features is not None else None, col=col)
            for col, data in mapping.items()
        }
        pa_table = InMemoryTable.from_pydict(mapping=mapping)
        return cls(pa_table, info=info, split=split)

    @staticmethod
    def from_csv(
        path_or_paths: Union[PathLike, List[PathLike]],
        split: Optional[NamedSplit] = None,
        features: Optional[Features] = None,
        cache_dir: str = None,
        keep_in_memory: bool = False,
        **kwargs,
    ):
        """Create Dataset from CSV file(s).

        Args:
            path_or_paths (path-like or list of path-like): Path(s) of the CSV file(s).
            split (:class:`NamedSplit`, optional): Split name to be assigned to the dataset.
            features (:class:`Features`, optional): Dataset features.
            cache_dir (:obj:`str`, optional, default ``"~/.cache/huggingface/datasets"``): Directory to cache data.
            keep_in_memory (:obj:`bool`, default ``False``): Whether to copy the data in-memory.
            **kwargs: Keyword arguments to be passed to :meth:`pandas.read_csv`.

        Returns:
            :class:`Dataset`
        """
        # Dynamic import to avoid circular dependency
        from .io.csv import CsvDatasetReader

        return CsvDatasetReader(
            path_or_paths, split=split, features=features, cache_dir=cache_dir, keep_in_memory=keep_in_memory, **kwargs
        ).read()

    @staticmethod
    def from_json(
        path_or_paths: Union[PathLike, List[PathLike]],
        split: Optional[NamedSplit] = None,
        features: Optional[Features] = None,
        cache_dir: str = None,
        keep_in_memory: bool = False,
        field: Optional[str] = None,
        **kwargs,
    ):
        """Create Dataset from JSON or JSON Lines file(s).

        Args:
            path_or_paths (path-like or list of path-like): Path(s) of the JSON or JSON Lines file(s).
            split (:class:`NamedSplit`, optional): Split name to be assigned to the dataset.
            features (:class:`Features`, optional): Dataset features.
            cache_dir (:obj:`str`, optional, default ``"~/.cache/huggingface/datasets"``): Directory to cache data.
            keep_in_memory (:obj:`bool`, default ``False``): Whether to copy the data in-memory.
            field (:obj:`str`, optional): Field name of the JSON file where the dataset is contained in.
            **kwargs: Keyword arguments to be passed to :class:`JsonConfig`.

        Returns:
            :class:`Dataset`
        """
        # Dynamic import to avoid circular dependency
        from .io.json import JsonDatasetReader

        return JsonDatasetReader(
            path_or_paths,
            split=split,
            features=features,
            cache_dir=cache_dir,
            keep_in_memory=keep_in_memory,
            field=field,
            **kwargs,
        ).read()

    @staticmethod
    def from_parquet(
        path_or_paths: Union[PathLike, List[PathLike]],
        split: Optional[NamedSplit] = None,
        features: Optional[Features] = None,
        cache_dir: str = None,
        keep_in_memory: bool = False,
        columns: Optional[List[str]] = None,
        **kwargs,
    ):
        """Create Dataset from Parquet file(s).

        Args:
            path_or_paths (path-like or list of path-like): Path(s) of the Parquet file(s).
            split (:class:`NamedSplit`, optional): Split name to be assigned to the dataset.
            features (:class:`Features`, optional): Dataset features.
            cache_dir (:obj:`str`, optional, default ``"~/.cache/huggingface/datasets"``): Directory to cache data.
            keep_in_memory (:obj:`bool`, default ``False``): Whether to copy the data in-memory.
            columns (:obj:`List[str]`, optional): If not None, only these columns will be read from the file.
                A column name may be a prefix of a nested field, e.g. 'a' will select
                'a.b', 'a.c', and 'a.d.e'.
            **kwargs: Keyword arguments to be passed to :class:`ParquetConfig`.

        Returns:
            :class:`Dataset`
        """
        # Dynamic import to avoid circular dependency
        from .io.parquet import ParquetDatasetReader

        return ParquetDatasetReader(
            path_or_paths,
            split=split,
            features=features,
            cache_dir=cache_dir,
            keep_in_memory=keep_in_memory,
            columns=columns,
            **kwargs,
        ).read()

    @staticmethod
    def from_text(
        path_or_paths: Union[PathLike, List[PathLike]],
        split: Optional[NamedSplit] = None,
        features: Optional[Features] = None,
        cache_dir: str = None,
        keep_in_memory: bool = False,
        **kwargs,
    ):
        """Create Dataset from text file(s).

        Args:
            path_or_paths (path-like or list of path-like): Path(s) of the text file(s).
            split (:class:`NamedSplit`, optional): Split name to be assigned to the dataset.
            features (:class:`Features`, optional): Dataset features.
            cache_dir (:obj:`str`, optional, default ``"~/.cache/huggingface/datasets"``): Directory to cache data.
            keep_in_memory (:obj:`bool`, default ``False``): Whether to copy the data in-memory.
            **kwargs: Keyword arguments to be passed to :class:`TextConfig`.

        Returns:
            :class:`Dataset`
        """
        # Dynamic import to avoid circular dependency
        from .io.text import TextDatasetReader

        return TextDatasetReader(
            path_or_paths, split=split, features=features, cache_dir=cache_dir, keep_in_memory=keep_in_memory, **kwargs
        ).read()

    def __del__(self):
        if hasattr(self, "_data"):
            del self._data
        if hasattr(self, "_indices"):
            del self._indices

    def __enter__(self):
        return self

    def __exit__(self, exc_type, exc_val, exc_tb):
        # Here `del` is used to del the pyarrow tables. This properly closes the files used for memory mapped tables
        self.__del__()

    def save_to_disk(self, dataset_path: str, fs=None):
        """
        Saves a dataset to a dataset directory, or in a filesystem using either :class:`~filesystems.S3FileSystem` or
        any implementation of ``fsspec.spec.AbstractFileSystem``.


        Note regarding sliced datasets:

        If you sliced the dataset in some way (using shard, train_test_split or select for example), then an indices mapping
        is added to avoid having to rewrite a new arrow Table (save time + disk/memory usage).
        It maps the indices used by __getitem__ to the right rows if the arrow Table.
        By default save_to_disk does save the full dataset table + the mapping.

        If you want to only save the shard of the dataset instead of the original arrow file and the indices,
        then you have to call :func:`datasets.Dataset.flatten_indices` before saving.
        This will create a new arrow table by using the right rows of the original table.

        Args:
            dataset_path (:obj:`str`): Path (e.g. `dataset/train`) or remote URI (e.g. `s3://my-bucket/dataset/train`)
                of the dataset directory where the dataset will be saved to.
            fs (:class:`~filesystems.S3FileSystem`, ``fsspec.spec.AbstractFileSystem``, optional, defaults ``None``):
                Instance of the remote filesystem used to download the files from.
        """
        assert (
            not self.list_indexes()
        ), "please remove all the indexes using `dataset.drop_index` before saving a dataset"

        if is_remote_filesystem(fs):
            dataset_path = extract_path_from_uri(dataset_path)
        else:
            fs = fsspec.filesystem("file")
            cache_files_paths = [Path(cache_filename["filename"]) for cache_filename in self.cache_files]
            # Check that the dataset doesn't overwrite iself. It can cause a permission error on Windows and a segfault on linux.
            if Path(dataset_path, config.DATASET_ARROW_FILENAME) in cache_files_paths:
                raise PermissionError(
                    f"Tried to overwrite {Path(dataset_path, config.DATASET_ARROW_FILENAME)} but a dataset can't overwrite itself."
                )
            if Path(dataset_path, config.DATASET_INDICES_FILENAME) in cache_files_paths:
                raise PermissionError(
                    f"Tried to overwrite {Path(dataset_path, config.DATASET_INDICES_FILENAME)} but a dataset can't overwrite itself."
                )

        # Get json serializable state
        state = {
            key: self.__dict__[key]
            for key in [
                "_fingerprint",
                "_format_columns",
                "_format_kwargs",
                "_format_type",
                "_indexes",
                "_output_all_columns",
            ]
        }

        split = self.__dict__["_split"]
        state["_split"] = str(split) if split is not None else split

        state["_data_files"] = [{"filename": config.DATASET_ARROW_FILENAME}]
        state["_indices_data_files"] = (
            [{"filename": config.DATASET_INDICES_FILENAME}] if self._indices is not None else None
        )
        for k in state["_format_kwargs"].keys():
            try:
                json.dumps(state["_format_kwargs"][k])
            except TypeError as e:
                raise TypeError(str(e) + f"\nThe format kwargs must be JSON serializable, but key '{k}' isn't.")

        # Get json serializable dataset info
        dataset_info = asdict(self._info)

        # Save dataset + indices + state + info
        fs.makedirs(dataset_path, exist_ok=True)
        with fs.open(Path(dataset_path, config.DATASET_ARROW_FILENAME).as_posix(), "wb") as dataset_file:
            with ArrowWriter(stream=dataset_file) as writer:
                writer.write_table(self._data)
                writer.finalize()
        if self._indices is not None:
            with fs.open(Path(dataset_path, config.DATASET_INDICES_FILENAME).as_posix(), "wb") as indices_file:
                with ArrowWriter(stream=indices_file) as writer:
                    writer.write_table(self._indices)
                    writer.finalize()
        with fs.open(
            Path(dataset_path, config.DATASET_STATE_JSON_FILENAME).as_posix(), "w", encoding="utf-8"
        ) as state_file:
            json.dump(state, state_file, indent=2, sort_keys=True)
        with fs.open(
            Path(dataset_path, config.DATASET_INFO_FILENAME).as_posix(), "w", encoding="utf-8"
        ) as dataset_info_file:
            # Sort only the first level of keys, or we might shuffle fields of nested features if we use sort_keys=True
            sorted_keys_dataset_info = {key: dataset_info[key] for key in sorted(dataset_info)}
            json.dump(sorted_keys_dataset_info, dataset_info_file, indent=2)
        logger.info("Dataset saved in {}".format(dataset_path))

    @staticmethod
    def load_from_disk(dataset_path: str, fs=None, keep_in_memory: Optional[bool] = None) -> "Dataset":
        """
        Loads a dataset that was previously saved using :meth:`save_to_disk` from a dataset directory, or from a
        filesystem using either :class:`~filesystems.S3FileSystem` or any implementation of
        ``fsspec.spec.AbstractFileSystem``.

        Args:
            dataset_path (:obj:`str`): Path (e.g. `"dataset/train"`) or remote URI (e.g.
                `"s3//my-bucket/dataset/train"`) of the dataset directory where the dataset will be loaded from.
            fs (:class:`~filesystems.S3FileSystem`, ``fsspec.spec.AbstractFileSystem``, optional, default ``None``):
                Instance of the remote filesystem used to download the files from.
            keep_in_memory (:obj:`bool`, default ``None``): Whether to copy the dataset in-memory. If `None`, the
                dataset will not be copied in-memory unless explicitly enabled by setting
                `datasets.config.IN_MEMORY_MAX_SIZE` to nonzero. See more details in the
                :ref:`load_dataset_enhancing_performance` section.

        Returns:
            :class:`Dataset` or :class:`DatasetDict`:
            - If `dataset_path` is a path of a dataset directory: the dataset requested.
            - If `dataset_path` is a path of a dataset dict directory: a ``datasets.DatasetDict`` with each split.
        """
        # copies file from filesystem if it is remote filesystem to local filesystem and modifies dataset_path to temp directory containing local copies
        fs = fsspec.filesystem("file") if fs is None else fs
        dataset_dict_json_path = Path(dataset_path, config.DATASETDICT_JSON_FILENAME).as_posix()
        dataset_info_path = Path(dataset_path, config.DATASET_INFO_FILENAME).as_posix()
        if not fs.isfile(dataset_info_path) and fs.isfile(dataset_dict_json_path):
            raise FileNotFoundError(
                f"No such file or directory: '{dataset_info_path}'. Expected to load a Dataset object, but got a DatasetDict. Please use datasets.load_from_disk instead."
            )

        if is_remote_filesystem(fs):
            src_dataset_path = extract_path_from_uri(dataset_path)
            tmp_dir = tempfile.TemporaryDirectory()
            dataset_path = Path(tmp_dir.name, src_dataset_path)
            fs.download(src_dataset_path, dataset_path.as_posix(), recursive=True)

        with open(
            Path(dataset_path, config.DATASET_STATE_JSON_FILENAME).as_posix(), "r", encoding="utf-8"
        ) as state_file:
            state = json.load(state_file)
        with open(
            Path(dataset_path, config.DATASET_INFO_FILENAME).as_posix(), "r", encoding="utf-8"
        ) as dataset_info_file:
            dataset_info = DatasetInfo.from_dict(json.load(dataset_info_file))

        dataset_size = estimate_dataset_size(
            Path(dataset_path, data_file["filename"]) for data_file in state["_data_files"]
        )
        keep_in_memory = keep_in_memory if keep_in_memory is not None else is_small_dataset(dataset_size)
        table_cls = InMemoryTable if keep_in_memory else MemoryMappedTable
        arrow_table = concat_tables(
            table_cls.from_file(Path(dataset_path, data_file["filename"]).as_posix())
            for data_file in state["_data_files"]
        )
        if state.get("_indices_data_files"):
            indices_table = concat_tables(
                table_cls.from_file(Path(dataset_path, indices_file["filename"]).as_posix())
                for indices_file in state["_indices_data_files"]
            )
        else:
            indices_table = None

        split = state["_split"]
        split = Split(split) if split is not None else split

        return Dataset(
            arrow_table=arrow_table,
            indices_table=indices_table,
            info=dataset_info,
            split=split,
            fingerprint=state["_fingerprint"],
        )

    @property
    def data(self) -> Table:
        """The Apache Arrow table backing the dataset."""
        return self._data

    @property
    def cache_files(self) -> List[dict]:
        """The cache files containing the Apache Arrow table backing the dataset."""
        cache_files = list_table_cache_files(self._data)
        if self._indices is not None:
            cache_files += list_table_cache_files(self._indices)
        return [{"filename": cache_filename} for cache_filename in cache_files]

    @property
    def num_columns(self) -> int:
        """Number of columns in the dataset."""
        return self._data.num_columns

    @property
    def num_rows(self) -> int:
        """Number of rows in the dataset (same as :meth:`Dataset.__len__`)."""
        if self._indices is not None:
            return self._indices.num_rows
        return self._data.num_rows

    @property
    def column_names(self) -> List[str]:
        """Names of the columns in the dataset."""
        return self._data.column_names

    @property
    def shape(self) -> Tuple[int, int]:
        """Shape of the dataset (number of columns, number of rows)."""
        if self._indices is not None:
            return (self._indices.num_rows, self._data.num_columns)
        return self._data.shape

    def unique(self, column: str) -> List[Any]:
        """Return a list of the unique elements in a column.

        This is implemented in the low-level backend and as such, very fast.

        Args:
            column (:obj:`str`): Column name (list all the column names with :func:`datasets.Dataset.column_names`).

        Returns:
            :obj:`list`: List of unique elements in the given column.
        """
        if column not in self._data.column_names:
            raise ValueError(f"Column ({column}) not in table columns ({self._data.column_names}).")

        if self._indices is not None and self._indices.num_rows != self._data.num_rows:
            raise ValueError(
                f"This dataset is a shallow copy using an indices mapping of another Datset {self._data.num_rows}."
                f"The `Dataset.unique()` method is currently not handled on shallow copy. Please use `Dataset.flatten_indices()` "
                f"to create a deep copy of the dataset and be able to use `Dataset.unique()`."
            )

        return self._data.column(column).unique().to_pylist()

    def class_encode_column(self, column: str) -> "Dataset":
        """Casts the given column as :obj:``datasets.features.ClassLabel`` and updates the table.

        Args:
            column (`str`): The name of the column to cast (list all the column names with :func:`datasets.Dataset.column_names`)
        """
        # Sanity checks
        if column not in self._data.column_names:
            raise ValueError(f"Column ({column}) not in table columns ({self._data.column_names}).")
        src_feat = self.features[column]
        if not isinstance(src_feat, Value):
            raise ValueError(
                f"Class encoding is only supported for {type(Value)} column, and column {column} is {type(src_feat)}."
            )

        # Stringify the column
        if src_feat.dtype != "string":
            dset = self.map(
                lambda batch: {column: [str(sample) for sample in batch]}, input_columns=column, batched=True
            )
        else:
            dset = self

        # Create the new feature
        class_names = sorted(dset.unique(column))
        dst_feat = ClassLabel(names=class_names)
        dset = dset.map(lambda batch: {column: dst_feat.str2int(batch)}, input_columns=column, batched=True)
        dset = concatenate_datasets([self.remove_columns([column]), dset], axis=1)

        new_features = dset.features.copy()
        new_features[column] = dst_feat
        dset = dset.cast(new_features)

        return dset

    @deprecated()
    @fingerprint_transform(inplace=True)
    def dictionary_encode_column_(self, column: str):
        """Dictionary encode a column.

        Dictionary encode can reduce the size of a column with many repetitions (e.g. string labels columns)
        by storing a dictionary of the strings. This only affect the internal storage.

        .. deprecated:: 1.4.0

        Args:
            column (:obj:`str`):

        """
        if column not in self._data.column_names:
            raise ValueError(f"Column ({column}) not in table columns ({self._data.column_names}).")
        casted_schema: pa.Schema = self._data.schema
        field_index = casted_schema.get_field_index(column)
        field: pa.Field = casted_schema.field(field_index)
        casted_field = pa.field(field.name, pa.dictionary(pa.int32(), field.type), nullable=False)
        casted_schema.set(field_index, casted_field)
        self._data = self._data.cast(casted_schema)
        self.info.features = Features.from_arrow_schema(self._data.schema)
        self._data = update_metadata_with_features(self._data, self.features)

    @deprecated(help_message="Use Dataset.flatten instead.")
    @fingerprint_transform(inplace=True)
    def flatten_(self, max_depth=16):
        """In-place version of :meth:`Dataset.flatten`.

        .. deprecated:: 1.4.0
            Use :meth:`Dataset.flatten` instead.
        """
        for depth in range(1, max_depth):
            if any(isinstance(field.type, pa.StructType) for field in self._data.schema):
                self._data = self._data.flatten()
            else:
                break
        self.info.features = Features.from_arrow_schema(self._data.schema)
        self._data = update_metadata_with_features(self._data, self.features)
        logger.info(
            "Flattened dataset from depth {} to depth {}.".format(depth, 1 if depth + 1 < max_depth else "unknown")
        )

    @fingerprint_transform(inplace=False)
    def flatten(self, new_fingerprint, max_depth=16) -> "Dataset":
        """Flatten the table.
        Each column with a struct type is flattened into one column per struct field.
        Other columns are left unchanged.

        Returns:
            :class:`Dataset`: A copy of the dataset with flattened columns.
        """
        dataset = copy.deepcopy(self)
        for depth in range(1, max_depth):
            if any(isinstance(field.type, pa.StructType) for field in dataset._data.schema):
                dataset._data = dataset._data.flatten()
            else:
                break
        dataset.info.features = Features.from_arrow_schema(dataset._data.schema)
        dataset._data = update_metadata_with_features(dataset._data, dataset.features)
        logger.info(
            "Flattened dataset from depth {} to depth {}.".format(depth, 1 if depth + 1 < max_depth else "unknown")
        )
        dataset._fingerprint = new_fingerprint
        return dataset

    @deprecated(help_message="Use Dataset.cast instead.")
    def cast_(
        self,
        features: Features,
        batch_size: Optional[int] = 10_000,
        keep_in_memory: bool = False,
        load_from_cache_file: bool = True,
        cache_file_name: Optional[str] = None,
        writer_batch_size: Optional[int] = 10_000,
        num_proc: Optional[int] = None,
    ):
        """In-place version of :meth:`Dataset.cast`.

        .. deprecated:: 1.4.0
            Use :meth:`Dataset.cast` instead.

        Args:
            features (:class:`datasets.Features`): New features to cast the dataset to.
                The name of the fields in the features must match the current column names.
                The type of the data must also be convertible from one type to the other.
                For non-trivial conversion, e.g. string <-> ClassLabel you should use :func:`map` to update the Dataset.
            batch_size (`Optional[int]`, defaults to `1000`): Number of examples per batch provided to cast.
                `batch_size <= 0` or `batch_size == None`: Provide the full dataset as a single batch to cast.
            keep_in_memory (:obj:`bool`, default ``False``): Whether to copy the data in-memory.
            load_from_cache_file (:obj:`bool`, default `True` if caching is enabled): If a cache file storing the current computation from `function`
                can be identified, use it instead of recomputing.
            cache_file_name (`Optional[str]`, default `None`): Provide the name of a path for the cache file. It is used to store the
                results of the computation instead of the automatically generated cache file name.
            writer_batch_size (:obj:`int`, default `1000`): Number of rows per write operation for the cache file writer.
                This value is a good trade-off between memory usage during the processing, and processing speed.
                Higher value makes the processing do fewer lookups, lower value consume less temporary memory while running `.map()`.
            num_proc (`Optional[int]`, default `None`): Number of processes for multiprocessing. By default it doesn't
                use multiprocessing.
        """
        if sorted(features) != sorted(self._data.column_names):
            raise ValueError(
                f"The columns in features ({list(features)}) must be identical "
                f"as the columns in the dataset: {self._data.column_names}"
            )

        type = features.type
        schema = pa.schema({col_name: type[col_name].type for col_name in self._data.column_names})
        dataset = self.with_format("arrow")
        dataset = dataset.map(
            lambda t: t.cast(schema)
            if config.PYARROW_VERSION.major >= 4
            else cast_with_sliced_list_support(t, schema),
            batched=True,
            batch_size=batch_size,
            keep_in_memory=keep_in_memory,
            load_from_cache_file=load_from_cache_file,
            cache_file_name=cache_file_name,
            writer_batch_size=writer_batch_size,
            num_proc=num_proc,
            features=features,
        )
        self._data = dataset._data
        self._info = dataset._info
        self._fingerprint = dataset._fingerprint

    def cast(
        self,
        features: Features,
        batch_size: Optional[int] = 10_000,
        keep_in_memory: bool = False,
        load_from_cache_file: bool = True,
        cache_file_name: Optional[str] = None,
        writer_batch_size: Optional[int] = 10_000,
        num_proc: Optional[int] = None,
    ) -> "Dataset":
        """
        Cast the dataset to a new set of features.

        Args:
            features (:class:`datasets.Features`): New features to cast the dataset to.
                The name of the fields in the features must match the current column names.
                The type of the data must also be convertible from one type to the other.
                For non-trivial conversion, e.g. string <-> ClassLabel you should use :func:`map` to update the Dataset.
            batch_size (`Optional[int]`, defaults to `1000`): Number of examples per batch provided to cast.
                `batch_size <= 0` or `batch_size == None`: Provide the full dataset as a single batch to cast.
            keep_in_memory (:obj:`bool`, default ``False``): Whether to copy the data in-memory.
            load_from_cache_file (:obj:`bool`, default `True` if caching is enabled): If a cache file storing the current computation from `function`
                can be identified, use it instead of recomputing.
            cache_file_name (`Optional[str]`, default `None`): Provide the name of a path for the cache file. It is used to store the
                results of the computation instead of the automatically generated cache file name.
            writer_batch_size (:obj:`int`, default `1000`): Number of rows per write operation for the cache file writer.
                This value is a good trade-off between memory usage during the processing, and processing speed.
                Higher value makes the processing do fewer lookups, lower value consume less temporary memory while running `.map()`.
            num_proc (`Optional[int]`, default `None`): Number of processes for multiprocessing. By default it doesn't
                use multiprocessing.

        Returns:
            :class:`Dataset`: A copy of the dataset with casted features.
        """
        if sorted(features) != sorted(self._data.column_names):
            raise ValueError(
                f"The columns in features ({list(features)}) must be identical "
                f"as the columns in the dataset: {self._data.column_names}"
            )

        type = features.type
        schema = pa.schema({col_name: type[col_name].type for col_name in self._data.column_names})
        format = self.format
        dataset = self.with_format("arrow")
        dataset = dataset.map(
            lambda t: t.cast(schema)
            if config.PYARROW_VERSION.major >= 4
            else cast_with_sliced_list_support(t, schema),
            batched=True,
            batch_size=batch_size,
            keep_in_memory=keep_in_memory,
            load_from_cache_file=load_from_cache_file,
            cache_file_name=cache_file_name,
            writer_batch_size=writer_batch_size,
            num_proc=num_proc,
            features=features,
        )
        dataset = dataset.with_format(**format)
        return dataset

    @deprecated(help_message="Use Dataset.remove_columns instead.")
    @fingerprint_transform(inplace=True)
    def remove_columns_(self, column_names: Union[str, List[str]]):
        """In-place version of :meth:`Dataset.remove_columns`.

        .. deprecated:: 1.4.0
            Use :meth:`Dataset.remove_columns` instead.

        Args:
            column_names (:obj:`Union[str, List[str]]`): Name of the column(s) to remove.
        """
        if isinstance(column_names, str):
            column_names = [column_names]

        for column_name in column_names:
            if column_name not in self._data.column_names:
                raise ValueError(
                    f"Column name {column_name} not in the dataset. "
                    f"Current columns in the dataset: {self._data.column_names}"
                )

        for column_name in column_names:
            del self._info.features[column_name]

        self._data = self._data.drop(column_names)
        self._data = update_metadata_with_features(self._data, self.features)

    @fingerprint_transform(inplace=False)
    def remove_columns(self, column_names: Union[str, List[str]], new_fingerprint) -> "Dataset":
        """
        Remove one or several column(s) in the dataset and the features associated to them.

        You can also remove a column using :func:`Dataset.map` with `remove_columns` but the present method
        is in-place (doesn't copy the data to a new dataset) and is thus faster.

        Args:
            column_names (:obj:`Union[str, List[str]]`): Name of the column(s) to remove.
            new_fingerprint

        Returns:
            :class:`Dataset`: A copy of the dataset object without the columns to remove.
        """
        dataset = copy.deepcopy(self)
        if isinstance(column_names, str):
            column_names = [column_names]

        for column_name in column_names:
            if column_name not in dataset._data.column_names:
                raise ValueError(
                    f"Column name {column_name} not in the dataset. "
                    f"Current columns in the dataset: {dataset._data.column_names}"
                )

        for column_name in column_names:
            del dataset._info.features[column_name]

        dataset._data = dataset._data.drop(column_names)
        dataset._data = update_metadata_with_features(dataset._data, dataset.features)
        dataset._fingerprint = new_fingerprint
        return dataset

    @deprecated(help_message="Use Dataset.rename_column instead.")
    @fingerprint_transform(inplace=True)
    def rename_column_(self, original_column_name: str, new_column_name: str):
        """In-place version of :meth:`Dataset.rename_column`.

        .. deprecated:: 1.4.0
            Use :meth:`Dataset.rename_column` instead.

        Args:
            original_column_name (:obj:`str`): Name of the column to rename.
            new_column_name (:obj:`str`): New name for the column.
        """
        if original_column_name not in self._data.column_names:
            raise ValueError(
                f"Original column name {original_column_name} not in the dataset. "
                f"Current columns in the dataset: {self._data.column_names}"
            )
        if new_column_name in self._data.column_names:
            raise ValueError(
                f"New column name {original_column_name} already in the dataset. "
                f"Please choose a column name which is not already in the dataset. "
                f"Current columns in the dataset: {self._data.column_names}"
            )
        if not new_column_name:
            raise ValueError("New column name is empty.")

        def rename(columns):
            return [new_column_name if col == original_column_name else col for col in columns]

        new_column_names = rename(self._data.column_names)
        if self._format_columns is not None:
            self._format_columns = rename(self._format_columns)

        self._info.features = Features(
            {
                new_column_name if col == original_column_name else col: feature
                for col, feature in self._info.features.items()
            }
        )

        self._data = self._data.rename_columns(new_column_names)
        self._data = update_metadata_with_features(self._data, self.features)

    @fingerprint_transform(inplace=False)
    def rename_column(self, original_column_name: str, new_column_name: str, new_fingerprint) -> "Dataset":
        """
        Rename a column in the dataset, and move the features associated to the original column under the new column
        name.

        Args:
            original_column_name (:obj:`str`): Name of the column to rename.
            new_column_name (:obj:`str`): New name for the column.
            new_fingerprint

        Returns:
            :class:`Dataset`: A copy of the dataset with a renamed column.
        """
        dataset = copy.deepcopy(self)
        if original_column_name not in dataset._data.column_names:
            raise ValueError(
                f"Original column name {original_column_name} not in the dataset. "
                f"Current columns in the dataset: {dataset._data.column_names}"
            )
        if new_column_name in dataset._data.column_names:
            raise ValueError(
                f"New column name {original_column_name} already in the dataset. "
                f"Please choose a column name which is not already in the dataset. "
                f"Current columns in the dataset: {dataset._data.column_names}"
            )
        if not new_column_name:
            raise ValueError("New column name is empty.")

        def rename(columns):
            return [new_column_name if col == original_column_name else col for col in columns]

        new_column_names = rename(self._data.column_names)
        if self._format_columns is not None:
            dataset._format_columns = rename(self._format_columns)

        dataset._info.features = Features(
            {
                new_column_name if col == original_column_name else col: feature
                for col, feature in self._info.features.items()
            }
        )

        dataset._data = dataset._data.rename_columns(new_column_names)
        dataset._data = update_metadata_with_features(dataset._data, dataset.features)
        dataset._fingerprint = new_fingerprint
        return dataset

    @fingerprint_transform(inplace=False)
    def rename_columns(self, column_mapping: Dict[str, str], new_fingerprint) -> "Dataset":
        """
        Rename several columns in the dataset, and move the features associated to the original columns under
        the new column names.

        Args:
            column_mapping (:obj:`Dict[str, str]`): A mapping of columns to rename to their new names

        Returns:
            :class:`Dataset`: A copy of the dataset with renamed columns
        """
        dataset = copy.deepcopy(self)

        extra_columns = set(column_mapping.keys()) - set(dataset.column_names)
        if extra_columns:
            raise ValueError(
                f"Original column names {extra_columns} not in the dataset. "
                f"Current columns in the dataset: {dataset._data.column_names}"
            )

        number_of_duplicates_in_new_columns = len(column_mapping.values()) - len(set(column_mapping.values()))
        if number_of_duplicates_in_new_columns != 0:
            raise ValueError(
                "New column names must all be different, but this column mapping "
                f"has {number_of_duplicates_in_new_columns} duplicates"
            )

        empty_new_columns = [new_col for new_col in column_mapping.values() if not new_col]
        if empty_new_columns:
            raise ValueError(f"New column names {empty_new_columns} are empty.")

        def rename(columns):
            return [column_mapping[col] if col in column_mapping else col for col in columns]

        new_column_names = rename(self._data.column_names)
        if self._format_columns is not None:
            dataset._format_columns = rename(self._format_columns)

        dataset._info.features = Features(
            {
                column_mapping[col] if col in column_mapping else col: feature
                for col, feature in (self._info.features or {}).items()
            }
        )

        dataset._data = dataset._data.rename_columns(new_column_names)
        dataset._data = update_metadata_with_features(dataset._data, self.features)
        dataset._fingerprint = new_fingerprint
        return dataset

    def __len__(self):
        """Number of rows in the dataset."""
        return self.num_rows

    def __iter__(self):
        """Iterate through the examples.

        If a formatting is set with :meth:`Dataset.set_format` rows will be returned with the
        selected format.
        """
        format_type = self._format_type
        format_kwargs = self._format_kwargs
        format_columns = self._format_columns
        output_all_columns = self._output_all_columns
        for index in range(self.num_rows):
            yield self._getitem(
                index,
                format_type=format_type,
                format_columns=format_columns,
                output_all_columns=output_all_columns,
                format_kwargs=format_kwargs,
            )

    def __repr__(self):
        return f"Dataset({{\n    features: {list(self.features.keys())},\n    num_rows: {self.num_rows}\n}})"

    @property
    def format(self):
        return {
            "type": self._format_type,
            "format_kwargs": self._format_kwargs,
            "columns": self.column_names if self._format_columns is None else self._format_columns,
            "output_all_columns": self._output_all_columns,
        }

    @contextlib.contextmanager
    def formatted_as(
        self,
        type: Optional[str] = None,
        columns: Optional[List] = None,
        output_all_columns: bool = False,
        **format_kwargs,
    ):
        """To be used in a `with` statement. Set __getitem__ return format (type and columns).

        Args:
            type (Optional ``str``): output type selected in [None, 'numpy', 'torch', 'tensorflow', 'pandas', 'arrow']
                None means __getitem__ returns python objects (default)
            columns (Optional ``List[str]``): columns to format in the output
                None means __getitem__ returns all columns (default)
            output_all_columns (``bool`` default to False): keep un-formatted columns as well in the output (as python objects)
            format_kwargs: keywords arguments passed to the convert function like `np.array`, `torch.tensor` or `tensorflow.ragged.constant`.
        """
        old_format_type = self._format_type
        old_format_kwargs = self._format_kwargs
        old_format_columns = self._format_columns
        old_output_all_columns = self._output_all_columns
        try:
            self.set_format(type, columns, output_all_columns, **format_kwargs)
            yield
        finally:
            self.set_format(old_format_type, old_format_columns, old_output_all_columns, **old_format_kwargs)

    @fingerprint_transform(inplace=True)
    def set_format(
        self,
        type: Optional[str] = None,
        columns: Optional[List] = None,
        output_all_columns: bool = False,
        **format_kwargs,
    ):
        """Set __getitem__ return format (type and columns). The data formatting is applied on-the-fly.
        The format ``type`` (for example "numpy") is used to format batches when using __getitem__.
        It's also possible to use custom transforms for formatting using :func:`datasets.Dataset.set_transform`.

        Args:
            type (Optional ``str``):
                Either output type selected in [None, 'numpy', 'torch', 'tensorflow', 'pandas', 'arrow'].
                None means __getitem__ returns python objects (default)
            columns (Optional ``List[str]``): columns to format in the output.
                None means __getitem__ returns all columns (default).
            output_all_columns (``bool`` default to False): keep un-formatted columns as well in the output (as python objects)
            format_kwargs: keywords arguments passed to the convert function like `np.array`, `torch.tensor` or `tensorflow.ragged.constant`.

        It is possible to call ``map`` after calling ``set_format``. Since ``map`` may add new columns, then the list of formatted columns
        gets updated. In this case, if you apply ``map`` on a dataset to add a new column, then this column will be formatted:

            new formatted columns = (all columns - previously unformatted columns)

        """
        format_kwargs.update(format_kwargs.pop("format_kwargs", {}))  # allow to use self.set_format(self.format)

        # Check that the format_type and format_kwargs are valid and make it possible to have a Formatter
        type = get_format_type_from_alias(type)
        _ = get_formatter(type, **format_kwargs)

        # Check filter column
        if isinstance(columns, str):
            columns = [columns]
        if columns is not None and any(col not in self._data.column_names for col in columns):
            raise ValueError(
                "Columns {} not in the dataset. Current columns in the dataset: {}".format(
                    list(filter(lambda col: col not in self._data.column_names, columns)), self._data.column_names
                )
            )

        self._format_type = type
        self._format_kwargs = format_kwargs
        self._format_columns = columns
        self._output_all_columns = output_all_columns
        logger.debug(
            "Set __getitem__(key) output type to %s for %s columns "
            " (when key is int or slice) and %s output other (un-formatted) columns.",
            "python objects" if type is None else type,
            "no" if columns is None else str(columns),
            "do" if output_all_columns else "don't",
        )

    def reset_format(self):
        """Reset __getitem__ return format to python objects and all columns.

        Same as ``self.set_format()``
        """
        self.set_format()

    def set_transform(
        self,
        transform: Optional[Callable],
        columns: Optional[List] = None,
        output_all_columns: bool = False,
    ):
        """Set __getitem__ return format using this transform. The transform is applied on-the-fly on batches when __getitem__ is called.
        As :func:`datasets.Dataset.set_format`, this can be reset using :func:`datasets.Dataset.reset_format`

        Args:
            transform (Optional ``Callable``): user-defined formatting transform, replaces the format defined by :func:`datasets.Dataset.set_format`
                A formatting function is a callable that takes a batch (as a dict) as input and returns a batch.
                This function is applied right before returning the objects in __getitem__.
            columns (Optional ``List[str]``): columns to format in the output
                If specified, then the input batch of the transform only contains those columns.
            output_all_columns (``bool`` default to False): keep un-formatted columns as well in the output (as python objects)
                If set to True, then the other un-formatted columns are kept with the output of the transform.

        """
        self.set_format("custom", columns=columns, output_all_columns=output_all_columns, transform=transform)

    def with_format(
        self,
        type: Optional[str] = None,
        columns: Optional[List] = None,
        output_all_columns: bool = False,
        **format_kwargs,
    ):
        """Set __getitem__ return format (type and columns). The data formatting is applied on-the-fly.
        The format ``type`` (for example "numpy") is used to format batches when using __getitem__.

        It's also possible to use custom transforms for formatting using :func:`datasets.Dataset.with_transform`.

        Contrary to :func:`datasets.Dataset.set_format`, ``with_format`` returns a new Dataset object.

        Args:
            type (Optional ``str``):
                Either output type selected in [None, 'numpy', 'torch', 'tensorflow', 'pandas', 'arrow'].
                None means __getitem__ returns python objects (default)
            columns (Optional ``List[str]``): columns to format in the output
                None means __getitem__ returns all columns (default)
            output_all_columns (``bool`` default to False): keep un-formatted columns as well in the output (as python objects)
            format_kwargs: keywords arguments passed to the convert function like `np.array`, `torch.tensor` or `tensorflow.ragged.constant`.
        """
        dataset = copy.deepcopy(self)
        dataset.set_format(type=type, columns=columns, output_all_columns=output_all_columns, **format_kwargs)
        return dataset

    def with_transform(
        self,
        transform: Optional[Callable],
        columns: Optional[List] = None,
        output_all_columns: bool = False,
    ):
        """Set __getitem__ return format using this transform. The transform is applied on-the-fly on batches when __getitem__ is called.

        As :func:`datasets.Dataset.set_format`, this can be reset using :func:`datasets.Dataset.reset_format`.

        Contrary to :func:`datasets.Dataset.set_transform`, ``with_transform`` returns a new Dataset object.

        Args:
            transform (Optional ``Callable``): user-defined formatting transform, replaces the format defined by :func:`datasets.Dataset.set_format`
                A formatting function is a callable that takes a batch (as a dict) as input and returns a batch.
                This function is applied right before returning the objects in __getitem__.
            columns (Optional ``List[str]``): columns to format in the output
                If specified, then the input batch of the transform only contains those columns.
            output_all_columns (``bool`` default to False): keep un-formatted columns as well in the output (as python objects)
                If set to True, then the other un-formatted columns are kept with the output of the transform.

        """
        dataset = copy.deepcopy(self)
        dataset.set_transform(transform=transform, columns=columns, output_all_columns=output_all_columns)
        return dataset

    def prepare_for_task(self, task: Union[str, TaskTemplate]) -> "Dataset":
        """Prepare a dataset for the given task by casting the dataset's :class:`Features` to standardized column names and types as detailed in :py:mod:`datasets.tasks`.

        Casts :attr:`datasets.DatasetInfo.features` according to a task-specific schema. Intended for single-use only, so all task templates are removed from :attr:`datasets.DatasetInfo.task_templates` after casting.

        Args:
            task (:obj:`Union[str, TaskTemplate]`): The task to prepare the dataset for during training and evaluation. If :obj:`str`, supported tasks include:

                - :obj:`"text-classification"`
                - :obj:`"question-answering"`

                If :obj:`TaskTemplate`, must be one of the task templates in :py:mod:`datasets.tasks`.
        """
        # TODO(lewtun): Add support for casting nested features like answers.text and answers.answer_start in SQuAD
        if isinstance(task, str):
            tasks = [template.task for template in (self.info.task_templates or [])]
            compatible_templates = [template for template in (self.info.task_templates or []) if template.task == task]
            if not compatible_templates:
                raise ValueError(f"Task {task} is not compatible with this dataset! Available tasks: {tasks}")

            if len(compatible_templates) > 1:
                raise ValueError(
                    f"Expected 1 task template but found {len(compatible_templates)}! Please ensure that `datasets.DatasetInfo.task_templates` contains a unique set of task types."
                )
            template = compatible_templates[0]
        elif isinstance(task, TaskTemplate):
            template = task
        else:
            raise ValueError(
                f"Expected a `str` or `datasets.tasks.TaskTemplate` object but got task {task} with type {type(task)}."
            )
        if isinstance(template, TextClassification) and self.info.features is not None:
            dataset_labels = tuple(sorted(self.info.features[template.label_column].names))
            if template.labels is None or template.labels != dataset_labels:
                raise ValueError(
                    f"Incompatible labels between the dataset and task template! Expected labels {dataset_labels} but got {template.labels}. Please ensure that `datasets.tasks.TextClassification.labels` matches the features of the dataset."
                )
        column_mapping = template.column_mapping
        columns_to_drop = [column for column in self.column_names if column not in column_mapping]
        dataset = self.remove_columns(columns_to_drop)
        dataset = dataset.rename_columns(column_mapping)
        # We found a template so now flush `DatasetInfo` to skip the template update in `DatasetInfo.__post_init__`
        dataset.info.task_templates = None
        dataset = dataset.cast(features=template.features)
        return dataset

    def _getitem(
        self,
        key: Union[int, slice, str],
        format_type=None,
        format_columns=None,
        output_all_columns=False,
        format_kwargs=None,
    ) -> Union[Dict, List]:
        """
        Can be used to index columns (by string names) or rows (by integer index, slices, or iter of indices or bools)
        """
        format_kwargs = format_kwargs if format_kwargs is not None else {}
        formatter = get_formatter(format_type, **format_kwargs)
        pa_subtable = query_table(self._data, key, indices=self._indices if self._indices is not None else None)
        formatted_output = format_table(
            pa_subtable, key, formatter=formatter, format_columns=format_columns, output_all_columns=output_all_columns
        )
        return formatted_output

    def __getitem__(self, key: Union[int, slice, str]) -> Union[Dict, List]:
        """Can be used to index columns (by string names) or rows (by integer index or iterable of indices or bools)."""
        return self._getitem(
            key,
            format_type=self._format_type,
            format_columns=self._format_columns,
            output_all_columns=self._output_all_columns,
            format_kwargs=self._format_kwargs,
        )

    def cleanup_cache_files(self) -> int:
        """Clean up all cache files in the dataset cache directory, excepted the currently used cache file if there is
        one.

        Be careful when running this command that no other process is currently using other cache files.

        Returns:
            :obj:`int`: Number of removed files.
        """
        current_cache_files = [os.path.abspath(cache_file["filename"]) for cache_file in self.cache_files]
        if not current_cache_files:
            return 0
        cache_directory = os.path.dirname(current_cache_files[0])
        logger.info(f"Listing files in {cache_directory}")
        files: List[str] = os.listdir(cache_directory)
        files_to_remove = []
        for f_name in files:
            full_name = os.path.abspath(os.path.join(cache_directory, f_name))
            if f_name.startswith("cache-") and f_name.endswith(".arrow"):
                if full_name in current_cache_files:
                    logger.info(f"Keeping currently used cache file at {full_name}")
                    continue
                files_to_remove.append(full_name)
        for file_path in files_to_remove:
            logger.info(f"Removing {file_path}")
            os.remove(file_path)
        return len(files_to_remove)

    def _get_cache_file_path(self, fingerprint):
        if is_caching_enabled() and self.cache_files:
            cache_file_name = "cache-" + fingerprint + ".arrow"
            cache_directory = os.path.dirname(self.cache_files[0]["filename"])
        else:
            cache_file_name = "cache-" + generate_random_fingerprint() + ".arrow"
            cache_directory = get_temporary_cache_files_directory()
        cache_file_path = os.path.join(cache_directory, cache_file_name)
        return cache_file_path

    def map(
        self,
        function: Optional[Callable] = None,
        with_indices: bool = False,
        input_columns: Optional[Union[str, List[str]]] = None,
        batched: bool = False,
        batch_size: Optional[int] = 1000,
        drop_last_batch: bool = False,
        remove_columns: Optional[Union[str, List[str]]] = None,
        keep_in_memory: bool = False,
        load_from_cache_file: bool = None,
        cache_file_name: Optional[str] = None,
        writer_batch_size: Optional[int] = 1000,
        features: Optional[Features] = None,
        disable_nullable: bool = False,
        fn_kwargs: Optional[dict] = None,
        num_proc: Optional[int] = None,
        suffix_template: str = "_{rank:05d}_of_{num_proc:05d}",
        new_fingerprint: Optional[str] = None,
        desc: Optional[str] = None,
    ) -> "Dataset":
        """Apply a function to all the elements in the table (individually or in batches)
        and update the table (if function does update examples).

        Args:
            function (:obj:`Callable`): Function with one of the following signatures:

                - `function(example: Union[Dict, Any]) -> Union[Dict, Any]` if `batched=False` and `with_indices=False`
                - `function(example: Union[Dict, Any], indices: int) -> Union[Dict, Any]` if `batched=False` and `with_indices=True`
                - `function(batch: Union[Dict[List], List[Any]]) -> Union[Dict, Any]` if `batched=True` and `with_indices=False`
                - `function(batch: Union[Dict[List], List[Any]], indices: List[int]) -> Union[Dict, Any]` if `batched=True` and `with_indices=True`

                If no function is provided, default to identity function: ``lambda x: x``.
            with_indices (:obj:`bool`, default `False`): Provide example indices to `function`. Note that in this case the
                signature of `function` should be `def function(example, idx): ...`.
            input_columns (`Optional[Union[str, List[str]]]`, default `None`): The columns to be passed into `function`
                as positional arguments. If `None`, a dict mapping to all formatted columns is passed as one argument.
            batched (:obj:`bool`, default `False`): Provide batch of examples to `function`.
            batch_size (`Optional[int]`, default `1000`): Number of examples per batch provided to `function` if `batched=True`
                `batch_size <= 0` or `batch_size == None`: Provide the full dataset as a single batch to `function`.
            drop_last_batch (:obj:`bool`, default `False`): Whether a last batch smaller than the batch_size should be
                dropped instead of being processed by the function.
            remove_columns (`Optional[Union[str, List[str]]]`, default `None`): Remove a selection of columns while doing the mapping.
                Columns will be removed before updating the examples with the output of `function`, i.e. if `function` is adding
                columns with names in `remove_columns`, these columns will be kept.
            keep_in_memory (:obj:`bool`, default `False`): Keep the dataset in memory instead of writing it to a cache file.
            load_from_cache_file (:obj:`bool`, default `True` if caching is enabled): If a cache file storing the current computation from `function`
                can be identified, use it instead of recomputing.
            cache_file_name (`Optional[str]`, default `None`): Provide the name of a path for the cache file. It is used to store the
                results of the computation instead of the automatically generated cache file name.
            writer_batch_size (:obj:`int`, default `1000`): Number of rows per write operation for the cache file writer.
                This value is a good trade-off between memory usage during the processing, and processing speed.
                Higher value makes the processing do fewer lookups, lower value consume less temporary memory while running `.map()`.
            features (`Optional[datasets.Features]`, default `None`): Use a specific Features to store the cache file
                instead of the automatically generated one.
            disable_nullable (:obj:`bool`, default `True`): Disallow null values in the table.
            fn_kwargs (`Optional[Dict]`, default `None`): Keyword arguments to be passed to `function`.
            num_proc (`Optional[int]`, default `None`): Number of processes for multiprocessing. By default it doesn't
                use multiprocessing.
            suffix_template (:obj:`str`):
                If cache_file_name is specified, then this suffix
                will be added at the end of the base name of each: defaults to "_{rank:05d}_of_{num_proc:05d}". For example, if cache_file_name is "processed.arrow", then for
                rank=1 and num_proc=4, the resulting file would be "processed_00001_of_00004.arrow" for the default suffix.
            new_fingerprint (`Optional[str]`, default `None`): the new fingerprint of the dataset after transform.
                If `None`, the new fingerprint is computed using a hash of the previous fingerprint, and the transform arguments.
            desc (`Optional[str]`, defaults to `None`): Meaningful description to be displayed alongside with the progress bar while mapping examples.
        """
        assert (
            not keep_in_memory or cache_file_name is None
        ), "Please use either `keep_in_memory` or `cache_file_name` but not both."
        assert num_proc is None or num_proc > 0, "num_proc must be an integer > 0."

        # If the array is empty we do nothing
        if len(self) == 0:
            return self

        if function is None:
            function = lambda x: x  # noqa: E731

        if isinstance(input_columns, str):
            input_columns = [input_columns]

        if input_columns is not None:
            for input_column in input_columns:
                if input_column not in self._data.column_names:
                    raise ValueError(
                        "Input column {} not in the dataset. Current columns in the dataset: {}".format(
                            input_column, self._data.column_names
                        )
                    )

        if isinstance(remove_columns, str):
            remove_columns = [remove_columns]

        if remove_columns is not None and any(col not in self._data.column_names for col in remove_columns):
            raise ValueError(
                "Column to remove {} not in the dataset. Current columns in the dataset: {}".format(
                    list(filter(lambda col: col not in self._data.column_names, remove_columns)),
                    self._data.column_names,
                )
            )

        load_from_cache_file = load_from_cache_file if load_from_cache_file is not None else is_caching_enabled()

        if fn_kwargs is None:
            fn_kwargs = {}

        if num_proc is not None and num_proc > len(self):
            num_proc = len(self)
            logger.warning(
                f"num_proc must be <= {len(self)}. Reducing num_proc to {num_proc} for dataset of size {len(self)}."
            )

        disable_tqdm = bool(logging.get_verbosity() == logging.NOTSET) or not utils.is_progress_bar_enabled()

        if num_proc is None or num_proc == 1:
            return self._map_single(
                function=function,
                with_indices=with_indices,
                input_columns=input_columns,
                batched=batched,
                batch_size=batch_size,
                drop_last_batch=drop_last_batch,
                remove_columns=remove_columns,
                keep_in_memory=keep_in_memory,
                load_from_cache_file=load_from_cache_file,
                cache_file_name=cache_file_name,
                writer_batch_size=writer_batch_size,
                features=features,
                disable_nullable=disable_nullable,
                fn_kwargs=fn_kwargs,
                new_fingerprint=new_fingerprint,
                disable_tqdm=disable_tqdm,
                desc=desc,
            )
        else:

            def format_cache_file_name(cache_file_name, rank):
                sep = cache_file_name.rindex(".")
                base_name, extension = cache_file_name[:sep], cache_file_name[sep:]
                cache_file_name = base_name + suffix_template.format(rank=rank, num_proc=num_proc) + extension
                logger.info("Process #{} will write at {}".format(rank, cache_file_name))
                return cache_file_name

            prev_env = deepcopy(os.environ)
            # check if parallelism if off
            # from https://github.com/huggingface/tokenizers/blob/bb668bc439dc34389b71dbb8ce0c597f15707b53/tokenizers/src/utils/parallelism.rs#L22
            if prev_env.get("TOKENIZERS_PARALLELISM", "false").lower() not in (
                "",
                "off",
                "false",
                "f",
                "no",
                "n",
                "0",
            ):
                logger.warning("Setting TOKENIZERS_PARALLELISM=false for forked processes.")
            os.environ["TOKENIZERS_PARALLELISM"] = "false"
            initargs, initializer = None, None
            if not disable_tqdm:
                initargs, initializer = (RLock(),), tqdm.set_lock
            with Pool(num_proc, initargs=initargs, initializer=initializer) as pool:
                os.environ = prev_env
                shards = [
                    self.shard(num_shards=num_proc, index=rank, contiguous=True, keep_in_memory=keep_in_memory)
                    for rank in range(num_proc)
                ]
                kwds_per_shard = [
                    dict(
                        self=shards[rank],
                        function=function,
                        with_indices=with_indices,
                        input_columns=input_columns,
                        batched=batched,
                        batch_size=batch_size,
                        drop_last_batch=drop_last_batch,
                        remove_columns=remove_columns,
                        keep_in_memory=keep_in_memory,
                        load_from_cache_file=load_from_cache_file,
                        cache_file_name=format_cache_file_name(cache_file_name, rank)
                        if cache_file_name is not None
                        else None,
                        writer_batch_size=writer_batch_size,
                        features=features.copy() if features is not None else None,
                        disable_nullable=disable_nullable,
                        fn_kwargs=fn_kwargs,
                        rank=rank,
                        offset=sum(len(s) for s in shards[:rank]),
                        disable_tqdm=disable_tqdm,
                        desc=desc,
                    )
                    for rank in range(num_proc)
                ]
                logger.info("Spawning {} processes".format(num_proc))
                results = [pool.apply_async(self.__class__._map_single, kwds=kwds) for kwds in kwds_per_shard]
                transformed_shards = [r.get() for r in results]
                logger.info("Concatenating {} shards from multiprocessing".format(num_proc))
                result = concatenate_datasets(transformed_shards)
                if new_fingerprint is not None:
                    result._fingerprint = new_fingerprint
                return result

    @transmit_format
    @fingerprint_transform(inplace=False, ignore_kwargs=["load_from_cache_file", "cache_file_name", "desc"])
    def _map_single(
        self,
        function: Optional[Callable] = None,
        with_indices: bool = False,
        input_columns: Optional[Union[str, List[str]]] = None,
        batched: bool = False,
        batch_size: Optional[int] = 1000,
        drop_last_batch: bool = False,
        remove_columns: Optional[Union[str, List[str]]] = None,
        keep_in_memory: bool = False,
        load_from_cache_file: bool = None,
        cache_file_name: Optional[str] = None,
        writer_batch_size: Optional[int] = 1000,
        features: Optional[Features] = None,
        disable_nullable: bool = False,
        fn_kwargs: Optional[dict] = None,
        new_fingerprint: Optional[str] = None,
        rank: Optional[int] = None,
        offset: int = 0,
        disable_tqdm: bool = False,
        desc: Optional[str] = None,
    ) -> "Dataset":
        """Apply a function to all the elements in the table (individually or in batches)
        and update the table (if function does update examples).

        Args:
            function (:obj:`Callable`): with one of the following signature:
                - `function(example: Union[Dict, Any]) -> Union[Dict, Any]` if `batched=False` and `with_indices=False`
                - `function(example: Union[Dict, Any], indices: int) -> Union[Dict, Any]` if `batched=False` and `with_indices=True`
                - `function(batch: Union[Dict[List], List[Any]]) -> Union[Dict, Any]` if `batched=True` and `with_indices=False`
                - `function(batch: Union[Dict[List], List[Any]], indices: List[int]) -> Union[Dict, Any]` if `batched=True` and `with_indices=True`
                If no function is provided, default to identity function: lambda x: x
            with_indices (:obj:`bool`, defaults to `False`): Provide example indices to `function`. Note that in this case the signature of `function` should be `def function(example, idx): ...`.
            input_columns (`Optional[List[str]]`, defaults to `None`): The columns to be passed into `function` as
                positional arguments. If `None`, a dict mapping to all formatted columns is passed as one argument.
            batched (:obj:`bool`, defaults to `False`): Provide batch of examples to `function`
            batch_size (`Optional[int]`, defaults to `1000`): Number of examples per batch provided to `function` if `batched=True`
                `batch_size <= 0` or `batch_size == None`: Provide the full dataset as a single batch to `function`
            drop_last_batch (:obj:`bool`, default: `False`): Whether a last batch smaller than the batch_size should be
                dropped instead of being processed by the function.
            remove_columns (`Optional[Union[str, List[str]]]`, defaults to `None`): Remove a selection of columns while doing the mapping.
                Columns will be removed before updating the examples with the output of `function`, i.e. if `function` is adding
                columns with names in `remove_columns`, these columns will be kept.
            keep_in_memory (:obj:`bool`, defaults to `False`): Keep the dataset in memory instead of writing it to a cache file.
            load_from_cache_file (:obj:`bool`, defaults to `True` if caching is enabled): If a cache file storing the current computation from `function`
                can be identified, use it instead of recomputing.
            cache_file_name (`Optional[str]`, defaults to `None`): Provide the name of a path for the cache file. It is used to store the
                results of the computation instead of the automatically generated cache file name.
            writer_batch_size (:obj:`int`, default `1000`): Number of rows per write operation for the cache file writer.
                This value is a good trade-off between memory usage during the processing, and processing speed.
                Higher value makes the processing do fewer lookups, lower value consume less temporary memory while running `.map()`.
            features (`Optional[datasets.Features]`, defaults to `None`): Use a specific Features to store the cache file
                instead of the automatically generated one.
            disable_nullable (:obj:`bool`, defaults to `True`): Disallow null values in the table.
            fn_kwargs (`Optional[Dict]`, defaults to `None`): Keyword arguments to be passed to `function`
            new_fingerprint (`Optional[str]`, defaults to `None`): the new fingerprint of the dataset after transform.
                If `None`, the new fingerprint is computed using a hash of the previous fingerprint, and the transform arguments
            rank: (`Optional[int]`, defaults to `None`): If specified, this is the process rank when doing multiprocessing
            offset: (:obj:`int`, defaults to 0): If specified, this is an offset applied to the indices passed to `function` if `with_indices=True`.
            disable_tqdm (:obj:`bool`, defaults to `False`): Whether to silence tqdm's output.
            desc (`Optional[str]`, defaults to `None`): Meaningful description to be displayed alongside with the progress bar while mapping examples.
        """
        # Reduce logging to keep things readable in multiprocessing with tqdm
        if rank is not None and logging.get_verbosity() < logging.WARNING:
            logging.set_verbosity_warning()
        # Print at least one thing to fix tqdm in notebooks in multiprocessing
        # see https://github.com/tqdm/tqdm/issues/485#issuecomment-473338308
        if rank is not None and not disable_tqdm and "notebook" in tqdm.__name__:
            print(" ", end="", flush=True)

<<<<<<< HEAD
        if fn_kwargs is None:
            fn_kwargs = {}

=======
>>>>>>> 7174b8be
        # If we do batch computation but no batch size is provided, default to the full dataset
        if batched and (batch_size is None or batch_size <= 0):
            batch_size = self.num_rows

        # Check if we've already cached this computation (indexed by a hash)
        if self.cache_files:
            if cache_file_name is None:
                # we create a unique hash from the function,
                # current dataset file and the mapping args
                cache_file_name = self._get_cache_file_path(new_fingerprint)
            if os.path.exists(cache_file_name) and load_from_cache_file:
                logger.warning("Loading cached processed dataset at %s", cache_file_name)
                info = self.info.copy()
                info.features = features
                return Dataset.from_file(cache_file_name, info=info, split=self.split)

        # We set this variable to True after processing the first example/batch in
        # `apply_function_on_filtered_inputs` if the map function returns a dict.
        # If set to False, no new arrow table will be created
        update_data = None

        class NumExamplesMismatch(Exception):
            pass

        def validate_function_output(processed_inputs, indices):
            """Validate output of the map function."""
            if processed_inputs is not None and not isinstance(processed_inputs, (Mapping, pa.Table)):
                raise TypeError(
                    "Provided `function` which is applied to all elements of table returns a variable of type {}. Make sure provided `function` returns a variable of type `dict` (or a pyarrow table) to update the dataset or `None` if you are only interested in side effects.".format(
                        type(processed_inputs)
                    )
                )
            elif isinstance(indices, list) and isinstance(processed_inputs, Mapping):
                allowed_batch_return_types = (list, np.ndarray)
                all_dict_values_are_lists = all(
                    isinstance(value, allowed_batch_return_types) for value in processed_inputs.values()
                )
                if all_dict_values_are_lists is False:
                    raise TypeError(
                        "Provided `function` which is applied to all elements of table returns a `dict` of types {}. When using `batched=True`, make sure provided `function` returns a `dict` of types like `{}`.".format(
                            [type(x) for x in processed_inputs.values()], allowed_batch_return_types
                        )
                    )

        def apply_function_on_filtered_inputs(inputs, indices, check_same_num_examples=False, offset=0):
            """Utility to apply the function on a selection of columns."""
            nonlocal update_data
            fn_args = [inputs] if input_columns is None else [inputs[col] for col in input_columns]
            if offset == 0:
                effective_indices = indices
            else:
                effective_indices = [i + offset for i in indices] if isinstance(indices, list) else indices + offset
            processed_inputs = (
                function(*fn_args, effective_indices, **fn_kwargs) if with_indices else function(*fn_args, **fn_kwargs)
            )
            if update_data is None:
                # Check if the function returns updated examples
                update_data = isinstance(processed_inputs, (Mapping, pa.Table))
                validate_function_output(processed_inputs, indices)
            if not update_data:
                return None  # Nothing to update, let's move on
            if self._format_type is not None:
                inputs = self._getitem(
                    key=(indices if isinstance(indices, int) else slice(indices[0], indices[-1] + 1)),
                    format_type=None,
                    format_columns=None,
                    format_kwargs=None,
                )
            if remove_columns is not None:
                for column in remove_columns:
                    inputs.pop(column)
            if check_same_num_examples:
                input_num_examples = len(inputs[next(iter(inputs.keys()))])
                processed_inputs_num_examples = len(processed_inputs[next(iter(processed_inputs.keys()))])
                if input_num_examples != processed_inputs_num_examples:
                    raise NumExamplesMismatch()
            if isinstance(inputs, dict) and isinstance(processed_inputs, Mapping):
                inputs.update(processed_inputs)
                return inputs
            else:
                return processed_inputs

        def init_buffer_and_writer():
            # Prepare output buffer and batched writer in memory or on file if we update the table
            writer_features = features
            if writer_features is None:
                writer_features = self.features
                update_features = True
            else:
                update_features = False
            if keep_in_memory or cache_file_name is None:
                buf_writer = pa.BufferOutputStream()
                tmp_file = None
                writer = ArrowWriter(
                    features=writer_features,
                    stream=buf_writer,
                    writer_batch_size=writer_batch_size,
                    update_features=update_features,
                    fingerprint=new_fingerprint,
                    disable_nullable=disable_nullable,
                )
            else:
                buf_writer = None
                logger.info("Caching processed dataset at %s", cache_file_name)
                tmp_file = tempfile.NamedTemporaryFile("wb", dir=os.path.dirname(cache_file_name), delete=False)
                writer = ArrowWriter(
                    features=writer_features,
                    path=tmp_file.name,
                    writer_batch_size=writer_batch_size,
                    update_features=update_features,
                    fingerprint=new_fingerprint,
                    disable_nullable=disable_nullable,
                )
            return buf_writer, writer, tmp_file

        # If `update_data` is True after processing the first example/batch, initalize these resources with `init_buffer_and_writer`
        buf_writer, writer, tmp_file = None, None, None

        # Optionally initialize the writer as a context manager
        with contextlib.ExitStack() as stack:
            try:
                # Only load the columns we actually need
                if input_columns:
                    input_dataset = self.with_format(
                        self._format_type, columns=input_columns, output_all_columns=False, **self._format_kwargs
                    )
                    if remove_columns:
                        remove_columns = list(set(remove_columns) & set(input_columns))
                else:
                    input_dataset = self

                # Loop over single examples or batches and write to buffer/file if examples are to be updated
                pbar_iterable = input_dataset if not batched else range(0, len(input_dataset), batch_size)
                pbar_unit = "ex" if not batched else "ba"
                pbar_desc = (desc or "") + " #" + str(rank) if rank is not None else desc
                pbar = utils.tqdm(
                    pbar_iterable,
                    disable=disable_tqdm,
                    position=rank,
                    unit=pbar_unit,
                    desc=pbar_desc,
                )
                if not batched:
                    for i, example in enumerate(pbar):
                        example = apply_function_on_filtered_inputs(example, i, offset=offset)
                        if update_data:
                            if i == 0:
                                buf_writer, writer, tmp_file = init_buffer_and_writer()
                                stack.enter_context(writer)
                            if isinstance(example, pa.Table):
                                writer.write_row(example)
                            else:
                                example = cast_to_python_objects(example)
                                writer.write(example)
                else:
                    for i in pbar:
                        if drop_last_batch and i + batch_size > input_dataset.num_rows:
                            continue
                        batch = input_dataset[i : i + batch_size]
                        indices = list(
                            range(*(slice(i, i + batch_size).indices(input_dataset.num_rows)))
                        )  # Something simpler?
                        try:
                            batch = apply_function_on_filtered_inputs(
                                batch,
                                indices,
                                check_same_num_examples=len(input_dataset.list_indexes()) > 0,
                                offset=offset,
                            )
                        except NumExamplesMismatch:
                            raise DatasetTransformationNotAllowedError(
                                "Using `.map` in batched mode on a dataset with attached indexes is allowed only if it doesn't create or remove existing examples. You can first run `.drop_index() to remove your index and then re-add it."
                            )
                        if update_data:
                            if i == 0:
                                buf_writer, writer, tmp_file = init_buffer_and_writer()
                                stack.enter_context(writer)
                            if isinstance(batch, pa.Table):
                                writer.write_table(batch)
                            else:
                                batch = cast_to_python_objects(batch)
                                writer.write_batch(batch)
                if update_data and writer is not None:
                    writer.finalize()  # close_stream=bool(buf_writer is None))  # We only close if we are writing in a file
            except (Exception, KeyboardInterrupt):
                if update_data:
                    if writer is not None:
                        writer.finalize()
                    if tmp_file is not None:
                        tmp_file.close()
                        if os.path.exists(tmp_file.name):
                            os.remove(tmp_file.name)
                raise

        if update_data and tmp_file is not None:
            tmp_file.close()
            shutil.move(tmp_file.name, cache_file_name)
            umask = os.umask(0o666)
            os.umask(umask)
            os.chmod(cache_file_name, 0o666 & ~umask)

        if update_data:
            # Create new Dataset from buffer or file
            info = self.info.copy()
            # Remove task templates if the required features have been removed
            if info.task_templates:
                info.task_templates = [
                    template
                    for template in info.task_templates
                    if all(k in writer._features.keys() for k in template.features)
                ]
            info.features = writer._features
            if buf_writer is None:
                return Dataset.from_file(cache_file_name, info=info, split=self.split)
            else:
                return Dataset.from_buffer(buf_writer.getvalue(), info=info, split=self.split)
        else:
            return self

    @transmit_format
    @fingerprint_transform(inplace=False, ignore_kwargs=["load_from_cache_file", "cache_file_name"])
    def filter(
        self,
        function: Optional[Callable] = None,
        with_indices=False,
        input_columns: Optional[Union[str, List[str]]] = None,
        batch_size: Optional[int] = 1000,
        remove_columns: Optional[List[str]] = None,
        keep_in_memory: bool = False,
        load_from_cache_file: bool = True,
        cache_file_name: Optional[str] = None,
        writer_batch_size: Optional[int] = 1000,
        fn_kwargs: Optional[dict] = None,
        num_proc: Optional[int] = None,
        suffix_template: str = "_{rank:05d}_of_{num_proc:05d}",
        new_fingerprint: Optional[str] = None,
    ) -> "Dataset":
        """Apply a filter function to all the elements in the table in batches
        and update the table so that the dataset only includes examples according to the filter function.

        Args:
            function (:obj:`Callable`): Callable with one of the following signatures:

                - ``function(example: Union[Dict, Any]) -> bool`` if ``with_indices=False``
                - ``function(example: Union[Dict, Any], indices: int) -> bool`` if ``with_indices=True``

                If no function is provided, defaults to an always True function: ``lambda x: True``.
            with_indices (:obj:`bool`, default `False`): Provide example indices to `function`. Note that in this case the signature of `function` should be `def function(example, idx): ...`.
            input_columns (:obj:`str` or `List[str]`, optional): The columns to be passed into `function` as
                positional arguments. If `None`, a dict mapping to all formatted columns is passed as one argument.
            batch_size (:obj:`int`, optional, default `1000`): Number of examples per batch provided to `function` if
                ``batched = True``. If ``batch_size <= 0`` or ``batch_size == None``: provide the full dataset as a
                single batch to `function`
            remove_columns (`List[str]`, optional): Remove a selection of columns while doing the mapping.
                Columns will be removed before updating the examples with the output of `function`, i.e. if `function` is adding
                columns with names in `remove_columns`, these columns will be kept.
            keep_in_memory (:obj:`bool`, default `False`): Keep the dataset in memory instead of writing it to a cache file.
            load_from_cache_file (:obj:`bool`, default `True`): If a cache file storing the current computation from `function`
                can be identified, use it instead of recomputing.
            cache_file_name (:obj:`str`, optional): Provide the name of a path for the cache file. It is used to store the
                results of the computation instead of the automatically generated cache file name.
            writer_batch_size (:obj:`int`, default `1000`): Number of rows per write operation for the cache file writer.
                This value is a good trade-off between memory usage during the processing, and processing speed.
                Higher value makes the processing do fewer lookups, lower value consume less temporary memory while running `.map()`.
            fn_kwargs (:obj:`dict`, optional): Keyword arguments to be passed to `function`
            num_proc (:obj:`int`, optional): Number of processes for multiprocessing. By default it doesn't
                use multiprocessing.
            suffix_template (:obj:`str`):
                If `cache_file_name` is specified, then this suffix will be added at the end of the base name of each.
                For example, if `cache_file_name` is `"processed.arrow"`, then for ``rank = 1`` and ``num_proc = 4``,
                the resulting file would be `"processed_00001_of_00004.arrow"` for the default suffix (default
                `_{rank:05d}_of_{num_proc:05d}`)
            new_fingerprint (:obj:`str`, optional): The new fingerprint of the dataset after transform.
                If `None`, the new fingerprint is computed using a hash of the previous fingerprint, and the transform arguments.
        """
        if len(self.list_indexes()) > 0:
            raise DatasetTransformationNotAllowedError(
                "Using `.filter` on a dataset with attached indexes is not allowed. You can first run `.drop_index() to remove your index and then re-add it.`"
            )

        if function is None:
            function = lambda x: True  # noqa: E731

        if isinstance(input_columns, str):
            input_columns = [input_columns]

        if input_columns is not None:
            for input_column in input_columns:
                if input_column not in self._data.column_names:
                    raise ValueError(
                        "Input column {} not in the dataset. Current columns in the dataset: {}".format(
                            input_column, self._data.column_names
                        )
                    )

        if fn_kwargs is None:
            fn_kwargs = {}
        fn_kwargs["input_columns"] = input_columns

        # return map function
        return self.map(
            partial(map_function, function=function, with_indices=with_indices),
            batched=True,
            with_indices=with_indices,
            features=self.features,
            batch_size=batch_size,
            remove_columns=remove_columns,
            keep_in_memory=keep_in_memory,
            load_from_cache_file=load_from_cache_file,
            cache_file_name=cache_file_name,
            writer_batch_size=writer_batch_size,
            fn_kwargs=fn_kwargs,
            num_proc=num_proc,
            suffix_template=suffix_template,
            new_fingerprint=new_fingerprint,
        )

    @transmit_format
    @fingerprint_transform(inplace=False, ignore_kwargs=["cache_file_name"])
    def flatten_indices(
        self,
        keep_in_memory: bool = False,
        cache_file_name: Optional[str] = None,
        writer_batch_size: Optional[int] = 1000,
        features: Optional[Features] = None,
        disable_nullable: bool = True,
        new_fingerprint: Optional[str] = None,
    ) -> "Dataset":
        """Create and cache a new Dataset by flattening the indices mapping.

        Args:
            keep_in_memory (:obj:`bool`, default `False`): Keep the dataset in memory instead of writing it to a cache file.
            cache_file_name (`Optional[str]`, default `None`): Provide the name of a path for the cache file. It is used to store the
                results of the computation instead of the automatically generated cache file name.
            writer_batch_size (:obj:`int`, default `1000`): Number of rows per write operation for the cache file writer.
                This value is a good trade-off between memory usage during the processing, and processing speed.
                Higher value makes the processing do fewer lookups, lower value consume less temporary memory while running `.map()`.
            features (`Optional[datasets.Features]`, default `None`): Use a specific Features to store the cache file
                instead of the automatically generated one.
            disable_nullable (:obj:`bool`, default `True`): Allow null values in the table.
            new_fingerprint (`Optional[str]`, default `None`): The new fingerprint of the dataset after transform.
                If `None`, the new fingerprint is computed using a hash of the previous fingerprint, and the transform arguments
        """

        return self.map(
            batched=True,  # for speed
            keep_in_memory=keep_in_memory,
            cache_file_name=cache_file_name,
            writer_batch_size=writer_batch_size,
            features=features,
            disable_nullable=disable_nullable,
            new_fingerprint=new_fingerprint,
        )

    def _new_dataset_with_indices(
        self,
        indices_cache_file_name: Optional[str] = None,
        indices_buffer: Optional[pa.Buffer] = None,
        fingerprint: Optional[str] = None,
    ) -> "Dataset":
        """Return a new Dataset obtained by adding indices (provided in indices_cache_file_name or in a buffer) to the
        current Dataset.
        """

        assert (
            indices_cache_file_name is not None or indices_buffer is not None
        ), "At least one of indices_cache_file_name or indices_buffer must be provided."

        assert fingerprint is not None, "please specify a fingerprint for the dataset with indices"
        if indices_cache_file_name is not None:
            indices_table = MemoryMappedTable.from_file(indices_cache_file_name)
        else:
            indices_table = InMemoryTable.from_buffer(indices_buffer)

        # Return new Dataset object
        # don't forget to copy the objects
        return Dataset(
            self._data,
            info=self.info.copy(),
            split=self.split,
            indices_table=indices_table,
            fingerprint=fingerprint,
        )

    @transmit_format
    @fingerprint_transform(inplace=False, ignore_kwargs=["indices_cache_file_name"])
    def select(
        self,
        indices: Iterable,
        keep_in_memory: bool = False,
        indices_cache_file_name: Optional[str] = None,
        writer_batch_size: Optional[int] = 1000,
        new_fingerprint: Optional[str] = None,
    ) -> "Dataset":
        """Create a new dataset with rows selected following the list/array of indices.

        Args:
            indices (sequence, iterable, ndarray or Series): List or 1D-array of integer indices for indexing.
            keep_in_memory (:obj:`bool`, default `False`): Keep the indices mapping in memory instead of writing it to a cache file.
            indices_cache_file_name (`Optional[str]`, default `None`): Provide the name of a path for the cache file. It is used to store the
                indices mapping instead of the automatically generated cache file name.
            writer_batch_size (:obj:`int`, default `1000`): Number of rows per write operation for the cache file writer.
                This value is a good trade-off between memory usage during the processing, and processing speed.
                Higher value makes the processing do fewer lookups, lower value consume less temporary memory while running `.map()`.
            new_fingerprint (`Optional[str]`, default `None`): the new fingerprint of the dataset after transform.
                If `None`, the new fingerprint is computed using a hash of the previous fingerprint, and the transform arguments
        """
        assert (
            not keep_in_memory or indices_cache_file_name is None
        ), "Please use either `keep_in_memory` or `indices_cache_file_name` but not both."
        if len(self.list_indexes()) > 0:
            raise DatasetTransformationNotAllowedError(
                "Using `.select` on a dataset with attached indexes is not allowed. You can first run `.drop_index() to remove your index and then re-add it."
            )

        # If the array is empty we do nothing
        if len(self) == 0:
            return self

        # Prepare the writer for our indices arrow table
        if keep_in_memory or indices_cache_file_name is None:
            buf_writer = pa.BufferOutputStream()
            tmp_file = None
            writer = ArrowWriter(
                stream=buf_writer, writer_batch_size=writer_batch_size, fingerprint=new_fingerprint, unit="indices"
            )
        else:
            buf_writer = None
            logger.info("Caching indices mapping at %s", indices_cache_file_name)
            tmp_file = tempfile.NamedTemporaryFile("wb", dir=os.path.dirname(indices_cache_file_name), delete=False)
            writer = ArrowWriter(
                path=tmp_file.name, writer_batch_size=writer_batch_size, fingerprint=new_fingerprint, unit="indices"
            )

        indices_array = pa.array(indices, type=pa.uint64())
        # Check if we need to convert indices
        if self._indices is not None:
            indices_array = self._indices.column(0).take(indices_array)

        indices_table = pa.Table.from_arrays([indices_array], names=["indices"])

        with writer:
            try:
                writer.write_table(indices_table)
                writer.finalize()  # close_stream=bool(buf_writer is None))  We only close if we are writing in a file
            except (Exception, KeyboardInterrupt):
                if tmp_file is not None:
                    tmp_file.close()
                    if os.path.exists(tmp_file.name):
                        os.remove(tmp_file.name)
                raise

        if tmp_file is not None:
            tmp_file.close()
            shutil.move(tmp_file.name, indices_cache_file_name)
            umask = os.umask(0o666)
            os.umask(umask)
            os.chmod(indices_cache_file_name, 0o666 & ~umask)

        # Return new Dataset object
        if buf_writer is None:
            return self._new_dataset_with_indices(
                indices_cache_file_name=indices_cache_file_name, fingerprint=new_fingerprint
            )
        else:
            return self._new_dataset_with_indices(indices_buffer=buf_writer.getvalue(), fingerprint=new_fingerprint)

    @transmit_format
    @fingerprint_transform(inplace=False, ignore_kwargs=["load_from_cache_file", "indices_cache_file_name"])
    def sort(
        self,
        column: str,
        reverse: bool = False,
        kind: str = None,
        keep_in_memory: bool = False,
        load_from_cache_file: bool = True,
        indices_cache_file_name: Optional[str] = None,
        writer_batch_size: Optional[int] = 1000,
        new_fingerprint: Optional[str] = None,
    ) -> "Dataset":
        """Create a new dataset sorted according to a column.

        Currently sorting according to a column name uses numpy sorting algorithm under the hood.
        The column should thus be a numpy compatible type (in particular not a nested type).
        This also means that the column used for sorting is fully loaded in memory (which should be fine in most cases).

        Args:
            column (:obj:`str`): column name to sort by.
            reverse (:obj:`bool`, default `False`): If True, sort by descending order rather then ascending.
            kind (:obj:`str`, optional): Numpy algorithm for sorting selected in {‘quicksort’, ‘mergesort’, ‘heapsort’, ‘stable’},
                The default is ‘quicksort’. Note that both ‘stable’ and ‘mergesort’ use timsort under the covers and, in general,
                the actual implementation will vary with data type. The ‘mergesort’ option is retained for backwards compatibility.
            keep_in_memory (:obj:`bool`, default `False`): Keep the sorted indices in memory instead of writing it to a cache file.
            load_from_cache_file (:obj:`bool`, default `True`): If a cache file storing the sorted indices
                can be identified, use it instead of recomputing.
            indices_cache_file_name (`Optional[str]`, default `None`): Provide the name of a path for the cache file. It is used to store the
                sorted indices instead of the automatically generated cache file name.
            writer_batch_size (:obj:`int`, default `1000`): Number of rows per write operation for the cache file writer.
                Higher value gives smaller cache files, lower value consume less temporary memory.
            new_fingerprint (`Optional[str]`, default `None`): the new fingerprint of the dataset after transform.
                If `None`, the new fingerprint is computed using a hash of the previous fingerprint, and the transform arguments
        """
        if len(self.list_indexes()) > 0:
            raise DatasetTransformationNotAllowedError(
                "Using `.sort` on a dataset with attached indexes is not allowed. You can first run `.drop_index() to remove your index and then re-add it."
            )
        # If the array is empty we do nothing
        if len(self) == 0:
            return self

        # Check the column name
        if not isinstance(column, str) or column not in self._data.column_names:
            raise ValueError(
                "Column '{}' not found in the dataset. Please provide a column selected in: {}".format(
                    column,
                    self._data.column_names,
                )
            )

        # Check if we've already cached this computation (indexed by a hash)
        if self.cache_files:
            if indices_cache_file_name is None:
                # we create a unique hash from the function, current dataset file and the mapping args
                indices_cache_file_name = self._get_cache_file_path(new_fingerprint)
            if os.path.exists(indices_cache_file_name) and load_from_cache_file:
                logger.warning("Loading cached sorted indices for dataset at %s", indices_cache_file_name)
                return self._new_dataset_with_indices(
                    fingerprint=new_fingerprint, indices_cache_file_name=indices_cache_file_name
                )

        column_data = self._getitem(
            column, format_type="numpy", format_columns=None, output_all_columns=False, format_kwargs=None
        )
        indices = np.argsort(column_data, kind=kind)
        if reverse:
            indices = indices[::-1]

        return self.select(
            indices=indices,
            keep_in_memory=keep_in_memory,
            indices_cache_file_name=indices_cache_file_name,
            writer_batch_size=writer_batch_size,
            new_fingerprint=new_fingerprint,
        )

    @transmit_format
    @fingerprint_transform(
        inplace=False, randomized_function=True, ignore_kwargs=["load_from_cache_file", "indices_cache_file_name"]
    )
    def shuffle(
        self,
        seed: Optional[int] = None,
        generator: Optional[np.random.Generator] = None,
        keep_in_memory: bool = False,
        load_from_cache_file: bool = True,
        indices_cache_file_name: Optional[str] = None,
        writer_batch_size: Optional[int] = 1000,
        new_fingerprint: Optional[str] = None,
    ) -> "Dataset":
        """Create a new Dataset where the rows are shuffled.

        Currently shuffling uses numpy random generators.
        You can either supply a NumPy BitGenerator to use, or a seed to initiate NumPy's default random generator (PCG64).

        Args:
            seed (:obj:`int`, optional): A seed to initialize the default BitGenerator if ``generator=None``.
                If None, then fresh, unpredictable entropy will be pulled from the OS.
                If an int or array_like[ints] is passed, then it will be passed to SeedSequence to derive the initial BitGenerator state.
            generator (:obj:`numpy.random.Generator`, optional): Numpy random Generator to use to compute the permutation of the dataset rows.
                If ``generator=None`` (default), uses np.random.default_rng (the default BitGenerator (PCG64) of NumPy).
            keep_in_memory (:obj:`bool`, default `False`): Keep the shuffled indices in memory instead of writing it to a cache file.
            load_from_cache_file (:obj:`bool`, default `True`): If a cache file storing the shuffled indices
                can be identified, use it instead of recomputing.
            indices_cache_file_name (:obj:`str`, optional): Provide the name of a path for the cache file. It is used to store the
                shuffled indices instead of the automatically generated cache file name.
            writer_batch_size (:obj:`int`, default `1000`): Number of rows per write operation for the cache file writer.
                This value is a good trade-off between memory usage during the processing, and processing speed.
                Higher value makes the processing do fewer lookups, lower value consume less temporary memory while running `.map()`.
            new_fingerprint (:obj:`str`, optional, default `None`): the new fingerprint of the dataset after transform.
                If `None`, the new fingerprint is computed using a hash of the previous fingerprint, and the transform arguments
        """
        if len(self.list_indexes()) > 0:
            raise DatasetTransformationNotAllowedError(
                "Using `.shuffle` on a dataset with attached indexes is not allowed. You can first run `.drop_index() to remove your index and then re-add it."
            )
        # If the array is empty we do nothing
        if len(self) == 0:
            return self

        if seed is not None and generator is not None:
            raise ValueError("Both `seed` and `generator` were provided. Please specify just one of them.")

        assert generator is None or isinstance(
            generator, np.random.Generator
        ), "The provided generator must be an instance of numpy.random.Generator"

        if generator is None:
            if seed is None:
                seed = np.random.get_state()[1][0]
                _ = np.random.random()  # do 1 step of rng
            generator = np.random.default_rng(seed)

        # Check if we've already cached this computation (indexed by a hash)
        if self.cache_files:
            if indices_cache_file_name is None:
                # we create a unique hash from the function, current dataset file and the mapping args
                indices_cache_file_name = self._get_cache_file_path(new_fingerprint)
            if os.path.exists(indices_cache_file_name) and load_from_cache_file:
                logger.warning("Loading cached shuffled indices for dataset at %s", indices_cache_file_name)
                return self._new_dataset_with_indices(
                    fingerprint=new_fingerprint, indices_cache_file_name=indices_cache_file_name
                )

        permutation = generator.permutation(len(self))

        return self.select(
            indices=permutation,
            keep_in_memory=keep_in_memory,
            indices_cache_file_name=indices_cache_file_name,
            writer_batch_size=writer_batch_size,
            new_fingerprint=new_fingerprint,
        )

    @transmit_format
    @fingerprint_transform(
        inplace=False,
        randomized_function=True,
        fingerprint_names=["train_new_fingerprint", "test_new_fingerprint"],
        ignore_kwargs=["load_from_cache_file", "train_indices_cache_file_name", "test_indices_cache_file_name"],
    )
    def train_test_split(
        self,
        test_size: Union[float, int, None] = None,
        train_size: Union[float, int, None] = None,
        shuffle: bool = True,
        seed: Optional[int] = None,
        generator: Optional[np.random.Generator] = None,
        keep_in_memory: bool = False,
        load_from_cache_file: bool = True,
        train_indices_cache_file_name: Optional[str] = None,
        test_indices_cache_file_name: Optional[str] = None,
        writer_batch_size: Optional[int] = 1000,
        train_new_fingerprint: Optional[str] = None,
        test_new_fingerprint: Optional[str] = None,
    ) -> "DatasetDict":
        """Return a dictionary (:obj:`datasets.DatsetDict`) with two random train and test subsets (`train` and `test` ``Dataset`` splits).
        Splits are created from the dataset according to `test_size`, `train_size` and `shuffle`.

        This method is similar to scikit-learn `train_test_split` with the omission of the stratified options.

        Args:
            test_size (:obj:`numpy.random.Generator`, optional): Size of the test split
                If float, should be between 0.0 and 1.0 and represent the proportion of the dataset to include in the test split.
                If int, represents the absolute number of test samples.
                If None, the value is set to the complement of the train size.
                If train_size is also None, it will be set to 0.25.
            train_size (:obj:`numpy.random.Generator`, optional): Size of the train split
                If float, should be between 0.0 and 1.0 and represent the proportion of the dataset to include in the train split.
                If int, represents the absolute number of train samples.
                If None, the value is automatically set to the complement of the test size.
            shuffle (:obj:`bool`, optional, default `True`): Whether or not to shuffle the data before splitting.
            seed (:obj:`int`, optional): A seed to initialize the default BitGenerator if ``generator=None``.
                If None, then fresh, unpredictable entropy will be pulled from the OS.
                If an int or array_like[ints] is passed, then it will be passed to SeedSequence to derive the initial BitGenerator state.
            generator (:obj:`numpy.random.Generator`, optional): Numpy random Generator to use to compute the permutation of the dataset rows.
                If ``generator=None`` (default), uses np.random.default_rng (the default BitGenerator (PCG64) of NumPy).
            keep_in_memory (:obj:`bool`, default `False`): Keep the splits indices in memory instead of writing it to a cache file.
            load_from_cache_file (:obj:`bool`, default `True`): If a cache file storing the splits indices
                can be identified, use it instead of recomputing.
            train_cache_file_name (:obj:`str`, optional): Provide the name of a path for the cache file. It is used to store the
                train split indices instead of the automatically generated cache file name.
            test_cache_file_name (:obj:`str`, optional): Provide the name of a path for the cache file. It is used to store the
                test split indices instead of the automatically generated cache file name.
            writer_batch_size (:obj:`int`, default `1000`): Number of rows per write operation for the cache file writer.
                This value is a good trade-off between memory usage during the processing, and processing speed.
                Higher value makes the processing do fewer lookups, lower value consume less temporary memory while running `.map()`.
            train_new_fingerprint (:obj:`str`, optional, defaults to `None`): the new fingerprint of the train set after transform.
                If `None`, the new fingerprint is computed using a hash of the previous fingerprint, and the transform arguments
            test_new_fingerprint (:obj:`str`, optional, defaults to `None`): the new fingerprint of the test set after transform.
                If `None`, the new fingerprint is computed using a hash of the previous fingerprint, and the transform arguments
        """
        from .dataset_dict import DatasetDict  # import here because of circular dependency

        if len(self.list_indexes()) > 0:
            raise DatasetTransformationNotAllowedError(
                "Using `.train_test_split` on a dataset with attached indexes is not allowed. You can first run `.drop_index() to remove your index and then re-add it."
            )
        # If the array is empty we do nothing
        if len(self) == 0:
            return DatasetDict({"train": self, "test": self})

        if test_size is None and train_size is None:
            test_size = 0.25

        # Safety checks similar to scikit-learn's ones.
        # (adapted from https://github.com/scikit-learn/scikit-learn/blob/fd237278e895b42abe8d8d09105cbb82dc2cbba7/sklearn/model_selection/_split.py#L1750)
        n_samples = len(self)
        if (
            isinstance(test_size, int)
            and (test_size >= n_samples or test_size <= 0)
            or isinstance(test_size, float)
            and (test_size <= 0 or test_size >= 1)
        ):
            raise ValueError(
                f"test_size={test_size} should be either positive and smaller "
                f"than the number of samples {n_samples} or a float in the (0, 1) range"
            )

        if (
            isinstance(train_size, int)
            and (train_size >= n_samples or train_size <= 0)
            or isinstance(train_size, float)
            and (train_size <= 0 or train_size >= 1)
        ):
            raise ValueError(
                f"train_size={train_size} should be either positive and smaller "
                f"than the number of samples {n_samples} or a float in the (0, 1) range"
            )

        if train_size is not None and not isinstance(train_size, (int, float)):
            raise ValueError(f"Invalid value for train_size: {train_size} of type {type(train_size)}")
        if test_size is not None and not isinstance(test_size, (int, float)):
            raise ValueError(f"Invalid value for test_size: {test_size} of type {type(test_size)}")

        if isinstance(train_size, float) and isinstance(test_size, float) and train_size + test_size > 1:
            raise ValueError(
                f"The sum of test_size and train_size = {train_size + test_size}, should be in the (0, 1)"
                " range. Reduce test_size and/or train_size."
            )

        if isinstance(test_size, float):
            n_test = ceil(test_size * n_samples)
        elif isinstance(test_size, int):
            n_test = float(test_size)

        if isinstance(train_size, float):
            n_train = floor(train_size * n_samples)
        elif isinstance(train_size, int):
            n_train = float(train_size)

        if train_size is None:
            n_train = n_samples - n_test
        elif test_size is None:
            n_test = n_samples - n_train

        if n_train + n_test > n_samples:
            raise ValueError(
                f"The sum of train_size and test_size = {n_train + n_test}, "
                "should be smaller than the number of "
                f"samples {n_samples}. Reduce test_size and/or "
                "train_size."
            )

        n_train, n_test = int(n_train), int(n_test)

        if n_train == 0:
            raise ValueError(
                f"With n_samples={n_samples}, test_size={test_size} and train_size={train_size}, the "
                "resulting train set will be empty. Adjust any of the "
                "aforementioned parameters."
            )

        if generator is None and shuffle is True:
            if seed is None:
                seed = np.random.get_state()[1][0]
                _ = np.random.random()  # do 1 step of rng
            generator = np.random.default_rng(seed)

        # Check if we've already cached this computation (indexed by a hash)
        if self.cache_files:
            if train_indices_cache_file_name is None or test_indices_cache_file_name is None:
                # we create a unique hash from the function, current dataset file and the mapping args

                if train_indices_cache_file_name is None:
                    train_indices_cache_file_name = self._get_cache_file_path(train_new_fingerprint)
                if test_indices_cache_file_name is None:
                    test_indices_cache_file_name = self._get_cache_file_path(test_new_fingerprint)
            if (
                os.path.exists(train_indices_cache_file_name)
                and os.path.exists(test_indices_cache_file_name)
                and load_from_cache_file
            ):
                logger.warning(
                    "Loading cached split indices for dataset at %s and %s",
                    train_indices_cache_file_name,
                    test_indices_cache_file_name,
                )
                return DatasetDict(
                    {
                        "train": self._new_dataset_with_indices(
                            fingerprint=train_new_fingerprint, indices_cache_file_name=train_indices_cache_file_name
                        ),
                        "test": self._new_dataset_with_indices(
                            fingerprint=test_new_fingerprint, indices_cache_file_name=test_indices_cache_file_name
                        ),
                    }
                )

        if not shuffle:
            train_indices = np.arange(n_train)
            test_indices = np.arange(n_train, n_train + n_test)
        else:
            # random partition
            permutation = generator.permutation(len(self))
            test_indices = permutation[:n_test]
            train_indices = permutation[n_test : (n_test + n_train)]

        train_split = self.select(
            indices=train_indices,
            keep_in_memory=keep_in_memory,
            indices_cache_file_name=train_indices_cache_file_name,
            writer_batch_size=writer_batch_size,
            new_fingerprint=train_new_fingerprint,
        )
        test_split = self.select(
            indices=test_indices,
            keep_in_memory=keep_in_memory,
            indices_cache_file_name=test_indices_cache_file_name,
            writer_batch_size=writer_batch_size,
            new_fingerprint=test_new_fingerprint,
        )

        return DatasetDict({"train": train_split, "test": test_split})

    def shard(
        self,
        num_shards: int,
        index: int,
        contiguous: bool = False,
        keep_in_memory: bool = False,
        indices_cache_file_name: Optional[str] = None,
        writer_batch_size: Optional[int] = 1000,
    ) -> "Dataset":
        """Return the `index`-nth shard from dataset split into `num_shards` pieces.

        This shards deterministically. dset.shard(n, i) will contain all elements of dset whose
        index mod n = i.

        dset.shard(n, i, contiguous=True) will instead split dset into contiguous chunks,
        so it can be easily concatenated back together after processing. If n % i == l, then the
        first l shards will have length (n // i) + 1, and the remaining shards will have length (n // i).
        `datasets.concatenate([dset.shard(n, i, contiguous=True) for i in range(n)])` will return
        a dataset with the same order as the original.

        Be sure to shard before using any randomizing operator (such as shuffle).
        It is best if the shard operator is used early in the dataset pipeline.


        Args:
            num_shards (:obj:`int`): How many shards to split the dataset into.
            index (:obj:`int`): Which shard to select and return.
            contiguous: (:obj:`bool`, default `False`): Whether to select contiguous blocks of indices for shards.
            keep_in_memory (:obj:`bool`, default `False`): Keep the dataset in memory instead of writing it to a cache file.
            load_from_cache_file (:obj:`bool`, default `True`): If a cache file storing the current computation from `function`
                can be identified, use it instead of recomputing.
            indices_cache_file_name (:obj:`str`, optional): Provide the name of a path for the cache file. It is used to store the
                indices of each shard instead of the automatically generated cache file name.
            writer_batch_size (:obj:`int`, default `1000`): Number of rows per write operation for the cache file writer.
                This value is a good trade-off between memory usage during the processing, and processing speed.
                Higher value makes the processing do fewer lookups, lower value consume less temporary memory while running `.map()`.
        """
        assert 0 <= index < num_shards, "index should be in [0, num_shards-1]"
        if contiguous:
            div = len(self) // num_shards
            mod = len(self) % num_shards
            start = div * index + min(index, mod)
            end = start + div + (1 if index < mod else 0)
            indices = np.arange(start, end)
        else:
            indices = np.arange(index, len(self), num_shards)

        return self.select(
            indices=indices,
            keep_in_memory=keep_in_memory,
            indices_cache_file_name=indices_cache_file_name,
            writer_batch_size=writer_batch_size,
        )

    def export(
        self,
        filename: str,
        format: str = "tfrecord",
    ):
        """Writes the Arrow dataset to a TFRecord file.

        The dataset must already be in tensorflow format. The records will be written with
        keys from `dataset._format_columns`.

        Args:
            filename (:obj:`str`): The filename, including the `.tfrecord` extension, to write to.
            format (`str`, optional, default `"tfrecord"`): The type of output file. Currently this is a no-op, as
                TFRecords are the only option. This enables a more flexible function signature later.
        """
        try:
            import tensorflow as tf  # noqa: F401
        except ImportError:
            logger.error("Tensorflow needs to be installed to be able to return Tensorflow tensors.")

        # From https://www.tensorflow.org/tutorials/load_data/tfrecord
        def _bytes_feature(values):
            """Returns a bytes_list from a list of string / byte."""
            return tf.train.Feature(bytes_list=tf.train.BytesList(value=values))

        def _float_feature(values):
            """Returns a float_list from a list of float / double."""
            return tf.train.Feature(float_list=tf.train.FloatList(value=values))

        def _int64_feature(values):
            """Returns an int64_list from a list of bool / enum / int / uint."""
            return tf.train.Feature(int64_list=tf.train.Int64List(value=values))

        def _feature(values: Union[float, int, str, np.ndarray]) -> "tf.train.Feature":
            """Typechecks `values` and returns the corresponding tf.train.Feature."""
            if isinstance(values, np.ndarray):
                if values.dtype == np.dtype(float):
                    return _float_feature(values)
                elif values.dtype == np.int64:
                    return _int64_feature(values)
                elif values.dtype == np.dtype(str) or (
                    values.dtype == np.dtype(object) and len(values) > 0 and isinstance(values[0], str)
                ):
                    return _bytes_feature([v.encode() for v in values])
                else:
                    raise ValueError(
                        f"values={values} is an np.ndarray with items of dtype {values[0].dtype}, which cannot be serialized"
                    )
            if hasattr(values, "dtype"):
                if np.issubdtype(values.dtype, np.floating):
                    return _float_feature([values.item()])
                elif np.issubdtype(values.dtype, np.integer):
                    return _int64_feature([values.item()])
                elif np.issubdtype(values.dtype, np.str):
                    return _bytes_feature([values.item().encode()])
                else:
                    raise ValueError(f"values={values} has dtype {values.dtype}, which cannot be serialized")
            else:
                raise ValueError(f"values={values} are not numpy objects, and so cannot be serialized")

        def serialize_example(ex):
            feature = {key: _feature(value) for key, value in ex.items()}
            example_proto = tf.train.Example(features=tf.train.Features(feature=feature))
            return example_proto.SerializeToString()

        def tf_serialize_example(ex):
            tf_string = tf.py_function(serialize_example, (ex,), tf.string)
            return tf.reshape(tf_string, ())

        def generator():
            for ex in self:
                yield serialize_example(ex)

        assert self._format_type == "numpy", "Dataset format must be numpy before exporting"
        assert filename.endswith(".tfrecord")
        tf_dataset = tf.data.Dataset.from_generator(generator, output_types=tf.string, output_shapes=())
        writer = tf.data.experimental.TFRecordWriter(filename)
        logger.info(f"Writing TFRecord to {filename}")
        writer.write(tf_dataset)
        logger.info(f"Finished writing TFRecord to {filename}")
        self = None  # delete the dataset reference used by tf_dataset

    def to_csv(
        self,
        path_or_buf: Union[PathLike, BinaryIO],
        batch_size: Optional[int] = None,
        **to_csv_kwargs,
    ) -> int:
        """Exports the dataset to csv

        Args:
            path_or_buf (``PathLike`` or ``FileOrBuffer``): Either a path to a file or a BinaryIO.
            batch_size (Optional ``int``): Size of the batch to load in memory and write at once.
                Defaults to :obj:`datasets.config.DEFAULT_MAX_BATCH_SIZE`.
            to_csv_kwargs: Parameters to pass to pandas's :func:`pandas.DataFrame.to_csv`

        Returns:
            int: The number of characters or bytes written
        """
        # Dynamic import to avoid circular dependency
        from .io.csv import CsvDatasetWriter

        return CsvDatasetWriter(self, path_or_buf, batch_size=batch_size, **to_csv_kwargs).write()

    def to_dict(self, batch_size: Optional[int] = None, batched: bool = False) -> Union[dict, Iterator[dict]]:
        """Returns the dataset as a Python dict. Can also return a generator for large datasets.

        Args:
            batched (``bool``): Set to :obj:`True` to return a generator that yields the dataset as batches
                of ``batch_size`` rows. Defaults to :obj:`False` (returns the whole datasetas once)
            bacth_size (Optional ``int``): The size (number of rows) of the batches if ``batched`` is `True`.
                Defaults to :obj:`datasets.config.DEFAULT_MAX_BATCH_SIZE`.

        Returns:
            `dict` or `Iterator[dict]`
        """
        if not batched:
            return query_table(
                table=self._data,
                key=slice(0, len(self)),
                indices=self._indices if self._indices is not None else None,
            ).to_pydict()
        else:
            batch_size = batch_size if batch_size else config.DEFAULT_MAX_BATCH_SIZE
            return (
                query_table(
                    table=self._data,
                    key=slice(offset, offset + batch_size),
                    indices=self._indices if self._indices is not None else None,
                ).to_pydict()
                for offset in range(0, len(self), batch_size)
            )

    def to_json(
        self,
        path_or_buf: Union[PathLike, BinaryIO],
        batch_size: Optional[int] = None,
        **to_json_kwargs,
    ) -> int:
        """Export the dataset to JSON Lines or JSON.

        Args:
            path_or_buf (``PathLike`` or ``FileOrBuffer``): Either a path to a file or a BinaryIO.
            batch_size (:obj:`int`, optional): Size of the batch to load in memory and write at once.
                Defaults to :obj:`datasets.config.DEFAULT_MAX_BATCH_SIZE`.
            lines (:obj:`bool`, default ``True``): Whether output JSON lines format.
                Only possible if ``orient="records"`. It will throw ValueError with ``orient`` different from
                ``"records"``, since the others are not list-like.
            orient (:obj:`str`, default ``"records"``): Format of the JSON:

                - ``"records"``: list like ``[{column -> value}, … , {column -> value}]``
                - ``"split"``: dict like ``{"index" -> [index], "columns" -> [columns], "data" -> [values]}``
                - ``"index"``: dict like ``{index -> {column -> value}}``
                - ``"columns"``: dict like ``{column -> {index -> value}}``
                - ``"values"``: just the values array
                - ``"table"``: dict like ``{"schema": {schema}, "data": {data}}``
            **to_json_kwargs: Parameters to pass to pandas's `pandas.DataFrame.to_json
                <https://pandas.pydata.org/docs/reference/api/pandas.DataFrame.to_json.html>`_.

        Returns:
            int: The number of characters or bytes written.
        """
        # Dynamic import to avoid circular dependency
        from .io.json import JsonDatasetWriter

        return JsonDatasetWriter(self, path_or_buf, batch_size=batch_size, **to_json_kwargs).write()

    def to_pandas(
        self, batch_size: Optional[int] = None, batched: bool = False
    ) -> Union[pd.DataFrame, Iterator[pd.DataFrame]]:
        """Returns the dataset as a :class:`pandas.DataFrame`. Can also return a generator for large datasets.

        Args:
            batched (``bool``): Set to :obj:`True` to return a generator that yields the dataset as batches
                of ``batch_size`` rows. Defaults to :obj:`False` (returns the whole datasetas once)
            bacth_size (Optional ``int``): The size (number of rows) of the batches if ``batched`` is `True`.
                Defaults to :obj:`datasets.config.DEFAULT_MAX_BATCH_SIZE`.

        Returns:
            `pandas.DataFrame` or `Iterator[pandas.DataFrame]`
        """
        if not batched:
            return query_table(
                table=self._data,
                key=slice(0, len(self)),
                indices=self._indices if self._indices is not None else None,
            ).to_pandas()
        else:
            batch_size = batch_size if batch_size else config.DEFAULT_MAX_BATCH_SIZE
            return (
                query_table(
                    table=self._data,
                    key=slice(offset, offset + batch_size),
                    indices=self._indices if self._indices is not None else None,
                ).to_pandas()
                for offset in range(0, len(self), batch_size)
            )

    def to_parquet(
        self,
        path_or_buf: Union[PathLike, BinaryIO],
        batch_size: Optional[int] = None,
        **parquet_writer_kwargs,
    ) -> int:
        """Exports the dataset to parquet

        Args:
            path_or_buf (``PathLike`` or ``FileOrBuffer``): Either a path to a file or a BinaryIO.
            batch_size (Optional ``int``): Size of the batch to load in memory and write at once.
                Defaults to :obj:`datasets.config.DEFAULT_MAX_BATCH_SIZE`.
            parquet_writer_kwargs: Parameters to pass to PyArrow's :class:`pyarrow.parquet.ParquetWriter`

        Returns:
            int: The number of characters or bytes written
        """
        # Dynamic import to avoid circular dependency
        from .io.parquet import ParquetDatasetWriter

        return ParquetDatasetWriter(self, path_or_buf, batch_size=batch_size, **parquet_writer_kwargs).write()

    @transmit_format
    @fingerprint_transform(inplace=False)
    def add_column(self, name: str, column: Union[list, np.array], new_fingerprint: str):
        """Add column to Dataset.

        .. versionadded:: 1.7

        Args:
            name (str): Column name.
            column (list or np.array): Column data to be added.

        Returns:
            :class:`Dataset`
        """
        column_table = InMemoryTable.from_pydict({name: column})
        # Concatenate tables horizontally
        table = ConcatenationTable.from_tables([self._data, column_table], axis=1)
        # Update features
        info = self.info.copy()
        info.features.update(Features.from_arrow_schema(column_table.schema))
        table = update_metadata_with_features(table, info.features)
        return Dataset(table, info=info, split=self.split, indices_table=self._indices, fingerprint=new_fingerprint)

    def add_faiss_index(
        self,
        column: str,
        index_name: Optional[str] = None,
        device: Optional[int] = None,
        string_factory: Optional[str] = None,
        metric_type: Optional[int] = None,
        custom_index: Optional["faiss.Index"] = None,  # noqa: F821
        train_size: Optional[int] = None,
        faiss_verbose: bool = False,
        dtype=np.float32,
    ):
        """Add a dense index using Faiss for fast retrieval.
        By default the index is done over the vectors of the specified column.
        You can specify :obj:`device` if you want to run it on GPU (:obj:`device` must be the GPU index).
        You can find more information about Faiss here:

        - For `string factory <https://github.com/facebookresearch/faiss/wiki/The-index-factory>`__

        Args:
            column (:obj:`str`):
                The column of the vectors to add to the index.
            index_name (Optional :obj:`str`):
                The index_name/identifier of the index.
                This is the index_name that is used to call :func:`datasets.Dataset.get_nearest_examples` or :func:`datasets.Dataset.search`.
                By default it corresponds to `column`.
            device (Optional :obj:`int`):
                If not None, this is the index of the GPU to use.
                By default it uses the CPU.
            string_factory (Optional :obj:`str`):
                This is passed to the index factory of Faiss to create the index.
                Default index class is ``IndexFlat``.
            metric_type (Optional :obj:`int`):
                Type of metric. Ex: faiss.faiss.METRIC_INNER_PRODUCT or faiss.METRIC_L2.
            custom_index (Optional :obj:`faiss.Index`):
                Custom Faiss index that you already have instantiated and configured for your needs.
            train_size (Optional :obj:`int`):
                If the index needs a training step, specifies how many vectors will be used to train the index.
            faiss_verbose (:obj:`bool`, defaults to False):
                Enable the verbosity of the Faiss index.
            dtype (data-type): The dtype of the numpy arrays that are indexed.
                Default is ``np.float32``.

        Example:
            .. code-block:: python

                ds = datasets.load_dataset('crime_and_punish', split='train')
                ds_with_embeddings = ds.map(lambda example: {'embeddings': embed(example['line']}))
                ds_with_embeddings.add_faiss_index(column='embeddings')
                # query
                scores, retrieved_examples = ds_with_embeddings.get_nearest_examples('embeddings', embed('my new query'), k=10)
                # save index
                ds_with_embeddings.save_faiss_index('embeddings', 'my_index.faiss')

                ds = datasets.load_dataset('crime_and_punish', split='train')
                # load index
                ds.load_faiss_index('embeddings', 'my_index.faiss')
                # query
                scores, retrieved_examples = ds.get_nearest_examples('embeddings', embed('my new query'), k=10)
        """
        with self.formatted_as(type="numpy", columns=[column], dtype=dtype):
            super().add_faiss_index(
                column=column,
                index_name=index_name,
                device=device,
                string_factory=string_factory,
                metric_type=metric_type,
                custom_index=custom_index,
                train_size=train_size,
                faiss_verbose=faiss_verbose,
            )
        return self

    def add_faiss_index_from_external_arrays(
        self,
        external_arrays: np.array,
        index_name: str,
        device: Optional[int] = None,
        string_factory: Optional[str] = None,
        metric_type: Optional[int] = None,
        custom_index: Optional["faiss.Index"] = None,  # noqa: F821
        train_size: Optional[int] = None,
        faiss_verbose: bool = False,
        dtype=np.float32,
    ):
        """Add a dense index using Faiss for fast retrieval.
        The index is created using the vectors of `external_arrays`.
        You can specify `device` if you want to run it on GPU (`device` must be the GPU index).
        You can find more information about Faiss here:

        - For `string factory <https://github.com/facebookresearch/faiss/wiki/The-index-factory>`__

        Args:
            external_arrays (:obj:`np.array`):
                If you want to use arrays from outside the lib for the index, you can set :obj:`external_arrays`.
                It will use :obj:`external_arrays` to create the Faiss index instead of the arrays in the given :obj:`column`.
            index_name (:obj:`str`):
                The index_name/identifier of the index.
                This is the index_name that is used to call :func:`datasets.Dataset.get_nearest_examples` or :func:`datasets.Dataset.search`.
            device (Optional :obj:`int`):
                If not None, this is the index of the GPU to use.
                By default it uses the CPU.
            string_factory (Optional :obj:`str`):
                This is passed to the index factory of Faiss to create the index.
                Default index class is ``IndexFlat``.
            metric_type (Optional :obj:`int`):
                Type of metric. Ex: faiss.faiss.METRIC_INNER_PRODUCT or faiss.METRIC_L2.
            custom_index (Optional :obj:`faiss.Index`):
                Custom Faiss index that you already have instantiated and configured for your needs.
            train_size (Optional :obj:`int`):
                If the index needs a training step, specifies how many vectors will be used to train the index.
            faiss_verbose (:obj:`bool`, defaults to False):
                Enable the verbosity of the Faiss index.
            dtype (:obj:`numpy.dtype`): The dtype of the numpy arrays that are indexed. Default is np.float32.
        """
        super().add_faiss_index_from_external_arrays(
            external_arrays=external_arrays.astype(dtype),
            index_name=index_name,
            device=device,
            string_factory=string_factory,
            metric_type=metric_type,
            custom_index=custom_index,
            train_size=train_size,
            faiss_verbose=faiss_verbose,
        )

    def add_elasticsearch_index(
        self,
        column: str,
        index_name: Optional[str] = None,
        host: Optional[str] = None,
        port: Optional[int] = None,
        es_client: Optional["elasticsearch.Elasticsearch"] = None,  # noqa: F821
        es_index_name: Optional[str] = None,
        es_index_config: Optional[dict] = None,
    ):
        """Add a text index using ElasticSearch for fast retrieval. This is done in-place.

        Args:
            column (:obj:`str`):
                The column of the documents to add to the index.
            index_name (Optional :obj:`str`):
                The index_name/identifier of the index.
                This is the index name that is used to call :meth:`Dataset.get_nearest_examples` or :meth:`Dataset.search`.
                By default it corresponds to :obj:`column`.
            host (Optional :obj:`str`, defaults to localhost):
                host of where ElasticSearch is running
            port (Optional :obj:`str`, defaults to 9200):
                port of where ElasticSearch is running
            es_client (Optional :obj:`elasticsearch.Elasticsearch`):
                The elasticsearch client used to create the index if host and port are None.
            es_index_name (Optional :obj:`str`):
                The elasticsearch index name used to create the index.
            es_index_config (Optional :obj:`dict`):
                The configuration of the elasticsearch index.
                Default config is::

                    {
                        "settings": {
                            "number_of_shards": 1,
                            "analysis": {"analyzer": {"stop_standard": {"type": "standard", " stopwords": "_english_"}}},
                        },
                        "mappings": {
                            "properties": {
                                "text": {
                                    "type": "text",
                                    "analyzer": "standard",
                                    "similarity": "BM25"
                                },
                            }
                        },
                    }

        Example:
            .. code-block:: python

                es_client = elasticsearch.Elasticsearch()
                ds = datasets.load_dataset('crime_and_punish', split='train')
                ds.add_elasticsearch_index(column='line', es_client=es_client, es_index_name="my_es_index")
                scores, retrieved_examples = ds.get_nearest_examples('line', 'my new query', k=10)

        """
        with self.formatted_as(type=None, columns=[column]):
            super().add_elasticsearch_index(
                column=column,
                index_name=index_name,
                host=host,
                port=port,
                es_client=es_client,
                es_index_name=es_index_name,
                es_index_config=es_index_config,
            )
        return self

    @transmit_format
    @fingerprint_transform(inplace=False)
    def add_item(self, item: dict, new_fingerprint: str):
        """Add item to Dataset.

        .. versionadded:: 1.7

        Args:
            item (dict): Item data to be added.

        Returns:
            :class:`Dataset`
        """
        item_table = InMemoryTable.from_pydict({k: [item[k]] for k in self.features.keys() if k in item})
        # Cast item
        schema = pa.schema(self.features.type)
        item_table = item_table.cast(schema)
        # Concatenate tables
        table = concat_tables([self._data, item_table])
        if self._indices is None:
            indices_table = None
        else:
            item_indices_array = pa.array([len(self._data)], type=pa.uint64())
            item_indices_table = InMemoryTable.from_arrays([item_indices_array], names=["indices"])
            indices_table = concat_tables([self._indices, item_indices_table])
        return Dataset(
            table,
            info=self.info.copy(),
            split=self.split,
            indices_table=indices_table,
            fingerprint=new_fingerprint,
        )

    def align_labels_with_mapping(self, label2id: Dict, label_column: str) -> "Dataset":
        """Align the dataset's label ID and label name mapping to match an input :obj:`label2id` mapping.
        This is useful when you want to ensure that a model's predicted labels are aligned with the dataset.
        The alignment in done using the lowercase label names.

        Args:
            label2id (:obj:`dict`):
                The label name to ID mapping to align the dataset with.
            label_column (:obj:`str`):
                The column name of labels to align on.

        Example:
            .. code-block:: python

                # dataset with mapping {'entailment': 0, 'neutral': 1, 'contradiction': 2}
                ds = load_dataset("glue", "mnli", split="train")
                # mapping to align with
                label2id = {'CONTRADICTION': 0, 'NEUTRAL': 1, 'ENTAILMENT': 2}
                ds_aligned = ds.align_labels_with_mapping(label2id, "label")
        """
        features = self.features.copy()
        int2str_function = features[label_column].int2str
        # Sort input mapping by ID value to ensure the label names are aligned
        label2id = dict(sorted(label2id.items(), key=lambda item: item[1]))
        label_names = list(label2id.keys())
        features[label_column] = ClassLabel(num_classes=len(label_names), names=label_names)
        # Some label mappings use uppercase label names so we lowercase them during alignment
        label2id = {k.lower(): v for k, v in label2id.items()}

        def process_label_ids(batch):
            dset_label_names = [int2str_function(label_id).lower() for label_id in batch[label_column]]
            batch[label_column] = [label2id[label_name] for label_name in dset_label_names]
            return batch

        return self.map(process_label_ids, features=features, batched=True)


def concatenate_datasets(
    dsets: List[Dataset],
    info: Optional[Any] = None,
    split: Optional[Any] = None,
    axis: int = 0,
):
    """
    Converts a list of :class:`Dataset` with the same schema into a single :class:`Dataset`.

    Args:
        dsets (:obj:`List[datasets.Dataset]`): List of Datasets to concatenate.
        info (:class:`DatasetInfo`, optional): Dataset information, like description, citation, etc.
        split (:class:`NamedSplit`, optional): Name of the dataset split.
        axis (``{0, 1}``, default ``0``, meaning over rows):
            Axis to concatenate over, where ``0`` means over rows (vertically) and ``1`` means over columns
            (horizontally).

            .. versionadded:: 1.6.0
    """
    if axis == 0 and not all([dset.features.type == dsets[0].features.type for dset in dsets]):
        raise ValueError("Features must match for all datasets")
    elif axis == 1 and not all([dset.num_rows == dsets[0].num_rows for dset in dsets]):
        raise ValueError("Number of rows must match for all datasets")

    # Find common format or reset format
    format = dsets[0].format
    if any(dset.format != format for dset in dsets):
        format = {}
        logger.info("Some of the datasets have disparate format. Resetting the format of the concatenated dataset.")

    # Concatenate tables
    tables_to_concat = [dset._data for dset in dsets if len(dset._data) > 0]
    # There might be no table with data left hence return first empty table
    if not tables_to_concat:
        return dsets[0]
    table = concat_tables(tables_to_concat, axis=axis)
    if axis == 1:
        table = update_metadata_with_features(table, None)

    def apply_offset_to_indices_table(table, offset):
        if offset == 0:
            return table
        else:
            array = table["indices"]
            new_array = pc.add(array, pa.scalar(offset, type=pa.uint64()))
            return InMemoryTable.from_arrays([new_array], names=["indices"])

    # Concatenate indices if they exist
    if any(dset._indices is not None for dset in dsets):

        # Datasets with no indices tables are replaced with a dataset with an indices table in memory.
        # Applying an offset to an indices table also brings the table in memory.
        for i in range(len(dsets)):
            if dsets[i]._indices is None:
                dsets[i] = dsets[i].select(range(len(dsets[i])))
        assert all(dset._indices is not None for dset in dsets), "each dataset should have an indices table"

        # An offset needs to be applied to the indices before concatenating
        indices_tables = []
        offset = 0
        for dset in dsets:
            indices_tables.append(apply_offset_to_indices_table(dset._indices, offset))
            offset += len(dset._data)

        # Concatenate indices
        indices_tables = [t for t in indices_tables if len(t) > 0]
        if indices_tables:
            indices_table = concat_tables(indices_tables)
        else:
            indices_table = InMemoryTable.from_batches([], schema=pa.schema({"indices": pa.int64()}))
    else:
        indices_table = None

    # Concatenate infos
    if info is None:
        info = DatasetInfo.from_merge([dset.info for dset in dsets])
    fingerprint = update_fingerprint(
        "".join(dset._fingerprint for dset in dsets), concatenate_datasets, {"info": info, "split": split}
    )

    # Make final concatenated dataset
    concatenated_dataset = Dataset(
        table,
        info=info,
        split=split,
        indices_table=indices_table,
        fingerprint=fingerprint,
    )
    concatenated_dataset.set_format(**format)
    return concatenated_dataset


# This is outside Dataset.filter as it needs to be picklable for multiprocessing

# transform the filter function into the map function
def map_function(batch, *args, function=None, with_indices=None, **fn_kwargs):
    assert function is not None and with_indices is not None
    result = defaultdict(list)
    num_examples = len(batch[next(iter(batch.keys()))])
    input_columns = fn_kwargs.pop("input_columns", None)

    # create single examples
    for i in range(num_examples):
        example = map_nested(lambda x: x[i], batch, dict_only=True)
        fn_args = [example] if input_columns is None else [example[col] for col in input_columns]

        # check if example should be filtered or not
        if with_indices:
            keep_example = function(*fn_args, args[0][i], **fn_kwargs)
        else:
            keep_example = function(*fn_args, **fn_kwargs)

        assert isinstance(
            keep_example, bool
        ), f"The filter function returns a variable of type {type(keep_example)}, but should return a variable of type `bool`."
        # if example shall be kept add to result
        if keep_example:
            for key in batch.keys():
                result[key].append(example[key])

    # if no example shall be kept, init with empty list
    if bool(result) is False:
        for key in batch.keys():
            result[key] = []

    return result<|MERGE_RESOLUTION|>--- conflicted
+++ resolved
@@ -1838,12 +1838,9 @@
         if rank is not None and not disable_tqdm and "notebook" in tqdm.__name__:
             print(" ", end="", flush=True)
 
-<<<<<<< HEAD
         if fn_kwargs is None:
             fn_kwargs = {}
 
-=======
->>>>>>> 7174b8be
         # If we do batch computation but no batch size is provided, default to the full dataset
         if batched and (batch_size is None or batch_size <= 0):
             batch_size = self.num_rows
