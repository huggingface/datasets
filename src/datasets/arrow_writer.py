--- conflicted
+++ resolved
@@ -118,11 +118,11 @@
         else:
             type = self.type
         trying_int_optimization = False
+        non_null_idx, non_null_value = first_non_null_value(self.data)
         if type is None:  # automatic type inference for custom objects
-            if config.PIL_AVAILABLE and "PIL" in sys.modules and isinstance(self.data[0], PIL.Image.Image):
+            if config.PIL_AVAILABLE and "PIL" in sys.modules and isinstance(non_null_value, PIL.Image.Image):
                 type = ImageExtensionType()
         try:
-            non_null_idx, non_null_value = first_non_null_value(self.data)
             if isinstance(type, _ArrayXDExtensionType):
                 if isinstance(self.data, np.ndarray):
                     storage = numpy_to_pyarrow_listarray(self.data, type=type.value_type)
@@ -144,11 +144,7 @@
                     out = out.cast(type)
             else:
                 out = pa.array(cast_to_python_objects(self.data, only_1d_for_numpy=True), type=type)
-<<<<<<< HEAD
-            if trying_type and non_null_idx != -1:
-=======
-            if trying_type and not isinstance(type, ImageExtensionType):
->>>>>>> 50658bb4
+            if trying_type and not isinstance(type, ImageExtensionType) and non_null_idx != -1:
                 is_equal = (
                     np.array_equal(np.array(out[non_null_idx].as_py()), self.data[non_null_idx])
                     if isinstance(self.data[non_null_idx], np.ndarray)
