--- conflicted
+++ resolved
@@ -132,7 +132,6 @@
                 raise
 
 
-<<<<<<< HEAD
 class OptimizedTypedSequence(TypedSequence):
     def __init__(self, data, type=None, try_type=None, col=None, optimized_int_type=None):
         optimized_int_type_by_col = {
@@ -146,10 +145,7 @@
         super().__init__(data, type=type, try_type=try_type, optimized_int_type=optimized_int_type)
 
 
-class ArrowWriter(object):
-=======
 class ArrowWriter:
->>>>>>> 13a5b7db
     """Shuffles and writes Examples to Arrow files."""
 
     def __init__(
