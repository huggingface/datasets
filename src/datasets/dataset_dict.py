import contextlib
import copy
import fnmatch
import json
import math
import posixpath
import re
from io import BytesIO
from pathlib import Path
from typing import Callable, Dict, List, Optional, Sequence, Tuple, Union

import fsspec
import numpy as np
from fsspec.core import url_to_fs
from huggingface_hub import (
    CommitInfo,
    CommitOperationAdd,
    CommitOperationDelete,
    DatasetCard,
    DatasetCardData,
    HfApi,
)
from huggingface_hub.hf_api import RepoFile

from . import config
from .arrow_dataset import PUSH_TO_HUB_WITHOUT_METADATA_CONFIGS_SPLIT_PATTERN_SHARDED, Dataset
from .features import Features
from .features.features import FeatureType
from .info import DatasetInfo, DatasetInfosDict
from .naming import _split_re
from .splits import NamedSplit, Split, SplitDict, SplitInfo
from .table import Table
from .utils import logging
from .utils.doc_utils import is_documented_by
from .utils.metadata import MetadataConfigs
from .utils.py_utils import asdict, glob_pattern_to_regex, string_to_dict
from .utils.typing import PathLike


logger = logging.get_logger(__name__)


class DatasetDict(dict):
    """A dictionary (dict of str: datasets.Dataset) with dataset transforms methods (map, filter, etc.)"""

    def _check_values_type(self):
        for dataset in self.values():
            if not isinstance(dataset, Dataset):
                raise TypeError(f"Values in `DatasetDict` should be of type `Dataset` but got type '{type(dataset)}'")

    def _check_values_features(self):
        items = list(self.items())
        for item_a, item_b in zip(items[:-1], items[1:]):
            if item_a[1].features != item_b[1].features:
                raise ValueError(
                    f"All datasets in `DatasetDict` should have the same features but features for '{item_a[0]}' and '{item_b[0]}' don't match: {item_a[1].features} != {item_b[1].features}"
                )

    def __enter__(self):
        return self

    def __exit__(self, exc_type, exc_val, exc_tb):
        # Here `del` is used to del the pyarrow tables. This properly closes the files used for memory mapped tables
        for dataset in self.values():
            if hasattr(dataset, "_data"):
                del dataset._data
            if hasattr(dataset, "_indices"):
                del dataset._indices

    def __getitem__(self, k) -> Dataset:
        if isinstance(k, (str, NamedSplit)) or len(self) == 0:
            return super().__getitem__(k)
        else:
            available_suggested_splits = [
                split for split in (Split.TRAIN, Split.TEST, Split.VALIDATION) if split in self
            ]
            suggested_split = available_suggested_splits[0] if available_suggested_splits else list(self)[0]
            raise KeyError(
                f"Invalid key: {k}. Please first select a split. For example: "
                f"`my_dataset_dictionary['{suggested_split}'][{k}]`. "
                f"Available splits: {sorted(self)}"
            )

    @property
    def data(self) -> Dict[str, Table]:
        """The Apache Arrow tables backing each split.

        Example:

        ```py
        >>> from datasets import load_dataset
        >>> ds = load_dataset("rotten_tomatoes")
        >>> ds.data
        ```
        """
        self._check_values_type()
        return {k: dataset.data for k, dataset in self.items()}

    @property
    def cache_files(self) -> Dict[str, Dict]:
        """The cache files containing the Apache Arrow table backing each split.

        Example:

        ```py
        >>> from datasets import load_dataset
        >>> ds = load_dataset("rotten_tomatoes")
        >>> ds.cache_files
        {'test': [{'filename': '/root/.cache/huggingface/datasets/rotten_tomatoes_movie_review/default/1.0.0/40d411e45a6ce3484deed7cc15b82a53dad9a72aafd9f86f8f227134bec5ca46/rotten_tomatoes_movie_review-test.arrow'}],
         'train': [{'filename': '/root/.cache/huggingface/datasets/rotten_tomatoes_movie_review/default/1.0.0/40d411e45a6ce3484deed7cc15b82a53dad9a72aafd9f86f8f227134bec5ca46/rotten_tomatoes_movie_review-train.arrow'}],
         'validation': [{'filename': '/root/.cache/huggingface/datasets/rotten_tomatoes_movie_review/default/1.0.0/40d411e45a6ce3484deed7cc15b82a53dad9a72aafd9f86f8f227134bec5ca46/rotten_tomatoes_movie_review-validation.arrow'}]}
        ```
        """
        self._check_values_type()
        return {k: dataset.cache_files for k, dataset in self.items()}

    @property
    def num_columns(self) -> Dict[str, int]:
        """Number of columns in each split of the dataset.

        Example:

        ```py
        >>> from datasets import load_dataset
        >>> ds = load_dataset("rotten_tomatoes")
        >>> ds.num_columns
        {'test': 2, 'train': 2, 'validation': 2}
        ```
        """
        self._check_values_type()
        return {k: dataset.num_columns for k, dataset in self.items()}

    @property
    def num_rows(self) -> Dict[str, int]:
        """Number of rows in each split of the dataset.

        Example:

        ```py
        >>> from datasets import load_dataset
        >>> ds = load_dataset("rotten_tomatoes")
        >>> ds.num_rows
        {'test': 1066, 'train': 8530, 'validation': 1066}
        ```
        """
        self._check_values_type()
        return {k: dataset.num_rows for k, dataset in self.items()}

    @property
    def column_names(self) -> Dict[str, List[str]]:
        """Names of the columns in each split of the dataset.

        Example:

        ```py
        >>> from datasets import load_dataset
        >>> ds = load_dataset("rotten_tomatoes")
        >>> ds.column_names
        {'test': ['text', 'label'],
         'train': ['text', 'label'],
         'validation': ['text', 'label']}
        ```
        """
        self._check_values_type()
        return {k: dataset.column_names for k, dataset in self.items()}

    @property
    def shape(self) -> Dict[str, Tuple[int]]:
        """Shape of each split of the dataset (number of rows, number of columns).

        Example:

        ```py
        >>> from datasets import load_dataset
        >>> ds = load_dataset("rotten_tomatoes")
        >>> ds.shape
        {'test': (1066, 2), 'train': (8530, 2), 'validation': (1066, 2)}
        ```
        """
        self._check_values_type()
        return {k: dataset.shape for k, dataset in self.items()}

    def flatten(self, max_depth=16) -> "DatasetDict":
        """Flatten the Apache Arrow Table of each split (nested features are flatten).
        Each column with a struct type is flattened into one column per struct field.
        Other columns are left unchanged.

        Example:

        ```py
        >>> from datasets import load_dataset
        >>> ds = load_dataset("squad")
        >>> ds["train"].features
        {'answers': Sequence(feature={'text': Value(dtype='string', id=None), 'answer_start': Value(dtype='int32', id=None)}, length=-1, id=None),
         'context': Value(dtype='string', id=None),
         'id': Value(dtype='string', id=None),
         'question': Value(dtype='string', id=None),
         'title': Value(dtype='string', id=None)}
        >>> ds.flatten()
        DatasetDict({
            train: Dataset({
                features: ['id', 'title', 'context', 'question', 'answers.text', 'answers.answer_start'],
                num_rows: 87599
            })
            validation: Dataset({
                features: ['id', 'title', 'context', 'question', 'answers.text', 'answers.answer_start'],
                num_rows: 10570
            })
        })
        ```
        """
        self._check_values_type()
        return DatasetDict({k: dataset.flatten(max_depth=max_depth) for k, dataset in self.items()})

    def unique(self, column: str) -> Dict[str, List]:
        """Return a list of the unique elements in a column for each split.

        This is implemented in the low-level backend and as such, very fast.

        Args:
            column (`str`):
                column name (list all the column names with [`~datasets.DatasetDict.column_names`])

        Returns:
            Dict[`str`, `list`]: Dictionary of unique elements in the given column.

        Example:

        ```py
        >>> from datasets import load_dataset
        >>> ds = load_dataset("rotten_tomatoes")
        >>> ds.unique("label")
        {'test': [1, 0], 'train': [1, 0], 'validation': [1, 0]}
        ```
        """
        self._check_values_type()
        return {k: dataset.unique(column) for k, dataset in self.items()}

    def cleanup_cache_files(self) -> Dict[str, int]:
        """Clean up all cache files in the dataset cache directory, excepted the currently used cache file if there is one.
        Be careful when running this command that no other process is currently using other cache files.

        Return:
            `Dict` with the number of removed files for each split

        Example:

        ```py
        >>> from datasets import load_dataset
        >>> ds = load_dataset("rotten_tomatoes")
        >>> ds.cleanup_cache_files()
        {'test': 0, 'train': 0, 'validation': 0}
        ```
        """
        self._check_values_type()
        return {k: dataset.cleanup_cache_files() for k, dataset in self.items()}

    def __repr__(self):
        repr = "\n".join([f"{k}: {v}" for k, v in self.items()])
        repr = re.sub(r"^", " " * 4, repr, 0, re.M)
        return f"DatasetDict({{\n{repr}\n}})"

    def cast(self, features: Features) -> "DatasetDict":
        """
        Cast the dataset to a new set of features.
        The transformation is applied to all the datasets of the dataset dictionary.

        Args:
            features ([`Features`]):
                New features to cast the dataset to.
                The name and order of the fields in the features must match the current column names.
                The type of the data must also be convertible from one type to the other.
                For non-trivial conversion, e.g. `string` <-> `ClassLabel` you should use [`~DatasetDict.map`] to update the dataset.

        Example:

        ```py
        >>> from datasets import load_dataset
        >>> ds = load_dataset("rotten_tomatoes")
        >>> ds["train"].features
        {'label': ClassLabel(num_classes=2, names=['neg', 'pos'], id=None),
         'text': Value(dtype='string', id=None)}
        >>> new_features = ds["train"].features.copy()
        >>> new_features['label'] = ClassLabel(names=['bad', 'good'])
        >>> new_features['text'] = Value('large_string')
        >>> ds = ds.cast(new_features)
        >>> ds["train"].features
        {'label': ClassLabel(num_classes=2, names=['bad', 'good'], id=None),
         'text': Value(dtype='large_string', id=None)}
        ```
        """
        self._check_values_type()
        return DatasetDict({k: dataset.cast(features=features) for k, dataset in self.items()})

    def cast_column(self, column: str, feature) -> "DatasetDict":
        """Cast column to feature for decoding.

        Args:
            column (`str`):
                Column name.
            feature ([`Feature`]):
                Target feature.

        Returns:
            [`DatasetDict`]

        Example:

        ```py
        >>> from datasets import load_dataset
        >>> ds = load_dataset("rotten_tomatoes")
        >>> ds["train"].features
        {'label': ClassLabel(num_classes=2, names=['neg', 'pos'], id=None),
         'text': Value(dtype='string', id=None)}
        >>> ds = ds.cast_column('label', ClassLabel(names=['bad', 'good']))
        >>> ds["train"].features
        {'label': ClassLabel(num_classes=2, names=['bad', 'good'], id=None),
         'text': Value(dtype='string', id=None)}
        ```
        """
        self._check_values_type()
        return DatasetDict({k: dataset.cast_column(column=column, feature=feature) for k, dataset in self.items()})

    def remove_columns(self, column_names: Union[str, List[str]]) -> "DatasetDict":
        """
        Remove one or several column(s) from each split in the dataset
        and the features associated to the column(s).

        The transformation is applied to all the splits of the dataset dictionary.

        You can also remove a column using [`~DatasetDict.map`] with `remove_columns` but the present method
        doesn't copy the data of the remaining columns and is thus faster.

        Args:
            column_names (`Union[str, List[str]]`):
                Name of the column(s) to remove.

        Returns:
            [`DatasetDict`]: A copy of the dataset object without the columns to remove.

        Example:

        ```py
        >>> from datasets import load_dataset
        >>> ds = load_dataset("rotten_tomatoes")
        >>> ds = ds.remove_columns("label")
        DatasetDict({
            train: Dataset({
                features: ['text'],
                num_rows: 8530
            })
            validation: Dataset({
                features: ['text'],
                num_rows: 1066
            })
            test: Dataset({
                features: ['text'],
                num_rows: 1066
            })
        })
        ```
        """
        self._check_values_type()
        return DatasetDict({k: dataset.remove_columns(column_names=column_names) for k, dataset in self.items()})

    def rename_column(self, original_column_name: str, new_column_name: str) -> "DatasetDict":
        """
        Rename a column in the dataset and move the features associated to the original column under the new column name.
        The transformation is applied to all the datasets of the dataset dictionary.

        You can also rename a column using [`~DatasetDict.map`] with `remove_columns` but the present method:
            - takes care of moving the original features under the new column name.
            - doesn't copy the data to a new dataset and is thus much faster.

        Args:
            original_column_name (`str`):
                Name of the column to rename.
            new_column_name (`str`):
                New name for the column.

        Example:

        ```py
        >>> from datasets import load_dataset
        >>> ds = load_dataset("rotten_tomatoes")
        >>> ds = ds.rename_column("label", "label_new")
        DatasetDict({
            train: Dataset({
                features: ['text', 'label_new'],
                num_rows: 8530
            })
            validation: Dataset({
                features: ['text', 'label_new'],
                num_rows: 1066
            })
            test: Dataset({
                features: ['text', 'label_new'],
                num_rows: 1066
            })
        })
        ```
        """
        self._check_values_type()
        return DatasetDict(
            {
                k: dataset.rename_column(original_column_name=original_column_name, new_column_name=new_column_name)
                for k, dataset in self.items()
            }
        )

    def rename_columns(self, column_mapping: Dict[str, str]) -> "DatasetDict":
        """
        Rename several columns in the dataset, and move the features associated to the original columns under
        the new column names.
        The transformation is applied to all the datasets of the dataset dictionary.

        Args:
            column_mapping (`Dict[str, str]`):
                A mapping of columns to rename to their new names.

        Returns:
            [`DatasetDict`]: A copy of the dataset with renamed columns.

        Example:

        ```py
        >>> from datasets import load_dataset
        >>> ds = load_dataset("rotten_tomatoes")
        >>> ds.rename_columns({'text': 'text_new', 'label': 'label_new'})
        DatasetDict({
            train: Dataset({
                features: ['text_new', 'label_new'],
                num_rows: 8530
            })
            validation: Dataset({
                features: ['text_new', 'label_new'],
                num_rows: 1066
            })
            test: Dataset({
                features: ['text_new', 'label_new'],
                num_rows: 1066
            })
        })
        ```
        """
        self._check_values_type()
        return DatasetDict({k: dataset.rename_columns(column_mapping=column_mapping) for k, dataset in self.items()})

    def select_columns(self, column_names: Union[str, List[str]]) -> "DatasetDict":
        """Select one or several column(s) from each split in the dataset and
        the features associated to the column(s).

        The transformation is applied to all the splits of the dataset
        dictionary.

        Args:
            column_names (`Union[str, List[str]]`):
                Name of the column(s) to keep.

        Example:

        ```py
        >>> from datasets import load_dataset
        >>> ds = load_dataset("rotten_tomatoes")
        >>> ds.select_columns("text")
        DatasetDict({
            train: Dataset({
                features: ['text'],
                num_rows: 8530
            })
            validation: Dataset({
                features: ['text'],
                num_rows: 1066
            })
            test: Dataset({
                features: ['text'],
                num_rows: 1066
            })
        })
        ```
        """
        self._check_values_type()
        return DatasetDict({k: dataset.select_columns(column_names=column_names) for k, dataset in self.items()})

    def class_encode_column(self, column: str, include_nulls: bool = False) -> "DatasetDict":
        """Casts the given column as [`~datasets.features.ClassLabel`] and updates the tables.

        Args:
            column (`str`):
                The name of the column to cast.
            include_nulls (`bool`, defaults to `False`):
                Whether to include null values in the class labels. If `True`, the null values will be encoded as the `"None"` class label.

                <Added version="1.14.2"/>

        Example:

        ```py
        >>> from datasets import load_dataset
        >>> ds = load_dataset("boolq")
        >>> ds["train"].features
        {'answer': Value(dtype='bool', id=None),
         'passage': Value(dtype='string', id=None),
         'question': Value(dtype='string', id=None)}
        >>> ds = ds.class_encode_column("answer")
        >>> ds["train"].features
        {'answer': ClassLabel(num_classes=2, names=['False', 'True'], id=None),
         'passage': Value(dtype='string', id=None),
         'question': Value(dtype='string', id=None)}
        ```
        """
        self._check_values_type()
        return DatasetDict(
            {k: dataset.class_encode_column(column=column, include_nulls=include_nulls) for k, dataset in self.items()}
        )

    @contextlib.contextmanager
    def formatted_as(
        self,
        type: Optional[str] = None,
        columns: Optional[List] = None,
        output_all_columns: bool = False,
        **format_kwargs,
    ):
        """To be used in a `with` statement. Set `__getitem__` return format (type and columns).
        The transformation is applied to all the datasets of the dataset dictionary.

        Args:
            type (`str`, *optional*):
                Output type selected in `[None, 'numpy', 'torch', 'tensorflow', 'pandas', 'arrow', 'jax']`.
                `None` means `__getitem__` returns python objects (default).
            columns (`List[str]`, *optional*):
                Columns to format in the output.
                `None` means `__getitem__` returns all columns (default).
            output_all_columns (`bool`, defaults to False):
                Keep un-formatted columns as well in the output (as python objects).
            **format_kwargs (additional keyword arguments):
                Keywords arguments passed to the convert function like `np.array`, `torch.tensor` or `tensorflow.ragged.constant`.
        """
        self._check_values_type()
        old_format_type = {k: dataset._format_type for k, dataset in self.items()}
        old_format_kwargs = {k: dataset._format_kwargs for k, dataset in self.items()}
        old_format_columns = {k: dataset._format_columns for k, dataset in self.items()}
        old_output_all_columns = {k: dataset._output_all_columns for k, dataset in self.items()}
        try:
            self.set_format(type, columns, output_all_columns, **format_kwargs)
            yield
        finally:
            for k, dataset in self.items():
                dataset.set_format(
                    old_format_type[k], old_format_columns[k], old_output_all_columns[k], **old_format_kwargs[k]
                )

    def set_format(
        self,
        type: Optional[str] = None,
        columns: Optional[List] = None,
        output_all_columns: bool = False,
        **format_kwargs,
    ):
        """Set `__getitem__` return format (type and columns).
        The format is set for every dataset in the dataset dictionary.

        Args:
            type (`str`, *optional*):
                Output type selected in `[None, 'numpy', 'torch', 'tensorflow', 'pandas', 'arrow', 'jax']`.
                `None` means `__getitem__` returns python objects (default).
            columns (`List[str]`, *optional*):
                Columns to format in the output.
                `None` means `__getitem__` returns all columns (default).
            output_all_columns (`bool`, defaults to False):
                Keep un-formatted columns as well in the output (as python objects),
            **format_kwargs (additional keyword arguments):
                Keywords arguments passed to the convert function like `np.array`, `torch.tensor` or `tensorflow.ragged.constant`.

        It is possible to call `map` after calling `set_format`. Since `map` may add new columns, then the list of formatted columns
        gets updated. In this case, if you apply `map` on a dataset to add a new column, then this column will be formatted:

            `new formatted columns = (all columns - previously unformatted columns)`

        Example:

        ```py
        >>> from datasets import load_dataset
        >>> from transformers import AutoTokenizer
        >>> tokenizer = AutoTokenizer.from_pretrained("bert-base-cased")
        >>> ds = ds.map(lambda x: tokenizer(x["text"], truncation=True, padding=True), batched=True)
        >>> ds.set_format(type="numpy", columns=['input_ids', 'token_type_ids', 'attention_mask', 'label'])
        >>> ds["train"].format
        {'columns': ['input_ids', 'token_type_ids', 'attention_mask', 'label'],
         'format_kwargs': {},
         'output_all_columns': False,
         'type': 'numpy'}
        ```
        """
        self._check_values_type()
        for dataset in self.values():
            dataset.set_format(type=type, columns=columns, output_all_columns=output_all_columns, **format_kwargs)

    def reset_format(self):
        """Reset `__getitem__` return format to python objects and all columns.
        The transformation is applied to all the datasets of the dataset dictionary.

        Same as `self.set_format()`

        Example:

        ```py
        >>> from datasets import load_dataset
        >>> from transformers import AutoTokenizer
        >>> ds = load_dataset("rotten_tomatoes")
        >>> tokenizer = AutoTokenizer.from_pretrained("bert-base-cased")
        >>> ds = ds.map(lambda x: tokenizer(x["text"], truncation=True, padding=True), batched=True)
        >>> ds.set_format(type="numpy", columns=['input_ids', 'token_type_ids', 'attention_mask', 'label'])
        >>> ds["train"].format
        {'columns': ['input_ids', 'token_type_ids', 'attention_mask', 'label'],
         'format_kwargs': {},
         'output_all_columns': False,
         'type': 'numpy'}
        >>> ds.reset_format()
        >>> ds["train"].format
        {'columns': ['text', 'label', 'input_ids', 'token_type_ids', 'attention_mask'],
         'format_kwargs': {},
         'output_all_columns': False,
         'type': None}
        ```
        """
        self._check_values_type()
        for dataset in self.values():
            dataset.set_format()

    def set_transform(
        self,
        transform: Optional[Callable],
        columns: Optional[List] = None,
        output_all_columns: bool = False,
    ):
        """Set ``__getitem__`` return format using this transform. The transform is applied on-the-fly on batches when ``__getitem__`` is called.
        The transform is set for every dataset in the dataset dictionary
        As :func:`datasets.Dataset.set_format`, this can be reset using :func:`datasets.Dataset.reset_format`

        Args:
            transform (`Callable`, optional): user-defined formatting transform, replaces the format defined by :func:`datasets.Dataset.set_format`
                A formatting function is a callable that takes a batch (as a dict) as input and returns a batch.
                This function is applied right before returning the objects in ``__getitem__``.
            columns (`List[str]`, optional): columns to format in the output
                If specified, then the input batch of the transform only contains those columns.
            output_all_columns (`bool`, default to False): keep un-formatted columns as well in the output (as python objects)
                If set to True, then the other un-formatted columns are kept with the output of the transform.

        """
        self._check_values_type()
        for dataset in self.values():
            dataset.set_format("custom", columns=columns, output_all_columns=output_all_columns, transform=transform)

    def with_format(
        self,
        type: Optional[str] = None,
        columns: Optional[List] = None,
        output_all_columns: bool = False,
        **format_kwargs,
    ) -> "DatasetDict":
        """Set `__getitem__` return format (type and columns). The data formatting is applied on-the-fly.
        The format `type` (for example "numpy") is used to format batches when using `__getitem__`.
        The format is set for every dataset in the dataset dictionary.

        It's also possible to use custom transforms for formatting using [`~datasets.Dataset.with_transform`].

        Contrary to [`~datasets.DatasetDict.set_format`], `with_format` returns a new [`DatasetDict`] object with new [`Dataset`] objects.

        Args:
            type (`str`, *optional*):
                Output type selected in `[None, 'numpy', 'torch', 'tensorflow', 'pandas', 'arrow', 'jax']`.
                `None` means `__getitem__` returns python objects (default).
            columns (`List[str]`, *optional*):
                Columns to format in the output.
                `None` means `__getitem__` returns all columns (default).
            output_all_columns (`bool`, defaults to `False`):
                Keep un-formatted columns as well in the output (as python objects).
            **format_kwargs (additional keyword arguments):
                Keywords arguments passed to the convert function like `np.array`, `torch.tensor` or `tensorflow.ragged.constant`.

        Example:

        ```py
        >>> from datasets import load_dataset
        >>> from transformers import AutoTokenizer
        >>> ds = load_dataset("rotten_tomatoes")
        >>> tokenizer = AutoTokenizer.from_pretrained("bert-base-cased")
        >>> ds = ds.map(lambda x: tokenizer(x['text'], truncation=True, padding=True), batched=True)
        >>> ds["train"].format
        {'columns': ['text', 'label', 'input_ids', 'token_type_ids', 'attention_mask'],
         'format_kwargs': {},
         'output_all_columns': False,
         'type': None}
        >>> ds = ds.with_format(type='tensorflow', columns=['input_ids', 'token_type_ids', 'attention_mask', 'label'])
        >>> ds["train"].format
        {'columns': ['input_ids', 'token_type_ids', 'attention_mask', 'label'],
         'format_kwargs': {},
         'output_all_columns': False,
         'type': 'tensorflow'}
        ```
        """
        dataset = copy.deepcopy(self)
        dataset.set_format(type=type, columns=columns, output_all_columns=output_all_columns, **format_kwargs)
        return dataset

    def with_transform(
        self,
        transform: Optional[Callable],
        columns: Optional[List] = None,
        output_all_columns: bool = False,
    ) -> "DatasetDict":
        """Set `__getitem__` return format using this transform. The transform is applied on-the-fly on batches when `__getitem__` is called.
        The transform is set for every dataset in the dataset dictionary

        As [`~datasets.Dataset.set_format`], this can be reset using [`~datasets.Dataset.reset_format`].

        Contrary to [`~datasets.DatasetDict.set_transform`], `with_transform` returns a new [`DatasetDict`] object with new [`Dataset`] objects.

        Args:
            transform (`Callable`, *optional*):
                User-defined formatting transform, replaces the format defined by [`~datasets.Dataset.set_format`].
                A formatting function is a callable that takes a batch (as a dict) as input and returns a batch.
                This function is applied right before returning the objects in `__getitem__`.
            columns (`List[str]`, *optional*):
                Columns to format in the output.
                If specified, then the input batch of the transform only contains those columns.
            output_all_columns (`bool`, defaults to False):
                Keep un-formatted columns as well in the output (as python objects).
                If set to `True`, then the other un-formatted columns are kept with the output of the transform.

        Example:

        ```py
        >>> from datasets import load_dataset
        >>> from transformers import AutoTokenizer
        >>> ds = load_dataset("rotten_tomatoes")
        >>> tokenizer = AutoTokenizer.from_pretrained("bert-base-cased")
        >>> def encode(example):
        ...     return tokenizer(example['text'], truncation=True, padding=True, return_tensors="pt")
        >>> ds = ds.with_transform(encode)
        >>> ds["train"][0]
        {'attention_mask': tensor([1, 1, 1, 1, 1, 1, 1, 1, 1, 1, 1, 1, 1, 1, 1, 1, 1, 1, 1, 1, 1, 1, 1, 1,
         1, 1, 1, 1, 1, 1, 1, 1, 1, 1, 1, 1, 1, 1, 1, 1, 1, 1, 1, 1, 1, 1, 1, 1,
         1, 1, 1, 1, 1, 1, 1, 1, 1]),
         'input_ids': tensor([  101,  1103,  2067,  1110, 17348,  1106,  1129,  1103,  6880,  1432,
                112,   188,  1207,   107, 14255,  1389,   107,  1105,  1115,  1119,
                112,   188,  1280,  1106,  1294,   170, 24194,  1256,  3407,  1190,
                170, 11791,  5253,   188,  1732,  7200, 10947, 12606,  2895,   117,
                179,  7766,   118,   172, 15554,  1181,  3498,  6961,  3263,  1137,
                188,  1566,  7912, 14516,  6997,   119,   102]),
         'token_type_ids': tensor([0, 0, 0, 0, 0, 0, 0, 0, 0, 0, 0, 0, 0, 0, 0, 0, 0, 0, 0, 0, 0, 0, 0, 0,
                0, 0, 0, 0, 0, 0, 0, 0, 0, 0, 0, 0, 0, 0, 0, 0, 0, 0, 0, 0, 0, 0, 0, 0,
                0, 0, 0, 0, 0, 0, 0, 0, 0])}
        ```
        """
        dataset = copy.deepcopy(self)
        dataset.set_transform(transform=transform, columns=columns, output_all_columns=output_all_columns)
        return dataset

    def map(
        self,
        function: Optional[Callable] = None,
        with_indices: bool = False,
        with_rank: bool = False,
        input_columns: Optional[Union[str, List[str]]] = None,
        batched: bool = False,
        batch_size: Optional[int] = 1000,
        drop_last_batch: bool = False,
        remove_columns: Optional[Union[str, List[str]]] = None,
        keep_in_memory: bool = False,
        load_from_cache_file: Optional[bool] = None,
        cache_file_names: Optional[Dict[str, Optional[str]]] = None,
        writer_batch_size: Optional[int] = 1000,
        features: Optional[Features] = None,
        disable_nullable: bool = False,
        fn_kwargs: Optional[dict] = None,
        num_proc: Optional[int] = None,
        desc: Optional[str] = None,
    ) -> "DatasetDict":
        """Apply a function to all the elements in the table (individually or in batches)
        and update the table (if function does updated examples).
        The transformation is applied to all the datasets of the dataset dictionary.

        Args:
            function (`callable`): with one of the following signature:
                - `function(example: Dict[str, Any]) -> Dict[str, Any]` if `batched=False` and `with_indices=False`
                - `function(example: Dict[str, Any], indices: int) -> Dict[str, Any]` if `batched=False` and `with_indices=True`
                - `function(batch: Dict[str, List]) -> Dict[str, List]` if `batched=True` and `with_indices=False`
                - `function(batch: Dict[str, List], indices: List[int]) -> Dict[str, List]` if `batched=True` and `with_indices=True`

                For advanced usage, the function can also return a `pyarrow.Table`.
                Moreover if your function returns nothing (`None`), then `map` will run your function and return the dataset unchanged.

            with_indices (`bool`, defaults to `False`):
                Provide example indices to `function`. Note that in this case the signature of `function` should be `def function(example, idx): ...`.
            with_rank (`bool`, defaults to `False`):
                Provide process rank to `function`. Note that in this case the
                signature of `function` should be `def function(example[, idx], rank): ...`.
            input_columns (`[Union[str, List[str]]]`, *optional*, defaults to `None`):
                The columns to be passed into `function` as
                positional arguments. If `None`, a dict mapping to all formatted columns is passed as one argument.
            batched (`bool`, defaults to `False`):
                Provide batch of examples to `function`.
            batch_size (`int`, *optional*, defaults to `1000`):
                Number of examples per batch provided to `function` if `batched=True`,
                `batch_size <= 0` or `batch_size == None` then provide the full dataset as a single batch to `function`.
            drop_last_batch (`bool`, defaults to `False`):
                Whether a last batch smaller than the batch_size should be
                dropped instead of being processed by the function.
            remove_columns (`[Union[str, List[str]]]`, *optional*, defaults to `None`):
                Remove a selection of columns while doing the mapping.
                Columns will be removed before updating the examples with the output of `function`, i.e. if `function` is adding
                columns with names in `remove_columns`, these columns will be kept.
            keep_in_memory (`bool`, defaults to `False`):
                Keep the dataset in memory instead of writing it to a cache file.
            load_from_cache_file (`Optional[bool]`, defaults to `True` if caching is enabled):
                If a cache file storing the current computation from `function`
                can be identified, use it instead of recomputing.
            cache_file_names (`[Dict[str, str]]`, *optional*, defaults to `None`):
                Provide the name of a path for the cache file. It is used to store the
                results of the computation instead of the automatically generated cache file name.
                You have to provide one `cache_file_name` per dataset in the dataset dictionary.
            writer_batch_size (`int`, default `1000`):
                Number of rows per write operation for the cache file writer.
                This value is a good trade-off between memory usage during the processing, and processing speed.
                Higher value makes the processing do fewer lookups, lower value consume less temporary memory while running `map`.
            features (`[datasets.Features]`, *optional*, defaults to `None`):
                Use a specific [`Features`] to store the cache file
                instead of the automatically generated one.
            disable_nullable (`bool`, defaults to `False`):
                Disallow null values in the table.
            fn_kwargs (`Dict`, *optional*, defaults to `None`):
                Keyword arguments to be passed to `function`
            num_proc (`int`, *optional*, defaults to `None`):
                Number of processes for multiprocessing. By default it doesn't
                use multiprocessing.
            desc (`str`, *optional*, defaults to `None`):
                Meaningful description to be displayed alongside with the progress bar while mapping examples.

        Example:

        ```py
        >>> from datasets import load_dataset
        >>> ds = load_dataset("rotten_tomatoes")
        >>> def add_prefix(example):
        ...     example["text"] = "Review: " + example["text"]
        ...     return example
        >>> ds = ds.map(add_prefix)
        >>> ds["train"][0:3]["text"]
        ['Review: the rock is destined to be the 21st century\'s new " conan " and that he\'s going to make a splash even greater than arnold schwarzenegger , jean-claud van damme or steven segal .',
         'Review: the gorgeously elaborate continuation of " the lord of the rings " trilogy is so huge that a column of words cannot adequately describe co-writer/director peter jackson\'s expanded vision of j . r . r . tolkien\'s middle-earth .',
         'Review: effective but too-tepid biopic']

        # process a batch of examples
        >>> ds = ds.map(lambda example: tokenizer(example["text"]), batched=True)
        # set number of processors
        >>> ds = ds.map(add_prefix, num_proc=4)
        ```
        """
        self._check_values_type()
        if cache_file_names is None:
            cache_file_names = {k: None for k in self}
        return DatasetDict(
            {
                k: dataset.map(
                    function=function,
                    with_indices=with_indices,
                    with_rank=with_rank,
                    input_columns=input_columns,
                    batched=batched,
                    batch_size=batch_size,
                    drop_last_batch=drop_last_batch,
                    remove_columns=remove_columns,
                    keep_in_memory=keep_in_memory,
                    load_from_cache_file=load_from_cache_file,
                    cache_file_name=cache_file_names[k],
                    writer_batch_size=writer_batch_size,
                    features=features,
                    disable_nullable=disable_nullable,
                    fn_kwargs=fn_kwargs,
                    num_proc=num_proc,
                    desc=desc,
                )
                for k, dataset in self.items()
            }
        )

    def filter(
        self,
        function: Optional[Callable] = None,
        with_indices: bool = False,
        with_rank: bool = False,
        input_columns: Optional[Union[str, List[str]]] = None,
        batched: bool = False,
        batch_size: Optional[int] = 1000,
        keep_in_memory: bool = False,
        load_from_cache_file: Optional[bool] = None,
        cache_file_names: Optional[Dict[str, Optional[str]]] = None,
        writer_batch_size: Optional[int] = 1000,
        fn_kwargs: Optional[dict] = None,
        num_proc: Optional[int] = None,
        desc: Optional[str] = None,
    ) -> "DatasetDict":
        """Apply a filter function to all the elements in the table in batches
        and update the table so that the dataset only includes examples according to the filter function.
        The transformation is applied to all the datasets of the dataset dictionary.

        Args:
            function (`Callable`): Callable with one of the following signatures:

                - `function(example: Dict[str, Any]) -> bool` if `batched=False` and `with_indices=False` and `with_rank=False`
                - `function(example: Dict[str, Any], *extra_args) -> bool` if `batched=False` and `with_indices=True` and/or `with_rank=True` (one extra arg for each)
                - `function(batch: Dict[str, List]) -> List[bool]` if `batched=True` and `with_indices=False` and `with_rank=False`
                - `function(batch: Dict[str, List], *extra_args) -> List[bool]` if `batched=True` and `with_indices=True` and/or `with_rank=True` (one extra arg for each)

                If no function is provided, defaults to an always `True` function: `lambda x: True`.
            with_indices (`bool`, defaults to `False`):
                Provide example indices to `function`. Note that in this case the
                signature of `function` should be `def function(example, idx[, rank]): ...`.
            with_rank (`bool`, defaults to `False`):
                Provide process rank to `function`. Note that in this case the
                signature of `function` should be `def function(example[, idx], rank): ...`.
            input_columns (`[Union[str, List[str]]]`, *optional*, defaults to `None`):
                The columns to be passed into `function` as
                positional arguments. If `None`, a dict mapping to all formatted columns is passed as one argument.
            batched (`bool`, defaults to `False`):
                Provide batch of examples to `function`.
            batch_size (`int`, *optional*, defaults to `1000`):
                Number of examples per batch provided to `function` if `batched=True`
                `batch_size <= 0` or `batch_size == None` then provide the full dataset as a single batch to `function`.
            keep_in_memory (`bool`, defaults to `False`):
                Keep the dataset in memory instead of writing it to a cache file.
            load_from_cache_file (`Optional[bool]`, defaults to `True` if caching is enabled):
                If a cache file storing the current computation from `function`
                can be identified, use it instead of recomputing.
            cache_file_names (`[Dict[str, str]]`, *optional*, defaults to `None`):
                Provide the name of a path for the cache file. It is used to store the
                results of the computation instead of the automatically generated cache file name.
                You have to provide one `cache_file_name` per dataset in the dataset dictionary.
            writer_batch_size (`int`, defaults to `1000`):
                Number of rows per write operation for the cache file writer.
                This value is a good trade-off between memory usage during the processing, and processing speed.
                Higher value makes the processing do fewer lookups, lower value consume less temporary memory while running `map`.
            fn_kwargs (`Dict`, *optional*, defaults to `None`):
                Keyword arguments to be passed to `function`
            num_proc (`int`, *optional*, defaults to `None`):
                Number of processes for multiprocessing. By default it doesn't
                use multiprocessing.
            desc (`str`, *optional*, defaults to `None`):
                Meaningful description to be displayed alongside with the progress bar while filtering examples.

        Example:

        ```py
        >>> from datasets import load_dataset
        >>> ds = load_dataset("rotten_tomatoes")
        >>> ds.filter(lambda x: x["label"] == 1)
        DatasetDict({
            train: Dataset({
                features: ['text', 'label'],
                num_rows: 4265
            })
            validation: Dataset({
                features: ['text', 'label'],
                num_rows: 533
            })
            test: Dataset({
                features: ['text', 'label'],
                num_rows: 533
            })
        })
        ```
        """
        self._check_values_type()
        if cache_file_names is None:
            cache_file_names = {k: None for k in self}
        return DatasetDict(
            {
                k: dataset.filter(
                    function=function,
                    with_indices=with_indices,
                    with_rank=with_rank,
                    input_columns=input_columns,
                    batched=batched,
                    batch_size=batch_size,
                    keep_in_memory=keep_in_memory,
                    load_from_cache_file=load_from_cache_file,
                    cache_file_name=cache_file_names[k],
                    writer_batch_size=writer_batch_size,
                    fn_kwargs=fn_kwargs,
                    num_proc=num_proc,
                    desc=desc,
                )
                for k, dataset in self.items()
            }
        )

    def flatten_indices(
        self,
        keep_in_memory: bool = False,
        cache_file_names: Optional[Dict[str, Optional[str]]] = None,
        writer_batch_size: Optional[int] = 1000,
        features: Optional[Features] = None,
        disable_nullable: bool = False,
        num_proc: Optional[int] = None,
        new_fingerprint: Optional[str] = None,
    ) -> "DatasetDict":
        """Create and cache a new Dataset by flattening the indices mapping.

        Args:
            keep_in_memory (`bool`, defaults to `False`):
                Keep the dataset in memory instead of writing it to a cache file.
            cache_file_names (`Dict[str, str]`, *optional*, default `None`):
                Provide the name of a path for the cache file. It is used to store the
                results of the computation instead of the automatically generated cache file name.
                You have to provide one `cache_file_name` per dataset in the dataset dictionary.
            writer_batch_size (`int`, defaults to `1000`):
                Number of rows per write operation for the cache file writer.
                This value is a good trade-off between memory usage during the processing, and processing speed.
                Higher value makes the processing do fewer lookups, lower value consume less temporary memory while running `map`.
            features (`Optional[datasets.Features]`, defaults to `None`):
                Use a specific [`Features`] to store the cache file
                instead of the automatically generated one.
            disable_nullable (`bool`, defaults to `False`):
                Allow null values in the table.
            num_proc (`int`, optional, default `None`):
                Max number of processes when generating cache. Already cached shards are loaded sequentially
            new_fingerprint (`str`, *optional*, defaults to `None`):
                The new fingerprint of the dataset after transform.
                If `None`, the new fingerprint is computed using a hash of the previous fingerprint, and the transform arguments
        """
        self._check_values_type()
        if cache_file_names is None:
            cache_file_names = {k: None for k in self}
        return DatasetDict(
            {
                k: dataset.flatten_indices(
                    keep_in_memory=keep_in_memory,
                    cache_file_name=cache_file_names[k],
                    writer_batch_size=writer_batch_size,
                    features=features,
                    disable_nullable=disable_nullable,
                    num_proc=num_proc,
                    new_fingerprint=new_fingerprint,
                )
                for k, dataset in self.items()
            }
        )

    def sort(
        self,
        column_names: Union[str, Sequence[str]],
        reverse: Union[bool, Sequence[bool]] = False,
        null_placement: str = "at_end",
        keep_in_memory: bool = False,
        load_from_cache_file: Optional[bool] = None,
        indices_cache_file_names: Optional[Dict[str, Optional[str]]] = None,
        writer_batch_size: Optional[int] = 1000,
    ) -> "DatasetDict":
        """Create a new dataset sorted according to a single or multiple columns.

        Args:
            column_names (`Union[str, Sequence[str]]`):
                Column name(s) to sort by.
            reverse (`Union[bool, Sequence[bool]]`, defaults to `False`):
                If `True`, sort by descending order rather than ascending. If a single bool is provided,
                the value is applied to the sorting of all column names. Otherwise a list of bools with the
                same length and order as column_names must be provided.
            null_placement (`str`, defaults to `at_end`):
                Put `None` values at the beginning if `at_start` or `first` or at the end if `at_end` or `last`
            keep_in_memory (`bool`, defaults to `False`):
                Keep the sorted indices in memory instead of writing it to a cache file.
            load_from_cache_file (`Optional[bool]`, defaults to `True` if caching is enabled):
                If a cache file storing the sorted indices
                can be identified, use it instead of recomputing.
            indices_cache_file_names (`[Dict[str, str]]`, *optional*, defaults to `None`):
                Provide the name of a path for the cache file. It is used to store the
                indices mapping instead of the automatically generated cache file name.
                You have to provide one `cache_file_name` per dataset in the dataset dictionary.
            writer_batch_size (`int`, defaults to `1000`):
                Number of rows per write operation for the cache file writer.
                Higher value gives smaller cache files, lower value consume less temporary memory.

        Example:

        ```py
        >>> from datasets import load_dataset
        >>> ds = load_dataset('rotten_tomatoes')
        >>> ds['train']['label'][:10]
        [1, 1, 1, 1, 1, 1, 1, 1, 1, 1]
        >>> sorted_ds = ds.sort('label')
        >>> sorted_ds['train']['label'][:10]
        [0, 0, 0, 0, 0, 0, 0, 0, 0, 0]
        >>> another_sorted_ds = ds.sort(['label', 'text'], reverse=[True, False])
        >>> another_sorted_ds['train']['label'][:10]
        [1, 1, 1, 1, 1, 1, 1, 1, 1, 1]
        ```
        """
        self._check_values_type()
        if indices_cache_file_names is None:
            indices_cache_file_names = {k: None for k in self}
        return DatasetDict(
            {
                k: dataset.sort(
                    column_names=column_names,
                    reverse=reverse,
                    null_placement=null_placement,
                    keep_in_memory=keep_in_memory,
                    load_from_cache_file=load_from_cache_file,
                    indices_cache_file_name=indices_cache_file_names[k],
                    writer_batch_size=writer_batch_size,
                )
                for k, dataset in self.items()
            }
        )

    def shuffle(
        self,
        seeds: Optional[Union[int, Dict[str, Optional[int]]]] = None,
        seed: Optional[int] = None,
        generators: Optional[Dict[str, np.random.Generator]] = None,
        keep_in_memory: bool = False,
        load_from_cache_file: Optional[bool] = None,
        indices_cache_file_names: Optional[Dict[str, Optional[str]]] = None,
        writer_batch_size: Optional[int] = 1000,
    ) -> "DatasetDict":
        """Create a new Dataset where the rows are shuffled.

        The transformation is applied to all the datasets of the dataset dictionary.

        Currently shuffling uses numpy random generators.
        You can either supply a NumPy BitGenerator to use, or a seed to initiate NumPy's default random generator (PCG64).

        Args:
            seeds (`Dict[str, int]` or `int`, *optional*):
                A seed to initialize the default BitGenerator if `generator=None`.
                If `None`, then fresh, unpredictable entropy will be pulled from the OS.
                If an `int` or `array_like[ints]` is passed, then it will be passed to SeedSequence to derive the initial BitGenerator state.
                You can provide one `seed` per dataset in the dataset dictionary.
            seed (`int`, *optional*):
                A seed to initialize the default BitGenerator if `generator=None`. Alias for seeds (a `ValueError` is raised if both are provided).
            generators (`Dict[str, *optional*, np.random.Generator]`):
                Numpy random Generator to use to compute the permutation of the dataset rows.
                If `generator=None` (default), uses `np.random.default_rng` (the default BitGenerator (PCG64) of NumPy).
                You have to provide one `generator` per dataset in the dataset dictionary.
            keep_in_memory (`bool`, defaults to `False`):
                Keep the dataset in memory instead of writing it to a cache file.
            load_from_cache_file (`Optional[bool]`, defaults to `True` if caching is enabled):
                If a cache file storing the current computation from `function`
                can be identified, use it instead of recomputing.
            indices_cache_file_names (`Dict[str, str]`, *optional*):
                Provide the name of a path for the cache file. It is used to store the
                indices mappings instead of the automatically generated cache file name.
                You have to provide one `cache_file_name` per dataset in the dataset dictionary.
            writer_batch_size (`int`, defaults to `1000`):
                Number of rows per write operation for the cache file writer.
                This value is a good trade-off between memory usage during the processing, and processing speed.
                Higher value makes the processing do fewer lookups, lower value consume less temporary memory while running `map`.

        Example:

        ```py
        >>> from datasets import load_dataset
        >>> ds = load_dataset("rotten_tomatoes")
        >>> ds["train"]["label"][:10]
        [1, 1, 1, 1, 1, 1, 1, 1, 1, 1]

        # set a seed
        >>> shuffled_ds = ds.shuffle(seed=42)
        >>> shuffled_ds["train"]["label"][:10]
        [0, 1, 0, 1, 0, 0, 0, 0, 0, 0]
        ```
        """
        self._check_values_type()
        if seed is not None and seeds is not None:
            raise ValueError("Please specify seed or seeds, but not both")
        seeds = seed if seed is not None else seeds
        if seeds is None:
            seeds = {k: None for k in self}
        elif not isinstance(seeds, dict):
            seeds = {k: seeds for k in self}
        if generators is None:
            generators = {k: None for k in self}
        if indices_cache_file_names is None:
            indices_cache_file_names = {k: None for k in self}
        return DatasetDict(
            {
                k: dataset.shuffle(
                    seed=seeds[k],
                    generator=generators[k],
                    keep_in_memory=keep_in_memory,
                    load_from_cache_file=load_from_cache_file,
                    indices_cache_file_name=indices_cache_file_names[k],
                    writer_batch_size=writer_batch_size,
                )
                for k, dataset in self.items()
            }
        )

    def save_to_disk(
        self,
        dataset_dict_path: PathLike,
        max_shard_size: Optional[Union[str, int]] = None,
        num_shards: Optional[Dict[str, int]] = None,
        num_proc: Optional[int] = None,
        storage_options: Optional[dict] = None,
    ):
        """
        Saves a dataset dict to a filesystem using `fsspec.spec.AbstractFileSystem`.

        For [`Image`] and [`Audio`] data:

        All the Image() and Audio() data are stored in the arrow files.
        If you want to store paths or urls, please use the Value("string") type.

        Args:
<<<<<<< HEAD
            dataset_dict_path (`str`):
                Path (e.g. `dataset/train`) or remote URI
                (e.g. `s3://my-bucket/dataset/train`) of the dataset dict directory where the dataset dict will be
                saved to.
=======
            dataset_dict_path (`path-like`):
                Path (e.g. `dataset/train`) or remote URI (e.g. `s3://my-bucket/dataset/train`)
                of the dataset dict directory where the dataset dict will be saved to.
            fs (`fsspec.spec.AbstractFileSystem`, *optional*):
                Instance of the remote filesystem where the dataset will be saved to.

                <Deprecated version="2.8.0">

                `fs` was deprecated in version 2.8.0 and will be removed in 3.0.0.
                Please use `storage_options` instead, e.g. `storage_options=fs.storage_options`

                </Deprecated>

>>>>>>> 9ddea80a
            max_shard_size (`int` or `str`, *optional*, defaults to `"500MB"`):
                The maximum size of the dataset shards to be uploaded to the hub. If expressed as a string, needs to be digits followed by a unit
                (like `"50MB"`).
            num_shards (`Dict[str, int]`, *optional*):
                Number of shards to write. By default the number of shards depends on `max_shard_size` and `num_proc`.
                You need to provide the number of shards for each dataset in the dataset dictionary.
                Use a dictionary to define a different num_shards for each split.

                <Added version="2.8.0"/>
            num_proc (`int`, *optional*, default `None`):
                Number of processes when downloading and generating the dataset locally.
                Multiprocessing is disabled by default.

                <Added version="2.8.0"/>
            storage_options (`dict`, *optional*):
                Key/value pairs to be passed on to the file-system backend, if any.

                <Added version="2.8.0"/>

        Example:

        ```python
        >>> dataset_dict.save_to_disk("path/to/dataset/directory")
        >>> dataset_dict.save_to_disk("path/to/dataset/directory", max_shard_size="1GB")
        >>> dataset_dict.save_to_disk("path/to/dataset/directory", num_shards={"train": 1024, "test": 8})
        ```
        """
        fs: fsspec.AbstractFileSystem
        fs, _ = url_to_fs(dataset_dict_path, **(storage_options or {}))

        if num_shards is None:
            num_shards = {k: None for k in self}
        elif not isinstance(num_shards, dict):
            raise ValueError(
                "Please provide one `num_shards` per dataset in the dataset dictionary, e.g. {{'train': 128, 'test': 4}}"
            )

        fs.makedirs(dataset_dict_path, exist_ok=True)

        with fs.open(posixpath.join(dataset_dict_path, config.DATASETDICT_JSON_FILENAME), "w", encoding="utf-8") as f:
            json.dump({"splits": list(self)}, f)
        for k, dataset in self.items():
            dataset.save_to_disk(
                posixpath.join(dataset_dict_path, k),
                num_shards=num_shards.get(k),
                max_shard_size=max_shard_size,
                num_proc=num_proc,
                storage_options=storage_options,
            )

    @staticmethod
    def load_from_disk(
        dataset_dict_path: PathLike,
        keep_in_memory: Optional[bool] = None,
        storage_options: Optional[dict] = None,
    ) -> "DatasetDict":
        """
        Load a dataset that was previously saved using [`save_to_disk`] from a filesystem using `fsspec.spec.AbstractFileSystem`.

        Args:
            dataset_dict_path (`path-like`):
                Path (e.g. `"dataset/train"`) or remote URI (e.g. `"s3//my-bucket/dataset/train"`)
                of the dataset dict directory where the dataset dict will be loaded from.
            keep_in_memory (`bool`, defaults to `None`):
                Whether to copy the dataset in-memory. If `None`, the
                dataset will not be copied in-memory unless explicitly enabled by setting
                `datasets.config.IN_MEMORY_MAX_SIZE` to nonzero. See more details in the
                [improve performance](../cache#improve-performance) section.
            storage_options (`dict`, *optional*):
                Key/value pairs to be passed on to the file-system backend, if any.

                <Added version="2.8.0"/>

        Returns:
            [`DatasetDict`]

        Example:

        ```py
        >>> ds = load_from_disk('path/to/dataset/directory')
        ```
        """
        fs: fsspec.AbstractFileSystem
        fs, dataset_dict_path = url_to_fs(dataset_dict_path, **(storage_options or {}))

        dataset_dict_json_path = posixpath.join(dataset_dict_path, config.DATASETDICT_JSON_FILENAME)
        dataset_state_json_path = posixpath.join(dataset_dict_path, config.DATASET_STATE_JSON_FILENAME)
        dataset_info_path = posixpath.join(dataset_dict_path, config.DATASET_INFO_FILENAME)
        if not fs.isfile(dataset_dict_json_path):
            if fs.isfile(dataset_info_path) and fs.isfile(dataset_state_json_path):
                raise FileNotFoundError(
                    f"No such file: '{dataset_dict_json_path}'. Expected to load a `DatasetDict` object, but got a `Dataset`. Please use either `datasets.load_from_disk` or `Dataset.load_from_disk` instead."
                )
            raise FileNotFoundError(
                f"No such file: '{dataset_dict_json_path}'. Expected to load a `DatasetDict` object, but provided path is not a `DatasetDict`."
            )

        with fs.open(dataset_dict_json_path, "r", encoding="utf-8") as f:
            splits = json.load(f)["splits"]

        dataset_dict = DatasetDict()
        for k in splits:
            dataset_dict_split_path = posixpath.join(fs.unstrip_protocol(dataset_dict_path), k)
            dataset_dict[k] = Dataset.load_from_disk(
                dataset_dict_split_path, keep_in_memory=keep_in_memory, storage_options=storage_options
            )
        return dataset_dict

    @staticmethod
    def from_csv(
        path_or_paths: Dict[str, PathLike],
        features: Optional[Features] = None,
        cache_dir: str = None,
        keep_in_memory: bool = False,
        **kwargs,
    ) -> "DatasetDict":
        """Create [`DatasetDict`] from CSV file(s).

        Args:
            path_or_paths (`dict` of path-like):
                Path(s) of the CSV file(s).
            features ([`Features`], *optional*):
                Dataset features.
            cache_dir (str, *optional*, defaults to `"~/.cache/huggingface/datasets"`):
                Directory to cache data.
            keep_in_memory (`bool`, defaults to `False`):
                Whether to copy the data in-memory.
            **kwargs (additional keyword arguments):
                Keyword arguments to be passed to [`pandas.read_csv`].

        Returns:
            [`DatasetDict`]

        Example:

        ```py
        >>> from datasets import DatasetDict
        >>> ds = DatasetDict.from_csv({'train': 'path/to/dataset.csv'})
        ```
        """
        # Dynamic import to avoid circular dependency
        from .io.csv import CsvDatasetReader

        return CsvDatasetReader(
            path_or_paths, features=features, cache_dir=cache_dir, keep_in_memory=keep_in_memory, **kwargs
        ).read()

    @staticmethod
    def from_json(
        path_or_paths: Dict[str, PathLike],
        features: Optional[Features] = None,
        cache_dir: str = None,
        keep_in_memory: bool = False,
        **kwargs,
    ) -> "DatasetDict":
        """Create [`DatasetDict`] from JSON Lines file(s).

        Args:
            path_or_paths (`path-like` or list of `path-like`):
                Path(s) of the JSON Lines file(s).
            features ([`Features`], *optional*):
                Dataset features.
            cache_dir (str, *optional*, defaults to `"~/.cache/huggingface/datasets"`):
                Directory to cache data.
            keep_in_memory (`bool`, defaults to `False`):
                Whether to copy the data in-memory.
            **kwargs (additional keyword arguments):
                Keyword arguments to be passed to [`JsonConfig`].

        Returns:
            [`DatasetDict`]

        Example:

        ```py
        >>> from datasets import DatasetDict
        >>> ds = DatasetDict.from_json({'train': 'path/to/dataset.json'})
        ```
        """
        # Dynamic import to avoid circular dependency
        from .io.json import JsonDatasetReader

        return JsonDatasetReader(
            path_or_paths, features=features, cache_dir=cache_dir, keep_in_memory=keep_in_memory, **kwargs
        ).read()

    @staticmethod
    def from_parquet(
        path_or_paths: Dict[str, PathLike],
        features: Optional[Features] = None,
        cache_dir: str = None,
        keep_in_memory: bool = False,
        columns: Optional[List[str]] = None,
        **kwargs,
    ) -> "DatasetDict":
        """Create [`DatasetDict`] from Parquet file(s).

        Args:
            path_or_paths (`dict` of path-like):
                Path(s) of the CSV file(s).
            features ([`Features`], *optional*):
                Dataset features.
            cache_dir (`str`, *optional*, defaults to `"~/.cache/huggingface/datasets"`):
                Directory to cache data.
            keep_in_memory (`bool`, defaults to `False`):
                Whether to copy the data in-memory.
            columns (`List[str]`, *optional*):
                If not `None`, only these columns will be read from the file.
                A column name may be a prefix of a nested field, e.g. 'a' will select
                'a.b', 'a.c', and 'a.d.e'.
            **kwargs (additional keyword arguments):
                Keyword arguments to be passed to [`ParquetConfig`].

        Returns:
            [`DatasetDict`]

        Example:

        ```py
        >>> from datasets import DatasetDict
        >>> ds = DatasetDict.from_parquet({'train': 'path/to/dataset/parquet'})
        ```
        """
        # Dynamic import to avoid circular dependency
        from .io.parquet import ParquetDatasetReader

        return ParquetDatasetReader(
            path_or_paths,
            features=features,
            cache_dir=cache_dir,
            keep_in_memory=keep_in_memory,
            columns=columns,
            **kwargs,
        ).read()

    @staticmethod
    def from_text(
        path_or_paths: Dict[str, PathLike],
        features: Optional[Features] = None,
        cache_dir: str = None,
        keep_in_memory: bool = False,
        **kwargs,
    ) -> "DatasetDict":
        """Create [`DatasetDict`] from text file(s).

        Args:
            path_or_paths (`dict` of path-like):
                Path(s) of the text file(s).
            features ([`Features`], *optional*):
                Dataset features.
            cache_dir (`str`, *optional*, defaults to `"~/.cache/huggingface/datasets"`):
                Directory to cache data.
            keep_in_memory (`bool`, defaults to `False`):
                Whether to copy the data in-memory.
            **kwargs (additional keyword arguments):
                Keyword arguments to be passed to [`TextConfig`].

        Returns:
            [`DatasetDict`]

        Example:

        ```py
        >>> from datasets import DatasetDict
        >>> ds = DatasetDict.from_text({'train': 'path/to/dataset.txt'})
        ```
        """
        # Dynamic import to avoid circular dependency
        from .io.text import TextDatasetReader

        return TextDatasetReader(
            path_or_paths, features=features, cache_dir=cache_dir, keep_in_memory=keep_in_memory, **kwargs
        ).read()

    @is_documented_by(Dataset.align_labels_with_mapping)
    def align_labels_with_mapping(self, label2id: Dict, label_column: str) -> "DatasetDict":
        self._check_values_type()
        return DatasetDict(
            {
                k: dataset.align_labels_with_mapping(label2id=label2id, label_column=label_column)
                for k, dataset in self.items()
            }
        )

    def push_to_hub(
        self,
        repo_id,
        config_name: str = "default",
        set_default: Optional[bool] = None,
        data_dir: Optional[str] = None,
        commit_message: Optional[str] = None,
        commit_description: Optional[str] = None,
        private: Optional[bool] = False,
        token: Optional[str] = None,
        revision: Optional[str] = None,
        create_pr: Optional[bool] = False,
        max_shard_size: Optional[Union[int, str]] = None,
        num_shards: Optional[Dict[str, int]] = None,
        embed_external_files: bool = True,
    ) -> CommitInfo:
        """Pushes the [`DatasetDict`] to the hub as a Parquet dataset.
        The [`DatasetDict`] is pushed using HTTP requests and does not need to have neither git or git-lfs installed.

        Each dataset split will be pushed independently. The pushed dataset will keep the original split names.

        The resulting Parquet files are self-contained by default: if your dataset contains [`Image`] or [`Audio`]
        data, the Parquet files will store the bytes of your images or audio files.
        You can disable this by setting `embed_external_files` to False.

        Args:
            repo_id (`str`):
                The ID of the repository to push to in the following format: `<user>/<dataset_name>` or
                `<org>/<dataset_name>`. Also accepts `<dataset_name>`, which will default to the namespace
                of the logged-in user.
            config_name (`str`):
                Configuration name of a dataset. Defaults to "default".
            set_default (`bool`, *optional*):
                Whether to set this configuration as the default one. Otherwise, the default configuration is the one
                named "default".
            data_dir (`str`, *optional*):
                Directory name that will contain the uploaded data files. Defaults to the `config_name` if different
                from "default", else "data".

                <Added version="2.17.0"/>
            commit_message (`str`, *optional*):
                Message to commit while pushing. Will default to `"Upload dataset"`.
            commit_description (`str`, *optional*):
                Description of the commit that will be created.
                Additionally, description of the PR if a PR is created (`create_pr` is True).

                <Added version="2.16.0"/>
            private (`bool`, *optional*):
                Whether the dataset repository should be set to private or not. Only affects repository creation:
                a repository that already exists will not be affected by that parameter.
            token (`str`, *optional*):
                An optional authentication token for the Hugging Face Hub. If no token is passed, will default
                to the token saved locally when logging in with `huggingface-cli login`. Will raise an error
                if no token is passed and the user is not logged-in.
            revision (`str`, *optional*):
                Branch to push the uploaded files to. Defaults to the `"main"` branch.

                <Added version="2.15.0"/>
            create_pr (`bool`, *optional*, defaults to `False`):
                Whether to create a PR with the uploaded files or directly commit.

                <Added version="2.15.0"/>
            max_shard_size (`int` or `str`, *optional*, defaults to `"500MB"`):
                The maximum size of the dataset shards to be uploaded to the hub. If expressed as a string, needs to be digits followed by a unit
                (like `"500MB"` or `"1GB"`).
            num_shards (`Dict[str, int]`, *optional*):
                Number of shards to write. By default, the number of shards depends on `max_shard_size`.
                Use a dictionary to define a different num_shards for each split.

                <Added version="2.8.0"/>
            embed_external_files (`bool`, defaults to `True`):
                Whether to embed file bytes in the shards.
                In particular, this will do the following before the push for the fields of type:

                - [`Audio`] and [`Image`] removes local path information and embed file content in the Parquet files.

        Return:
            huggingface_hub.CommitInfo

        Example:

        ```python
        >>> dataset_dict.push_to_hub("<organization>/<dataset_id>")
        >>> dataset_dict.push_to_hub("<organization>/<dataset_id>", private=True)
        >>> dataset_dict.push_to_hub("<organization>/<dataset_id>", max_shard_size="1GB")
        >>> dataset_dict.push_to_hub("<organization>/<dataset_id>", num_shards={"train": 1024, "test": 8})
        ```

        If you want to add a new configuration (or subset) to a dataset (e.g. if the dataset has multiple tasks/versions/languages):

        ```python
        >>> english_dataset.push_to_hub("<organization>/<dataset_id>", "en")
        >>> french_dataset.push_to_hub("<organization>/<dataset_id>", "fr")
        >>> # later
        >>> english_dataset = load_dataset("<organization>/<dataset_id>", "en")
        >>> french_dataset = load_dataset("<organization>/<dataset_id>", "fr")
        ```
        """
        if num_shards is None:
            num_shards = {k: None for k in self}
        elif not isinstance(num_shards, dict):
            raise ValueError(
                "Please provide one `num_shards` per dataset in the dataset dictionary, e.g. {{'train': 128, 'test': 4}}"
            )

        self._check_values_type()
        self._check_values_features()
        total_uploaded_size = 0
        total_dataset_nbytes = 0
        info_to_dump: DatasetInfo = next(iter(self.values())).info.copy()
        info_to_dump.config_name = config_name
        info_to_dump.splits = SplitDict()

        for split in self.keys():
            if not re.match(_split_re, split):
                raise ValueError(f"Split name should match '{_split_re}' but got '{split}'.")

        api = HfApi(endpoint=config.HF_ENDPOINT, token=token)

        repo_url = api.create_repo(
            repo_id,
            token=token,
            repo_type="dataset",
            private=private,
            exist_ok=True,
        )
        repo_id = repo_url.repo_id

        if revision is not None and not revision.startswith("refs/pr/"):
            # We do not call create_branch for a PR reference: 400 Bad Request
            api.create_branch(repo_id, branch=revision, token=token, repo_type="dataset", exist_ok=True)

        if not data_dir:
            data_dir = config_name if config_name != "default" else "data"  # for backward compatibility

        additions = []
        for split in self.keys():
            logger.info(f"Pushing split {split} to the Hub.")
            # The split=key needs to be removed before merging
            split_additions, uploaded_size, dataset_nbytes = self[split]._push_parquet_shards_to_hub(
                repo_id,
                data_dir=data_dir,
                split=split,
                token=token,
                revision=revision,
                create_pr=create_pr,
                max_shard_size=max_shard_size,
                num_shards=num_shards.get(split),
                embed_external_files=embed_external_files,
            )
            additions += split_additions
            total_uploaded_size += uploaded_size
            total_dataset_nbytes += dataset_nbytes
            info_to_dump.splits[split] = SplitInfo(str(split), num_bytes=dataset_nbytes, num_examples=len(self[split]))
        info_to_dump.download_checksums = None
        info_to_dump.download_size = total_uploaded_size
        info_to_dump.dataset_size = total_dataset_nbytes
        info_to_dump.size_in_bytes = total_uploaded_size + total_dataset_nbytes

        # Check if the repo already has a README.md and/or a dataset_infos.json to update them with the new split info (size and pattern)
        # and delete old split shards (if they exist)
        repo_with_dataset_card, repo_with_dataset_infos = False, False
        repo_splits = []  # use a list to keep the order of the splits
        deletions = []
        repo_files_to_add = [addition.path_in_repo for addition in additions]
        for repo_file in api.list_repo_tree(
            repo_id=repo_id, revision=revision, repo_type="dataset", token=token, recursive=True
        ):
            if not isinstance(repo_file, RepoFile):
                continue
            if repo_file.rfilename == config.REPOCARD_FILENAME:
                repo_with_dataset_card = True
            elif repo_file.rfilename == config.DATASETDICT_INFOS_FILENAME:
                repo_with_dataset_infos = True
            elif (
                repo_file.rfilename.startswith(tuple(f"{data_dir}/{split}-" for split in self.keys()))
                and repo_file.rfilename not in repo_files_to_add
            ):
                deletions.append(CommitOperationDelete(path_in_repo=repo_file.rfilename))
            elif fnmatch.fnmatch(
                repo_file.rfilename, PUSH_TO_HUB_WITHOUT_METADATA_CONFIGS_SPLIT_PATTERN_SHARDED.replace("{split}", "*")
            ):
                repo_split = string_to_dict(
                    repo_file.rfilename,
                    glob_pattern_to_regex(PUSH_TO_HUB_WITHOUT_METADATA_CONFIGS_SPLIT_PATTERN_SHARDED),
                )["split"]
                if repo_split not in repo_splits:
                    repo_splits.append(split)

        # get the info from the README to update them
        if repo_with_dataset_card:
            dataset_card_path = api.hf_hub_download(
                repo_id, config.REPOCARD_FILENAME, repo_type="dataset", revision=revision
            )
            dataset_card = DatasetCard.load(Path(dataset_card_path))
            dataset_card_data = dataset_card.data
            metadata_configs = MetadataConfigs.from_dataset_card_data(dataset_card_data)
        # get the deprecated dataset_infos.json to update them
        elif repo_with_dataset_infos:
            dataset_card = None
            dataset_card_data = DatasetCardData()
            metadata_configs = MetadataConfigs()
        else:
            dataset_card = None
            dataset_card_data = DatasetCardData()
            metadata_configs = MetadataConfigs()
        # create the metadata configs if it was uploaded with push_to_hub before metadata configs existed
        if not metadata_configs and repo_splits:
            default_metadata_configs_to_dump = {
                "data_files": [{"split": split, "path": f"data/{split}-*"} for split in repo_splits]
            }
            MetadataConfigs({"default": default_metadata_configs_to_dump}).to_dataset_card_data(dataset_card_data)
        metadata_config_to_dump = {
            "data_files": [{"split": split, "path": f"{data_dir}/{split}-*"} for split in self.keys()],
        }
        if set_default and config_name != "default":
            if metadata_configs:
                default_config_name = metadata_configs.get_default_config_name()
                if default_config_name == "default":
                    raise ValueError(
                        "There exists a configuration named 'default'. To set a different configuration as default, "
                        "rename the 'default' one first."
                    )
                else:
                    _ = metadata_configs[default_config_name].pop("default")
            metadata_config_to_dump["default"] = True
        # push to the deprecated dataset_infos.json
        if repo_with_dataset_infos:
            dataset_infos_path = api.hf_hub_download(
                repo_id, config.DATASETDICT_INFOS_FILENAME, repo_type="dataset", revision=revision
            )
            with open(dataset_infos_path, encoding="utf-8") as f:
                dataset_infos: dict = json.load(f)
            dataset_infos[config_name] = asdict(info_to_dump)
            buffer = BytesIO()
            buffer.write(json.dumps(dataset_infos, indent=4).encode("utf-8"))
            additions.append(
                CommitOperationAdd(path_in_repo=config.DATASETDICT_INFOS_FILENAME, path_or_fileobj=buffer)
            )
        # push to README
        DatasetInfosDict({config_name: info_to_dump}).to_dataset_card_data(dataset_card_data)
        MetadataConfigs({config_name: metadata_config_to_dump}).to_dataset_card_data(dataset_card_data)
        dataset_card = DatasetCard(f"---\n{dataset_card_data}\n---\n") if dataset_card is None else dataset_card
        additions.append(
            CommitOperationAdd(path_in_repo=config.REPOCARD_FILENAME, path_or_fileobj=str(dataset_card).encode())
        )

        commit_message = commit_message if commit_message is not None else "Upload dataset"
        if len(additions) <= config.UPLOADS_MAX_NUMBER_PER_COMMIT:
            commit_info = api.create_commit(
                repo_id,
                operations=additions + deletions,
                commit_message=commit_message,
                commit_description=commit_description,
                token=token,
                repo_type="dataset",
                revision=revision,
                create_pr=create_pr,
            )
        else:
            logger.info(
                f"Number of files to upload is larger than {config.UPLOADS_MAX_NUMBER_PER_COMMIT}. Splitting the push into multiple commits."
            )
            num_commits = math.ceil(len(additions) / config.UPLOADS_MAX_NUMBER_PER_COMMIT)
            for i in range(0, num_commits):
                operations = additions[
                    i * config.UPLOADS_MAX_NUMBER_PER_COMMIT : (i + 1) * config.UPLOADS_MAX_NUMBER_PER_COMMIT
                ] + (deletions if i == 0 else [])
                commit_info = api.create_commit(
                    repo_id,
                    operations=operations,
                    commit_message=commit_message + f" (part {i:05d}-of-{num_commits:05d})",
                    commit_description=commit_description,
                    token=token,
                    repo_type="dataset",
                    revision=revision,
                    create_pr=create_pr,
                )
                logger.info(
                    f"Commit #{i+1} completed"
                    + (f" (still {num_commits - i - 1} to go)" if num_commits - i - 1 else "")
                    + "."
                )
        return commit_info


class IterableDatasetDict(dict):
    def __repr__(self):
        repr = "\n".join([f"{k}: {v}" for k, v in self.items()])
        repr = re.sub(r"^", " " * 4, repr, 0, re.M)
        return f"IterableDatasetDict({{\n{repr}\n}})"

    def with_format(
        self,
        type: Optional[str] = None,
    ) -> "IterableDatasetDict":
        """
        Return a dataset with the specified format.
        This method only supports the "torch" format for now.
        The format is set to all the datasets of the dataset dictionary.

        Args:
            type (`str`, *optional*, defaults to `None`):
                If set to "torch", the returned dataset
                will be a subclass of `torch.utils.data.IterableDataset` to be used in a `DataLoader`.

        Example:

        ```py
        >>> from datasets import load_dataset
        >>> ds = load_dataset("rotten_tomatoes", streaming=True)
        >>> from transformers import AutoTokenizer
        >>> tokenizer = AutoTokenizer.from_pretrained("bert-base-uncased")
        >>> def encode(example):
        ...     return tokenizer(examples["text"], truncation=True, padding="max_length")
        >>> ds = ds.map(encode, batched=True, remove_columns=["text"])
        >>> ds = ds.with_format("torch")
        ```
        """
        return IterableDatasetDict({k: dataset.with_format(type=type) for k, dataset in self.items()})

    def map(
        self,
        function: Optional[Callable] = None,
        with_indices: bool = False,
        input_columns: Optional[Union[str, List[str]]] = None,
        batched: bool = False,
        batch_size: int = 1000,
        drop_last_batch: bool = False,
        remove_columns: Optional[Union[str, List[str]]] = None,
        fn_kwargs: Optional[dict] = None,
    ) -> "IterableDatasetDict":
        """
        Apply a function to all the examples in the iterable dataset (individually or in batches) and update them.
        If your function returns a column that already exists, then it overwrites it.
        The function is applied on-the-fly on the examples when iterating over the dataset.
        The transformation is applied to all the datasets of the dataset dictionary.

        You can specify whether the function should be batched or not with the `batched` parameter:

        - If batched is `False`, then the function takes 1 example in and should return 1 example.
          An example is a dictionary, e.g. `{"text": "Hello there !"}`.
        - If batched is `True` and `batch_size` is 1, then the function takes a batch of 1 example as input and can return a batch with 1 or more examples.
          A batch is a dictionary, e.g. a batch of 1 example is `{"text": ["Hello there !"]}`.
        - If batched is `True` and `batch_size` is `n` > 1, then the function takes a batch of `n` examples as input and can return a batch with `n` examples, or with an arbitrary number of examples.
          Note that the last batch may have less than `n` examples.
          A batch is a dictionary, e.g. a batch of `n` examples is `{"text": ["Hello there !"] * n}`.

        Args:
            function (`Callable`, *optional*, defaults to `None`):
                Function applied on-the-fly on the examples when you iterate on the dataset.
                It must have one of the following signatures:

                - `function(example: Dict[str, Any]) -> Dict[str, Any]` if `batched=False` and `with_indices=False`
                - `function(example: Dict[str, Any], idx: int) -> Dict[str, Any]` if `batched=False` and `with_indices=True`
                - `function(batch: Dict[str, List]) -> Dict[str, List]` if `batched=True` and `with_indices=False`
                - `function(batch: Dict[str, List], indices: List[int]) -> Dict[str, List]` if `batched=True` and `with_indices=True`

                For advanced usage, the function can also return a `pyarrow.Table`.
                Moreover if your function returns nothing (`None`), then `map` will run your function and return the dataset unchanged.
                If no function is provided, default to identity function: `lambda x: x`.
            with_indices (`bool`, defaults to `False`):
                Provide example indices to `function`. Note that in this case the signature of `function` should be `def function(example, idx[, rank]): ...`.
            input_columns (`[Union[str, List[str]]]`, *optional*, defaults to `None`):
                The columns to be passed into `function`
                as positional arguments. If `None`, a dict mapping to all formatted columns is passed as one argument.
            batched (`bool`, defaults to `False`):
                Provide batch of examples to `function`.
            batch_size (`int`, *optional*, defaults to `1000`):
                Number of examples per batch provided to `function` if `batched=True`.
            drop_last_batch (`bool`, defaults to `False`):
                Whether a last batch smaller than the `batch_size` should be
                dropped instead of being processed by the function.
            remove_columns (`[List[str]]`, *optional*, defaults to `None`):
                Remove a selection of columns while doing the mapping.
                Columns will be removed before updating the examples with the output of `function`, i.e. if `function` is adding
                columns with names in `remove_columns`, these columns will be kept.
            fn_kwargs (`Dict`, *optional*, defaults to `None`):
                Keyword arguments to be passed to `function`

        Example:

        ```py
        >>> from datasets import load_dataset
        >>> ds = load_dataset("rotten_tomatoes", streaming=True)
        >>> def add_prefix(example):
        ...     example["text"] = "Review: " + example["text"]
        ...     return example
        >>> ds = ds.map(add_prefix)
        >>> next(iter(ds["train"]))
        {'label': 1,
         'text': 'Review: the rock is destined to be the 21st century\'s new " conan " and that he\'s going to make a splash even greater than arnold schwarzenegger , jean-claud van damme or steven segal .'}
        ```
        """
        return IterableDatasetDict(
            {
                k: dataset.map(
                    function=function,
                    with_indices=with_indices,
                    input_columns=input_columns,
                    batched=batched,
                    batch_size=batch_size,
                    drop_last_batch=drop_last_batch,
                    remove_columns=remove_columns,
                    fn_kwargs=fn_kwargs,
                )
                for k, dataset in self.items()
            }
        )

    def filter(
        self,
        function: Optional[Callable] = None,
        with_indices=False,
        input_columns: Optional[Union[str, List[str]]] = None,
        batched: bool = False,
        batch_size: Optional[int] = 1000,
        fn_kwargs: Optional[dict] = None,
    ) -> "IterableDatasetDict":
        """Apply a filter function to all the elements so that the dataset only includes examples according to the filter function.
        The filtering is done on-the-fly when iterating over the dataset.
        The filtering is applied to all the datasets of the dataset dictionary.

        Args:
            function (`Callable`):
                Callable with one of the following signatures:

                - `function(example: Dict[str, Any]) -> bool` if `with_indices=False, batched=False`
                - `function(example: Dict[str, Any], indices: int) -> bool` if `with_indices=True, batched=False`
                - `function(example: Dict[str, List]) -> List[bool]` if `with_indices=False, batched=True`
                - `function(example: Dict[str, List], indices: List[int]) -> List[bool]` if `with_indices=True, batched=True`

                If no function is provided, defaults to an always True function: `lambda x: True`.
            with_indices (`bool`, defaults to `False`):
                Provide example indices to `function`. Note that in this case the signature of `function` should be `def function(example, idx): ...`.
            input_columns (`str` or `List[str]`, *optional*):
                The columns to be passed into `function` as
                positional arguments. If `None`, a dict mapping to all formatted columns is passed as one argument.
            batched (`bool`, defaults to `False`):
                Provide batch of examples to `function`
            batch_size (`int`, *optional*, defaults to `1000`):
                Number of examples per batch provided to `function` if `batched=True`.
            fn_kwargs (`Dict`, *optional*, defaults to `None`):
                Keyword arguments to be passed to `function`

        Example:

        ```py
        >>> from datasets import load_dataset
        >>> ds = load_dataset("rotten_tomatoes", streaming=True)
        >>> ds = ds.filter(lambda x: x["label"] == 0)
        >>> list(ds["train"].take(3))
        [{'label': 0, 'text': 'Review: simplistic , silly and tedious .'},
         {'label': 0,
         'text': "Review: it's so laddish and juvenile , only teenage boys could possibly find it funny ."},
         {'label': 0,
         'text': 'Review: exploitative and largely devoid of the depth or sophistication that would make watching such a graphic treatment of the crimes bearable .'}]
        ```
        """
        return IterableDatasetDict(
            {
                k: dataset.filter(
                    function=function,
                    with_indices=with_indices,
                    input_columns=input_columns,
                    batched=batched,
                    batch_size=batch_size,
                    fn_kwargs=fn_kwargs,
                )
                for k, dataset in self.items()
            }
        )

    def shuffle(
        self, seed=None, generator: Optional[np.random.Generator] = None, buffer_size: int = 1000
    ) -> "IterableDatasetDict":
        """
        Randomly shuffles the elements of this dataset.
        The shuffling is applied to all the datasets of the dataset dictionary.

        This dataset fills a buffer with buffer_size elements, then randomly samples elements from this buffer,
        replacing the selected elements with new elements. For perfect shuffling, a buffer size greater than or
        equal to the full size of the dataset is required.

        For instance, if your dataset contains 10,000 elements but `buffer_size` is set to 1000, then `shuffle` will
        initially select a random element from only the first 1000 elements in the buffer. Once an element is
        selected, its space in the buffer is replaced by the next (i.e. 1,001-st) element,
        maintaining the 1000 element buffer.

        If the dataset is made of several shards, it also does `shuffle` the order of the shards.
        However if the order has been fixed by using [`~datasets.IterableDataset.skip`] or [`~datasets.IterableDataset.take`]
        then the order of the shards is kept unchanged.

        Args:
            seed (`int`, *optional*, defaults to `None`):
                Random seed that will be used to shuffle the dataset.
                It is used to sample from the shuffle buffer and also to shuffle the data shards.
            generator (`numpy.random.Generator`, *optional*):
                Numpy random Generator to use to compute the permutation of the dataset rows.
                If `generator=None` (default), uses `np.random.default_rng` (the default BitGenerator (PCG64) of NumPy).
            buffer_size (`int`, defaults to `1000`):
                Size of the buffer.

        Example:

        ```py
        >>> from datasets import load_dataset
        >>> ds = load_dataset("rotten_tomatoes", streaming=True)
        >>> list(ds["train"].take(3))
        [{'label': 1,
         'text': 'the rock is destined to be the 21st century\'s new " conan " and that he\'s going to make a splash even greater than arnold schwarzenegger , jean-claud van damme or steven segal .'},
         {'label': 1,
         'text': 'the gorgeously elaborate continuation of " the lord of the rings " trilogy is so huge that a column of words cannot adequately describe co-writer/director peter jackson\'s expanded vision of j . r . r . tolkien\'s middle-earth .'},
         {'label': 1, 'text': 'effective but too-tepid biopic'}]
        >>> ds = ds.shuffle(seed=42)
        >>> list(ds["train"].take(3))
        [{'label': 1,
         'text': "a sports movie with action that's exciting on the field and a story you care about off it ."},
         {'label': 1,
         'text': 'at its best , the good girl is a refreshingly adult take on adultery . . .'},
         {'label': 1,
         'text': "sam jones became a very lucky filmmaker the day wilco got dropped from their record label , proving that one man's ruin may be another's fortune ."}]
        ```
        """
        return IterableDatasetDict(
            {
                k: dataset.shuffle(seed=seed, generator=generator, buffer_size=buffer_size)
                for k, dataset in self.items()
            }
        )

    def rename_column(self, original_column_name: str, new_column_name: str) -> "IterableDatasetDict":
        """
        Rename a column in the dataset, and move the features associated to the original column under the new column
        name.
        The renaming is applied to all the datasets of the dataset dictionary.

        Args:
            original_column_name (`str`):
                Name of the column to rename.
            new_column_name (`str`):
                New name for the column.

        Returns:
            [`IterableDatasetDict`]: A copy of the dataset with a renamed column.

        Example:

        ```py
        >>> from datasets import load_dataset
        >>> ds = load_dataset("rotten_tomatoes", streaming=True)
        >>> ds = ds.rename_column("text", "movie_review")
        >>> next(iter(ds["train"]))
        {'label': 1,
         'movie_review': 'the rock is destined to be the 21st century\'s new " conan " and that he\'s going to make a splash even greater than arnold schwarzenegger , jean-claud van damme or steven segal .'}
        ```
        """
        return IterableDatasetDict(
            {
                k: dataset.rename_column(original_column_name=original_column_name, new_column_name=new_column_name)
                for k, dataset in self.items()
            }
        )

    def rename_columns(self, column_mapping: Dict[str, str]) -> "IterableDatasetDict":
        """
        Rename several columns in the dataset, and move the features associated to the original columns under
        the new column names.
        The renaming is applied to all the datasets of the dataset dictionary.

        Args:
            column_mapping (`Dict[str, str]`):
                A mapping of columns to rename to their new names.

        Returns:
            [`IterableDatasetDict`]: A copy of the dataset with renamed columns

        Example:

        ```py
        >>> from datasets import load_dataset
        >>> ds = load_dataset("rotten_tomatoes", streaming=True)
        >>> ds = ds.rename_columns({"text": "movie_review", "label": "rating"})
        >>> next(iter(ds["train"]))
        {'movie_review': 'the rock is destined to be the 21st century\'s new " conan " and that he\'s going to make a splash even greater than arnold schwarzenegger , jean-claud van damme or steven segal .',
         'rating': 1}
        ```
        """
        return IterableDatasetDict(
            {k: dataset.rename_columns(column_mapping=column_mapping) for k, dataset in self.items()}
        )

    def remove_columns(self, column_names: Union[str, List[str]]) -> "IterableDatasetDict":
        """
        Remove one or several column(s) in the dataset and the features associated to them.
        The removal is done on-the-fly on the examples when iterating over the dataset.
        The removal is applied to all the datasets of the dataset dictionary.


        Args:
            column_names (`Union[str, List[str]]`):
                Name of the column(s) to remove.

        Returns:
            [`IterableDatasetDict`]: A copy of the dataset object without the columns to remove.

        Example:

        ```py
        >>> from datasets import load_dataset
        >>> ds = load_dataset("rotten_tomatoes", streaming=True)
        >>> ds = ds.remove_columns("label")
        >>> next(iter(ds["train"]))
        {'text': 'the rock is destined to be the 21st century\'s new " conan " and that he\'s going to make a splash even greater than arnold schwarzenegger , jean-claud van damme or steven segal .'}
        ```
        """
        return IterableDatasetDict({k: dataset.remove_columns(column_names) for k, dataset in self.items()})

    def select_columns(self, column_names: Union[str, List[str]]) -> "IterableDatasetDict":
        """Select one or several column(s) in the dataset and the features
        associated to them. The selection is done on-the-fly on the examples
        when iterating over the dataset. The selection is applied to all the
        datasets of the dataset dictionary.


        Args:
            column_names (`Union[str, List[str]]`):
                Name of the column(s) to keep.

        Returns:
            [`IterableDatasetDict`]: A copy of the dataset object with only selected columns.

        Example:

        ```py
        >>> from datasets import load_dataset
        >>> ds = load_dataset("rotten_tomatoes", streaming=True)
        >>> ds = ds.select("text")
        >>> next(iter(ds["train"]))
        {'text': 'the rock is destined to be the 21st century\'s new " conan " and that he\'s going to make a splash even greater than arnold schwarzenegger , jean-claud van damme or steven segal .'}
        ```
        """
        return IterableDatasetDict({k: dataset.select_columns(column_names) for k, dataset in self.items()})

    def cast_column(self, column: str, feature: FeatureType) -> "IterableDatasetDict":
        """Cast column to feature for decoding.
        The type casting is applied to all the datasets of the dataset dictionary.

        Args:
            column (`str`):
                Column name.
            feature ([`Feature`]):
                Target feature.

        Returns:
            [`IterableDatasetDict`]

        Example:

        ```py
        >>> from datasets import load_dataset
        >>> ds = load_dataset("rotten_tomatoes", streaming=True)
        >>> ds["train"].features
        {'label': ClassLabel(num_classes=2, names=['neg', 'pos'], id=None),
         'text': Value(dtype='string', id=None)}
        >>> ds = ds.cast_column('label', ClassLabel(names=['bad', 'good']))
        >>> ds["train"].features
        {'label': ClassLabel(num_classes=2, names=['bad', 'good'], id=None),
         'text': Value(dtype='string', id=None)}
        ```
        """
        return IterableDatasetDict(
            {k: dataset.cast_column(column=column, feature=feature) for k, dataset in self.items()}
        )

    def cast(
        self,
        features: Features,
    ) -> "IterableDatasetDict":
        """
        Cast the dataset to a new set of features.
        The type casting is applied to all the datasets of the dataset dictionary.

        Args:
            features (`Features`):
                New features to cast the dataset to.
                The name of the fields in the features must match the current column names.
                The type of the data must also be convertible from one type to the other.
                For non-trivial conversion, e.g. `string` <-> `ClassLabel` you should use [`map`] to update the Dataset.

        Returns:
            [`IterableDatasetDict`]: A copy of the dataset with casted features.

        Example:

        ```py
        >>> from datasets import load_dataset
        >>> ds = load_dataset("rotten_tomatoes", streaming=True)
        >>> ds["train"].features
        {'label': ClassLabel(num_classes=2, names=['neg', 'pos'], id=None),
         'text': Value(dtype='string', id=None)}
        >>> new_features = ds["train"].features.copy()
        >>> new_features['label'] = ClassLabel(names=['bad', 'good'])
        >>> new_features['text'] = Value('large_string')
        >>> ds = ds.cast(new_features)
        >>> ds["train"].features
        {'label': ClassLabel(num_classes=2, names=['bad', 'good'], id=None),
         'text': Value(dtype='large_string', id=None)}
        ```
        """
        return IterableDatasetDict({k: dataset.cast(features=features) for k, dataset in self.items()})<|MERGE_RESOLUTION|>--- conflicted
+++ resolved
@@ -1216,26 +1216,9 @@
         If you want to store paths or urls, please use the Value("string") type.
 
         Args:
-<<<<<<< HEAD
-            dataset_dict_path (`str`):
-                Path (e.g. `dataset/train`) or remote URI
-                (e.g. `s3://my-bucket/dataset/train`) of the dataset dict directory where the dataset dict will be
-                saved to.
-=======
             dataset_dict_path (`path-like`):
                 Path (e.g. `dataset/train`) or remote URI (e.g. `s3://my-bucket/dataset/train`)
                 of the dataset dict directory where the dataset dict will be saved to.
-            fs (`fsspec.spec.AbstractFileSystem`, *optional*):
-                Instance of the remote filesystem where the dataset will be saved to.
-
-                <Deprecated version="2.8.0">
-
-                `fs` was deprecated in version 2.8.0 and will be removed in 3.0.0.
-                Please use `storage_options` instead, e.g. `storage_options=fs.storage_options`
-
-                </Deprecated>
-
->>>>>>> 9ddea80a
             max_shard_size (`int` or `str`, *optional*, defaults to `"500MB"`):
                 The maximum size of the dataset shards to be uploaded to the hub. If expressed as a string, needs to be digits followed by a unit
                 (like `"50MB"`).
