--- conflicted
+++ resolved
@@ -12,13 +12,7 @@
 
 import fsspec
 import numpy as np
-<<<<<<< HEAD
-from huggingface_hub import HfApi
-
-from datasets.utils.metadata import DatasetMetadata, MetadataConfigs
-=======
 from huggingface_hub import DatasetCard, DatasetCardData, HfApi
->>>>>>> 396cf941
 
 from . import config
 from .arrow_dataset import PUSH_TO_HUB_WITHOUT_METADATA_CONFIGS_SPLIT_PATTERN_SHARDED, Dataset
@@ -35,6 +29,7 @@
 from .utils.doc_utils import is_documented_by
 from .utils.file_utils import cached_path
 from .utils.hub import hf_hub_url
+from .utils.metadata import MetadataConfigs
 from .utils.py_utils import asdict, string_to_dict
 from .utils.typing import PathLike
 
@@ -1673,21 +1668,23 @@
         if "README.md" in repo_files:
             download_config = DownloadConfig()
             download_config.download_desc = "Downloading metadata"
-            download_config.use_auth_token = token
+            download_config.token = token
             dataset_readme_path = cached_path(
                 hf_hub_url(repo_id, "README.md"),
                 download_config=download_config,
             )
-            dataset_metadata = DatasetMetadata.from_readme(Path(dataset_readme_path))
-            dataset_infos: DatasetInfosDict = DatasetInfosDict.from_metadata(dataset_metadata)
-            metadata_configs = MetadataConfigs.from_metadata(dataset_metadata)
+            dataset_card = DatasetCard.load(Path(dataset_readme_path))
+            dataset_card_data = dataset_card.data
+            dataset_infos: DatasetInfosDict = DatasetInfosDict.from_dataset_card_data(dataset_card_data)
+            metadata_configs = MetadataConfigs.from_dataset_card_data(dataset_card_data)
         # get the deprecated dataset_infos.json to update them
         elif config.DATASETDICT_INFOS_FILENAME in repo_files:
-            dataset_metadata = DatasetMetadata()
+            dataset_card = None
+            dataset_card_data = DatasetCardData()
             metadata_configs = MetadataConfigs()
             download_config = DownloadConfig()
             download_config.download_desc = "Downloading metadata"
-            download_config.use_auth_token = token
+            download_config.token = token
             dataset_infos_path = cached_path(
                 hf_hub_url(repo_id, config.DATASETDICT_INFOS_FILENAME),
                 download_config=download_config,
@@ -1696,7 +1693,8 @@
                 dataset_infos: dict = json.load(f)
                 dataset_infos.get(config_name, None) if dataset_infos else None
         else:
-            dataset_metadata = DatasetMetadata()
+            dataset_card = None
+            dataset_card_data = DatasetCardData()
             metadata_configs = MetadataConfigs()
         # create the metadata configs if it was uploaded with push_to_hub before metadata configs existed
         if not metadata_configs:
@@ -1717,7 +1715,7 @@
                         for _resolved_split in _resolved_splits
                     ]
                 }
-                MetadataConfigs({"default": default_metadata_configs_to_dump}).to_metadata(dataset_metadata)
+                MetadataConfigs({"default": default_metadata_configs_to_dump}).to_dataset_card_data(dataset_card_data)
         # push to the deprecated dataset_infos.json
         if config.DATASETDICT_INFOS_FILENAME in repo_files:
             with open(dataset_infos_path, encoding="utf-8") as f:
@@ -1734,40 +1732,13 @@
                 revision=branch,
             )
         # push to README
-        DatasetInfosDict({config_name: info_to_dump}).to_metadata(dataset_metadata)
-        MetadataConfigs({config_name: metadata_config_to_dump}).to_metadata(dataset_metadata)
+        DatasetInfosDict({config_name: info_to_dump}).to_dataset_card_data(dataset_card_data)
+        MetadataConfigs({config_name: metadata_config_to_dump}).to_dataset_card_data(dataset_card_data)
         if "README.md" in repo_files:
-<<<<<<< HEAD
             with open(dataset_readme_path, encoding="utf-8") as readme_file:
                 readme_content = readme_file.read()
         else:
             readme_content = f'# Dataset Card for "{repo_id.split("/")[-1]}"\n\n[More Information needed](https://github.com/huggingface/datasets/blob/main/CONTRIBUTING.md#how-to-contribute-to-the-dataset-cards)'
-=======
-            download_config = DownloadConfig()
-            download_config.download_desc = "Downloading metadata"
-            download_config.token = token
-            dataset_readme_path = cached_path(
-                hf_hub_url(repo_id, "README.md"),
-                download_config=download_config,
-            )
-            dataset_card = DatasetCard.load(Path(dataset_readme_path))
-            dataset_card_data = dataset_card.data
-        else:
-            dataset_card = None
-            dataset_card_data = DatasetCardData()
-
-        DatasetInfosDict({"default": info_to_dump}).to_dataset_card_data(dataset_card_data)
-        dataset_card = (
-            DatasetCard(
-                "---\n"
-                + str(dataset_card_data)
-                + "\n---\n"
-                + f'# Dataset Card for "{repo_id.split("/")[-1]}"\n\n[More Information needed](https://github.com/huggingface/datasets/blob/main/CONTRIBUTING.md#how-to-contribute-to-the-dataset-cards)'
-            )
-            if dataset_card is None
-            else dataset_card
-        )
->>>>>>> 396cf941
         HfApi(endpoint=config.HF_ENDPOINT).upload_file(
             path_or_fileobj=str(dataset_card).encode(),
             path_in_repo="README.md",
