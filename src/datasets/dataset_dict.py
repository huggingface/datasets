import contextlib
import copy
import json
import os
import re
from pathlib import Path
from typing import Any, Callable, Dict, List, Optional, Tuple, Union

import fsspec
import numpy as np

from datasets.splits import NamedSplit, Split
from datasets.utils.doc_utils import is_documented_by

from . import config
from .arrow_dataset import Dataset
from .features import Features
from .filesystems import extract_path_from_uri, is_remote_filesystem
from .table import Table
from .tasks import TaskTemplate
from .utils.deprecation_utils import deprecated
from .utils.typing import PathLike


class DatasetDict(dict):
    """A dictionary (dict of str: datasets.Dataset) with dataset transforms methods (map, filter, etc.)"""

    def _check_values_type(self):
        for dataset in self.values():
            if not isinstance(dataset, Dataset):
                raise TypeError(
                    "Values in `DatasetDict` should of type `Dataset` but got type '{}'".format(type(dataset))
                )

    def __getitem__(self, k) -> Dataset:
        if isinstance(k, (str, NamedSplit)) or len(self) == 0:
            return super().__getitem__(k)
        else:
            available_suggested_splits = [
                str(split) for split in (Split.TRAIN, Split.TEST, Split.VALIDATION) if split in self
            ]
            suggested_split = available_suggested_splits[0] if available_suggested_splits else list(self)[0]
            raise KeyError(
                f"Invalid key: {k}. Please first select a split. For example: "
                f"`my_dataset_dictionary['{suggested_split}'][{k}]`. "
                f"Available splits: {sorted(self)}"
            )

    @property
    def data(self) -> Dict[str, Table]:
        """The Apache Arrow tables backing each split."""
        self._check_values_type()
        return {k: dataset.data for k, dataset in self.items()}

    @property
    def cache_files(self) -> Dict[str, Dict]:
        """The cache files containing the Apache Arrow table backing each split."""
        self._check_values_type()
        return {k: dataset.cache_files for k, dataset in self.items()}

    @property
    def num_columns(self) -> Dict[str, int]:
        """Number of columns in each split of the dataset."""
        self._check_values_type()
        return {k: dataset.num_columns for k, dataset in self.items()}

    @property
    def num_rows(self) -> Dict[str, int]:
        """Number of rows in each split of the dataset (same as :func:`datasets.Dataset.__len__`)."""
        self._check_values_type()
        return {k: dataset.num_rows for k, dataset in self.items()}

    @property
    def column_names(self) -> Dict[str, List[str]]:
        """Names of the columns in each split of the dataset."""
        self._check_values_type()
        return {k: dataset.column_names for k, dataset in self.items()}

    @property
    def shape(self) -> Dict[str, Tuple[int]]:
        """Shape of each split of the dataset (number of columns, number of rows)."""
        self._check_values_type()
        return {k: dataset.shape for k, dataset in self.items()}

    @deprecated()
    def dictionary_encode_column_(self, column: str):
        """Dictionary encode a column in each split.

        Dictionary encode can reduce the size of a column with many repetitions (e.g. string labels columns)
        by storing a dictionary of the strings. This only affect the internal storage.

        .. deprecated:: 1.4.0

        Args:
            column (:obj:`str`):

        """
        self._check_values_type()
        for dataset in self.values():
            dataset.dictionary_encode_column_(column=column)

    @deprecated(help_message="Use DatasetDict.flatten instead.")
    def flatten_(self, max_depth=16):
        """In-place version of :meth:`DatasetDict.flatten`.

        .. deprecated:: 1.4.0
            Use :meth:`DatasetDict.flatten` instead.
        """
        self._check_values_type()
        for dataset in self.values():
            dataset.flatten_(max_depth=max_depth)

    def flatten(self, max_depth=16) -> "DatasetDict":
        """Flatten the Apache Arrow Table of each split (nested features are flatten).
        Each column with a struct type is flattened into one column per struct field.
        Other columns are left unchanged.
        """
        self._check_values_type()
        return DatasetDict({k: dataset.flatten(max_depth=max_depth) for k, dataset in self.items()})

    def unique(self, column: str) -> Dict[str, List[Any]]:
        """Return a list of the unique elements in a column for each split.

        This is implemented in the low-level backend and as such, very fast.

        Args:
            column (:obj:`str`):
                column name (list all the column names with :func:`datasets.Dataset.column_names`)

        Returns:
            Dict[:obj:`str`, :obj:`list`]: Dictionary of unique elements in the given column.

        """
        self._check_values_type()
        return {k: dataset.unique(column) for k, dataset in self.items()}

    def cleanup_cache_files(self) -> Dict[str, int]:
        """Clean up all cache files in the dataset cache directory, excepted the currently used cache file if there is one.
        Be carefull when running this command that no other process is currently using other cache files.

        Return:
            Dict with the number of removed files for each split
        """
        self._check_values_type()
        return {k: dataset.cleanup_cache_files() for k, dataset in self.items()}

    def __repr__(self):
        repr = "\n".join([f"{k}: {v}" for k, v in self.items()])
        repr = re.sub(r"^", " " * 4, repr, 0, re.M)
        return f"DatasetDict({{\n{repr}\n}})"

    @deprecated(help_message="Use DatasetDict.cast instead.")
    def cast_(self, features: Features):
        """In-place version of :meth:`DatasetDict.cast`.

        .. deprecated:: 1.4.0
            Use :meth:`DatasetDict.cast` instead.

        Args:
            features (:class:`datasets.Features`): New features to cast the dataset to.
                The name and order of the fields in the features must match the current column names.
                The type of the data must also be convertible from one type to the other.
                For non-trivial conversion, e.g. string <-> ClassLabel you should use :func:`map` to update the Dataset.
        """
        self._check_values_type()
        new_dataset_dict = {k: dataset.cast(features=features) for k, dataset in self.items()}
        self.update(new_dataset_dict)

    def cast(self, features: Features) -> "DatasetDict":
        """
        Cast the dataset to a new set of features.
        The transformation is applied to all the datasets of the dataset dictionary.

        You can also remove a column using :func:`Dataset.map` with `feature` but :func:`cast_`
        is in-place (doesn't copy the data to a new dataset) and is thus faster.

        Args:
            features (:class:`datasets.Features`): New features to cast the dataset to.
                The name and order of the fields in the features must match the current column names.
                The type of the data must also be convertible from one type to the other.
                For non-trivial conversion, e.g. string <-> ClassLabel you should use :func:`map` to update the Dataset.
        """
        self._check_values_type()
        return DatasetDict({k: dataset.cast(features=features) for k, dataset in self.items()})

    @deprecated(help_message="Use DatasetDict.remove_columns instead.")
    def remove_columns_(self, column_names: Union[str, List[str]]):
        """In-place version of :meth:`DatasetDict.remove_columns`.

        .. deprecated:: 1.4.0
            Use :meth:`DatasetDict.remove_columns` instead.

        Args:
            column_names (:obj:`Union[str, List[str]]`): Name of the column(s) to remove.
        """
        self._check_values_type()
        new_dataset_dict = {k: dataset.remove_columns(column_names=column_names) for k, dataset in self.items()}
        self.update(new_dataset_dict)

    def remove_columns(self, column_names: Union[str, List[str]]) -> "DatasetDict":
        """
        Remove one or several column(s) from each split in the dataset
        and the features associated to the column(s).

        The transformation is applied to all the splits of the dataset dictionary.

        You can also remove a column using :func:`Dataset.map` with `remove_columns` but the present method
        is in-place (doesn't copy the data to a new dataset) and is thus faster.

        Args:
            column_names (:obj:`Union[str, List[str]]`): Name of the column(s) to remove.
        """
        self._check_values_type()
        return DatasetDict({k: dataset.remove_columns(column_names=column_names) for k, dataset in self.items()})

    @deprecated(help_message="Use DatasetDict.rename_column instead.")
    def rename_column_(self, original_column_name: str, new_column_name: str):
        """In-place version of :meth:`DatasetDict.rename_column`.

        .. deprecated:: 1.4.0
            Use :meth:`DatasetDict.rename_column` instead.

        Args:
            original_column_name (:obj:`str`): Name of the column to rename.
            new_column_name (:obj:`str`): New name for the column.
        """
        self._check_values_type()
        new_dataset_dict = {
            k: dataset.rename_column(original_column_name=original_column_name, new_column_name=new_column_name)
            for k, dataset in self.items()
        }
        self.update(new_dataset_dict)

    def rename_column(self, original_column_name: str, new_column_name: str) -> "DatasetDict":
        """
        Rename a column in the dataset and move the features associated to the original column under the new column name.
        The transformation is applied to all the datasets of the dataset dictionary.

        You can also rename a column using :func:`Dataset.map` with `remove_columns` but the present method:
            - takes care of moving the original features under the new column name.
            - doesn't copy the data to a new dataset and is thus much faster.

        Args:
            original_column_name (:obj:`str`): Name of the column to rename.
            new_column_name (:obj:`str`): New name for the column.
        """
        self._check_values_type()
        return DatasetDict(
            {
                k: dataset.rename_column(original_column_name=original_column_name, new_column_name=new_column_name)
                for k, dataset in self.items()
            }
        )

    def class_encode_column(self, column: str) -> "DatasetDict":
        """Casts the given column as :obj:``datasets.features.ClassLabel`` and updates the tables.

        Args:
            column (`str`): The name of the column to cast
        """
        self._check_values_type()
        return DatasetDict({k: dataset.class_encode_column(column=column) for k, dataset in self.items()})

    @contextlib.contextmanager
    def formatted_as(
        self,
        type: Optional[str] = None,
        columns: Optional[List] = None,
        output_all_columns: bool = False,
        **format_kwargs,
    ):
        """To be used in a `with` statement. Set __getitem__ return format (type and columns)
        The transformation is applied to all the datasets of the dataset dictionary.

        Args:
            type (Optional ``str``): output type selected in [None, 'numpy', 'torch', 'tensorflow', 'pandas', 'arrow']
                None means __getitem__ returns python objects (default)
            columns (Optional ``List[str]``): columns to format in the output
                None means __getitem__ returns all columns (default)
            output_all_columns (``bool`` default to False): keep un-formatted columns as well in the output (as python objects)
            format_kwargs: keywords arguments passed to the convert function like `np.array`, `torch.tensor` or `tensorflow.ragged.constant`.
        """
        self._check_values_type()
        old_format_type = {k: dataset._format_type for k, dataset in self.items()}
        old_format_kwargs = {k: dataset._format_kwargs for k, dataset in self.items()}
        old_format_columns = {k: dataset._format_columns for k, dataset in self.items()}
        old_output_all_columns = {k: dataset._output_all_columns for k, dataset in self.items()}
        try:
            self.set_format(type, columns, output_all_columns, **format_kwargs)
            yield
        finally:
            for k, dataset in self.items():
                dataset.set_format(
                    old_format_type[k], old_format_columns[k], old_output_all_columns[k], **old_format_kwargs[k]
                )

    def set_format(
        self,
        type: Optional[str] = None,
        columns: Optional[List] = None,
        output_all_columns: bool = False,
        **format_kwargs,
    ):
        """Set __getitem__ return format (type and columns)
        The format is set for every dataset in the dataset dictionary

        Args:
            type (Optional ``str``): output type selected in [None, 'numpy', 'torch', 'tensorflow', 'pandas', 'arrow']
                None means __getitem__ returns python objects (default)
            columns (Optional ``List[str]``): columns to format in the output.
                None means __getitem__ returns all columns (default).
            output_all_columns (``bool`` default to False): keep un-formatted columns as well in the output (as python objects)
            format_kwargs: keywords arguments passed to the convert function like `np.array`, `torch.tensor` or `tensorflow.ragged.constant`.

        It is possible to call ``map`` after calling ``set_format``. Since ``map`` may add new columns, then the list of formatted columns
        gets updated. In this case, if you apply ``map`` on a dataset to add a new column, then this column will be formatted:

            new formatted columns = (all columns - previously unformatted columns)
        """
        self._check_values_type()
        for dataset in self.values():
            dataset.set_format(type=type, columns=columns, output_all_columns=output_all_columns, **format_kwargs)

    def reset_format(self):
        """Reset __getitem__ return format to python objects and all columns.
        The transformation is applied to all the datasets of the dataset dictionary.

        Same as ``self.set_format()``
        """
        self._check_values_type()
        for dataset in self.values():
            dataset.set_format()

    def set_transform(
        self,
        transform: Optional[Callable],
        columns: Optional[List] = None,
        output_all_columns: bool = False,
    ):
        """Set __getitem__ return format using this transform. The transform is applied on-the-fly on batches when __getitem__ is called.
        The transform is set for every dataset in the dataset dictionary
        As :func:`datasets.Dataset.set_format`, this can be reset using :func:`datasets.Dataset.reset_format`

        Args:
            transform (Optional ``Callable``): user-defined formatting transform, replaces the format defined by :func:`datasets.Dataset.set_format`
                A formatting function is a callable that takes a batch (as a dict) as input and returns a batch.
                This function is applied right before returning the objects in __getitem__.
            columns (Optional ``List[str]``): columns to format in the output
                If specified, then the input batch of the transform only contains those columns.
            output_all_columns (``bool`` default to False): keep un-formatted columns as well in the output (as python objects)
                If set to True, then the other un-formatted columns are kept with the output of the transform.

        """
        self._check_values_type()
        for dataset in self.values():
            dataset.set_format("custom", columns=columns, output_all_columns=output_all_columns, transform=transform)

    def with_format(
        self,
        type: Optional[str] = None,
        columns: Optional[List] = None,
        output_all_columns: bool = False,
        **format_kwargs,
    ) -> "DatasetDict":
        """Set __getitem__ return format (type and columns). The data formatting is applied on-the-fly.
        The format ``type`` (for example "numpy") is used to format batches when using __getitem__.
        The format is set for every dataset in the dataset dictionary

        It's also possible to use custom transforms for formatting using :func:`datasets.Dataset.with_transform`.

        Contrary to :func:`datasets.DatasetDict.set_format`, ``with_format`` returns a new DatasetDict object with new Dataset objects.

        Args:
            type (Optional ``str``):
                Either output type selected in [None, 'numpy', 'torch', 'tensorflow', 'pandas', 'arrow'].
                None means __getitem__ returns python objects (default)
            columns (Optional ``List[str]``): columns to format in the output
                None means __getitem__ returns all columns (default)
            output_all_columns (``bool`` default to False): keep un-formatted columns as well in the output (as python objects)
            format_kwargs: keywords arguments passed to the convert function like `np.array`, `torch.tensor` or `tensorflow.ragged.constant`.
        """
        dataset = copy.deepcopy(self)
        dataset.set_format(type=type, columns=columns, output_all_columns=output_all_columns, **format_kwargs)
        return dataset

    def with_transform(
        self,
        transform: Optional[Callable],
        columns: Optional[List] = None,
        output_all_columns: bool = False,
    ) -> "DatasetDict":
        """Set __getitem__ return format using this transform. The transform is applied on-the-fly on batches when __getitem__ is called.
        The transform is set for every dataset in the dataset dictionary

        As :func:`datasets.Dataset.set_format`, this can be reset using :func:`datasets.Dataset.reset_format`.

        Contrary to :func:`datasets.DatasetDict.set_transform`, ``with_transform`` returns a new DatasetDict object with new Dataset objects.

        Args:
            transform (Optional ``Callable``): user-defined formatting transform, replaces the format defined by :func:`datasets.Dataset.set_format`
                A formatting function is a callable that takes a batch (as a dict) as input and returns a batch.
                This function is applied right before returning the objects in __getitem__.
            columns (Optional ``List[str]``): columns to format in the output
                If specified, then the input batch of the transform only contains those columns.
            output_all_columns (``bool`` default to False): keep un-formatted columns as well in the output (as python objects)
                If set to True, then the other un-formatted columns are kept with the output of the transform.

        """
        dataset = copy.deepcopy(self)
        dataset.set_transform(transform=transform, columns=columns, output_all_columns=output_all_columns)
        return dataset

    def map(
        self,
        function,
        with_indices: bool = False,
        input_columns: Optional[Union[str, List[str]]] = None,
        batched: bool = False,
        batch_size: Optional[int] = 1000,
        remove_columns: Optional[List[str]] = None,
        keep_in_memory: bool = False,
        load_from_cache_file: bool = True,
        cache_file_names: Optional[Dict[str, Optional[str]]] = None,
        writer_batch_size: Optional[int] = 1000,
        features: Optional[Features] = None,
        disable_nullable: bool = False,
        fn_kwargs: Optional[dict] = None,
        num_proc: Optional[int] = None,
        desc: Optional[str] = None,
    ) -> "DatasetDict":
        """Apply a function to all the elements in the table (individually or in batches)
        and update the table (if function does updated examples).
        The transformation is applied to all the datasets of the dataset dictionary.

        Args:
            function (`callable`): with one of the following signature:
                - `function(example: Dict) -> Union[Dict, Any]` if `batched=False` and `with_indices=False`
                - `function(example: Dict, indices: int) -> Union[Dict, Any]` if `batched=False` and `with_indices=True`
                - `function(batch: Dict[List]) -> Union[Dict, Any]` if `batched=True` and `with_indices=False`
                - `function(batch: Dict[List], indices: List[int]) -> Union[Dict, Any]` if `batched=True` and `with_indices=True`
            with_indices (`bool`, defaults to `False`): Provide example indices to `function`. Note that in this case the signature of `function` should be `def function(example, idx): ...`.
            input_columns (`Optional[Union[str, List[str]]]`, defaults to `None`): The columns to be passed into `function` as
                positional arguments. If `None`, a dict mapping to all formatted columns is passed as one argument.
            batched (`bool`, defaults to `False`): Provide batch of examples to `function`
            batch_size (`Optional[int]`, defaults to `1000`): Number of examples per batch provided to `function` if `batched=True`
                `batch_size <= 0` or `batch_size == None`: Provide the full dataset as a single batch to `function`
            remove_columns (`Optional[List[str]]`, defaults to `None`): Remove a selection of columns while doing the mapping.
                Columns will be removed before updating the examples with the output of `function`, i.e. if `function` is adding
                columns with names in `remove_columns`, these columns will be kept.
            keep_in_memory (`bool`, defaults to `False`): Keep the dataset in memory instead of writing it to a cache file.
            load_from_cache_file (`bool`, defaults to `True`): If a cache file storing the current computation from `function`
                can be identified, use it instead of recomputing.
            cache_file_names (`Optional[Dict[str, str]]`, defaults to `None`): Provide the name of a path for the cache file. It is used to store the
                results of the computation instead of the automatically generated cache file name.
                You have to provide one :obj:`cache_file_name` per dataset in the dataset dictionary.
            writer_batch_size (:obj:`int`, default `1000`): Number of rows per write operation for the cache file writer.
                This value is a good trade-off between memory usage during the processing, and processing speed.
                Higher value makes the processing do fewer lookups, lower value consume less temporary memory while running `.map()`.
            features (`Optional[datasets.Features]`, defaults to `None`): Use a specific Features to store the cache file
                instead of the automatically generated one.
            disable_nullable (`bool`, defaults to `True`): Disallow null values in the table.
            fn_kwargs (`Optional[Dict]`, defaults to `None`): Keyword arguments to be passed to `function`
            num_proc (`Optional[int]`, defaults to `None`): Number of processes for multiprocessing. By default it doesn't
                use multiprocessing.
            desc (`Optional[str]`, defaults to `None`): Meaningful description to be displayed alongside with the progress bar while mapping examples.
        """
        self._check_values_type()
        if cache_file_names is None:
            cache_file_names = {k: None for k in self}
        return DatasetDict(
            {
                k: dataset.map(
                    function=function,
                    with_indices=with_indices,
                    input_columns=input_columns,
                    batched=batched,
                    batch_size=batch_size,
                    remove_columns=remove_columns,
                    keep_in_memory=keep_in_memory,
                    load_from_cache_file=load_from_cache_file,
                    cache_file_name=cache_file_names[k],
                    writer_batch_size=writer_batch_size,
                    features=features,
                    disable_nullable=disable_nullable,
                    fn_kwargs=fn_kwargs,
                    num_proc=num_proc,
                    desc=desc,
                )
                for k, dataset in self.items()
            }
        )

    def filter(
        self,
        function,
        with_indices=False,
        input_columns: Optional[Union[str, List[str]]] = None,
        batch_size: Optional[int] = 1000,
        remove_columns: Optional[List[str]] = None,
        keep_in_memory: bool = False,
        load_from_cache_file: bool = True,
        cache_file_names: Optional[Dict[str, Optional[str]]] = None,
        writer_batch_size: Optional[int] = 1000,
        fn_kwargs: Optional[dict] = None,
        num_proc: Optional[int] = None,
    ) -> "DatasetDict":
        """Apply a filter function to all the elements in the table in batches
        and update the table so that the dataset only includes examples according to the filter function.
        The transformation is applied to all the datasets of the dataset dictionary.

        Args:
            function (`callable`): with one of the following signature:
                - `function(example: Dict) -> bool` if `with_indices=False`
                - `function(example: Dict, indices: int) -> bool` if `with_indices=True`
            with_indices (`bool`, defaults to `False`): Provide example indices to `function`. Note that in this case the signature of `function` should be `def function(example, idx): ...`.
            input_columns (`Optional[Union[str, List[str]]]`, defaults to `None`): The columns to be passed into `function` as
                positional arguments. If `None`, a dict mapping to all formatted columns is passed as one argument.
            batch_size (`Optional[int]`, defaults to `1000`): Number of examples per batch provided to `function` if `batched=True`
                `batch_size <= 0` or `batch_size == None`: Provide the full dataset as a single batch to `function`
            remove_columns (`Optional[List[str]]`, defaults to `None`): Remove a selection of columns while doing the mapping.
                Columns will be removed before updating the examples with the output of `function`, i.e. if `function` is adding
                columns with names in `remove_columns`, these columns will be kept.
            keep_in_memory (`bool`, defaults to `False`): Keep the dataset in memory instead of writing it to a cache file.
            load_from_cache_file (`bool`, defaults to `True`): If a cache file storing the current computation from `function`
                can be identified, use it instead of recomputing.
            cache_file_names (`Optional[Dict[str, str]]`, defaults to `None`): Provide the name of a path for the cache file. It is used to store the
                results of the computation instead of the automatically generated cache file name.
                You have to provide one :obj:`cache_file_name` per dataset in the dataset dictionary.
            writer_batch_size (:obj:`int`, default `1000`): Number of rows per write operation for the cache file writer.
                This value is a good trade-off between memory usage during the processing, and processing speed.
                Higher value makes the processing do fewer lookups, lower value consume less temporary memory while running `.map()`.
            fn_kwargs (`Optional[Dict]`, defaults to `None`): Keyword arguments to be passed to `function`
            num_proc (`Optional[int]`, defaults to `None`): Number of processes for multiprocessing. By default it doesn't
                use multiprocessing.
        """
        self._check_values_type()
        if cache_file_names is None:
            cache_file_names = {k: None for k in self}
        return DatasetDict(
            {
                k: dataset.filter(
                    function=function,
                    with_indices=with_indices,
                    input_columns=input_columns,
                    batch_size=batch_size,
                    remove_columns=remove_columns,
                    keep_in_memory=keep_in_memory,
                    load_from_cache_file=load_from_cache_file,
                    cache_file_name=cache_file_names[k],
                    writer_batch_size=writer_batch_size,
                    fn_kwargs=fn_kwargs,
                    num_proc=num_proc,
                )
                for k, dataset in self.items()
            }
        )

    def sort(
        self,
        column: str,
        reverse: bool = False,
        kind: str = None,
        keep_in_memory: bool = False,
        load_from_cache_file: bool = True,
        indices_cache_file_names: Optional[Dict[str, Optional[str]]] = None,
        writer_batch_size: Optional[int] = 1000,
    ) -> "DatasetDict":
        """Create a new dataset sorted according to a column.
        The transformation is applied to all the datasets of the dataset dictionary.

        Currently sorting according to a column name uses numpy sorting algorithm under the hood.
        The column should thus be a numpy compatible type (in particular not a nested type).
        This also means that the column used for sorting is fully loaded in memory (which should be fine in most cases).

        Args:
            column (`str`): column name to sort by.
            reverse: (`bool`, defaults to `False`): If True, sort by descending order rather then ascending.
            kind (Optional `str`): Numpy algorithm for sorting selected in {‘quicksort’, ‘mergesort’, ‘heapsort’, ‘stable’},
                The default is ‘quicksort’. Note that both ‘stable’ and ‘mergesort’ use timsort under the covers and, in general,
                the actual implementation will vary with data type. The ‘mergesort’ option is retained for backwards compatibility.
            keep_in_memory (`bool`, defaults to `False`): Keep the dataset in memory instead of writing it to a cache file.
            load_from_cache_file (`bool`, defaults to `True`): If a cache file storing the current computation from `function`
                can be identified, use it instead of recomputing.
            indices_cache_file_names (`Optional[Dict[str, str]]`, defaults to `None`): Provide the name of a path for the cache file. It is used to store the
                indices mapping instead of the automatically generated cache file name.
                You have to provide one :obj:`cache_file_name` per dataset in the dataset dictionary.
            writer_batch_size (:obj:`int`, default `1000`): Number of rows per write operation for the cache file writer.
                This value is a good trade-off between memory usage during the processing, and processing speed.
                Higher value makes the processing do fewer lookups, lower value consume less temporary memory while running `.map()`.
        """
        self._check_values_type()
        if indices_cache_file_names is None:
            indices_cache_file_names = {k: None for k in self}
        return DatasetDict(
            {
                k: dataset.sort(
                    column=column,
                    reverse=reverse,
                    kind=kind,
                    keep_in_memory=keep_in_memory,
                    load_from_cache_file=load_from_cache_file,
                    indices_cache_file_name=indices_cache_file_names[k],
                    writer_batch_size=writer_batch_size,
                )
                for k, dataset in self.items()
            }
        )

    def shuffle(
        self,
        seeds: Optional[Union[int, Dict[str, Optional[int]]]] = None,
        seed: Optional[int] = None,
        generators: Optional[Dict[str, np.random.Generator]] = None,
        keep_in_memory: bool = False,
        load_from_cache_file: bool = True,
        indices_cache_file_names: Optional[Dict[str, Optional[str]]] = None,
        writer_batch_size: Optional[int] = 1000,
    ) -> "DatasetDict":
        """Create a new Dataset where the rows are shuffled.

        The transformation is applied to all the datasets of the dataset dictionary.

        Currently shuffling uses numpy random generators.
        You can either supply a NumPy BitGenerator to use, or a seed to initiate NumPy's default random generator (PCG64).

        Args:
            seeds (`Dict[str, int]` or `int`, optional): A seed to initialize the default BitGenerator if ``generator=None``.
                If None, then fresh, unpredictable entropy will be pulled from the OS.
                If an int or array_like[ints] is passed, then it will be passed to SeedSequence to derive the initial BitGenerator state.
                You can provide one :obj:`seed` per dataset in the dataset dictionary.
            seed (Optional `int`): A seed to initialize the default BitGenerator if ``generator=None``. Alias for seeds (the seed argument has priority over seeds if both arguments are provided).
            generators (Optional `Dict[str, np.random.Generator]`): Numpy random Generator to use to compute the permutation of the dataset rows.
                If ``generator=None`` (default), uses np.random.default_rng (the default BitGenerator (PCG64) of NumPy).
                You have to provide one :obj:`generator` per dataset in the dataset dictionary.
            keep_in_memory (`bool`, defaults to `False`): Keep the dataset in memory instead of writing it to a cache file.
            load_from_cache_file (`bool`, defaults to `True`): If a cache file storing the current computation from `function`
                can be identified, use it instead of recomputing.
            indices_cache_file_names (`Dict[str, str]`, optional): Provide the name of a path for the cache file. It is used to store the
                indices mappings instead of the automatically generated cache file name.
                You have to provide one :obj:`cache_file_name` per dataset in the dataset dictionary.
            writer_batch_size (:obj:`int`, default `1000`): Number of rows per write operation for the cache file writer.
                This value is a good trade-off between memory usage during the processing, and processing speed.
                Higher value makes the processing do fewer lookups, lower value consume less temporary memory while running `.map()`.
        """
        self._check_values_type()
        if seed is not None and seeds is not None:
            raise ValueError("Please specify seed or seeds, but not both")
        seeds = seed if seed is not None else seeds
        if seeds is None:
            seeds = {k: None for k in self}
        elif not isinstance(seeds, dict):
            seeds = {k: seeds for k in self}
        if generators is None:
            generators = {k: None for k in self}
        if indices_cache_file_names is None:
            indices_cache_file_names = {k: None for k in self}
        return DatasetDict(
            {
                k: dataset.shuffle(
                    seed=seeds[k],
                    generator=generators[k],
                    keep_in_memory=keep_in_memory,
                    load_from_cache_file=load_from_cache_file,
                    indices_cache_file_name=indices_cache_file_names[k],
                    writer_batch_size=writer_batch_size,
                )
                for k, dataset in self.items()
            }
        )

    def save_to_disk(self, dataset_dict_path: str, fs=None):
        """
        Saves a dataset dict to a filesystem using either :class:`~filesystems.S3FileSystem` or
        ``fsspec.spec.AbstractFileSystem``.

        Args:
            dataset_dict_path (``str``): Path (e.g. `dataset/train`) or remote URI
                (e.g. `s3://my-bucket/dataset/train`) of the dataset dict directory where the dataset dict will be
                saved to.
            fs (:class:`~filesystems.S3FileSystem`, ``fsspec.spec.AbstractFileSystem``, optional, defaults ``None``):
                Instance of the remote filesystem used to download the files from.
        """
        if is_remote_filesystem(fs):
            dest_dataset_dict_path = extract_path_from_uri(dataset_dict_path)
        else:
            fs = fsspec.filesystem("file")
            dest_dataset_dict_path = dataset_dict_path
            os.makedirs(dest_dataset_dict_path, exist_ok=True)

        json.dump(
            {"splits": list(self)},
            fs.open(Path(dest_dataset_dict_path, config.DATASETDICT_JSON_FILENAME).as_posix(), "w", encoding="utf-8"),
        )
        for k, dataset in self.items():
            dataset.save_to_disk(Path(dest_dataset_dict_path, k).as_posix(), fs)

    @staticmethod
    def load_from_disk(dataset_dict_path: str, fs=None, keep_in_memory: Optional[bool] = None) -> "DatasetDict":
        """
        Load a dataset that was previously saved using :meth:`save_to_disk` from a filesystem using either
        :class:`~filesystems.S3FileSystem` or ``fsspec.spec.AbstractFileSystem``.

        Args:
            dataset_dict_path (:obj:`str`): Path (e.g. ``"dataset/train"``) or remote URI (e.g.
                ``"s3//my-bucket/dataset/train"``) of the dataset dict directory where the dataset dict will be loaded
                from.
            fs (:class:`~filesystems.S3FileSystem` or ``fsspec.spec.AbstractFileSystem``, optional, default ``None``):
                Instance of the remote filesystem used to download the files from.
            keep_in_memory (:obj:`bool`, default ``None``): Whether to copy the dataset in-memory. If `None`, the
                dataset will not be copied in-memory unless explicitly enabled by setting
                `datasets.config.IN_MEMORY_MAX_SIZE` to nonzero. See more details in the
                :ref:`load_dataset_enhancing_performance` section.

        Returns:
            :class:`DatasetDict`
        """
        dataset_dict = DatasetDict()
        if is_remote_filesystem(fs):
            dest_dataset_dict_path = extract_path_from_uri(dataset_dict_path)
        else:
            fs = fsspec.filesystem("file")
            dest_dataset_dict_path = dataset_dict_path
        dataset_dict_json_path = Path(dest_dataset_dict_path, config.DATASETDICT_JSON_FILENAME).as_posix()
        dataset_info_path = Path(dest_dataset_dict_path, config.DATASET_INFO_FILENAME).as_posix()
        if fs.isfile(dataset_info_path) and not fs.isfile(dataset_dict_json_path):
            raise FileNotFoundError(
                f"No such file or directory: '{dataset_dict_json_path}'. Expected to load a DatasetDict object, but got a Dataset. Please use datasets.load_from_disk instead."
            )
        for k in json.load(fs.open(dataset_dict_json_path, "r", encoding="utf-8"))["splits"]:
            dataset_dict_split_path = (
                dataset_dict_path.split("://")[0] + "://" + Path(dest_dataset_dict_path, k).as_posix()
                if is_remote_filesystem(fs)
                else Path(dest_dataset_dict_path, k).as_posix()
            )
            dataset_dict[k] = Dataset.load_from_disk(dataset_dict_split_path, fs, keep_in_memory=keep_in_memory)
        return dataset_dict

    @staticmethod
    def from_csv(
        path_or_paths: Dict[str, PathLike],
        features: Optional[Features] = None,
        cache_dir: str = None,
        keep_in_memory: bool = False,
        **kwargs,
    ) -> "DatasetDict":
        """Create DatasetDict from CSV file(s).

        Args:
            path_or_paths (dict of path-like): Path(s) of the CSV file(s).
            features (:class:`Features`, optional): Dataset features.
            cache_dir (str, optional, default="~/datasets"): Directory to cache data.
            keep_in_memory (bool, default=False): Whether to copy the data in-memory.
            **kwargs: Keyword arguments to be passed to :meth:`pandas.read_csv`.

        Returns:
            :class:`DatasetDict`
        """
        # Dynamic import to avoid circular dependency
        from .io.csv import CsvDatasetReader

        return CsvDatasetReader(
            path_or_paths, features=features, cache_dir=cache_dir, keep_in_memory=keep_in_memory, **kwargs
        ).read()

    @staticmethod
    def from_json(
        path_or_paths: Dict[str, PathLike],
        features: Optional[Features] = None,
        cache_dir: str = None,
        keep_in_memory: bool = False,
        **kwargs,
    ) -> "DatasetDict":
        """Create DatasetDict from JSON Lines file(s).

        Args:
            path_or_paths (path-like or list of path-like): Path(s) of the JSON Lines file(s).
            features (:class:`Features`, optional): Dataset features.
            cache_dir (str, optional, default="~/datasets"): Directory to cache data.
            keep_in_memory (bool, default=False): Whether to copy the data in-memory.
            **kwargs: Keyword arguments to be passed to :class:`JsonConfig`.

        Returns:
            :class:`DatasetDict`
        """
        # Dynamic import to avoid circular dependency
        from .io.json import JsonDatasetReader

        return JsonDatasetReader(
            path_or_paths, features=features, cache_dir=cache_dir, keep_in_memory=keep_in_memory, **kwargs
        ).read()

    @staticmethod
    def from_text(
        path_or_paths: Dict[str, PathLike],
        features: Optional[Features] = None,
        cache_dir: str = None,
        keep_in_memory: bool = False,
        **kwargs,
    ) -> "DatasetDict":
        """Create DatasetDict from text file(s).

        Args:
            path_or_paths (dict of path-like): Path(s) of the text file(s).
            features (:class:`Features`, optional): Dataset features.
            cache_dir (str, optional, default="~/datasets"): Directory to cache data.
            keep_in_memory (bool, default=False): Whether to copy the data in-memory.
            **kwargs: Keyword arguments to be passed to :class:`TextConfig`.

        Returns:
            :class:`DatasetDict`
        """
        # Dynamic import to avoid circular dependency
        from .io.text import TextDatasetReader

        return TextDatasetReader(
            path_or_paths, features=features, cache_dir=cache_dir, keep_in_memory=keep_in_memory, **kwargs
        ).read()

    @is_documented_by(Dataset.prepare_for_task)
    def prepare_for_task(self, task: Union[str, TaskTemplate]) -> "DatasetDict":
        self._check_values_type()
        return DatasetDict({k: dataset.prepare_for_task(task=task) for k, dataset in self.items()})

    @is_documented_by(Dataset.align_labels_with_mapping)
    def align_labels_with_mapping(self, label2id: Dict, label_column: str) -> "DatasetDict":
        self._check_values_type()
<<<<<<< HEAD
        return DatasetDict({k: dataset.prepare_for_task(task=task) for k, dataset in self.items()})


class IterableDatasetDict(dict):
    pass
=======
        return DatasetDict(
            {
                k: dataset.align_labels_with_mapping(label2id=label2id, label_column=label_column)
                for k, dataset in self.items()
            }
        )
>>>>>>> 31e7c2b2
<|MERGE_RESOLUTION|>--- conflicted
+++ resolved
@@ -824,17 +824,13 @@
     @is_documented_by(Dataset.align_labels_with_mapping)
     def align_labels_with_mapping(self, label2id: Dict, label_column: str) -> "DatasetDict":
         self._check_values_type()
-<<<<<<< HEAD
-        return DatasetDict({k: dataset.prepare_for_task(task=task) for k, dataset in self.items()})
-
-
-class IterableDatasetDict(dict):
-    pass
-=======
         return DatasetDict(
             {
                 k: dataset.align_labels_with_mapping(label2id=label2id, label_column=label_column)
                 for k, dataset in self.items()
             }
         )
->>>>>>> 31e7c2b2
+
+
+class IterableDatasetDict(dict):
+    pass