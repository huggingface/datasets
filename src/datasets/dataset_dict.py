import contextlib
import copy
import json
import os
import posixpath
import re
import warnings
from fnmatch import fnmatch
from io import BytesIO
from pathlib import Path
from typing import Callable, Dict, List, Optional, Sequence, Tuple, Union

import fsspec
import numpy as np
from huggingface_hub import DatasetCard, DatasetCardData, HfApi

from . import config
from .arrow_dataset import PUSH_TO_HUB_WITHOUT_METADATA_CONFIGS_SPLIT_PATTERN_SHARDED, Dataset
from .download import DownloadConfig
from .features import Features
from .features.features import FeatureType
from .filesystems import extract_path_from_uri, is_remote_filesystem
from .info import DatasetInfo, DatasetInfosDict
from .naming import _split_re
from .splits import NamedSplit, Split, SplitDict, SplitInfo
from .table import Table
from .tasks import TaskTemplate
from .utils import logging
from .utils.deprecation_utils import deprecated
from .utils.doc_utils import is_documented_by
from .utils.file_utils import cached_path
from .utils.hub import hf_hub_url
from .utils.metadata import MetadataConfigs
from .utils.py_utils import asdict, glob_pattern_to_regex, string_to_dict
from .utils.typing import PathLike


logger = logging.get_logger(__name__)


class DatasetDict(dict):
    """A dictionary (dict of str: datasets.Dataset) with dataset transforms methods (map, filter, etc.)"""

    def _check_values_type(self):
        for dataset in self.values():
            if not isinstance(dataset, Dataset):
                raise TypeError(f"Values in `DatasetDict` should be of type `Dataset` but got type '{type(dataset)}'")

    def _check_values_features(self):
        items = list(self.items())
        for item_a, item_b in zip(items[:-1], items[1:]):
            if item_a[1].features != item_b[1].features:
                raise ValueError(
                    f"All datasets in `DatasetDict` should have the same features but features for '{item_a[0]}' and '{item_b[0]}' don't match: {item_a[1].features} != {item_b[1].features}"
                )

    def __getitem__(self, k) -> Dataset:
        if isinstance(k, (str, NamedSplit)) or len(self) == 0:
            return super().__getitem__(k)
        else:
            available_suggested_splits = [
                split for split in (Split.TRAIN, Split.TEST, Split.VALIDATION) if split in self
            ]
            suggested_split = available_suggested_splits[0] if available_suggested_splits else list(self)[0]
            raise KeyError(
                f"Invalid key: {k}. Please first select a split. For example: "
                f"`my_dataset_dictionary['{suggested_split}'][{k}]`. "
                f"Available splits: {sorted(self)}"
            )

    @property
    def data(self) -> Dict[str, Table]:
        """The Apache Arrow tables backing each split.

        Example:

        ```py
        >>> from datasets import load_dataset
        >>> ds = load_dataset("rotten_tomatoes")
        >>> ds.data
        ```
        """
        self._check_values_type()
        return {k: dataset.data for k, dataset in self.items()}

    @property
    def cache_files(self) -> Dict[str, Dict]:
        """The cache files containing the Apache Arrow table backing each split.

        Example:

        ```py
        >>> from datasets import load_dataset
        >>> ds = load_dataset("rotten_tomatoes")
        >>> ds.cache_files
        {'test': [{'filename': '/root/.cache/huggingface/datasets/rotten_tomatoes_movie_review/default/1.0.0/40d411e45a6ce3484deed7cc15b82a53dad9a72aafd9f86f8f227134bec5ca46/rotten_tomatoes_movie_review-test.arrow'}],
         'train': [{'filename': '/root/.cache/huggingface/datasets/rotten_tomatoes_movie_review/default/1.0.0/40d411e45a6ce3484deed7cc15b82a53dad9a72aafd9f86f8f227134bec5ca46/rotten_tomatoes_movie_review-train.arrow'}],
         'validation': [{'filename': '/root/.cache/huggingface/datasets/rotten_tomatoes_movie_review/default/1.0.0/40d411e45a6ce3484deed7cc15b82a53dad9a72aafd9f86f8f227134bec5ca46/rotten_tomatoes_movie_review-validation.arrow'}]}
        ```
        """
        self._check_values_type()
        return {k: dataset.cache_files for k, dataset in self.items()}

    @property
    def num_columns(self) -> Dict[str, int]:
        """Number of columns in each split of the dataset.

        Example:

        ```py
        >>> from datasets import load_dataset
        >>> ds = load_dataset("rotten_tomatoes")
        >>> ds.num_columns
        {'test': 2, 'train': 2, 'validation': 2}
        ```
        """
        self._check_values_type()
        return {k: dataset.num_columns for k, dataset in self.items()}

    @property
    def num_rows(self) -> Dict[str, int]:
        """Number of rows in each split of the dataset (same as :func:`datasets.Dataset.__len__`).

        Example:

        ```py
        >>> from datasets import load_dataset
        >>> ds = load_dataset("rotten_tomatoes")
        >>> ds.num_rows
        {'test': 1066, 'train': 8530, 'validation': 1066}
        ```
        """
        self._check_values_type()
        return {k: dataset.num_rows for k, dataset in self.items()}

    @property
    def column_names(self) -> Dict[str, List[str]]:
        """Names of the columns in each split of the dataset.

        Example:

        ```py
        >>> from datasets import load_dataset
        >>> ds = load_dataset("rotten_tomatoes")
        >>> ds.column_names
        {'test': ['text', 'label'],
         'train': ['text', 'label'],
         'validation': ['text', 'label']}
        ```
        """
        self._check_values_type()
        return {k: dataset.column_names for k, dataset in self.items()}

    @property
    def shape(self) -> Dict[str, Tuple[int]]:
        """Shape of each split of the dataset (number of columns, number of rows).

        Example:

        ```py
        >>> from datasets import load_dataset
        >>> ds = load_dataset("rotten_tomatoes")
        >>> ds.shape
        {'test': (1066, 2), 'train': (8530, 2), 'validation': (1066, 2)}
        ```
        """
        self._check_values_type()
        return {k: dataset.shape for k, dataset in self.items()}

    def flatten(self, max_depth=16) -> "DatasetDict":
        """Flatten the Apache Arrow Table of each split (nested features are flatten).
        Each column with a struct type is flattened into one column per struct field.
        Other columns are left unchanged.

        Example:

        ```py
        >>> from datasets import load_dataset
        >>> ds = load_dataset("squad")
        >>> ds["train"].features
        {'answers': Sequence(feature={'text': Value(dtype='string', id=None), 'answer_start': Value(dtype='int32', id=None)}, length=-1, id=None),
         'context': Value(dtype='string', id=None),
         'id': Value(dtype='string', id=None),
         'question': Value(dtype='string', id=None),
         'title': Value(dtype='string', id=None)}
        >>> ds.flatten()
        DatasetDict({
            train: Dataset({
                features: ['id', 'title', 'context', 'question', 'answers.text', 'answers.answer_start'],
                num_rows: 87599
            })
            validation: Dataset({
                features: ['id', 'title', 'context', 'question', 'answers.text', 'answers.answer_start'],
                num_rows: 10570
            })
        })
        ```
        """
        self._check_values_type()
        return DatasetDict({k: dataset.flatten(max_depth=max_depth) for k, dataset in self.items()})

    def unique(self, column: str) -> Dict[str, List]:
        """Return a list of the unique elements in a column for each split.

        This is implemented in the low-level backend and as such, very fast.

        Args:
            column (`str`):
                column name (list all the column names with [`~datasets.Dataset.column_names`])

        Returns:
            Dict[`str`, `list`]: Dictionary of unique elements in the given column.

        Example:

        ```py
        >>> from datasets import load_dataset
        >>> ds = load_dataset("rotten_tomatoes")
        >>> ds.unique("label")
        {'test': [1, 0], 'train': [1, 0], 'validation': [1, 0]}
        ```
        """
        self._check_values_type()
        return {k: dataset.unique(column) for k, dataset in self.items()}

    def cleanup_cache_files(self) -> Dict[str, int]:
        """Clean up all cache files in the dataset cache directory, excepted the currently used cache file if there is one.
        Be careful when running this command that no other process is currently using other cache files.

        Return:
            `Dict` with the number of removed files for each split

        Example:

        ```py
        >>> from datasets import load_dataset
        >>> ds = load_dataset("rotten_tomatoes")
        >>> ds.cleanup_cache_files()
        {'test': 0, 'train': 0, 'validation': 0}
        ```
        """
        self._check_values_type()
        return {k: dataset.cleanup_cache_files() for k, dataset in self.items()}

    def __repr__(self):
        repr = "\n".join([f"{k}: {v}" for k, v in self.items()])
        repr = re.sub(r"^", " " * 4, repr, 0, re.M)
        return f"DatasetDict({{\n{repr}\n}})"

    def cast(self, features: Features) -> "DatasetDict":
        """
        Cast the dataset to a new set of features.
        The transformation is applied to all the datasets of the dataset dictionary.

        You can also remove a column using [`Dataset.map`] with `feature` but `cast`
        is in-place (doesn't copy the data to a new dataset) and is thus faster.

        Args:
            features ([`Features`]):
                New features to cast the dataset to.
                The name and order of the fields in the features must match the current column names.
                The type of the data must also be convertible from one type to the other.
                For non-trivial conversion, e.g. `string` <-> `ClassLabel` you should use [`~Dataset.map`] to update the Dataset.

        Example:

        ```py
        >>> from datasets import load_dataset
        >>> ds = load_dataset("rotten_tomatoes")
        >>> ds["train"].features
        {'label': ClassLabel(num_classes=2, names=['neg', 'pos'], id=None),
         'text': Value(dtype='string', id=None)}
        >>> new_features = ds["train"].features.copy()
        >>> new_features['label'] = ClassLabel(names=['bad', 'good'])
        >>> new_features['text'] = Value('large_string')
        >>> ds = ds.cast(new_features)
        >>> ds["train"].features
        {'label': ClassLabel(num_classes=2, names=['bad', 'good'], id=None),
         'text': Value(dtype='large_string', id=None)}
        ```
        """
        self._check_values_type()
        return DatasetDict({k: dataset.cast(features=features) for k, dataset in self.items()})

    def cast_column(self, column: str, feature) -> "DatasetDict":
        """Cast column to feature for decoding.

        Args:
            column (`str`):
                Column name.
            feature ([`Feature`]):
                Target feature.

        Returns:
            [`DatasetDict`]

        Example:

        ```py
        >>> from datasets import load_dataset
        >>> ds = load_dataset("rotten_tomatoes")
        >>> ds["train"].features
        {'label': ClassLabel(num_classes=2, names=['neg', 'pos'], id=None),
         'text': Value(dtype='string', id=None)}
        >>> ds = ds.cast_column('label', ClassLabel(names=['bad', 'good']))
        >>> ds["train"].features
        {'label': ClassLabel(num_classes=2, names=['bad', 'good'], id=None),
         'text': Value(dtype='string', id=None)}
        ```
        """
        self._check_values_type()
        return DatasetDict({k: dataset.cast_column(column=column, feature=feature) for k, dataset in self.items()})

    def remove_columns(self, column_names: Union[str, List[str]]) -> "DatasetDict":
        """
        Remove one or several column(s) from each split in the dataset
        and the features associated to the column(s).

        The transformation is applied to all the splits of the dataset dictionary.

        You can also remove a column using [`Dataset.map`] with `remove_columns` but the present method
        is in-place (doesn't copy the data to a new dataset) and is thus faster.

        Args:
            column_names (`Union[str, List[str]]`):
                Name of the column(s) to remove.

        Example:

        ```py
        >>> from datasets import load_dataset
        >>> ds = load_dataset("rotten_tomatoes")
        >>> ds.remove_columns("label")
        DatasetDict({
            train: Dataset({
                features: ['text'],
                num_rows: 8530
            })
            validation: Dataset({
                features: ['text'],
                num_rows: 1066
            })
            test: Dataset({
                features: ['text'],
                num_rows: 1066
            })
        })
        ```
        """
        self._check_values_type()
        return DatasetDict({k: dataset.remove_columns(column_names=column_names) for k, dataset in self.items()})

    def rename_column(self, original_column_name: str, new_column_name: str) -> "DatasetDict":
        """
        Rename a column in the dataset and move the features associated to the original column under the new column name.
        The transformation is applied to all the datasets of the dataset dictionary.

        You can also rename a column using [`~Dataset.map`] with `remove_columns` but the present method:
            - takes care of moving the original features under the new column name.
            - doesn't copy the data to a new dataset and is thus much faster.

        Args:
            original_column_name (`str`):
                Name of the column to rename.
            new_column_name (`str`):
                New name for the column.

        Example:

        ```py
        >>> from datasets import load_dataset
        >>> ds = load_dataset("rotten_tomatoes")
        >>> ds.rename_column("label", "label_new")
        DatasetDict({
            train: Dataset({
                features: ['text', 'label_new'],
                num_rows: 8530
            })
            validation: Dataset({
                features: ['text', 'label_new'],
                num_rows: 1066
            })
            test: Dataset({
                features: ['text', 'label_new'],
                num_rows: 1066
            })
        })
        ```
        """
        self._check_values_type()
        return DatasetDict(
            {
                k: dataset.rename_column(original_column_name=original_column_name, new_column_name=new_column_name)
                for k, dataset in self.items()
            }
        )

    def rename_columns(self, column_mapping: Dict[str, str]) -> "DatasetDict":
        """
        Rename several columns in the dataset, and move the features associated to the original columns under
        the new column names.
        The transformation is applied to all the datasets of the dataset dictionary.

        Args:
            column_mapping (`Dict[str, str]`):
                A mapping of columns to rename to their new names.

        Returns:
            [`DatasetDict`]: A copy of the dataset with renamed columns.

        Example:

        ```py
        >>> from datasets import load_dataset
        >>> ds = load_dataset("rotten_tomatoes")
        >>> ds.rename_columns({'text': 'text_new', 'label': 'label_new'})
        DatasetDict({
            train: Dataset({
                features: ['text_new', 'label_new'],
                num_rows: 8530
            })
            validation: Dataset({
                features: ['text_new', 'label_new'],
                num_rows: 1066
            })
            test: Dataset({
                features: ['text_new', 'label_new'],
                num_rows: 1066
            })
        })
        ```
        """
        self._check_values_type()
        return DatasetDict({k: dataset.rename_columns(column_mapping=column_mapping) for k, dataset in self.items()})

    def select_columns(self, column_names: Union[str, List[str]]) -> "DatasetDict":
        """Select one or several column(s) from each split in the dataset and
        the features associated to the column(s).

        The transformation is applied to all the splits of the dataset
        dictionary.

        Args:
            column_names (`Union[str, List[str]]`):
                Name of the column(s) to keep.

        Example:

        ```py
        >>> from datasets import load_dataset
        >>> ds = load_dataset("rotten_tomatoes")
        >>> ds.select_columns("text")
        DatasetDict({
            train: Dataset({
                features: ['text'],
                num_rows: 8530
            })
            validation: Dataset({
                features: ['text'],
                num_rows: 1066
            })
            test: Dataset({
                features: ['text'],
                num_rows: 1066
            })
        })
        ```
        """
        self._check_values_type()
        return DatasetDict({k: dataset.select_columns(column_names=column_names) for k, dataset in self.items()})

    def class_encode_column(self, column: str, include_nulls: bool = False) -> "DatasetDict":
        """Casts the given column as [`~datasets.features.ClassLabel`] and updates the tables.

        Args:
            column (`str`):
                The name of the column to cast.
            include_nulls (`bool`, defaults to `False`):
                Whether to include null values in the class labels. If `True`, the null values will be encoded as the `"None"` class label.

                <Added version="1.14.2"/>

        Example:

        ```py
        >>> from datasets import load_dataset
        >>> ds = load_dataset("boolq")
        >>> ds["train"].features
        {'answer': Value(dtype='bool', id=None),
         'passage': Value(dtype='string', id=None),
         'question': Value(dtype='string', id=None)}
        >>> ds = ds.class_encode_column("answer")
        >>> ds["train"].features
        {'answer': ClassLabel(num_classes=2, names=['False', 'True'], id=None),
         'passage': Value(dtype='string', id=None),
         'question': Value(dtype='string', id=None)}
        ```
        """
        self._check_values_type()
        return DatasetDict(
            {k: dataset.class_encode_column(column=column, include_nulls=include_nulls) for k, dataset in self.items()}
        )

    @contextlib.contextmanager
    def formatted_as(
        self,
        type: Optional[str] = None,
        columns: Optional[List] = None,
        output_all_columns: bool = False,
        **format_kwargs,
    ):
        """To be used in a `with` statement. Set `__getitem__` return format (type and columns).
        The transformation is applied to all the datasets of the dataset dictionary.

        Args:
            type (`str`, *optional*):
                Output type selected in `[None, 'numpy', 'torch', 'tensorflow', 'pandas', 'arrow', 'jax']`.
                `None` means `__getitem__` returns python objects (default).
            columns (`List[str]`, *optional*):
                Columns to format in the output.
                `None` means `__getitem__` returns all columns (default).
            output_all_columns (`bool`, defaults to False):
                Keep un-formatted columns as well in the output (as python objects).
            **format_kwargs (additional keyword arguments):
                Keywords arguments passed to the convert function like `np.array`, `torch.tensor` or `tensorflow.ragged.constant`.
        """
        self._check_values_type()
        old_format_type = {k: dataset._format_type for k, dataset in self.items()}
        old_format_kwargs = {k: dataset._format_kwargs for k, dataset in self.items()}
        old_format_columns = {k: dataset._format_columns for k, dataset in self.items()}
        old_output_all_columns = {k: dataset._output_all_columns for k, dataset in self.items()}
        try:
            self.set_format(type, columns, output_all_columns, **format_kwargs)
            yield
        finally:
            for k, dataset in self.items():
                dataset.set_format(
                    old_format_type[k], old_format_columns[k], old_output_all_columns[k], **old_format_kwargs[k]
                )

    def set_format(
        self,
        type: Optional[str] = None,
        columns: Optional[List] = None,
        output_all_columns: bool = False,
        **format_kwargs,
    ):
        """Set `__getitem__` return format (type and columns).
        The format is set for every dataset in the dataset dictionary.

        Args:
            type (`str`, *optional*):
                Output type selected in `[None, 'numpy', 'torch', 'tensorflow', 'pandas', 'arrow', 'jax']`.
                `None` means `__getitem__` returns python objects (default).
            columns (`List[str]`, *optional*):
                Columns to format in the output.
                `None` means `__getitem__` returns all columns (default).
            output_all_columns (`bool`, defaults to False):
                Keep un-formatted columns as well in the output (as python objects),
            **format_kwargs (additional keyword arguments):
                Keywords arguments passed to the convert function like `np.array`, `torch.tensor` or `tensorflow.ragged.constant`.

        It is possible to call `map` after calling `set_format`. Since `map` may add new columns, then the list of formatted columns
        gets updated. In this case, if you apply `map` on a dataset to add a new column, then this column will be formatted:

            `new formatted columns = (all columns - previously unformatted columns)`

        Example:

        ```py
        >>> from datasets import load_dataset
        >>> from transformers import AutoTokenizer
        >>> tokenizer = AutoTokenizer.from_pretrained("bert-base-cased")
        >>> ds = ds.map(lambda x: tokenizer(x["text"], truncation=True, padding=True), batched=True)
        >>> ds.set_format(type="numpy", columns=['input_ids', 'token_type_ids', 'attention_mask', 'label'])
        >>> ds["train"].format
        {'columns': ['input_ids', 'token_type_ids', 'attention_mask', 'label'],
         'format_kwargs': {},
         'output_all_columns': False,
         'type': 'numpy'}
        ```
        """
        self._check_values_type()
        for dataset in self.values():
            dataset.set_format(type=type, columns=columns, output_all_columns=output_all_columns, **format_kwargs)

    def reset_format(self):
        """Reset `__getitem__` return format to python objects and all columns.
        The transformation is applied to all the datasets of the dataset dictionary.

        Same as `self.set_format()`

        Example:

        ```py
        >>> from datasets import load_dataset
        >>> from transformers import AutoTokenizer
        >>> ds = load_dataset("rotten_tomatoes")
        >>> tokenizer = AutoTokenizer.from_pretrained("bert-base-cased")
        >>> ds = ds.map(lambda x: tokenizer(x["text"], truncation=True, padding=True), batched=True)
        >>> ds.set_format(type="numpy", columns=['input_ids', 'token_type_ids', 'attention_mask', 'label'])
        >>> ds["train"].format
        {'columns': ['input_ids', 'token_type_ids', 'attention_mask', 'label'],
         'format_kwargs': {},
         'output_all_columns': False,
         'type': 'numpy'}
        >>> ds.reset_format()
        >>> ds["train"].format
        {'columns': ['text', 'label', 'input_ids', 'token_type_ids', 'attention_mask'],
         'format_kwargs': {},
         'output_all_columns': False,
         'type': None}
        ```
        """
        self._check_values_type()
        for dataset in self.values():
            dataset.set_format()

    def set_transform(
        self,
        transform: Optional[Callable],
        columns: Optional[List] = None,
        output_all_columns: bool = False,
    ):
        """Set ``__getitem__`` return format using this transform. The transform is applied on-the-fly on batches when ``__getitem__`` is called.
        The transform is set for every dataset in the dataset dictionary
        As :func:`datasets.Dataset.set_format`, this can be reset using :func:`datasets.Dataset.reset_format`

        Args:
            transform (`Callable`, optional): user-defined formatting transform, replaces the format defined by :func:`datasets.Dataset.set_format`
                A formatting function is a callable that takes a batch (as a dict) as input and returns a batch.
                This function is applied right before returning the objects in ``__getitem__``.
            columns (`List[str]`, optional): columns to format in the output
                If specified, then the input batch of the transform only contains those columns.
            output_all_columns (`bool`, default to False): keep un-formatted columns as well in the output (as python objects)
                If set to True, then the other un-formatted columns are kept with the output of the transform.

        """
        self._check_values_type()
        for dataset in self.values():
            dataset.set_format("custom", columns=columns, output_all_columns=output_all_columns, transform=transform)

    def with_format(
        self,
        type: Optional[str] = None,
        columns: Optional[List] = None,
        output_all_columns: bool = False,
        **format_kwargs,
    ) -> "DatasetDict":
        """Set `__getitem__` return format (type and columns). The data formatting is applied on-the-fly.
        The format `type` (for example "numpy") is used to format batches when using `__getitem__`.
        The format is set for every dataset in the dataset dictionary.

        It's also possible to use custom transforms for formatting using [`~datasets.Dataset.with_transform`].

        Contrary to [`~datasets.DatasetDict.set_format`], `with_format` returns a new [`DatasetDict`] object with new [`Dataset`] objects.

        Args:
            type (`str`, *optional*):
                Output type selected in `[None, 'numpy', 'torch', 'tensorflow', 'pandas', 'arrow', 'jax']`.
                `None` means `__getitem__` returns python objects (default).
            columns (`List[str]`, *optional*):
                Columns to format in the output.
                `None` means `__getitem__` returns all columns (default).
            output_all_columns (`bool`, defaults to `False`):
                Keep un-formatted columns as well in the output (as python objects).
            **format_kwargs (additional keyword arguments):
                Keywords arguments passed to the convert function like `np.array`, `torch.tensor` or `tensorflow.ragged.constant`.

        Example:

        ```py
        >>> from datasets import load_dataset
        >>> from transformers import AutoTokenizer
        >>> ds = load_dataset("rotten_tomatoes")
        >>> tokenizer = AutoTokenizer.from_pretrained("bert-base-cased")
        >>> ds = ds.map(lambda x: tokenizer(x['text'], truncation=True, padding=True), batched=True)
        >>> ds["train"].format
        {'columns': ['text', 'label', 'input_ids', 'token_type_ids', 'attention_mask'],
         'format_kwargs': {},
         'output_all_columns': False,
         'type': None}
        >>> ds = ds.with_format(type='tensorflow', columns=['input_ids', 'token_type_ids', 'attention_mask', 'label'])
        >>> ds["train"].format
        {'columns': ['input_ids', 'token_type_ids', 'attention_mask', 'label'],
         'format_kwargs': {},
         'output_all_columns': False,
         'type': 'tensorflow'}
        ```
        """
        dataset = copy.deepcopy(self)
        dataset.set_format(type=type, columns=columns, output_all_columns=output_all_columns, **format_kwargs)
        return dataset

    def with_transform(
        self,
        transform: Optional[Callable],
        columns: Optional[List] = None,
        output_all_columns: bool = False,
    ) -> "DatasetDict":
        """Set `__getitem__` return format using this transform. The transform is applied on-the-fly on batches when `__getitem__` is called.
        The transform is set for every dataset in the dataset dictionary

        As [`~datasets.Dataset.set_format`], this can be reset using [`~datasets.Dataset.reset_format`].

        Contrary to [`~datasets.DatasetDict.set_transform`], `with_transform` returns a new [`DatasetDict`] object with new [`Dataset`] objects.

        Args:
            transform (`Callable`, *optional*):
                User-defined formatting transform, replaces the format defined by [`~datasets.Dataset.set_format`].
                A formatting function is a callable that takes a batch (as a dict) as input and returns a batch.
                This function is applied right before returning the objects in `__getitem__`.
            columns (`List[str]`, *optional*):
                Columns to format in the output.
                If specified, then the input batch of the transform only contains those columns.
            output_all_columns (`bool`, defaults to False):
                Keep un-formatted columns as well in the output (as python objects).
                If set to `True`, then the other un-formatted columns are kept with the output of the transform.

        Example:

        ```py
        >>> from datasets import load_dataset
        >>> from transformers import AutoTokenizer
        >>> ds = load_dataset("rotten_tomatoes")
        >>> tokenizer = AutoTokenizer.from_pretrained("bert-base-cased")
        >>> def encode(example):
        ...     return tokenizer(example['text'], truncation=True, padding=True, return_tensors="pt")
        >>> ds = ds.with_transform(encode)
        >>> ds["train"][0]
        {'attention_mask': tensor([1, 1, 1, 1, 1, 1, 1, 1, 1, 1, 1, 1, 1, 1, 1, 1, 1, 1, 1, 1, 1, 1, 1, 1,
         1, 1, 1, 1, 1, 1, 1, 1, 1, 1, 1, 1, 1, 1, 1, 1, 1, 1, 1, 1, 1, 1, 1, 1,
         1, 1, 1, 1, 1, 1, 1, 1, 1]),
         'input_ids': tensor([  101,  1103,  2067,  1110, 17348,  1106,  1129,  1103,  6880,  1432,
                112,   188,  1207,   107, 14255,  1389,   107,  1105,  1115,  1119,
                112,   188,  1280,  1106,  1294,   170, 24194,  1256,  3407,  1190,
                170, 11791,  5253,   188,  1732,  7200, 10947, 12606,  2895,   117,
                179,  7766,   118,   172, 15554,  1181,  3498,  6961,  3263,  1137,
                188,  1566,  7912, 14516,  6997,   119,   102]),
         'token_type_ids': tensor([0, 0, 0, 0, 0, 0, 0, 0, 0, 0, 0, 0, 0, 0, 0, 0, 0, 0, 0, 0, 0, 0, 0, 0,
                0, 0, 0, 0, 0, 0, 0, 0, 0, 0, 0, 0, 0, 0, 0, 0, 0, 0, 0, 0, 0, 0, 0, 0,
                0, 0, 0, 0, 0, 0, 0, 0, 0])}
        ```
        """
        dataset = copy.deepcopy(self)
        dataset.set_transform(transform=transform, columns=columns, output_all_columns=output_all_columns)
        return dataset

    def map(
        self,
        function: Optional[Callable] = None,
        with_indices: bool = False,
        with_rank: bool = False,
        input_columns: Optional[Union[str, List[str]]] = None,
        batched: bool = False,
        batch_size: Optional[int] = 1000,
        drop_last_batch: bool = False,
        remove_columns: Optional[Union[str, List[str]]] = None,
        keep_in_memory: bool = False,
        load_from_cache_file: Optional[bool] = None,
        cache_file_names: Optional[Dict[str, Optional[str]]] = None,
        writer_batch_size: Optional[int] = 1000,
        features: Optional[Features] = None,
        disable_nullable: bool = False,
        fn_kwargs: Optional[dict] = None,
        num_proc: Optional[int] = None,
        desc: Optional[str] = None,
    ) -> "DatasetDict":
        """Apply a function to all the elements in the table (individually or in batches)
        and update the table (if function does updated examples).
        The transformation is applied to all the datasets of the dataset dictionary.

        Args:
            function (`callable`): with one of the following signature:
                - `function(example: Dict[str, Any]) -> Dict[str, Any]` if `batched=False` and `with_indices=False`
                - `function(example: Dict[str, Any], indices: int) -> Dict[str, Any]` if `batched=False` and `with_indices=True`
                - `function(batch: Dict[str, List]) -> Dict[str, List]` if `batched=True` and `with_indices=False`
                - `function(batch: Dict[str, List], indices: List[int]) -> Dict[str, List]` if `batched=True` and `with_indices=True`

                For advanced usage, the function can also return a `pyarrow.Table`.
                Moreover if your function returns nothing (`None`), then `map` will run your function and return the dataset unchanged.

            with_indices (`bool`, defaults to `False`):
                Provide example indices to `function`. Note that in this case the signature of `function` should be `def function(example, idx): ...`.
            with_rank (`bool`, defaults to `False`):
                Provide process rank to `function`. Note that in this case the
                signature of `function` should be `def function(example[, idx], rank): ...`.
            input_columns (`[Union[str, List[str]]]`, *optional*, defaults to `None`):
                The columns to be passed into `function` as
                positional arguments. If `None`, a dict mapping to all formatted columns is passed as one argument.
            batched (`bool`, defaults to `False`):
                Provide batch of examples to `function`.
            batch_size (`int`, *optional*, defaults to `1000`):
                Number of examples per batch provided to `function` if `batched=True`,
                `batch_size <= 0` or `batch_size == None` then provide the full dataset as a single batch to `function`.
            drop_last_batch (`bool`, defaults to `False`):
                Whether a last batch smaller than the batch_size should be
                dropped instead of being processed by the function.
            remove_columns (`[Union[str, List[str]]]`, *optional*, defaults to `None`):
                Remove a selection of columns while doing the mapping.
                Columns will be removed before updating the examples with the output of `function`, i.e. if `function` is adding
                columns with names in `remove_columns`, these columns will be kept.
            keep_in_memory (`bool`, defaults to `False`):
                Keep the dataset in memory instead of writing it to a cache file.
            load_from_cache_file (`Optional[bool]`, defaults to `True` if caching is enabled):
                If a cache file storing the current computation from `function`
                can be identified, use it instead of recomputing.
            cache_file_names (`[Dict[str, str]]`, *optional*, defaults to `None`):
                Provide the name of a path for the cache file. It is used to store the
                results of the computation instead of the automatically generated cache file name.
                You have to provide one `cache_file_name` per dataset in the dataset dictionary.
            writer_batch_size (`int`, default `1000`):
                Number of rows per write operation for the cache file writer.
                This value is a good trade-off between memory usage during the processing, and processing speed.
                Higher value makes the processing do fewer lookups, lower value consume less temporary memory while running `map`.
            features (`[datasets.Features]`, *optional*, defaults to `None`):
                Use a specific [`Features`] to store the cache file
                instead of the automatically generated one.
            disable_nullable (`bool`, defaults to `False`):
                Disallow null values in the table.
            fn_kwargs (`Dict`, *optional*, defaults to `None`):
                Keyword arguments to be passed to `function`
            num_proc (`int`, *optional*, defaults to `None`):
                Number of processes for multiprocessing. By default it doesn't
                use multiprocessing.
            desc (`str`, *optional*, defaults to `None`):
                Meaningful description to be displayed alongside with the progress bar while mapping examples.

        Example:

        ```py
        >>> from datasets import load_dataset
        >>> ds = load_dataset("rotten_tomatoes")
        >>> def add_prefix(example):
        ...     example["text"] = "Review: " + example["text"]
        ...     return example
        >>> ds = ds.map(add_prefix)
        >>> ds["train"][0:3]["text"]
        ['Review: the rock is destined to be the 21st century\'s new " conan " and that he\'s going to make a splash even greater than arnold schwarzenegger , jean-claud van damme or steven segal .',
         'Review: the gorgeously elaborate continuation of " the lord of the rings " trilogy is so huge that a column of words cannot adequately describe co-writer/director peter jackson\'s expanded vision of j . r . r . tolkien\'s middle-earth .',
         'Review: effective but too-tepid biopic']

        # process a batch of examples
        >>> ds = ds.map(lambda example: tokenizer(example["text"]), batched=True)
        # set number of processors
        >>> ds = ds.map(add_prefix, num_proc=4)
        ```
        """
        self._check_values_type()
        if cache_file_names is None:
            cache_file_names = {k: None for k in self}
        return DatasetDict(
            {
                k: dataset.map(
                    function=function,
                    with_indices=with_indices,
                    with_rank=with_rank,
                    input_columns=input_columns,
                    batched=batched,
                    batch_size=batch_size,
                    drop_last_batch=drop_last_batch,
                    remove_columns=remove_columns,
                    keep_in_memory=keep_in_memory,
                    load_from_cache_file=load_from_cache_file,
                    cache_file_name=cache_file_names[k],
                    writer_batch_size=writer_batch_size,
                    features=features,
                    disable_nullable=disable_nullable,
                    fn_kwargs=fn_kwargs,
                    num_proc=num_proc,
                    desc=desc,
                )
                for k, dataset in self.items()
            }
        )

    def filter(
        self,
        function,
        with_indices=False,
        input_columns: Optional[Union[str, List[str]]] = None,
        batched: bool = False,
        batch_size: Optional[int] = 1000,
        keep_in_memory: bool = False,
        load_from_cache_file: Optional[bool] = None,
        cache_file_names: Optional[Dict[str, Optional[str]]] = None,
        writer_batch_size: Optional[int] = 1000,
        fn_kwargs: Optional[dict] = None,
        num_proc: Optional[int] = None,
        desc: Optional[str] = None,
    ) -> "DatasetDict":
        """Apply a filter function to all the elements in the table in batches
        and update the table so that the dataset only includes examples according to the filter function.
        The transformation is applied to all the datasets of the dataset dictionary.

        Args:
            function (`callable`):
                With one of the following signature:
                - `function(example: Dict[str, Any]) -> bool` if `with_indices=False, batched=False`
                - `function(example: Dict[str, Any], indices: int) -> bool` if `with_indices=True, batched=False`
                - `function(example: Dict[str, List]) -> List[bool]` if `with_indices=False, batched=True`
                - `function(example: Dict[str, List], indices: List[int]) -> List[bool]` if ``with_indices=True, batched=True`
            with_indices (`bool`, defaults to `False`):
                Provide example indices to `function`. Note that in this case the signature of `function` should be `def function(example, idx): ...`.
            input_columns (`[Union[str, List[str]]]`, *optional*, defaults to `None`):
                The columns to be passed into `function` as
                positional arguments. If `None`, a dict mapping to all formatted columns is passed as one argument.
            batched (`bool`, defaults to `False`):
                Provide batch of examples to `function`.
            batch_size (`int`, *optional*, defaults to `1000`):
                Number of examples per batch provided to `function` if `batched=True`
                `batch_size <= 0` or `batch_size == None` then provide the full dataset as a single batch to `function`.
            keep_in_memory (`bool`, defaults to `False`):
                Keep the dataset in memory instead of writing it to a cache file.
            load_from_cache_file (`Optional[bool]`, defaults to `True` if chaching is enabled):
                If a cache file storing the current computation from `function`
                can be identified, use it instead of recomputing.
            cache_file_names (`[Dict[str, str]]`, *optional*, defaults to `None`):
                Provide the name of a path for the cache file. It is used to store the
                results of the computation instead of the automatically generated cache file name.
                You have to provide one `cache_file_name` per dataset in the dataset dictionary.
            writer_batch_size (`int`, defaults to `1000`):
                Number of rows per write operation for the cache file writer.
                This value is a good trade-off between memory usage during the processing, and processing speed.
                Higher value makes the processing do fewer lookups, lower value consume less temporary memory while running `map`.
            fn_kwargs (`Dict`, *optional*, defaults to `None`):
                Keyword arguments to be passed to `function`
            num_proc (`int`, *optional*, defaults to `None`):
                Number of processes for multiprocessing. By default it doesn't
                use multiprocessing.
            desc (`str`, *optional*, defaults to `None`):
                Meaningful description to be displayed alongside with the progress bar while filtering examples.

        Example:

        ```py
        >>> from datasets import load_dataset
        >>> ds = load_dataset("rotten_tomatoes")
        >>> ds.filter(lambda x: x["label"] == 1)
        DatasetDict({
            train: Dataset({
                features: ['text', 'label'],
                num_rows: 4265
            })
            validation: Dataset({
                features: ['text', 'label'],
                num_rows: 533
            })
            test: Dataset({
                features: ['text', 'label'],
                num_rows: 533
            })
        })
        ```
        """
        self._check_values_type()
        if cache_file_names is None:
            cache_file_names = {k: None for k in self}
        return DatasetDict(
            {
                k: dataset.filter(
                    function=function,
                    with_indices=with_indices,
                    input_columns=input_columns,
                    batched=batched,
                    batch_size=batch_size,
                    keep_in_memory=keep_in_memory,
                    load_from_cache_file=load_from_cache_file,
                    cache_file_name=cache_file_names[k],
                    writer_batch_size=writer_batch_size,
                    fn_kwargs=fn_kwargs,
                    num_proc=num_proc,
                    desc=desc,
                )
                for k, dataset in self.items()
            }
        )

    def flatten_indices(
        self,
        keep_in_memory: bool = False,
        cache_file_names: Optional[Dict[str, Optional[str]]] = None,
        writer_batch_size: Optional[int] = 1000,
        features: Optional[Features] = None,
        disable_nullable: bool = False,
        num_proc: Optional[int] = None,
        new_fingerprint: Optional[str] = None,
    ) -> "DatasetDict":
        """Create and cache a new Dataset by flattening the indices mapping.

        Args:
            keep_in_memory (`bool`, defaults to `False`):
                Keep the dataset in memory instead of writing it to a cache file.
            cache_file_names (`Dict[str, str]`, *optional*, default `None`):
                Provide the name of a path for the cache file. It is used to store the
                results of the computation instead of the automatically generated cache file name.
                You have to provide one `cache_file_name` per dataset in the dataset dictionary.
            writer_batch_size (`int`, defaults to `1000`):
                Number of rows per write operation for the cache file writer.
                This value is a good trade-off between memory usage during the processing, and processing speed.
                Higher value makes the processing do fewer lookups, lower value consume less temporary memory while running `map`.
            features (`Optional[datasets.Features]`, defaults to `None`):
                Use a specific [`Features`] to store the cache file
                instead of the automatically generated one.
            disable_nullable (`bool`, defaults to `False`):
                Allow null values in the table.
            num_proc (`int`, optional, default `None`):
                Max number of processes when generating cache. Already cached shards are loaded sequentially
            new_fingerprint (`str`, *optional*, defaults to `None`):
                The new fingerprint of the dataset after transform.
                If `None`, the new fingerprint is computed using a hash of the previous fingerprint, and the transform arguments
        """
        self._check_values_type()
        if cache_file_names is None:
            cache_file_names = {k: None for k in self}
        return DatasetDict(
            {
                k: dataset.flatten_indices(
                    keep_in_memory=keep_in_memory,
                    cache_file_name=cache_file_names[k],
                    writer_batch_size=writer_batch_size,
                    features=features,
                    disable_nullable=disable_nullable,
                    num_proc=num_proc,
                    new_fingerprint=new_fingerprint,
                )
                for k, dataset in self.items()
            }
        )

    def sort(
        self,
        column_names: Union[str, Sequence[str]],
        reverse: Union[bool, Sequence[bool]] = False,
        kind="deprecated",
        null_placement: str = "at_end",
        keep_in_memory: bool = False,
        load_from_cache_file: Optional[bool] = None,
        indices_cache_file_names: Optional[Dict[str, Optional[str]]] = None,
        writer_batch_size: Optional[int] = 1000,
    ) -> "DatasetDict":
        """Create a new dataset sorted according to a single or multiple columns.

        Args:
            column_names (`Union[str, Sequence[str]]`):
                Column name(s) to sort by.
            reverse (`Union[bool, Sequence[bool]]`, defaults to `False`):
                If `True`, sort by descending order rather than ascending. If a single bool is provided,
                the value is applied to the sorting of all column names. Otherwise a list of bools with the
                same length and order as column_names must be provided.
            kind (`str`, *optional*):
                Pandas algorithm for sorting selected in `{quicksort, mergesort, heapsort, stable}`,
                The default is `quicksort`. Note that both `stable` and `mergesort` use timsort under the covers and, in general,
                the actual implementation will vary with data type. The `mergesort` option is retained for backwards compatibility.
                <Deprecated version="2.8.0">

                `kind` was deprecated in version 2.10.0 and will be removed in 3.0.0.

                </Deprecated>
            null_placement (`str`, defaults to `at_end`):
                Put `None` values at the beginning if `at_start` or `first` or at the end if `at_end` or `last`
            keep_in_memory (`bool`, defaults to `False`):
                Keep the sorted indices in memory instead of writing it to a cache file.
            load_from_cache_file (`Optional[bool]`, defaults to `True` if caching is enabled):
                If a cache file storing the sorted indices
                can be identified, use it instead of recomputing.
            indices_cache_file_names (`[Dict[str, str]]`, *optional*, defaults to `None`):
                Provide the name of a path for the cache file. It is used to store the
                indices mapping instead of the automatically generated cache file name.
                You have to provide one `cache_file_name` per dataset in the dataset dictionary.
            writer_batch_size (`int`, defaults to `1000`):
                Number of rows per write operation for the cache file writer.
                Higher value gives smaller cache files, lower value consume less temporary memory.

        Example:

        ```py
        >>> from datasets import load_dataset
        >>> ds = load_dataset('rotten_tomatoes')
        >>> ds['train']['label'][:10]
        [1, 1, 1, 1, 1, 1, 1, 1, 1, 1]
        >>> sorted_ds = ds.sort('label')
        >>> sorted_ds['train']['label'][:10]
        [0, 0, 0, 0, 0, 0, 0, 0, 0, 0]
        >>> another_sorted_ds = ds.sort(['label', 'text'], reverse=[True, False])
        >>> another_sorted_ds['train']['label'][:10]
        [1, 1, 1, 1, 1, 1, 1, 1, 1, 1]
        ```
        """
        self._check_values_type()
        if indices_cache_file_names is None:
            indices_cache_file_names = {k: None for k in self}
        return DatasetDict(
            {
                k: dataset.sort(
                    column_names=column_names,
                    reverse=reverse,
                    kind=kind,
                    null_placement=null_placement,
                    keep_in_memory=keep_in_memory,
                    load_from_cache_file=load_from_cache_file,
                    indices_cache_file_name=indices_cache_file_names[k],
                    writer_batch_size=writer_batch_size,
                )
                for k, dataset in self.items()
            }
        )

    def shuffle(
        self,
        seeds: Optional[Union[int, Dict[str, Optional[int]]]] = None,
        seed: Optional[int] = None,
        generators: Optional[Dict[str, np.random.Generator]] = None,
        keep_in_memory: bool = False,
        load_from_cache_file: Optional[bool] = None,
        indices_cache_file_names: Optional[Dict[str, Optional[str]]] = None,
        writer_batch_size: Optional[int] = 1000,
    ) -> "DatasetDict":
        """Create a new Dataset where the rows are shuffled.

        The transformation is applied to all the datasets of the dataset dictionary.

        Currently shuffling uses numpy random generators.
        You can either supply a NumPy BitGenerator to use, or a seed to initiate NumPy's default random generator (PCG64).

        Args:
            seeds (`Dict[str, int]` or `int`, *optional*):
                A seed to initialize the default BitGenerator if `generator=None`.
                If `None`, then fresh, unpredictable entropy will be pulled from the OS.
                If an `int` or `array_like[ints]` is passed, then it will be passed to SeedSequence to derive the initial BitGenerator state.
                You can provide one `seed` per dataset in the dataset dictionary.
            seed (`int`, *optional*):
                A seed to initialize the default BitGenerator if `generator=None`. Alias for seeds (a `ValueError` is raised if both are provided).
            generators (`Dict[str, *optional*, np.random.Generator]`):
                Numpy random Generator to use to compute the permutation of the dataset rows.
                If `generator=None` (default), uses `np.random.default_rng` (the default BitGenerator (PCG64) of NumPy).
                You have to provide one `generator` per dataset in the dataset dictionary.
            keep_in_memory (`bool`, defaults to `False`):
                Keep the dataset in memory instead of writing it to a cache file.
            load_from_cache_file (`Optional[bool]`, defaults to `True` if caching is enabled):
                If a cache file storing the current computation from `function`
                can be identified, use it instead of recomputing.
            indices_cache_file_names (`Dict[str, str]`, *optional*):
                Provide the name of a path for the cache file. It is used to store the
                indices mappings instead of the automatically generated cache file name.
                You have to provide one `cache_file_name` per dataset in the dataset dictionary.
            writer_batch_size (`int`, defaults to `1000`):
                Number of rows per write operation for the cache file writer.
                This value is a good trade-off between memory usage during the processing, and processing speed.
                Higher value makes the processing do fewer lookups, lower value consume less temporary memory while running `map`.

        Example:

        ```py
        >>> from datasets import load_dataset
        >>> ds = load_dataset("rotten_tomatoes")
        >>> ds["train"]["label"][:10]
        [1, 1, 1, 1, 1, 1, 1, 1, 1, 1]

        # set a seed
        >>> shuffled_ds = ds.shuffle(seed=42)
        >>> shuffled_ds["train"]["label"][:10]
        [0, 1, 0, 1, 0, 0, 0, 0, 0, 0]
        ```
        """
        self._check_values_type()
        if seed is not None and seeds is not None:
            raise ValueError("Please specify seed or seeds, but not both")
        seeds = seed if seed is not None else seeds
        if seeds is None:
            seeds = {k: None for k in self}
        elif not isinstance(seeds, dict):
            seeds = {k: seeds for k in self}
        if generators is None:
            generators = {k: None for k in self}
        if indices_cache_file_names is None:
            indices_cache_file_names = {k: None for k in self}
        return DatasetDict(
            {
                k: dataset.shuffle(
                    seed=seeds[k],
                    generator=generators[k],
                    keep_in_memory=keep_in_memory,
                    load_from_cache_file=load_from_cache_file,
                    indices_cache_file_name=indices_cache_file_names[k],
                    writer_batch_size=writer_batch_size,
                )
                for k, dataset in self.items()
            }
        )

    def save_to_disk(
        self,
        dataset_dict_path: PathLike,
        fs="deprecated",
        max_shard_size: Optional[Union[str, int]] = None,
        num_shards: Optional[Dict[str, int]] = None,
        num_proc: Optional[int] = None,
        storage_options: Optional[dict] = None,
    ):
        """
        Saves a dataset dict to a filesystem using `fsspec.spec.AbstractFileSystem`.

        For [`Image`] and [`Audio`] data:

        All the Image() and Audio() data are stored in the arrow files.
        If you want to store paths or urls, please use the Value("string") type.

        Args:
            dataset_dict_path (`str`):
                Path (e.g. `dataset/train`) or remote URI
                (e.g. `s3://my-bucket/dataset/train`) of the dataset dict directory where the dataset dict will be
                saved to.
            fs (`fsspec.spec.AbstractFileSystem`, *optional*):
                Instance of the remote filesystem where the dataset will be saved to.

                <Deprecated version="2.8.0">

                `fs` was deprecated in version 2.8.0 and will be removed in 3.0.0.
                Please use `storage_options` instead, e.g. `storage_options=fs.storage_options`

                </Deprecated>

            max_shard_size (`int` or `str`, *optional*, defaults to `"500MB"`):
                The maximum size of the dataset shards to be uploaded to the hub. If expressed as a string, needs to be digits followed by a unit
                (like `"50MB"`).
            num_shards (`Dict[str, int]`, *optional*):
                Number of shards to write. By default the number of shards depends on `max_shard_size` and `num_proc`.
                You need to provide the number of shards for each dataset in the dataset dictionary.
                Use a dictionary to define a different num_shards for each split.

                <Added version="2.8.0"/>
            num_proc (`int`, *optional*, default `None`):
                Number of processes when downloading and generating the dataset locally.
                Multiprocessing is disabled by default.

                <Added version="2.8.0"/>
            storage_options (`dict`, *optional*):
                Key/value pairs to be passed on to the file-system backend, if any.

                <Added version="2.8.0"/>

        Example:

        ```python
        >>> dataset_dict.save_to_disk("path/to/dataset/directory")
        >>> dataset_dict.save_to_disk("path/to/dataset/directory", max_shard_size="1GB")
        >>> dataset_dict.save_to_disk("path/to/dataset/directory", num_shards={"train": 1024, "test": 8})
        ```
        """
        if fs != "deprecated":
            warnings.warn(
                "'fs' was deprecated in favor of 'storage_options' in version 2.8.0 and will be removed in 3.0.0.\n"
                "You can remove this warning by passing 'storage_options=fs.storage_options' instead.",
                FutureWarning,
            )
            storage_options = fs.storage_options

        fs_token_paths = fsspec.get_fs_token_paths(dataset_dict_path, storage_options=storage_options)
        fs: fsspec.AbstractFileSystem = fs_token_paths[0]
        is_local = not is_remote_filesystem(fs)
        path_join = os.path.join if is_local else posixpath.join

        if num_shards is None:
            num_shards = {k: None for k in self}
        elif not isinstance(num_shards, dict):
            raise ValueError(
                "Please provide one `num_shards` per dataset in the dataset dictionary, e.g. {{'train': 128, 'test': 4}}"
            )

        if is_local:
            Path(dataset_dict_path).resolve().mkdir(parents=True, exist_ok=True)
        else:
            fs.makedirs(dataset_dict_path, exist_ok=True)

        with fs.open(path_join(dataset_dict_path, config.DATASETDICT_JSON_FILENAME), "w", encoding="utf-8") as f:
            json.dump({"splits": list(self)}, f)
        for k, dataset in self.items():
            dataset.save_to_disk(
                path_join(dataset_dict_path, k),
                num_shards=num_shards.get(k),
                max_shard_size=max_shard_size,
                num_proc=num_proc,
                storage_options=storage_options,
            )

    @staticmethod
    def load_from_disk(
        dataset_dict_path: PathLike,
        fs="deprecated",
        keep_in_memory: Optional[bool] = None,
        storage_options: Optional[dict] = None,
    ) -> "DatasetDict":
        """
        Load a dataset that was previously saved using [`save_to_disk`] from a filesystem using `fsspec.spec.AbstractFileSystem`.

        Args:
            dataset_dict_path (`str`):
                Path (e.g. `"dataset/train"`) or remote URI (e.g. `"s3//my-bucket/dataset/train"`)
                of the dataset dict directory where the dataset dict will be loaded from.
            fs (`fsspec.spec.AbstractFileSystem`, *optional*):
                Instance of the remote filesystem where the dataset will be saved to.

                <Deprecated version="2.8.0">

                `fs` was deprecated in version 2.8.0 and will be removed in 3.0.0.
                Please use `storage_options` instead, e.g. `storage_options=fs.storage_options`

                </Deprecated>

            keep_in_memory (`bool`, defaults to `None`):
                Whether to copy the dataset in-memory. If `None`, the
                dataset will not be copied in-memory unless explicitly enabled by setting
                `datasets.config.IN_MEMORY_MAX_SIZE` to nonzero. See more details in the
                [improve performance](../cache#improve-performance) section.
            storage_options (`dict`, *optional*):
                Key/value pairs to be passed on to the file-system backend, if any.

                <Added version="2.8.0"/>

        Returns:
            [`DatasetDict`]

        Example:

        ```py
        >>> ds = load_from_disk('path/to/dataset/directory')
        ```
        """
        if fs != "deprecated":
            warnings.warn(
                "'fs' was deprecated in favor of 'storage_options' in version 2.8.0 and will be removed in 3.0.0.\n"
                "You can remove this warning by passing 'storage_options=fs.storage_options' instead.",
                FutureWarning,
            )
            storage_options = fs.storage_options

        fs_token_paths = fsspec.get_fs_token_paths(dataset_dict_path, storage_options=storage_options)
        fs: fsspec.AbstractFileSystem = fs_token_paths[0]

        if is_remote_filesystem(fs):
            dest_dataset_dict_path = extract_path_from_uri(dataset_dict_path)
            path_join = posixpath.join
        else:
            fs = fsspec.filesystem("file")
            dest_dataset_dict_path = dataset_dict_path
            path_join = os.path.join

        dataset_dict_json_path = path_join(dest_dataset_dict_path, config.DATASETDICT_JSON_FILENAME)
        dataset_state_json_path = path_join(dest_dataset_dict_path, config.DATASET_STATE_JSON_FILENAME)
        dataset_info_path = path_join(dest_dataset_dict_path, config.DATASET_INFO_FILENAME)
        if not fs.isfile(dataset_dict_json_path):
            if fs.isfile(dataset_info_path) and fs.isfile(dataset_state_json_path):
                raise FileNotFoundError(
                    f"No such file: '{dataset_dict_json_path}'. Expected to load a `DatasetDict` object, but got a `Dataset`. Please use either `datasets.load_from_disk` or `Dataset.load_from_disk` instead."
                )
            raise FileNotFoundError(
                f"No such file: '{dataset_dict_json_path}'. Expected to load a `DatasetDict` object, but provided path is not a `DatasetDict`."
            )

        with fs.open(dataset_dict_json_path, "r", encoding="utf-8") as f:
            splits = json.load(f)["splits"]

        dataset_dict = DatasetDict()
        for k in splits:
            dataset_dict_split_path = (
                dataset_dict_path.split("://")[0] + "://" + path_join(dest_dataset_dict_path, k)
                if is_remote_filesystem(fs)
                else path_join(dest_dataset_dict_path, k)
            )
            dataset_dict[k] = Dataset.load_from_disk(
                dataset_dict_split_path, keep_in_memory=keep_in_memory, storage_options=storage_options
            )
        return dataset_dict

    @staticmethod
    def from_csv(
        path_or_paths: Dict[str, PathLike],
        features: Optional[Features] = None,
        cache_dir: str = None,
        keep_in_memory: bool = False,
        **kwargs,
    ) -> "DatasetDict":
        """Create [`DatasetDict`] from CSV file(s).

        Args:
            path_or_paths (`dict` of path-like):
                Path(s) of the CSV file(s).
            features ([`Features`], *optional*):
                Dataset features.
            cache_dir (str, *optional*, defaults to `"~/.cache/huggingface/datasets"`):
                Directory to cache data.
            keep_in_memory (`bool`, defaults to `False`):
                Whether to copy the data in-memory.
            **kwargs (additional keyword arguments):
                Keyword arguments to be passed to [`pandas.read_csv`].

        Returns:
            [`DatasetDict`]

        Example:

        ```py
        >>> from datasets import DatasetDict
        >>> ds = DatasetDict.from_csv({'train': 'path/to/dataset.csv'})
        ```
        """
        # Dynamic import to avoid circular dependency
        from .io.csv import CsvDatasetReader

        return CsvDatasetReader(
            path_or_paths, features=features, cache_dir=cache_dir, keep_in_memory=keep_in_memory, **kwargs
        ).read()

    @staticmethod
    def from_json(
        path_or_paths: Dict[str, PathLike],
        features: Optional[Features] = None,
        cache_dir: str = None,
        keep_in_memory: bool = False,
        **kwargs,
    ) -> "DatasetDict":
        """Create [`DatasetDict`] from JSON Lines file(s).

        Args:
            path_or_paths (`path-like` or list of `path-like`):
                Path(s) of the JSON Lines file(s).
            features ([`Features`], *optional*):
                Dataset features.
            cache_dir (str, *optional*, defaults to `"~/.cache/huggingface/datasets"`):
                Directory to cache data.
            keep_in_memory (`bool`, defaults to `False`):
                Whether to copy the data in-memory.
            **kwargs (additional keyword arguments):
                Keyword arguments to be passed to [`JsonConfig`].

        Returns:
            [`DatasetDict`]

        Example:

        ```py
        >>> from datasets import DatasetDict
        >>> ds = DatasetDict.from_json({'train': 'path/to/dataset.json'})
        ```
        """
        # Dynamic import to avoid circular dependency
        from .io.json import JsonDatasetReader

        return JsonDatasetReader(
            path_or_paths, features=features, cache_dir=cache_dir, keep_in_memory=keep_in_memory, **kwargs
        ).read()

    @staticmethod
    def from_parquet(
        path_or_paths: Dict[str, PathLike],
        features: Optional[Features] = None,
        cache_dir: str = None,
        keep_in_memory: bool = False,
        columns: Optional[List[str]] = None,
        **kwargs,
    ) -> "DatasetDict":
        """Create [`DatasetDict`] from Parquet file(s).

        Args:
            path_or_paths (`dict` of path-like):
                Path(s) of the CSV file(s).
            features ([`Features`], *optional*):
                Dataset features.
            cache_dir (`str`, *optional*, defaults to `"~/.cache/huggingface/datasets"`):
                Directory to cache data.
            keep_in_memory (`bool`, defaults to `False`):
                Whether to copy the data in-memory.
            columns (`List[str]`, *optional*):
                If not `None`, only these columns will be read from the file.
                A column name may be a prefix of a nested field, e.g. 'a' will select
                'a.b', 'a.c', and 'a.d.e'.
            **kwargs (additional keyword arguments):
                Keyword arguments to be passed to [`ParquetConfig`].

        Returns:
            [`DatasetDict`]

        Example:

        ```py
        >>> from datasets import DatasetDict
        >>> ds = DatasetDict.from_parquet({'train': 'path/to/dataset/parquet'})
        ```
        """
        # Dynamic import to avoid circular dependency
        from .io.parquet import ParquetDatasetReader

        return ParquetDatasetReader(
            path_or_paths,
            features=features,
            cache_dir=cache_dir,
            keep_in_memory=keep_in_memory,
            columns=columns,
            **kwargs,
        ).read()

    @staticmethod
    def from_text(
        path_or_paths: Dict[str, PathLike],
        features: Optional[Features] = None,
        cache_dir: str = None,
        keep_in_memory: bool = False,
        **kwargs,
    ) -> "DatasetDict":
        """Create [`DatasetDict`] from text file(s).

        Args:
            path_or_paths (`dict` of path-like):
                Path(s) of the text file(s).
            features ([`Features`], *optional*):
                Dataset features.
            cache_dir (`str`, *optional*, defaults to `"~/.cache/huggingface/datasets"`):
                Directory to cache data.
            keep_in_memory (`bool`, defaults to `False`):
                Whether to copy the data in-memory.
            **kwargs (additional keyword arguments):
                Keyword arguments to be passed to [`TextConfig`].

        Returns:
            [`DatasetDict`]

        Example:

        ```py
        >>> from datasets import DatasetDict
        >>> ds = DatasetDict.from_text({'train': 'path/to/dataset.txt'})
        ```
        """
        # Dynamic import to avoid circular dependency
        from .io.text import TextDatasetReader

        return TextDatasetReader(
            path_or_paths, features=features, cache_dir=cache_dir, keep_in_memory=keep_in_memory, **kwargs
        ).read()

    @deprecated()
    @is_documented_by(Dataset.prepare_for_task)
    def prepare_for_task(self, task: Union[str, TaskTemplate], id: int = 0) -> "DatasetDict":
        self._check_values_type()
        return DatasetDict({k: dataset.prepare_for_task(task=task, id=id) for k, dataset in self.items()})

    @is_documented_by(Dataset.align_labels_with_mapping)
    def align_labels_with_mapping(self, label2id: Dict, label_column: str) -> "DatasetDict":
        self._check_values_type()
        return DatasetDict(
            {
                k: dataset.align_labels_with_mapping(label2id=label2id, label_column=label_column)
                for k, dataset in self.items()
            }
        )

    def push_to_hub(
        self,
        repo_id,
        config_name: str = "default",
        private: Optional[bool] = False,
        token: Optional[str] = None,
        branch: Optional[None] = None,
        max_shard_size: Optional[Union[int, str]] = None,
        num_shards: Optional[Dict[str, int]] = None,
        embed_external_files: bool = True,
    ):
        """Pushes the [`DatasetDict`] to the hub as a Parquet dataset.
        The [`DatasetDict`] is pushed using HTTP requests and does not need to have neither git or git-lfs installed.

        Each dataset split will be pushed independently. The pushed dataset will keep the original split names.

        The resulting Parquet files are self-contained by default: if your dataset contains [`Image`] or [`Audio`]
        data, the Parquet files will store the bytes of your images or audio files.
        You can disable this by setting `embed_external_files` to False.

        Args:
            repo_id (`str`):
                The ID of the repository to push to in the following format: `<user>/<dataset_name>` or
                `<org>/<dataset_name>`. Also accepts `<dataset_name>`, which will default to the namespace
                of the logged-in user.
            private (`bool`, *optional*):
                Whether the dataset repository should be set to private or not. Only affects repository creation:
                a repository that already exists will not be affected by that parameter.
            config_name (`str`):
                Configuration name of a dataset. Defaults to "default".
            token (`str`, *optional*):
                An optional authentication token for the Hugging Face Hub. If no token is passed, will default
                to the token saved locally when logging in with `huggingface-cli login`. Will raise an error
                if no token is passed and the user is not logged-in.
            branch (`str`, *optional*):
                The git branch on which to push the dataset.
            max_shard_size (`int` or `str`, *optional*, defaults to `"500MB"`):
                The maximum size of the dataset shards to be uploaded to the hub. If expressed as a string, needs to be digits followed by a unit
                (like `"500MB"` or `"1GB"`).
            num_shards (`Dict[str, int]`, *optional*):
                Number of shards to write. By default the number of shards depends on `max_shard_size`.
                Use a dictionary to define a different num_shards for each split.

                <Added version="2.8.0"/>
            embed_external_files (`bool`, defaults to `True`):
                Whether to embed file bytes in the shards.
                In particular, this will do the following before the push for the fields of type:

                - [`Audio`] and [`Image`] removes local path information and embed file content in the Parquet files.

        Example:

        ```python
        >>> dataset_dict.push_to_hub("<organization>/<dataset_id>")
        >>> dataset_dict.push_to_hub("<organization>/<dataset_id>", private=True)
        >>> dataset_dict.push_to_hub("<organization>/<dataset_id>", max_shard_size="1GB")
        >>> dataset_dict.push_to_hub("<organization>/<dataset_id>", num_shards={"train": 1024, "test": 8})
        ```
        """

        if num_shards is None:
            num_shards = {k: None for k in self}
        elif not isinstance(num_shards, dict):
            raise ValueError(
                "Please provide one `num_shards` per dataset in the dataset dictionary, e.g. {{'train': 128, 'test': 4}}"
            )

        self._check_values_type()
        self._check_values_features()
        total_uploaded_size = 0
        total_dataset_nbytes = 0
        info_to_dump: DatasetInfo = next(iter(self.values())).info.copy()
        info_to_dump.config_name = config_name
        info_to_dump.splits = SplitDict()

        for split in self.keys():
            if not re.match(_split_re, split):
                raise ValueError(f"Split name should match '{_split_re}' but got '{split}'.")

        data_dir = config_name if config_name != "default" else "data"  # for backward compatibility
        for split in self.keys():
            logger.info(f"Pushing split {split} to the Hub.")
            # The split=key needs to be removed before merging
            repo_id, split, uploaded_size, dataset_nbytes, _, _ = self[split]._push_parquet_shards_to_hub(
                repo_id,
                data_dir=data_dir,
                split=split,
                private=private,
                token=token,
                branch=branch,
                max_shard_size=max_shard_size,
                num_shards=num_shards.get(split),
                embed_external_files=embed_external_files,
            )
            total_uploaded_size += uploaded_size
            total_dataset_nbytes += dataset_nbytes
            info_to_dump.splits[split] = SplitInfo(str(split), num_bytes=dataset_nbytes, num_examples=len(self[split]))
        info_to_dump.download_checksums = None
        info_to_dump.download_size = total_uploaded_size
        info_to_dump.dataset_size = total_dataset_nbytes
        info_to_dump.size_in_bytes = total_uploaded_size + total_dataset_nbytes

        metadata_config_to_dump = {
            "data_files": [{"split": split, "path": f"{data_dir}/{split}-*"} for split in self.keys()],
        }

        api = HfApi(endpoint=config.HF_ENDPOINT)
        repo_files = api.list_repo_files(repo_id, repo_type="dataset", revision=branch, token=token)

        # get the info from the README to update them
        if "README.md" in repo_files:
            download_config = DownloadConfig()
            download_config.download_desc = "Downloading metadata"
            download_config.token = token
            dataset_readme_path = cached_path(
                hf_hub_url(repo_id, "README.md"),
                download_config=download_config,
            )
            dataset_card = DatasetCard.load(Path(dataset_readme_path))
            dataset_card_data = dataset_card.data
            metadata_configs = MetadataConfigs.from_dataset_card_data(dataset_card_data)
        # get the deprecated dataset_infos.json to update them
        elif config.DATASETDICT_INFOS_FILENAME in repo_files:
            dataset_card = None
            dataset_card_data = DatasetCardData()
            metadata_configs = MetadataConfigs()
        else:
            dataset_card = None
            dataset_card_data = DatasetCardData()
            metadata_configs = MetadataConfigs()
        # create the metadata configs if it was uploaded with push_to_hub before metadata configs existed
        if not metadata_configs:
            _matched_paths = [
                p
                for p in repo_files
                if fnmatch(p, PUSH_TO_HUB_WITHOUT_METADATA_CONFIGS_SPLIT_PATTERN_SHARDED.replace("{split}", "*"))
            ]
            if len(_matched_paths) > 0:
                # it was uploaded with push_to_hub before metadata configs existed
                _resolved_splits = {
                    string_to_dict(
                        p, glob_pattern_to_regex(PUSH_TO_HUB_WITHOUT_METADATA_CONFIGS_SPLIT_PATTERN_SHARDED)
                    )["split"]
                    for p in _matched_paths
                }
                default_metadata_configs_to_dump = {
                    "data_files": [
                        {"split": _resolved_split, "path": f"data/{_resolved_split}-*"}
                        for _resolved_split in _resolved_splits
                    ]
                }
                MetadataConfigs({"default": default_metadata_configs_to_dump}).to_dataset_card_data(dataset_card_data)
        # push to the deprecated dataset_infos.json
        if config.DATASETDICT_INFOS_FILENAME in repo_files:
            download_config = DownloadConfig()
            download_config.download_desc = "Downloading metadata"
            download_config.token = token
            dataset_infos_path = cached_path(
                hf_hub_url(repo_id, config.DATASETDICT_INFOS_FILENAME),
                download_config=download_config,
            )
            with open(dataset_infos_path, encoding="utf-8") as f:
                dataset_infos: dict = json.load(f)
            dataset_infos[config_name] = asdict(info_to_dump)
            buffer = BytesIO()
            buffer.write(json.dumps(dataset_infos, indent=4).encode("utf-8"))
            HfApi(endpoint=config.HF_ENDPOINT).upload_file(
                path_or_fileobj=buffer.getvalue(),
                path_in_repo=config.DATASETDICT_INFOS_FILENAME,
                repo_id=repo_id,
                token=token,
                repo_type="dataset",
                revision=branch,
            )
        # push to README
<<<<<<< HEAD
        if "README.md" in repo_files:
            download_config = DownloadConfig()
            download_config.download_desc = "Downloading metadata"
            download_config.use_auth_token = token
            dataset_readme_path = cached_path(
                hf_hub_url(repo_id, "README.md", revision=branch),
                download_config=download_config,
=======
        DatasetInfosDict({config_name: info_to_dump}).to_dataset_card_data(dataset_card_data)
        MetadataConfigs({config_name: metadata_config_to_dump}).to_dataset_card_data(dataset_card_data)
        dataset_card = (
            DatasetCard(
                "---\n"
                + str(dataset_card_data)
                + "\n---\n"
                + f'# Dataset Card for "{repo_id.split("/")[-1]}"\n\n[More Information needed](https://github.com/huggingface/datasets/blob/main/CONTRIBUTING.md#how-to-contribute-to-the-dataset-cards)'
>>>>>>> 0b6bb2f0
            )
            if dataset_card is None
            else dataset_card
        )
        HfApi(endpoint=config.HF_ENDPOINT).upload_file(
            path_or_fileobj=str(dataset_card).encode(),
            path_in_repo="README.md",
            repo_id=repo_id,
            token=token,
            repo_type="dataset",
            revision=branch,
        )


class IterableDatasetDict(dict):
    def with_format(
        self,
        type: Optional[str] = None,
    ) -> "IterableDatasetDict":
        """
        Return a dataset with the specified format.
        This method only supports the "torch" format for now.
        The format is set to all the datasets of the dataset dictionary.

        Args:
            type (`str`, *optional*, defaults to `None`):
                If set to "torch", the returned dataset
                will be a subclass of `torch.utils.data.IterableDataset` to be used in a `DataLoader`.

        Example:

        ```py
        >>> from datasets import load_dataset
        >>> ds = load_dataset("rotten_tomatoes", streaming=True)
        >>> from transformers import AutoTokenizer
        >>> tokenizer = AutoTokenizer.from_pretrained("bert-base-uncased")
        >>> def encode(example):
        ...     return tokenizer(examples["text"], truncation=True, padding="max_length")
        >>> ds = ds.map(encode, batched=True, remove_columns=["text"])
        >>> ds = ds.with_format("torch")
        ```
        """
        return IterableDatasetDict({k: dataset.with_format(type=type) for k, dataset in self.items()})

    def map(
        self,
        function: Optional[Callable] = None,
        with_indices: bool = False,
        input_columns: Optional[Union[str, List[str]]] = None,
        batched: bool = False,
        batch_size: int = 1000,
        drop_last_batch: bool = False,
        remove_columns: Optional[Union[str, List[str]]] = None,
        fn_kwargs: Optional[dict] = None,
    ) -> "IterableDatasetDict":
        """
        Apply a function to all the examples in the iterable dataset (individually or in batches) and update them.
        If your function returns a column that already exists, then it overwrites it.
        The function is applied on-the-fly on the examples when iterating over the dataset.
        The transformation is applied to all the datasets of the dataset dictionary.

        You can specify whether the function should be batched or not with the `batched` parameter:

        - If batched is `False`, then the function takes 1 example in and should return 1 example.
          An example is a dictionary, e.g. `{"text": "Hello there !"}`.
        - If batched is `True` and `batch_size` is 1, then the function takes a batch of 1 example as input and can return a batch with 1 or more examples.
          A batch is a dictionary, e.g. a batch of 1 example is `{"text": ["Hello there !"]}`.
        - If batched is `True` and `batch_size` is `n` > 1, then the function takes a batch of `n` examples as input and can return a batch with `n` examples, or with an arbitrary number of examples.
          Note that the last batch may have less than `n` examples.
          A batch is a dictionary, e.g. a batch of `n` examples is `{"text": ["Hello there !"] * n}`.

        Args:
            function (`Callable`, *optional*, defaults to `None`):
                Function applied on-the-fly on the examples when you iterate on the dataset.
                It must have one of the following signatures:

                - `function(example: Dict[str, Any]) -> Dict[str, Any]` if `batched=False` and `with_indices=False`
                - `function(example: Dict[str, Any], idx: int) -> Dict[str, Any]` if `batched=False` and `with_indices=True`
                - `function(batch: Dict[str, List]) -> Dict[str, List]` if `batched=True` and `with_indices=False`
                - `function(batch: Dict[str, List], indices: List[int]) -> Dict[str, List]` if `batched=True` and `with_indices=True`

                For advanced usage, the function can also return a `pyarrow.Table`.
                Moreover if your function returns nothing (`None`), then `map` will run your function and return the dataset unchanged.
                If no function is provided, default to identity function: `lambda x: x`.
            with_indices (`bool`, defaults to `False`):
                Provide example indices to `function`. Note that in this case the signature of `function` should be `def function(example, idx[, rank]): ...`.
            input_columns (`[Union[str, List[str]]]`, *optional*, defaults to `None`):
                The columns to be passed into `function`
                as positional arguments. If `None`, a dict mapping to all formatted columns is passed as one argument.
            batched (`bool`, defaults to `False`):
                Provide batch of examples to `function`.
            batch_size (`int`, *optional*, defaults to `1000`):
                Number of examples per batch provided to `function` if `batched=True`.
            drop_last_batch (`bool`, defaults to `False`):
                Whether a last batch smaller than the `batch_size` should be
                dropped instead of being processed by the function.
            remove_columns (`[List[str]]`, *optional*, defaults to `None`):
                Remove a selection of columns while doing the mapping.
                Columns will be removed before updating the examples with the output of `function`, i.e. if `function` is adding
                columns with names in `remove_columns`, these columns will be kept.
            fn_kwargs (`Dict`, *optional*, defaults to `None`):
                Keyword arguments to be passed to `function`

        Example:

        ```py
        >>> from datasets import load_dataset
        >>> ds = load_dataset("rotten_tomatoes", streaming=True)
        >>> def add_prefix(example):
        ...     example["text"] = "Review: " + example["text"]
        ...     return example
        >>> ds = ds.map(add_prefix)
        >>> next(iter(ds["train"]))
        {'label': 1,
         'text': 'Review: the rock is destined to be the 21st century\'s new " conan " and that he\'s going to make a splash even greater than arnold schwarzenegger , jean-claud van damme or steven segal .'}
        ```
        """
        return IterableDatasetDict(
            {
                k: dataset.map(
                    function=function,
                    with_indices=with_indices,
                    input_columns=input_columns,
                    batched=batched,
                    batch_size=batch_size,
                    drop_last_batch=drop_last_batch,
                    remove_columns=remove_columns,
                    fn_kwargs=fn_kwargs,
                )
                for k, dataset in self.items()
            }
        )

    def filter(
        self,
        function: Optional[Callable] = None,
        with_indices=False,
        input_columns: Optional[Union[str, List[str]]] = None,
        batched: bool = False,
        batch_size: Optional[int] = 1000,
        fn_kwargs: Optional[dict] = None,
    ) -> "IterableDatasetDict":
        """Apply a filter function to all the elements so that the dataset only includes examples according to the filter function.
        The filtering is done on-the-fly when iterating over the dataset.
        The filtering is applied to all the datasets of the dataset dictionary.

        Args:
            function (`Callable`):
                Callable with one of the following signatures:

                - `function(example: Dict[str, Any]) -> bool` if `with_indices=False, batched=False`
                - `function(example: Dict[str, Any], indices: int) -> bool` if `with_indices=True, batched=False`
                - `function(example: Dict[str, List]) -> List[bool]` if `with_indices=False, batched=True`
                - `function(example: Dict[str, List], indices: List[int]) -> List[bool]` if `with_indices=True, batched=True`

                If no function is provided, defaults to an always True function: `lambda x: True`.
            with_indices (`bool`, defaults to `False`):
                Provide example indices to `function`. Note that in this case the signature of `function` should be `def function(example, idx): ...`.
            input_columns (`str` or `List[str]`, *optional*):
                The columns to be passed into `function` as
                positional arguments. If `None`, a dict mapping to all formatted columns is passed as one argument.
            batched (`bool`, defaults to `False`):
                Provide batch of examples to `function`
            batch_size (`int`, *optional*, defaults to `1000`):
                Number of examples per batch provided to `function` if `batched=True`.
            fn_kwargs (`Dict`, *optional*, defaults to `None`):
                Keyword arguments to be passed to `function`

        Example:

        ```py
        >>> from datasets import load_dataset
        >>> ds = load_dataset("rotten_tomatoes", streaming=True)
        >>> ds = ds.filter(lambda x: x["label"] == 0)
        >>> list(ds["train"].take(3))
        [{'label': 0, 'text': 'Review: simplistic , silly and tedious .'},
         {'label': 0,
         'text': "Review: it's so laddish and juvenile , only teenage boys could possibly find it funny ."},
         {'label': 0,
         'text': 'Review: exploitative and largely devoid of the depth or sophistication that would make watching such a graphic treatment of the crimes bearable .'}]
        ```
        """
        return IterableDatasetDict(
            {
                k: dataset.filter(
                    function=function,
                    with_indices=with_indices,
                    input_columns=input_columns,
                    batched=batched,
                    batch_size=batch_size,
                    fn_kwargs=fn_kwargs,
                )
                for k, dataset in self.items()
            }
        )

    def shuffle(
        self, seed=None, generator: Optional[np.random.Generator] = None, buffer_size: int = 1000
    ) -> "IterableDatasetDict":
        """
        Randomly shuffles the elements of this dataset.
        The shuffling is applied to all the datasets of the dataset dictionary.

        This dataset fills a buffer with buffer_size elements, then randomly samples elements from this buffer,
        replacing the selected elements with new elements. For perfect shuffling, a buffer size greater than or
        equal to the full size of the dataset is required.

        For instance, if your dataset contains 10,000 elements but `buffer_size` is set to 1000, then `shuffle` will
        initially select a random element from only the first 1000 elements in the buffer. Once an element is
        selected, its space in the buffer is replaced by the next (i.e. 1,001-st) element,
        maintaining the 1000 element buffer.

        If the dataset is made of several shards, it also does `shuffle` the order of the shards.
        However if the order has been fixed by using [`~datasets.IterableDataset.skip`] or [`~datasets.IterableDataset.take`]
        then the order of the shards is kept unchanged.

        Args:
            seed (`int`, *optional*, defaults to `None`):
                Random seed that will be used to shuffle the dataset.
                It is used to sample from the shuffle buffe and als oto shuffle the data shards.
            generator (`numpy.random.Generator`, *optional*):
                Numpy random Generator to use to compute the permutation of the dataset rows.
                If `generator=None` (default), uses `np.random.default_rng` (the default BitGenerator (PCG64) of NumPy).
            buffer_size (`int`, defaults to `1000`):
                Size of the buffer.

        Example:

        ```py
        >>> from datasets import load_dataset
        >>> ds = load_dataset("rotten_tomatoes", streaming=True)
        >>> list(ds["train"].take(3))
        [{'label': 1,
         'text': 'the rock is destined to be the 21st century\'s new " conan " and that he\'s going to make a splash even greater than arnold schwarzenegger , jean-claud van damme or steven segal .'},
         {'label': 1,
         'text': 'the gorgeously elaborate continuation of " the lord of the rings " trilogy is so huge that a column of words cannot adequately describe co-writer/director peter jackson\'s expanded vision of j . r . r . tolkien\'s middle-earth .'},
         {'label': 1, 'text': 'effective but too-tepid biopic'}]
        >>> ds = ds.shuffle(seed=42)
        >>> list(ds["train"].take(3))
        [{'label': 1,
         'text': "a sports movie with action that's exciting on the field and a story you care about off it ."},
         {'label': 1,
         'text': 'at its best , the good girl is a refreshingly adult take on adultery . . .'},
         {'label': 1,
         'text': "sam jones became a very lucky filmmaker the day wilco got dropped from their record label , proving that one man's ruin may be another's fortune ."}]
        ```
        """
        return IterableDatasetDict(
            {
                k: dataset.shuffle(seed=seed, generator=generator, buffer_size=buffer_size)
                for k, dataset in self.items()
            }
        )

    def rename_column(self, original_column_name: str, new_column_name: str) -> "IterableDatasetDict":
        """
        Rename a column in the dataset, and move the features associated to the original column under the new column
        name.
        The renaming is applied to all the datasets of the dataset dictionary.

        Args:
            original_column_name (`str`):
                Name of the column to rename.
            new_column_name (`str`):
                New name for the column.

        Returns:
            [`IterableDatasetDict`]: A copy of the dataset with a renamed column.

        Example:

        ```py
        >>> from datasets import load_dataset
        >>> ds = load_dataset("rotten_tomatoes", streaming=True)
        >>> ds = ds.rename_column("text", "movie_review")
        >>> next(iter(ds["train"]))
        {'label': 1,
         'movie_review': 'the rock is destined to be the 21st century\'s new " conan " and that he\'s going to make a splash even greater than arnold schwarzenegger , jean-claud van damme or steven segal .'}
        ```
        """
        return IterableDatasetDict(
            {
                k: dataset.rename_column(original_column_name=original_column_name, new_column_name=new_column_name)
                for k, dataset in self.items()
            }
        )

    def rename_columns(self, column_mapping: Dict[str, str]) -> "IterableDatasetDict":
        """
        Rename several columns in the dataset, and move the features associated to the original columns under
        the new column names.
        The renaming is applied to all the datasets of the dataset dictionary.

        Args:
            column_mapping (`Dict[str, str]`):
                A mapping of columns to rename to their new names.

        Returns:
            [`IterableDatasetDict`]: A copy of the dataset with renamed columns

        Example:

        ```py
        >>> from datasets import load_dataset
        >>> ds = load_dataset("rotten_tomatoes", streaming=True)
        >>> ds = ds.rename_columns({"text": "movie_review", "label": "rating"})
        >>> next(iter(ds["train"]))
        {'movie_review': 'the rock is destined to be the 21st century\'s new " conan " and that he\'s going to make a splash even greater than arnold schwarzenegger , jean-claud van damme or steven segal .',
         'rating': 1}
        ```
        """
        return IterableDatasetDict(
            {k: dataset.rename_columns(column_mapping=column_mapping) for k, dataset in self.items()}
        )

    def remove_columns(self, column_names: Union[str, List[str]]) -> "IterableDatasetDict":
        """
        Remove one or several column(s) in the dataset and the features associated to them.
        The removal is done on-the-fly on the examples when iterating over the dataset.
        The removal is applied to all the datasets of the dataset dictionary.


        Args:
            column_names (`Union[str, List[str]]`):
                Name of the column(s) to remove.

        Returns:
            [`IterableDatasetDict`]: A copy of the dataset object without the columns to remove.

        Example:

        ```py
        >>> from datasets import load_dataset
        >>> ds = load_dataset("rotten_tomatoes", streaming=True)
        >>> ds = ds.remove_columns("label")
        >>> next(iter(ds["train"]))
        {'text': 'the rock is destined to be the 21st century\'s new " conan " and that he\'s going to make a splash even greater than arnold schwarzenegger , jean-claud van damme or steven segal .'}
        ```
        """
        return IterableDatasetDict({k: dataset.remove_columns(column_names) for k, dataset in self.items()})

    def select_columns(self, column_names: Union[str, List[str]]) -> "IterableDatasetDict":
        """Select one or several column(s) in the dataset and the features
        associated to them. The selection is done on-the-fly on the examples
        when iterating over the dataset. The selection is applied to all the
        datasets of the dataset dictionary.


        Args:
            column_names (`Union[str, List[str]]`):
                Name of the column(s) to keep.

        Returns:
            [`IterableDatasetDict`]: A copy of the dataset object with only selected columns.

        Example:

        ```py
        >>> from datasets import load_dataset
        >>> ds = load_dataset("rotten_tomatoes", streaming=True)
        >>> ds = ds.select("text")
        >>> next(iter(ds["train"]))
        {'text': 'the rock is destined to be the 21st century\'s new " conan " and that he\'s going to make a splash even greater than arnold schwarzenegger , jean-claud van damme or steven segal .'}
        ```
        """
        return IterableDatasetDict({k: dataset.select_columns(column_names) for k, dataset in self.items()})

    def cast_column(self, column: str, feature: FeatureType) -> "IterableDatasetDict":
        """Cast column to feature for decoding.
        The type casting is applied to all the datasets of the dataset dictionary.

        Args:
            column (`str`):
                Column name.
            feature ([`Feature`]):
                Target feature.

        Returns:
            [`IterableDatasetDict`]

        Example:

        ```py
        >>> from datasets import load_dataset
        >>> ds = load_dataset("rotten_tomatoes", streaming=True)
        >>> ds["train"].features
        {'label': ClassLabel(num_classes=2, names=['neg', 'pos'], id=None),
         'text': Value(dtype='string', id=None)}
        >>> ds = ds.cast_column('label', ClassLabel(names=['bad', 'good']))
        >>> ds["train"].features
        {'label': ClassLabel(num_classes=2, names=['bad', 'good'], id=None),
         'text': Value(dtype='string', id=None)}
        ```
        """
        return IterableDatasetDict(
            {k: dataset.cast_column(column=column, feature=feature) for k, dataset in self.items()}
        )

    def cast(
        self,
        features: Features,
    ) -> "IterableDatasetDict":
        """
        Cast the dataset to a new set of features.
        The type casting is applied to all the datasets of the dataset dictionary.

        Args:
            features (`Features`):
                New features to cast the dataset to.
                The name of the fields in the features must match the current column names.
                The type of the data must also be convertible from one type to the other.
                For non-trivial conversion, e.g. `string` <-> `ClassLabel` you should use [`map`] to update the Dataset.

        Returns:
            [`IterableDatasetDict`]: A copy of the dataset with casted features.

        Example:

        ```py
        >>> from datasets import load_dataset
        >>> ds = load_dataset("rotten_tomatoes", streaming=True)
        >>> ds["train"].features
        {'label': ClassLabel(num_classes=2, names=['neg', 'pos'], id=None),
         'text': Value(dtype='string', id=None)}
        >>> new_features = ds["train"].features.copy()
        >>> new_features['label'] = ClassLabel(names=['bad', 'good'])
        >>> new_features['text'] = Value('large_string')
        >>> ds = ds.cast(new_features)
        >>> ds["train"].features
        {'label': ClassLabel(num_classes=2, names=['bad', 'good'], id=None),
         'text': Value(dtype='large_string', id=None)}
        ```
        """
        return IterableDatasetDict({k: dataset.cast(features=features) for k, dataset in self.items()})<|MERGE_RESOLUTION|>--- conflicted
+++ resolved
@@ -1670,7 +1670,7 @@
             download_config.download_desc = "Downloading metadata"
             download_config.token = token
             dataset_readme_path = cached_path(
-                hf_hub_url(repo_id, "README.md"),
+                hf_hub_url(repo_id, "README.md", revision=branch),
                 download_config=download_config,
             )
             dataset_card = DatasetCard.load(Path(dataset_readme_path))
@@ -1713,7 +1713,7 @@
             download_config.download_desc = "Downloading metadata"
             download_config.token = token
             dataset_infos_path = cached_path(
-                hf_hub_url(repo_id, config.DATASETDICT_INFOS_FILENAME),
+                hf_hub_url(repo_id, config.DATASETDICT_INFOS_FILENAME, revision=branch),
                 download_config=download_config,
             )
             with open(dataset_infos_path, encoding="utf-8") as f:
@@ -1730,15 +1730,6 @@
                 revision=branch,
             )
         # push to README
-<<<<<<< HEAD
-        if "README.md" in repo_files:
-            download_config = DownloadConfig()
-            download_config.download_desc = "Downloading metadata"
-            download_config.use_auth_token = token
-            dataset_readme_path = cached_path(
-                hf_hub_url(repo_id, "README.md", revision=branch),
-                download_config=download_config,
-=======
         DatasetInfosDict({config_name: info_to_dump}).to_dataset_card_data(dataset_card_data)
         MetadataConfigs({config_name: metadata_config_to_dump}).to_dataset_card_data(dataset_card_data)
         dataset_card = (
@@ -1747,7 +1738,6 @@
                 + str(dataset_card_data)
                 + "\n---\n"
                 + f'# Dataset Card for "{repo_id.split("/")[-1]}"\n\n[More Information needed](https://github.com/huggingface/datasets/blob/main/CONTRIBUTING.md#how-to-contribute-to-the-dataset-cards)'
->>>>>>> 0b6bb2f0
             )
             if dataset_card is None
             else dataset_card
