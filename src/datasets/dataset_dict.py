import contextlib
import copy
import json
import os
import posixpath
import re
import warnings
from io import BytesIO
from pathlib import Path
from typing import Callable, Dict, List, Optional, Tuple, Union

import fsspec
import numpy as np
from huggingface_hub import HfApi

from datasets.utils.metadata import DatasetMetadata

from . import config
from .arrow_dataset import Dataset
from .download import DownloadConfig
from .features import Features
from .features.features import FeatureType
from .filesystems import extract_path_from_uri, is_remote_filesystem
from .info import DatasetInfo, DatasetInfosDict
from .naming import _split_re
from .splits import NamedSplit, Split, SplitDict, SplitInfo
from .table import Table
from .tasks import TaskTemplate
from .utils import logging
from .utils._hf_hub_fixes import list_repo_files as hf_api_list_repo_files
from .utils.doc_utils import is_documented_by
from .utils.file_utils import cached_path
from .utils.hub import hf_hub_url
from .utils.typing import PathLike


logger = logging.get_logger(__name__)


class DatasetDict(dict):
    """A dictionary (dict of str: datasets.Dataset) with dataset transforms methods (map, filter, etc.)"""

    def _check_values_type(self):
        for dataset in self.values():
            if not isinstance(dataset, Dataset):
                raise TypeError(f"Values in `DatasetDict` should be of type `Dataset` but got type '{type(dataset)}'")

    def _check_values_features(self):
        items = list(self.items())
        for item_a, item_b in zip(items[:-1], items[1:]):
            if item_a[1].features != item_b[1].features:
                raise ValueError(
                    f"All datasets in `DatasetDict` should have the same features but features for '{item_a[0]}' and '{item_b[0]}' don't match: {item_a[1].features} != {item_b[1].features}"
                )

    def __getitem__(self, k) -> Dataset:
        if isinstance(k, (str, NamedSplit)) or len(self) == 0:
            return super().__getitem__(k)
        else:
            available_suggested_splits = [
                split for split in (Split.TRAIN, Split.TEST, Split.VALIDATION) if split in self
            ]
            suggested_split = available_suggested_splits[0] if available_suggested_splits else list(self)[0]
            raise KeyError(
                f"Invalid key: {k}. Please first select a split. For example: "
                f"`my_dataset_dictionary['{suggested_split}'][{k}]`. "
                f"Available splits: {sorted(self)}"
            )

    @property
    def data(self) -> Dict[str, Table]:
        """The Apache Arrow tables backing each split.

        Example:

        ```py
        >>> from datasets import load_dataset
        >>> ds = load_dataset("rotten_tomatoes")
        >>> ds.data
        ```
        """
        self._check_values_type()
        return {k: dataset.data for k, dataset in self.items()}

    @property
    def cache_files(self) -> Dict[str, Dict]:
        """The cache files containing the Apache Arrow table backing each split.

        Example:

        ```py
        >>> from datasets import load_dataset
        >>> ds = load_dataset("rotten_tomatoes")
        >>> ds.cache_files
        {'test': [{'filename': '/root/.cache/huggingface/datasets/rotten_tomatoes_movie_review/default/1.0.0/40d411e45a6ce3484deed7cc15b82a53dad9a72aafd9f86f8f227134bec5ca46/rotten_tomatoes_movie_review-test.arrow'}],
         'train': [{'filename': '/root/.cache/huggingface/datasets/rotten_tomatoes_movie_review/default/1.0.0/40d411e45a6ce3484deed7cc15b82a53dad9a72aafd9f86f8f227134bec5ca46/rotten_tomatoes_movie_review-train.arrow'}],
         'validation': [{'filename': '/root/.cache/huggingface/datasets/rotten_tomatoes_movie_review/default/1.0.0/40d411e45a6ce3484deed7cc15b82a53dad9a72aafd9f86f8f227134bec5ca46/rotten_tomatoes_movie_review-validation.arrow'}]}
        ```
        """
        self._check_values_type()
        return {k: dataset.cache_files for k, dataset in self.items()}

    @property
    def num_columns(self) -> Dict[str, int]:
        """Number of columns in each split of the dataset.

        Example:

        ```py
        >>> from datasets import load_dataset
        >>> ds = load_dataset("rotten_tomatoes")
        >>> ds.num_columns
        {'test': 2, 'train': 2, 'validation': 2}
        ```
        """
        self._check_values_type()
        return {k: dataset.num_columns for k, dataset in self.items()}

    @property
    def num_rows(self) -> Dict[str, int]:
        """Number of rows in each split of the dataset (same as :func:`datasets.Dataset.__len__`).

        Example:

        ```py
        >>> from datasets import load_dataset
        >>> ds = load_dataset("rotten_tomatoes")
        >>> ds.num_rows
        {'test': 1066, 'train': 8530, 'validation': 1066}
        ```
        """
        self._check_values_type()
        return {k: dataset.num_rows for k, dataset in self.items()}

    @property
    def column_names(self) -> Dict[str, List[str]]:
        """Names of the columns in each split of the dataset.

        Example:

        ```py
        >>> from datasets import load_dataset
        >>> ds = load_dataset("rotten_tomatoes")
        >>> ds.column_names
        {'test': ['text', 'label'],
         'train': ['text', 'label'],
         'validation': ['text', 'label']}
        ```
        """
        self._check_values_type()
        return {k: dataset.column_names for k, dataset in self.items()}

    @property
    def shape(self) -> Dict[str, Tuple[int]]:
        """Shape of each split of the dataset (number of columns, number of rows).

        Example:

        ```py
        >>> from datasets import load_dataset
        >>> ds = load_dataset("rotten_tomatoes")
        >>> ds.shape
        {'test': (1066, 2), 'train': (8530, 2), 'validation': (1066, 2)}
        ```
        """
        self._check_values_type()
        return {k: dataset.shape for k, dataset in self.items()}

    def flatten(self, max_depth=16) -> "DatasetDict":
        """Flatten the Apache Arrow Table of each split (nested features are flatten).
        Each column with a struct type is flattened into one column per struct field.
        Other columns are left unchanged.

        Example:

        ```py
        >>> from datasets import load_dataset
        >>> ds = load_dataset("squad")
        >>> ds["train"].features
        {'answers': Sequence(feature={'text': Value(dtype='string', id=None), 'answer_start': Value(dtype='int32', id=None)}, length=-1, id=None),
         'context': Value(dtype='string', id=None),
         'id': Value(dtype='string', id=None),
         'question': Value(dtype='string', id=None),
         'title': Value(dtype='string', id=None)}
        >>> ds.flatten()
        DatasetDict({
            train: Dataset({
                features: ['id', 'title', 'context', 'question', 'answers.text', 'answers.answer_start'],
                num_rows: 87599
            })
            validation: Dataset({
                features: ['id', 'title', 'context', 'question', 'answers.text', 'answers.answer_start'],
                num_rows: 10570
            })
        })
        ```
        """
        self._check_values_type()
        return DatasetDict({k: dataset.flatten(max_depth=max_depth) for k, dataset in self.items()})

    def unique(self, column: str) -> Dict[str, List]:
        """Return a list of the unique elements in a column for each split.

        This is implemented in the low-level backend and as such, very fast.

        Args:
            column (`str`):
                column name (list all the column names with [`~datasets.Dataset.column_names`])

        Returns:
            Dict[`str`, `list`]: Dictionary of unique elements in the given column.

        Example:

        ```py
        >>> from datasets import load_dataset
        >>> ds = load_dataset("rotten_tomatoes")
        >>> ds.unique("label")
        {'test': [1, 0], 'train': [1, 0], 'validation': [1, 0]}
        ```
        """
        self._check_values_type()
        return {k: dataset.unique(column) for k, dataset in self.items()}

    def cleanup_cache_files(self) -> Dict[str, int]:
        """Clean up all cache files in the dataset cache directory, excepted the currently used cache file if there is one.
        Be careful when running this command that no other process is currently using other cache files.

        Return:
            `Dict` with the number of removed files for each split

        Example:

        ```py
        >>> from datasets import load_dataset
        >>> ds = load_dataset("rotten_tomatoes")
        >>> ds.cleanup_cache_files()
        {'test': 0, 'train': 0, 'validation': 0}
        ```
        """
        self._check_values_type()
        return {k: dataset.cleanup_cache_files() for k, dataset in self.items()}

    def __repr__(self):
        repr = "\n".join([f"{k}: {v}" for k, v in self.items()])
        repr = re.sub(r"^", " " * 4, repr, 0, re.M)
        return f"DatasetDict({{\n{repr}\n}})"

    def cast(self, features: Features) -> "DatasetDict":
        """
        Cast the dataset to a new set of features.
        The transformation is applied to all the datasets of the dataset dictionary.

        You can also remove a column using [`Dataset.map`] with `feature` but `cast`
        is in-place (doesn't copy the data to a new dataset) and is thus faster.

        Args:
            features ([`Features`]):
                New features to cast the dataset to.
                The name and order of the fields in the features must match the current column names.
                The type of the data must also be convertible from one type to the other.
                For non-trivial conversion, e.g. `string` <-> `ClassLabel` you should use [`~Dataset.map`] to update the Dataset.

        Example:

        ```py
        >>> from datasets import load_dataset
        >>> ds = load_dataset("rotten_tomatoes")
        >>> ds["train"].features
        {'label': ClassLabel(num_classes=2, names=['neg', 'pos'], id=None),
         'text': Value(dtype='string', id=None)}
        >>> new_features = ds["train"].features.copy()
        >>> new_features['label'] = ClassLabel(names=['bad', 'good'])
        >>> new_features['text'] = Value('large_string')
        >>> ds = ds.cast(new_features)
        >>> ds["train"].features
        {'label': ClassLabel(num_classes=2, names=['bad', 'good'], id=None),
         'text': Value(dtype='large_string', id=None)}
        ```
        """
        self._check_values_type()
        return DatasetDict({k: dataset.cast(features=features) for k, dataset in self.items()})

    def cast_column(self, column: str, feature) -> "DatasetDict":
        """Cast column to feature for decoding.

        Args:
            column (`str`):
                Column name.
            feature ([`Feature`]):
                Target feature.

        Returns:
            [`DatasetDict`]

        Example:

        ```py
        >>> from datasets import load_dataset
        >>> ds = load_dataset("rotten_tomatoes")
        >>> ds["train"].features
        {'label': ClassLabel(num_classes=2, names=['neg', 'pos'], id=None),
         'text': Value(dtype='string', id=None)}
        >>> ds = ds.cast_column('label', ClassLabel(names=['bad', 'good']))
        >>> ds["train"].features
        {'label': ClassLabel(num_classes=2, names=['bad', 'good'], id=None),
         'text': Value(dtype='string', id=None)}
        ```
        """
        self._check_values_type()
        return DatasetDict({k: dataset.cast_column(column=column, feature=feature) for k, dataset in self.items()})

    def remove_columns(self, column_names: Union[str, List[str]]) -> "DatasetDict":
        """
        Remove one or several column(s) from each split in the dataset
        and the features associated to the column(s).

        The transformation is applied to all the splits of the dataset dictionary.

        You can also remove a column using [`Dataset.map`] with `remove_columns` but the present method
        is in-place (doesn't copy the data to a new dataset) and is thus faster.

        Args:
            column_names (`Union[str, List[str]]`):
                Name of the column(s) to remove.

        Example:

        ```py
        >>> from datasets import load_dataset
        >>> ds = load_dataset("rotten_tomatoes")
        >>> ds.remove_columns("label")
        DatasetDict({
            train: Dataset({
                features: ['text'],
                num_rows: 8530
            })
            validation: Dataset({
                features: ['text'],
                num_rows: 1066
            })
            test: Dataset({
                features: ['text'],
                num_rows: 1066
            })
        })
        ```
        """
        self._check_values_type()
        return DatasetDict({k: dataset.remove_columns(column_names=column_names) for k, dataset in self.items()})

    def rename_column(self, original_column_name: str, new_column_name: str) -> "DatasetDict":
        """
        Rename a column in the dataset and move the features associated to the original column under the new column name.
        The transformation is applied to all the datasets of the dataset dictionary.

        You can also rename a column using [`~Dataset.map`] with `remove_columns` but the present method:
            - takes care of moving the original features under the new column name.
            - doesn't copy the data to a new dataset and is thus much faster.

        Args:
            original_column_name (`str`):
                Name of the column to rename.
            new_column_name (`str`):
                New name for the column.

        Example:

        ```py
        >>> from datasets import load_dataset
        >>> ds = load_dataset("rotten_tomatoes")
        >>> ds.rename_column("label", "label_new")
        DatasetDict({
            train: Dataset({
                features: ['text', 'label_new'],
                num_rows: 8530
            })
            validation: Dataset({
                features: ['text', 'label_new'],
                num_rows: 1066
            })
            test: Dataset({
                features: ['text', 'label_new'],
                num_rows: 1066
            })
        })
        ```
        """
        self._check_values_type()
        return DatasetDict(
            {
                k: dataset.rename_column(original_column_name=original_column_name, new_column_name=new_column_name)
                for k, dataset in self.items()
            }
        )

    def rename_columns(self, column_mapping: Dict[str, str]) -> "DatasetDict":
        """
        Rename several columns in the dataset, and move the features associated to the original columns under
        the new column names.
        The transformation is applied to all the datasets of the dataset dictionary.

        Args:
            column_mapping (`Dict[str, str]`):
                A mapping of columns to rename to their new names.

        Returns:
            [`DatasetDict`]: A copy of the dataset with renamed columns.

        Example:

        ```py
        >>> from datasets import load_dataset
        >>> ds = load_dataset("rotten_tomatoes")
        >>> ds.rename_columns({'text': 'text_new', 'label': 'label_new'})
        DatasetDict({
            train: Dataset({
                features: ['text_new', 'label_new'],
                num_rows: 8530
            })
            validation: Dataset({
                features: ['text_new', 'label_new'],
                num_rows: 1066
            })
            test: Dataset({
                features: ['text_new', 'label_new'],
                num_rows: 1066
            })
        })
        ```
        """
        self._check_values_type()
        return DatasetDict({k: dataset.rename_columns(column_mapping=column_mapping) for k, dataset in self.items()})

    def class_encode_column(self, column: str, include_nulls: bool = False) -> "DatasetDict":
        """Casts the given column as `datasets.features.ClassLabel` and updates the tables.

        Args:
            column (`str`):
                The name of the column to cast.
            include_nulls (`bool`, defaults to `False`):
                Whether to include null values in the class labels. If `True`, the null values will be encoded as the `"None"` class label.

                <Added version="1.14.2"/>

        Example:

        ```py
        >>> from datasets import load_dataset
        >>> ds = load_dataset("boolq")
        >>> ds["train"].features
        {'answer': Value(dtype='bool', id=None),
         'passage': Value(dtype='string', id=None),
         'question': Value(dtype='string', id=None)}
        >>> ds = ds.class_encode_column("answer")
        >>> ds["train"].features
        {'answer': ClassLabel(num_classes=2, names=['False', 'True'], id=None),
         'passage': Value(dtype='string', id=None),
         'question': Value(dtype='string', id=None)}
        ```
        """
        self._check_values_type()
        return DatasetDict(
            {k: dataset.class_encode_column(column=column, include_nulls=include_nulls) for k, dataset in self.items()}
        )

    @contextlib.contextmanager
    def formatted_as(
        self,
        type: Optional[str] = None,
        columns: Optional[List] = None,
        output_all_columns: bool = False,
        **format_kwargs,
    ):
        """To be used in a `with` statement. Set `__getitem__` return format (type and columns).
        The transformation is applied to all the datasets of the dataset dictionary.

        Args:
            type (`str`, optional):
                Output type selected in `[None, numpy, torch, tensorflow, pandas, arrow]`.
                `None` means `__getitem__` returns python objects (default).
            columns (`List[str]`, *optional*):
                Columns to format in the output.
                `None` means `__getitem__` returns all columns (default).
            output_all_columns (`bool`, defaults to False):
                Keep un-formatted columns as well in the output (as python objects).
            **format_kwargs (additional keyword arguments):
                Keywords arguments passed to the convert function like `np.array`, `torch.tensor` or `tensorflow.ragged.constant`.
        """
        self._check_values_type()
        old_format_type = {k: dataset._format_type for k, dataset in self.items()}
        old_format_kwargs = {k: dataset._format_kwargs for k, dataset in self.items()}
        old_format_columns = {k: dataset._format_columns for k, dataset in self.items()}
        old_output_all_columns = {k: dataset._output_all_columns for k, dataset in self.items()}
        try:
            self.set_format(type, columns, output_all_columns, **format_kwargs)
            yield
        finally:
            for k, dataset in self.items():
                dataset.set_format(
                    old_format_type[k], old_format_columns[k], old_output_all_columns[k], **old_format_kwargs[k]
                )

    def set_format(
        self,
        type: Optional[str] = None,
        columns: Optional[List] = None,
        output_all_columns: bool = False,
        **format_kwargs,
    ):
        """Set `__getitem__` return format (type and columns).
        The format is set for every dataset in the dataset dictionary.

        Args:
            type (`str`, *optional*):
                Output type selected in `.[None, numpy, torch, tensorflow, pandas, arrow]`.
                `None` means `__getitem__` returns python objects (default).
            columns (`List[str]`, *optional*):
                Columns to format in the output.
                `None` means `__getitem__` returns all columns (default).
            output_all_columns (`bool`, defaults to False):
                Keep un-formatted columns as well in the output (as python objects),
            **format_kwargs (additional keyword arguments):
                Keywords arguments passed to the convert function like `np.array`, `torch.tensor` or `tensorflow.ragged.constant`.

        It is possible to call `map` after calling `set_format`. Since `map` may add new columns, then the list of formatted columns
        gets updated. In this case, if you apply `map` on a dataset to add a new column, then this column will be formatted:

            `new formatted columns = (all columns - previously unformatted columns)`

        Example:

        ```py
        >>> from datasets import load_dataset
        >>> from transformers import AutoTokenizer
        >>> tokenizer = AutoTokenizer.from_pretrained("bert-base-cased")
        >>> ds = ds.map(lambda x: tokenizer(x["text"], truncation=True, padding=True), batched=True)
        >>> ds.set_format(type="numpy", columns=['input_ids', 'token_type_ids', 'attention_mask', 'label'])
        >>> ds["train"].format
        {'columns': ['input_ids', 'token_type_ids', 'attention_mask', 'label'],
         'format_kwargs': {},
         'output_all_columns': False,
         'type': 'numpy'}
        ```
        """
        self._check_values_type()
        for dataset in self.values():
            dataset.set_format(type=type, columns=columns, output_all_columns=output_all_columns, **format_kwargs)

    def reset_format(self):
        """Reset `__getitem__` return format to python objects and all columns.
        The transformation is applied to all the datasets of the dataset dictionary.

        Same as `self.set_format()`

        Example:

        ```py
        >>> from datasets import load_dataset
        >>> from transformers import AutoTokenizer
        >>> ds = load_dataset("rotten_tomatoes")
        >>> tokenizer = AutoTokenizer.from_pretrained("bert-base-cased")
        >>> ds = ds.map(lambda x: tokenizer(x["text"], truncation=True, padding=True), batched=True)
        >>> ds.set_format(type="numpy", columns=['input_ids', 'token_type_ids', 'attention_mask', 'label'])
        >>> ds["train"].format
        {'columns': ['input_ids', 'token_type_ids', 'attention_mask', 'label'],
         'format_kwargs': {},
         'output_all_columns': False,
         'type': 'numpy'}
        >>> ds.reset_format()
        >>> ds["train"].format
        {'columns': ['text', 'label', 'input_ids', 'token_type_ids', 'attention_mask'],
         'format_kwargs': {},
         'output_all_columns': False,
         'type': None}
        ```
        """
        self._check_values_type()
        for dataset in self.values():
            dataset.set_format()

    def set_transform(
        self,
        transform: Optional[Callable],
        columns: Optional[List] = None,
        output_all_columns: bool = False,
    ):
        """Set ``__getitem__`` return format using this transform. The transform is applied on-the-fly on batches when ``__getitem__`` is called.
        The transform is set for every dataset in the dataset dictionary
        As :func:`datasets.Dataset.set_format`, this can be reset using :func:`datasets.Dataset.reset_format`

        Args:
            transform (`Callable`, optional): user-defined formatting transform, replaces the format defined by :func:`datasets.Dataset.set_format`
                A formatting function is a callable that takes a batch (as a dict) as input and returns a batch.
                This function is applied right before returning the objects in ``__getitem__``.
            columns (`List[str]`, optional): columns to format in the output
                If specified, then the input batch of the transform only contains those columns.
            output_all_columns (`bool`, default to False): keep un-formatted columns as well in the output (as python objects)
                If set to True, then the other un-formatted columns are kept with the output of the transform.

        """
        self._check_values_type()
        for dataset in self.values():
            dataset.set_format("custom", columns=columns, output_all_columns=output_all_columns, transform=transform)

    def with_format(
        self,
        type: Optional[str] = None,
        columns: Optional[List] = None,
        output_all_columns: bool = False,
        **format_kwargs,
    ) -> "DatasetDict":
        """Set `__getitem__` return format (type and columns). The data formatting is applied on-the-fly.
        The format `type` (for example "numpy") is used to format batches when using `__getitem__`.
        The format is set for every dataset in the dataset dictionary.

        It's also possible to use custom transforms for formatting using [`~datasets.Dataset.with_transform`].

        Contrary to [`~datasets.DatasetDict.set_format`], `with_format` returns a new [`DatasetDict`] object with new [`Dataset`] objects.

        Args:
            type (`str`, *optional*):
                Either output type selected in `[None, numpy, torch, tensorflow, pandas, arrow]`.
                `None` means `__getitem__` returns python objects (default).
            columns (`List[str]`, *optional*):
                Columns to format in the output.
                `None` means `__getitem__` returns all columns (default).
            output_all_columns (`bool`, defaults to `False`):
                Keep un-formatted columns as well in the output (as python objects).
            **format_kwargs (additional keyword arguments):
                Keywords arguments passed to the convert function like `np.array`, `torch.tensor` or `tensorflow.ragged.constant`.

        Example:

        ```py
        >>> from datasets import load_dataset
        >>> from transformers import AutoTokenizer
        >>> ds = load_dataset("rotten_tomatoes")
        >>> tokenizer = AutoTokenizer.from_pretrained("bert-base-cased")
        >>> ds = ds.map(lambda x: tokenizer(x['text'], truncation=True, padding=True), batched=True)
        >>> ds["train"].format
        {'columns': ['text', 'label', 'input_ids', 'token_type_ids', 'attention_mask'],
         'format_kwargs': {},
         'output_all_columns': False,
         'type': None}
        >>> ds = ds.with_format(type='tensorflow', columns=['input_ids', 'token_type_ids', 'attention_mask', 'label'])
        >>> ds["train"].format
        {'columns': ['input_ids', 'token_type_ids', 'attention_mask', 'label'],
         'format_kwargs': {},
         'output_all_columns': False,
         'type': 'tensorflow'}
        ```
        """
        dataset = copy.deepcopy(self)
        dataset.set_format(type=type, columns=columns, output_all_columns=output_all_columns, **format_kwargs)
        return dataset

    def with_transform(
        self,
        transform: Optional[Callable],
        columns: Optional[List] = None,
        output_all_columns: bool = False,
    ) -> "DatasetDict":
        """Set `__getitem__` return format using this transform. The transform is applied on-the-fly on batches when `__getitem__` is called.
        The transform is set for every dataset in the dataset dictionary

        As [`~datasets.Dataset.set_format`], this can be reset using [`~datasets.Dataset.reset_format`].

        Contrary to [`~datasets.DatasetDict.set_transform`], `with_transform` returns a new [`DatasetDict`] object with new [`Dataset`] objects.

        Args:
            transform (`Callable`, *optional*):
                User-defined formatting transform, replaces the format defined by [`~datasets.Dataset.set_format`].
                A formatting function is a callable that takes a batch (as a dict) as input and returns a batch.
                This function is applied right before returning the objects in `__getitem__`.
            columns (`List[str]`, *optional*):
                Columns to format in the output.
                If specified, then the input batch of the transform only contains those columns.
            output_all_columns (`bool`, defaults to False):
                Keep un-formatted columns as well in the output (as python objects).
                If set to `True`, then the other un-formatted columns are kept with the output of the transform.

        Example:

        ```py
        >>> from datasets import load_dataset
        >>> from transformers import AutoTokenizer
        >>> ds = load_dataset("rotten_tomatoes")
        >>> tokenizer = AutoTokenizer.from_pretrained("bert-base-cased")
        >>> def encode(example):
        ...     return tokenizer(example['text'], truncation=True, padding=True, return_tensors="pt")
        >>> ds = ds.with_transform(encode)
        >>> ds["train"][0]
        {'attention_mask': tensor([1, 1, 1, 1, 1, 1, 1, 1, 1, 1, 1, 1, 1, 1, 1, 1, 1, 1, 1, 1, 1, 1, 1, 1,
         1, 1, 1, 1, 1, 1, 1, 1, 1, 1, 1, 1, 1, 1, 1, 1, 1, 1, 1, 1, 1, 1, 1, 1,
         1, 1, 1, 1, 1, 1, 1, 1, 1]),
         'input_ids': tensor([  101,  1103,  2067,  1110, 17348,  1106,  1129,  1103,  6880,  1432,
                112,   188,  1207,   107, 14255,  1389,   107,  1105,  1115,  1119,
                112,   188,  1280,  1106,  1294,   170, 24194,  1256,  3407,  1190,
                170, 11791,  5253,   188,  1732,  7200, 10947, 12606,  2895,   117,
                179,  7766,   118,   172, 15554,  1181,  3498,  6961,  3263,  1137,
                188,  1566,  7912, 14516,  6997,   119,   102]),
         'token_type_ids': tensor([0, 0, 0, 0, 0, 0, 0, 0, 0, 0, 0, 0, 0, 0, 0, 0, 0, 0, 0, 0, 0, 0, 0, 0,
                0, 0, 0, 0, 0, 0, 0, 0, 0, 0, 0, 0, 0, 0, 0, 0, 0, 0, 0, 0, 0, 0, 0, 0,
                0, 0, 0, 0, 0, 0, 0, 0, 0])}
        ```
        """
        dataset = copy.deepcopy(self)
        dataset.set_transform(transform=transform, columns=columns, output_all_columns=output_all_columns)
        return dataset

    def map(
        self,
        function: Optional[Callable] = None,
        with_indices: bool = False,
        with_rank: bool = False,
        input_columns: Optional[Union[str, List[str]]] = None,
        batched: bool = False,
        batch_size: Optional[int] = 1000,
        drop_last_batch: bool = False,
        remove_columns: Optional[Union[str, List[str]]] = None,
        keep_in_memory: bool = False,
        load_from_cache_file: bool = True,
        cache_file_names: Optional[Dict[str, Optional[str]]] = None,
        writer_batch_size: Optional[int] = 1000,
        features: Optional[Features] = None,
        disable_nullable: bool = False,
        fn_kwargs: Optional[dict] = None,
        num_proc: Optional[int] = None,
        desc: Optional[str] = None,
    ) -> "DatasetDict":
        """Apply a function to all the elements in the table (individually or in batches)
        and update the table (if function does updated examples).
        The transformation is applied to all the datasets of the dataset dictionary.

        Args:
            function (`callable`): with one of the following signature:
                - `function(example: Dict[str, Any]) -> Dict[str, Any]` if `batched=False` and `with_indices=False`
                - `function(example: Dict[str, Any], indices: int) -> Dict[str, Any]` if `batched=False` and `with_indices=True`
                - `function(batch: Dict[str, List]) -> Dict[str, List]` if `batched=True` and `with_indices=False`
                - `function(batch: Dict[str, List], indices: List[int]) -> Dict[str, List]` if `batched=True` and `with_indices=True`

                For advanced usage, the function can also return a `pyarrow.Table`.
                Moreover if your function returns nothing (`None`), then `map` will run your function and return the dataset unchanged.

            with_indices (`bool`, defaults to `False`):
                Provide example indices to `function`. Note that in this case the signature of `function` should be `def function(example, idx): ...`.
            with_rank (`bool`, defaults to `False`):
                Provide process rank to `function`. Note that in this case the
                signature of `function` should be `def function(example[, idx], rank): ...`.
            input_columns (`[Union[str, List[str]]]`, *optional*, defaults to `None`):
                The columns to be passed into `function` as
                positional arguments. If `None`, a dict mapping to all formatted columns is passed as one argument.
            batched (`bool`, defaults to `False`):
                Provide batch of examples to `function`.
            batch_size (`int`, *optional*, defaults to `1000`):
                Number of examples per batch provided to `function` if `batched=True`,
                `batch_size <= 0` or `batch_size == None` then provide the full dataset as a single batch to `function`.
            drop_last_batch (`bool`, defaults to `False`):
                Whether a last batch smaller than the batch_size should be
                dropped instead of being processed by the function.
            remove_columns (`[Union[str, List[str]]]`, *optional*, defaults to `None`):
                Remove a selection of columns while doing the mapping.
                Columns will be removed before updating the examples with the output of `function`, i.e. if `function` is adding
                columns with names in `remove_columns`, these columns will be kept.
            keep_in_memory (`bool`, defaults to `False`):
                Keep the dataset in memory instead of writing it to a cache file.
            load_from_cache_file (`bool`, defaults to `True`):
                If a cache file storing the current computation from `function`
                can be identified, use it instead of recomputing.
            cache_file_names (`[Dict[str, str]]`, *optional*, defaults to `None`):
                Provide the name of a path for the cache file. It is used to store the
                results of the computation instead of the automatically generated cache file name.
                You have to provide one `cache_file_name` per dataset in the dataset dictionary.
            writer_batch_size (`int`, default `1000`):
                Number of rows per write operation for the cache file writer.
                This value is a good trade-off between memory usage during the processing, and processing speed.
                Higher value makes the processing do fewer lookups, lower value consume less temporary memory while running `map`.
            features (`[datasets.Features]`, *optional*, defaults to `None`):
                Use a specific [`Features`] to store the cache file
                instead of the automatically generated one.
            disable_nullable (`bool`, defaults to `False`):
                Disallow null values in the table.
            fn_kwargs (`Dict`, *optional*, defaults to `None`):
                Keyword arguments to be passed to `function`
            num_proc (`int`, *optional*, defaults to `None`):
                Number of processes for multiprocessing. By default it doesn't
                use multiprocessing.
            desc (`str`, *optional*, defaults to `None`):
                Meaningful description to be displayed alongside with the progress bar while mapping examples.

        Example:

        ```py
        >>> from datasets import load_dataset
        >>> ds = load_dataset("rotten_tomatoes")
        >>> def add_prefix(example):
        ...     example["text"] = "Review: " + example["text"]
        ...     return example
        >>> ds = ds.map(add_prefix)
        >>> ds["train"][0:3]["text"]
        ['Review: the rock is destined to be the 21st century\'s new " conan " and that he\'s going to make a splash even greater than arnold schwarzenegger , jean-claud van damme or steven segal .',
         'Review: the gorgeously elaborate continuation of " the lord of the rings " trilogy is so huge that a column of words cannot adequately describe co-writer/director peter jackson\'s expanded vision of j . r . r . tolkien\'s middle-earth .',
         'Review: effective but too-tepid biopic']

        # process a batch of examples
        >>> ds = ds.map(lambda example: tokenizer(example["text"]), batched=True)
        # set number of processors
        >>> ds = ds.map(add_prefix, num_proc=4)
        ```
        """
        self._check_values_type()
        if cache_file_names is None:
            cache_file_names = {k: None for k in self}
        return DatasetDict(
            {
                k: dataset.map(
                    function=function,
                    with_indices=with_indices,
                    with_rank=with_rank,
                    input_columns=input_columns,
                    batched=batched,
                    batch_size=batch_size,
                    drop_last_batch=drop_last_batch,
                    remove_columns=remove_columns,
                    keep_in_memory=keep_in_memory,
                    load_from_cache_file=load_from_cache_file,
                    cache_file_name=cache_file_names[k],
                    writer_batch_size=writer_batch_size,
                    features=features,
                    disable_nullable=disable_nullable,
                    fn_kwargs=fn_kwargs,
                    num_proc=num_proc,
                    desc=desc,
                )
                for k, dataset in self.items()
            }
        )

    def filter(
        self,
        function,
        with_indices=False,
        input_columns: Optional[Union[str, List[str]]] = None,
        batched: bool = False,
        batch_size: Optional[int] = 1000,
        keep_in_memory: bool = False,
        load_from_cache_file: bool = True,
        cache_file_names: Optional[Dict[str, Optional[str]]] = None,
        writer_batch_size: Optional[int] = 1000,
        fn_kwargs: Optional[dict] = None,
        num_proc: Optional[int] = None,
        desc: Optional[str] = None,
    ) -> "DatasetDict":
        """Apply a filter function to all the elements in the table in batches
        and update the table so that the dataset only includes examples according to the filter function.
        The transformation is applied to all the datasets of the dataset dictionary.

        Args:
            function (`callable`):
                With one of the following signature:
                - `function(example: Dict[str, Any]) -> bool` if `with_indices=False, batched=False`
                - `function(example: Dict[str, Any], indices: int) -> bool` if `with_indices=True, batched=False`
                - `function(example: Dict[str, List]) -> List[bool]` if `with_indices=False, batched=True`
                - `function(example: Dict[str, List], indices: List[int]) -> List[bool]` if ``with_indices=True, batched=True`
            with_indices (`bool`, defaults to `False`):
                Provide example indices to `function`. Note that in this case the signature of `function` should be `def function(example, idx): ...`.
            input_columns (`[Union[str, List[str]]]`, *optional*, defaults to `None`):
                The columns to be passed into `function` as
                positional arguments. If `None`, a dict mapping to all formatted columns is passed as one argument.
            batched (`bool`, defaults to `False`):
                Provide batch of examples to `function`.
            batch_size (`int`, *optional*, defaults to `1000`):
                Number of examples per batch provided to `function` if `batched=True`
                `batch_size <= 0` or `batch_size == None` then provide the full dataset as a single batch to `function`.
            keep_in_memory (`bool`, defaults to `False`):
                Keep the dataset in memory instead of writing it to a cache file.
            load_from_cache_file (`bool`, defaults to `True`):
                If a cache file storing the current computation from `function`
                can be identified, use it instead of recomputing.
            cache_file_names (`[Dict[str, str]]`, *optional*, defaults to `None`):
                Provide the name of a path for the cache file. It is used to store the
                results of the computation instead of the automatically generated cache file name.
                You have to provide one `cache_file_name` per dataset in the dataset dictionary.
            writer_batch_size (`int`, defaults to `1000`):
                Number of rows per write operation for the cache file writer.
                This value is a good trade-off between memory usage during the processing, and processing speed.
                Higher value makes the processing do fewer lookups, lower value consume less temporary memory while running `map`.
            fn_kwargs (`Dict`, *optional*, defaults to `None`):
                Keyword arguments to be passed to `function`
            num_proc (`int`, *optional*, defaults to `None`):
                Number of processes for multiprocessing. By default it doesn't
                use multiprocessing.
            desc (`str`, *optional*, defaults to `None`):
                Meaningful description to be displayed alongside with the progress bar while filtering examples.

        Example:

        ```py
        >>> from datasets import load_dataset
        >>> ds = load_dataset("rotten_tomatoes")
        >>> ds.filter(lambda x: x["label"] == 1)
        DatasetDict({
            train: Dataset({
                features: ['text', 'label'],
                num_rows: 4265
            })
            validation: Dataset({
                features: ['text', 'label'],
                num_rows: 533
            })
            test: Dataset({
                features: ['text', 'label'],
                num_rows: 533
            })
        })
        ```
        """
        self._check_values_type()
        if cache_file_names is None:
            cache_file_names = {k: None for k in self}
        return DatasetDict(
            {
                k: dataset.filter(
                    function=function,
                    with_indices=with_indices,
                    input_columns=input_columns,
                    batched=batched,
                    batch_size=batch_size,
                    keep_in_memory=keep_in_memory,
                    load_from_cache_file=load_from_cache_file,
                    cache_file_name=cache_file_names[k],
                    writer_batch_size=writer_batch_size,
                    fn_kwargs=fn_kwargs,
                    num_proc=num_proc,
                    desc=desc,
                )
                for k, dataset in self.items()
            }
        )

    def sort(
        self,
        column: str,
        reverse: bool = False,
        kind: str = None,
        null_placement: str = "last",
        keep_in_memory: bool = False,
        load_from_cache_file: bool = True,
        indices_cache_file_names: Optional[Dict[str, Optional[str]]] = None,
        writer_batch_size: Optional[int] = 1000,
    ) -> "DatasetDict":
        """Create a new dataset sorted according to a column.
        The transformation is applied to all the datasets of the dataset dictionary.

        Currently sorting according to a column name uses pandas sorting algorithm under the hood.
        The column should thus be a pandas compatible type (in particular not a nested type).
        This also means that the column used for sorting is fully loaded in memory (which should be fine in most cases).

        Args:
            column (`str`):
                Column name to sort by.
            reverse (`bool`, defaults to `False`):
                If `True`, sort by descending order rather then ascending.
            kind (`str`, *optional*):
                Pandas algorithm for sorting selected in `{quicksort, mergesort, heapsort, stable}`,
                The default is `quicksort`. Note that both `stable` and `mergesort` use timsort under the covers and, in general,
                the actual implementation will vary with data type. The `mergesort` option is retained for backwards compatibility.
            null_placement (`str`, defaults to `last`):
                Put `None` values at the beginning if `first`; `last` puts `None` values at the end.

                <Added version="1.14.2"/>
            keep_in_memory (`bool`, defaults to `False`):
                Keep the sorted indices in memory instead of writing it to a cache file.
            load_from_cache_file (`bool`, defaults to `True`):
                If a cache file storing the sorted indices
                can be identified, use it instead of recomputing.
            indices_cache_file_names (`[Dict[str, str]]`, *optional*, defaults to `None`):
                Provide the name of a path for the cache file. It is used to store the
                indices mapping instead of the automatically generated cache file name.
                You have to provide one `cache_file_name` per dataset in the dataset dictionary.
            writer_batch_size (`int`, defaults to `1000`):
                Number of rows per write operation for the cache file writer.
                Higher value gives smaller cache files, lower value consume less temporary memory.

        Example:

        ```py
        >>> from datasets import load_dataset
        >>> ds = load_dataset("rotten_tomatoes")
        >>> ds["train"]["label"][:10]
        [1, 1, 1, 1, 1, 1, 1, 1, 1, 1]
        >>> sorted_ds = ds.sort("label")
        >>> sorted_ds["train"]["label"][:10]
        [0, 0, 0, 0, 0, 0, 0, 0, 0, 0]
        ```
        """
        self._check_values_type()
        if indices_cache_file_names is None:
            indices_cache_file_names = {k: None for k in self}
        return DatasetDict(
            {
                k: dataset.sort(
                    column=column,
                    reverse=reverse,
                    kind=kind,
                    null_placement=null_placement,
                    keep_in_memory=keep_in_memory,
                    load_from_cache_file=load_from_cache_file,
                    indices_cache_file_name=indices_cache_file_names[k],
                    writer_batch_size=writer_batch_size,
                )
                for k, dataset in self.items()
            }
        )

    def shuffle(
        self,
        seeds: Optional[Union[int, Dict[str, Optional[int]]]] = None,
        seed: Optional[int] = None,
        generators: Optional[Dict[str, np.random.Generator]] = None,
        keep_in_memory: bool = False,
        load_from_cache_file: bool = True,
        indices_cache_file_names: Optional[Dict[str, Optional[str]]] = None,
        writer_batch_size: Optional[int] = 1000,
    ) -> "DatasetDict":
        """Create a new Dataset where the rows are shuffled.

        The transformation is applied to all the datasets of the dataset dictionary.

        Currently shuffling uses numpy random generators.
        You can either supply a NumPy BitGenerator to use, or a seed to initiate NumPy's default random generator (PCG64).

        Args:
            seeds (`Dict[str, int]` or `int`, *optional*):
                A seed to initialize the default BitGenerator if `generator=None`.
                If `None`, then fresh, unpredictable entropy will be pulled from the OS.
                If an `int` or `array_like[ints]` is passed, then it will be passed to SeedSequence to derive the initial BitGenerator state.
                You can provide one `seed` per dataset in the dataset dictionary.
            seed (`int`, *optional*):
                A seed to initialize the default BitGenerator if `generator=None`. Alias for seeds (a `ValueError` is raised if both are provided).
            generators (`Dict[str, *optional*, np.random.Generator]`):
                Numpy random Generator to use to compute the permutation of the dataset rows.
                If `generator=None` (default), uses `np.random.default_rng` (the default BitGenerator (PCG64) of NumPy).
                You have to provide one `generator` per dataset in the dataset dictionary.
            keep_in_memory (`bool`, defaults to `False`):
                Keep the dataset in memory instead of writing it to a cache file.
            load_from_cache_file (`bool`, defaults to `True`):
                If a cache file storing the current computation from `function`
                can be identified, use it instead of recomputing.
            indices_cache_file_names (`Dict[str, str]`, *optional*):
                Provide the name of a path for the cache file. It is used to store the
                indices mappings instead of the automatically generated cache file name.
                You have to provide one `cache_file_name` per dataset in the dataset dictionary.
            writer_batch_size (`int`, defaults to `1000`):
                Number of rows per write operation for the cache file writer.
                This value is a good trade-off between memory usage during the processing, and processing speed.
                Higher value makes the processing do fewer lookups, lower value consume less temporary memory while running `map`.

        Example:

        ```py
        >>> from datasets import load_dataset
        >>> ds = load_dataset("rotten_tomatoes")
        >>> ds["train"]["label"][:10]
        [1, 1, 1, 1, 1, 1, 1, 1, 1, 1]

        # set a seed
        >>> shuffled_ds = ds.shuffle(seed=42)
        >>> shuffled_ds["train"]["label"][:10]
        [0, 1, 0, 1, 0, 0, 0, 0, 0, 0]
        ```
        """
        self._check_values_type()
        if seed is not None and seeds is not None:
            raise ValueError("Please specify seed or seeds, but not both")
        seeds = seed if seed is not None else seeds
        if seeds is None:
            seeds = {k: None for k in self}
        elif not isinstance(seeds, dict):
            seeds = {k: seeds for k in self}
        if generators is None:
            generators = {k: None for k in self}
        if indices_cache_file_names is None:
            indices_cache_file_names = {k: None for k in self}
        return DatasetDict(
            {
                k: dataset.shuffle(
                    seed=seeds[k],
                    generator=generators[k],
                    keep_in_memory=keep_in_memory,
                    load_from_cache_file=load_from_cache_file,
                    indices_cache_file_name=indices_cache_file_names[k],
                    writer_batch_size=writer_batch_size,
                )
                for k, dataset in self.items()
            }
        )

    def save_to_disk(
        self,
        dataset_dict_path: PathLike,
        fs="deprecated",
        max_shard_size: Optional[Union[str, int]] = None,
        num_shards: Optional[Dict[str, int]] = None,
        num_proc: Optional[int] = None,
        storage_options: Optional[dict] = None,
    ):
        """
        Saves a dataset dict to a filesystem using either [`~filesystems.S3FileSystem`] or
        `fsspec.spec.AbstractFileSystem`.

        For [`Image`] and [`Audio`] data:

        All the Image() and Audio() data are stored in the arrow files.
        If you want to store paths or urls, please use the Value("string") type.

        Args:
            dataset_dict_path (`str`):
                Path (e.g. `dataset/train`) or remote URI
                (e.g. `s3://my-bucket/dataset/train`) of the dataset dict directory where the dataset dict will be
                saved to.
            fs (`fsspec.spec.AbstractFileSystem`, *optional*):
                Instance of the remote filesystem where the dataset will be saved to.

                <Deprecated version="2.8.0">

                `fs` was deprecated in version 2.8.0 and will be removed in 3.0.0.
                Please use `storage_options` instead, e.g. `storage_options=fs.storage_options`

                </Deprecated>

            max_shard_size (`int` or `str`, *optional*, defaults to `"500MB"`):
                The maximum size of the dataset shards to be uploaded to the hub. If expressed as a string, needs to be digits followed by a unit
                (like `"50MB"`).
            num_shards (`Dict[str, int]`, *optional*):
                Number of shards to write. By default the number of shards depends on `max_shard_size`.
                You need to provide the number of shards for each dataset in the dataset dictionary.
                Use a dictionary to define a different num_shards for each split.

                <Added version="2.8.0"/>
            num_proc (`int`, *optional*, default `None`):
                Number of processes when downloading and generating the dataset locally.
                Multiprocessing is disabled by default.

                <Added version="2.8.0"/>
            storage_options (`dict`, *optional*):
                Key/value pairs to be passed on to the file-system backend, if any.

                <Added version="2.8.0"/>

        Example:

        ```python
        >>> dataset_dict.save_to_disk("path/to/dataset/directory")
        >>> dataset_dict.save_to_disk("path/to/dataset/directory", max_shard_size="1GB")
        >>> dataset_dict.save_to_disk("path/to/dataset/directory", num_shards={"train": 1024, "test": 8})
        ```
        """
        if fs != "deprecated":
            warnings.warn(
                "'fs' was is deprecated in favor of 'storage_options' in version 2.8.0 and will be removed in 3.0.0.\n"
                "You can remove this warning by passing 'storage_options=fs.storage_options' instead.",
                FutureWarning,
            )
            storage_options = fs.storage_options

        fs_token_paths = fsspec.get_fs_token_paths(dataset_dict_path, storage_options=storage_options)
        fs: fsspec.AbstractFileSystem = fs_token_paths[0]
        is_local = not is_remote_filesystem(fs)
        path_join = os.path.join if is_local else posixpath.join

        if num_shards is None:
            num_shards = {k: None for k in self}
        elif not isinstance(num_shards, dict):
            raise ValueError(
                "Please provide one `num_shards` per dataset in the dataset dictionary, e.g. {{'train': 128, 'test': 4}}"
            )

        if is_local:
            Path(dataset_dict_path).resolve().mkdir(parents=True, exist_ok=True)

<<<<<<< HEAD
        path = Path(dest_dataset_dict_path, config.DATASETDICT_JSON_FILENAME).as_posix()
        with fs.open(path, "w", encoding="utf-8") as f:
            json.dump({"splits": list(self)}, f)
=======
        json.dump(
            {"splits": list(self)},
            fs.open(path_join(dataset_dict_path, config.DATASETDICT_JSON_FILENAME), "w", encoding="utf-8"),
        )
>>>>>>> 232a4394
        for k, dataset in self.items():
            dataset.save_to_disk(
                path_join(dataset_dict_path, k),
                num_shards=num_shards.get(k),
                max_shard_size=max_shard_size,
                num_proc=num_proc,
                storage_options=storage_options,
            )

    @staticmethod
    def load_from_disk(
        dataset_dict_path: PathLike,
        fs="deprecated",
        keep_in_memory: Optional[bool] = None,
        storage_options: Optional[dict] = None,
    ) -> "DatasetDict":
        """
        Load a dataset that was previously saved using [`save_to_disk`] from a filesystem using either
        [`~filesystems.S3FileSystem`] or `fsspec.spec.AbstractFileSystem`.

        Args:
            dataset_dict_path (`str`):
                Path (e.g. `"dataset/train"`) or remote URI (e.g. `"s3//my-bucket/dataset/train"`)
                of the dataset dict directory where the dataset dict will be loaded from.
            fs (`fsspec.spec.AbstractFileSystem`, *optional*):
                Instance of the remote filesystem where the dataset will be saved to.

                <Deprecated version="2.8.0">

                `fs` was deprecated in version 2.8.0 and will be removed in 3.0.0.
                Please use `storage_options` instead, e.g. `storage_options=fs.storage_options`

                </Deprecated>

            keep_in_memory (`bool`, defaults to `None`):
                Whether to copy the dataset in-memory. If `None`, the
                dataset will not be copied in-memory unless explicitly enabled by setting
                `datasets.config.IN_MEMORY_MAX_SIZE` to nonzero. See more details in the
                [improve performance](./cache#improve-performance) section.
            storage_options (`dict`, *optional*):
                Key/value pairs to be passed on to the file-system backend, if any.

                <Added version="2.8.0"/>

        Returns:
            [`DatasetDict`]

        Example:

        ```py
        >>> ds = load_from_disk('path/to/dataset/directory')
        ```
        """
        if fs != "deprecated":
            warnings.warn(
                "'fs' was is deprecated in favor of 'storage_options' in version 2.8.0 and will be removed in 3.0.0.\n"
                "You can remove this warning by passing 'storage_options=fs.storage_options' instead.",
                FutureWarning,
            )
            storage_options = fs.storage_options

        fs_token_paths = fsspec.get_fs_token_paths(dataset_dict_path, storage_options=storage_options)
        fs: fsspec.AbstractFileSystem = fs_token_paths[0]

        dataset_dict = DatasetDict()
        if is_remote_filesystem(fs):
            dest_dataset_dict_path = extract_path_from_uri(dataset_dict_path)
        else:
            fs = fsspec.filesystem("file")
            dest_dataset_dict_path = dataset_dict_path
        dataset_dict_json_path = Path(dest_dataset_dict_path, config.DATASETDICT_JSON_FILENAME).as_posix()
        dataset_info_path = Path(dest_dataset_dict_path, config.DATASET_INFO_FILENAME).as_posix()
        if fs.isfile(dataset_info_path) and not fs.isfile(dataset_dict_json_path):
            raise FileNotFoundError(
                f"No such file or directory: '{dataset_dict_json_path}'. Expected to load a DatasetDict object, but got a Dataset. Please use datasets.load_from_disk instead."
            )
<<<<<<< HEAD
        with fs.open(dataset_dict_json_path, "r", encoding="utf-8") as f:
            for k in json.load(f)["splits"]:
                dataset_dict_split_path = (
                    dataset_dict_path.split("://")[0] + "://" + Path(dest_dataset_dict_path, k).as_posix()
                    if is_remote_filesystem(fs)
                    else Path(dest_dataset_dict_path, k).as_posix()
                )
                dataset_dict[k] = Dataset.load_from_disk(dataset_dict_split_path, fs, keep_in_memory=keep_in_memory)
=======
        for k in json.load(fs.open(dataset_dict_json_path, "r", encoding="utf-8"))["splits"]:
            dataset_dict_split_path = (
                dataset_dict_path.split("://")[0] + "://" + Path(dest_dataset_dict_path, k).as_posix()
                if is_remote_filesystem(fs)
                else Path(dest_dataset_dict_path, k).as_posix()
            )
            dataset_dict[k] = Dataset.load_from_disk(
                dataset_dict_split_path, keep_in_memory=keep_in_memory, storage_options=storage_options
            )
>>>>>>> 232a4394
        return dataset_dict

    @staticmethod
    def from_csv(
        path_or_paths: Dict[str, PathLike],
        features: Optional[Features] = None,
        cache_dir: str = None,
        keep_in_memory: bool = False,
        **kwargs,
    ) -> "DatasetDict":
        """Create [`DatasetDict`] from CSV file(s).

        Args:
            path_or_paths (`dict` of path-like):
                Path(s) of the CSV file(s).
            features ([`Features`], *optional*):
                Dataset features.
            cache_dir (str, *optional*, defaults to `"~/.cache/huggingface/datasets"`):
                Directory to cache data.
            keep_in_memory (`bool`, defaults to `False`):
                Whether to copy the data in-memory.
            **kwargs (additional keyword arguments):
                Keyword arguments to be passed to [`pandas.read_csv`].

        Returns:
            [`DatasetDict`]

        Example:

        ```py
        >>> from datasets import DatasetDict
        >>> ds = DatasetDict.from_csv({'train': 'path/to/dataset.csv'})
        ```
        """
        # Dynamic import to avoid circular dependency
        from .io.csv import CsvDatasetReader

        return CsvDatasetReader(
            path_or_paths, features=features, cache_dir=cache_dir, keep_in_memory=keep_in_memory, **kwargs
        ).read()

    @staticmethod
    def from_json(
        path_or_paths: Dict[str, PathLike],
        features: Optional[Features] = None,
        cache_dir: str = None,
        keep_in_memory: bool = False,
        **kwargs,
    ) -> "DatasetDict":
        """Create [`DatasetDict`] from JSON Lines file(s).

        Args:
            path_or_paths (`path-like` or list of `path-like`):
                Path(s) of the JSON Lines file(s).
            features ([`Features`], *optional*):
                Dataset features.
            cache_dir (str, *optional*, defaults to `"~/.cache/huggingface/datasets"`):
                Directory to cache data.
            keep_in_memory (`bool`, defaults to `False`):
                Whether to copy the data in-memory.
            **kwargs (additional keyword arguments):
                Keyword arguments to be passed to [`JsonConfig`].

        Returns:
            [`DatasetDict`]

        Example:

        ```py
        >>> from datasets import DatasetDict
        >>> ds = DatasetDict.from_json({'train': 'path/to/dataset.json'})
        ```
        """
        # Dynamic import to avoid circular dependency
        from .io.json import JsonDatasetReader

        return JsonDatasetReader(
            path_or_paths, features=features, cache_dir=cache_dir, keep_in_memory=keep_in_memory, **kwargs
        ).read()

    @staticmethod
    def from_parquet(
        path_or_paths: Dict[str, PathLike],
        features: Optional[Features] = None,
        cache_dir: str = None,
        keep_in_memory: bool = False,
        columns: Optional[List[str]] = None,
        **kwargs,
    ) -> "DatasetDict":
        """Create [`DatasetDict`] from Parquet file(s).

        Args:
            path_or_paths (`dict` of path-like):
                Path(s) of the CSV file(s).
            features ([`Features`], *optional*):
                Dataset features.
            cache_dir (`str`, *optional*, defaults to `"~/.cache/huggingface/datasets"`):
                Directory to cache data.
            keep_in_memory (`bool`, defaults to `False`):
                Whether to copy the data in-memory.
            columns (`List[str]`, *optional*):
                If not `None`, only these columns will be read from the file.
                A column name may be a prefix of a nested field, e.g. 'a' will select
                'a.b', 'a.c', and 'a.d.e'.
            **kwargs (additional keyword arguments):
                Keyword arguments to be passed to [`ParquetConfig`].

        Returns:
            [`DatasetDict`]

        Example:

        ```py
        >>> from datasets import DatasetDict
        >>> ds = DatasetDict.from_parquet({'train': 'path/to/dataset/parquet'})
        ```
        """
        # Dynamic import to avoid circular dependency
        from .io.parquet import ParquetDatasetReader

        return ParquetDatasetReader(
            path_or_paths,
            features=features,
            cache_dir=cache_dir,
            keep_in_memory=keep_in_memory,
            columns=columns,
            **kwargs,
        ).read()

    @staticmethod
    def from_text(
        path_or_paths: Dict[str, PathLike],
        features: Optional[Features] = None,
        cache_dir: str = None,
        keep_in_memory: bool = False,
        **kwargs,
    ) -> "DatasetDict":
        """Create [`DatasetDict`] from text file(s).

        Args:
            path_or_paths (`dict` of path-like):
                Path(s) of the text file(s).
            features ([`Features`], *optional*):
                Dataset features.
            cache_dir (`str`, *optional*, defaults to `"~/.cache/huggingface/datasets"`):
                Directory to cache data.
            keep_in_memory (`bool`, defaults to `False`):
                Whether to copy the data in-memory.
            **kwargs (additional keyword arguments):
                Keyword arguments to be passed to [`TextConfig`].

        Returns:
            [`DatasetDict`]

        Example:

        ```py
        >>> from datasets import DatasetDict
        >>> ds = DatasetDict.from_text({'train': 'path/to/dataset.txt'})
        ```
        """
        # Dynamic import to avoid circular dependency
        from .io.text import TextDatasetReader

        return TextDatasetReader(
            path_or_paths, features=features, cache_dir=cache_dir, keep_in_memory=keep_in_memory, **kwargs
        ).read()

    @is_documented_by(Dataset.prepare_for_task)
    def prepare_for_task(self, task: Union[str, TaskTemplate], id: int = 0) -> "DatasetDict":
        self._check_values_type()
        return DatasetDict({k: dataset.prepare_for_task(task=task, id=id) for k, dataset in self.items()})

    @is_documented_by(Dataset.align_labels_with_mapping)
    def align_labels_with_mapping(self, label2id: Dict, label_column: str) -> "DatasetDict":
        self._check_values_type()
        return DatasetDict(
            {
                k: dataset.align_labels_with_mapping(label2id=label2id, label_column=label_column)
                for k, dataset in self.items()
            }
        )

    def push_to_hub(
        self,
        repo_id,
        private: Optional[bool] = False,
        token: Optional[str] = None,
        branch: Optional[None] = None,
        max_shard_size: Optional[Union[int, str]] = None,
        num_shards: Optional[Dict[str, int]] = None,
        shard_size: Optional[Union[int, str]] = "deprecated",
        embed_external_files: bool = True,
    ):
        """Pushes the [`DatasetDict`] to the hub as a Parquet dataset.
        The [`DatasetDict`] is pushed using HTTP requests and does not need to have neither git or git-lfs installed.

        Each dataset split will be pushed independently. The pushed dataset will keep the original split names.

        The resulting Parquet files are self-contained by default: if your dataset contains [`Image`] or [`Audio`]
        data, the Parquet files will store the bytes of your images or audio files.
        You can disable this by setting `embed_external_files` to False.

        Args:
            repo_id (`str`):
                The ID of the repository to push to in the following format: `<user>/<dataset_name>` or
                `<org>/<dataset_name>`. Also accepts `<dataset_name>`, which will default to the namespace
                of the logged-in user.
            private (`bool`, *optional*):
                Whether the dataset repository should be set to private or not. Only affects repository creation:
                a repository that already exists will not be affected by that parameter.
            token (`str`, *optional*):
                An optional authentication token for the Hugging Face Hub. If no token is passed, will default
                to the token saved locally when logging in with `huggingface-cli login`. Will raise an error
                if no token is passed and the user is not logged-in.
            branch (`str`, *optional*):
                The git branch on which to push the dataset.
            max_shard_size (`int` or `str`, *optional*, defaults to `"500MB"`):
                The maximum size of the dataset shards to be uploaded to the hub. If expressed as a string, needs to be digits followed by a unit
                (like `"500MB"` or `"1GB"`).
            num_shards (`Dict[str, int]`, *optional*):
                Number of shards to write. By default the number of shards depends on `max_shard_size`.
                Use a dictionary to define a different num_shards for each split.

                <Added version="2.8.0"/>
            shard_size (`int` or `str`, *optional*):

                <Deprecated version="2.4.0">

                `shard_size` was renamed to `max_shard_size` in version 2.1.1 and will be removed in 2.4.0.

                </Deprecated>

            embed_external_files (`bool`, defaults to `True`):
                Whether to embed file bytes in the shards.
                In particular, this will do the following before the push for the fields of type:

                - [`Audio`] and [`Image`] removes local path information and embed file content in the Parquet files.

        Example:

        ```python
        >>> dataset_dict.push_to_hub("<organization>/<dataset_id>")
        >>> dataset_dict.push_to_hub("<organization>/<dataset_id>", private=True)
        >>> dataset_dict.push_to_hub("<organization>/<dataset_id>", max_shard_size="1GB")
        >>> dataset_dict.push_to_hub("<organization>/<dataset_id>", num_shards={"train": 1024, "test": 8})
        ```
        """
        if shard_size != "deprecated":
            warnings.warn(
                "'shard_size' was renamed to 'max_shard_size' in version 2.1.1 and will be removed in 2.4.0.",
                FutureWarning,
            )
            max_shard_size = shard_size

        if num_shards is None:
            num_shards = {k: None for k in self}
        elif not isinstance(num_shards, dict):
            raise ValueError(
                "Please provide one `num_shards` per dataset in the dataset dictionary, e.g. {{'train': 128, 'test': 4}}"
            )

        self._check_values_type()
        self._check_values_features()
        total_uploaded_size = 0
        total_dataset_nbytes = 0
        info_to_dump: DatasetInfo = next(iter(self.values())).info.copy()
        info_to_dump.splits = SplitDict()

        for split in self.keys():
            if not re.match(_split_re, split):
                raise ValueError(f"Split name should match '{_split_re}' but got '{split}'.")

        for split in self.keys():
            logger.warning(f"Pushing split {split} to the Hub.")
            # The split=key needs to be removed before merging
            repo_id, split, uploaded_size, dataset_nbytes, _, _ = self[split]._push_parquet_shards_to_hub(
                repo_id,
                split=split,
                private=private,
                token=token,
                branch=branch,
                max_shard_size=max_shard_size,
                num_shards=num_shards.get(split),
                embed_external_files=embed_external_files,
            )
            total_uploaded_size += uploaded_size
            total_dataset_nbytes += dataset_nbytes
            info_to_dump.splits[split] = SplitInfo(str(split), num_bytes=dataset_nbytes, num_examples=len(self[split]))
        info_to_dump.download_checksums = None
        info_to_dump.download_size = total_uploaded_size
        info_to_dump.dataset_size = total_dataset_nbytes
        info_to_dump.size_in_bytes = total_uploaded_size + total_dataset_nbytes

        api = HfApi(endpoint=config.HF_ENDPOINT)
        repo_files = hf_api_list_repo_files(api, repo_id, repo_type="dataset", revision=branch, use_auth_token=token)

        # push to the deprecated dataset_infos.json
        if config.DATASETDICT_INFOS_FILENAME in repo_files:
            buffer = BytesIO()
            buffer.write(b'{"default": ')
            info_to_dump._dump_info(buffer, pretty_print=True)
            buffer.write(b"}")
            HfApi(endpoint=config.HF_ENDPOINT).upload_file(
                path_or_fileobj=buffer.getvalue(),
                path_in_repo=config.DATASETDICT_INFOS_FILENAME,
                repo_id=repo_id,
                token=token,
                repo_type="dataset",
                revision=branch,
            )
        # push to README
        if "README.md" in repo_files:
            download_config = DownloadConfig()
            download_config.download_desc = "Downloading metadata"
            download_config.use_auth_token = token
            dataset_readme_path = cached_path(
                hf_hub_url(repo_id, "README.md"),
                download_config=download_config,
            )
            dataset_metadata = DatasetMetadata.from_readme(Path(dataset_readme_path))
            with open(dataset_readme_path, encoding="utf-8") as readme_file:
                readme_content = readme_file.read()
        else:
            dataset_metadata = DatasetMetadata()
            readme_content = f'# Dataset Card for "{repo_id.split("/")[-1]}"\n\n[More Information needed](https://github.com/huggingface/datasets/blob/main/CONTRIBUTING.md#how-to-contribute-to-the-dataset-cards)'
        DatasetInfosDict({"default": info_to_dump}).to_metadata(dataset_metadata)
        HfApi(endpoint=config.HF_ENDPOINT).upload_file(
            path_or_fileobj=dataset_metadata._to_readme(readme_content).encode(),
            path_in_repo="README.md",
            repo_id=repo_id,
            token=token,
            repo_type="dataset",
            revision=branch,
        )


class IterableDatasetDict(dict):
    def with_format(
        self,
        type: Optional[str] = None,
    ) -> "IterableDatasetDict":
        """
        Return a dataset with the specified format.
        This method only supports the "torch" format for now.
        The format is set to all the datasets of the dataset dictionary.

        Args:
            type (`str`, *optional*, defaults to `None`):
                If set to "torch", the returned dataset
                will be a subclass of `torch.utils.data.IterableDataset` to be used in a `DataLoader`.

        Example:

        ```py
        >>> from datasets import load_dataset
        >>> ds = load_dataset("rotten_tomatoes", streaming=True)
        >>> from transformers import AutoTokenizer
        >>> tokenizer = AutoTokenizer.from_pretrained("bert-base-uncased")
        >>> def encode(example):
        ...     return tokenizer(examples["text"], truncation=True, padding="max_length")
        >>> ds = ds.map(encode, batched=True, remove_columns=["text"])
        >>> ds = ds.with_format("torch")
        ```
        """
        return IterableDatasetDict({k: dataset.with_format(type=type) for k, dataset in self.items()})

    def map(
        self,
        function: Optional[Callable] = None,
        with_indices: bool = False,
        input_columns: Optional[Union[str, List[str]]] = None,
        batched: bool = False,
        batch_size: int = 1000,
        drop_last_batch: bool = False,
        remove_columns: Optional[Union[str, List[str]]] = None,
    ) -> "IterableDatasetDict":
        """
        Apply a function to all the examples in the iterable dataset (individually or in batches) and update them.
        If your function returns a column that already exists, then it overwrites it.
        The function is applied on-the-fly on the examples when iterating over the dataset.
        The transformation is applied to all the datasets of the dataset dictionary.

        You can specify whether the function should be batched or not with the `batched` parameter:

        - If batched is `False`, then the function takes 1 example in and should return 1 example.
          An example is a dictionary, e.g. `{"text": "Hello there !"}`.
        - If batched is `True` and `batch_size` is 1, then the function takes a batch of 1 example as input and can return a batch with 1 or more examples.
          A batch is a dictionary, e.g. a batch of 1 example is `{"text": ["Hello there !"]}`.
        - If batched is `True` and `batch_size` is `n` > 1, then the function takes a batch of `n` examples as input and can return a batch with `n` examples, or with an arbitrary number of examples.
          Note that the last batch may have less than `n` examples.
          A batch is a dictionary, e.g. a batch of `n` examples is `{"text": ["Hello there !"] * n}`.

        Args:
            function (`Callable`, *optional*, defaults to `None`):
                Function applied on-the-fly on the examples when you iterate on the dataset.
                It must have one of the following signatures:

                - `function(example: Dict[str, Any]) -> Dict[str, Any]` if `batched=False` and `with_indices=False`
                - `function(example: Dict[str, Any], idx: int) -> Dict[str, Any]` if `batched=False` and `with_indices=True`
                - `function(batch: Dict[str, List]) -> Dict[str, List]` if `batched=True` and `with_indices=False`
                - `function(batch: Dict[str, List], indices: List[int]) -> Dict[str, List]` if `batched=True` and `with_indices=True`

                For advanced usage, the function can also return a `pyarrow.Table`.
                Moreover if your function returns nothing (`None`), then `map` will run your function and return the dataset unchanged.
                If no function is provided, default to identity function: `lambda x: x`.
            with_indices (`bool`, defaults to `False`):
                Provide example indices to `function`. Note that in this case the signature of `function` should be `def function(example, idx[, rank]): ...`.
            input_columns (`[Union[str, List[str]]]`, *optional*, defaults to `None`):
                The columns to be passed into `function`
                as positional arguments. If `None`, a dict mapping to all formatted columns is passed as one argument.
            batched (`bool`, defaults to `False`):
                Provide batch of examples to `function`.
            batch_size (`int`, *optional*, defaults to `1000`):
                Number of examples per batch provided to `function` if `batched=True`.
            drop_last_batch (`bool`, defaults to `False`):
                Whether a last batch smaller than the `batch_size` should be
                dropped instead of being processed by the function.
            remove_columns (`[List[str]]`, *optional*, defaults to `None`):
                Remove a selection of columns while doing the mapping.
                Columns will be removed before updating the examples with the output of `function`, i.e. if `function` is adding
                columns with names in `remove_columns`, these columns will be kept.

        Example:

        ```py
        >>> from datasets import load_dataset
        >>> ds = load_dataset("rotten_tomatoes", streaming=True)
        >>> def add_prefix(example):
        ...     example["text"] = "Review: " + example["text"]
        ...     return example
        >>> ds = ds.map(add_prefix)
        >>> next(iter(ds["train"]))
        {'label': 1,
         'text': 'Review: the rock is destined to be the 21st century\'s new " conan " and that he\'s going to make a splash even greater than arnold schwarzenegger , jean-claud van damme or steven segal .'}
        ```
        """
        return IterableDatasetDict(
            {
                k: dataset.map(
                    function=function,
                    with_indices=with_indices,
                    input_columns=input_columns,
                    batched=batched,
                    batch_size=batch_size,
                    drop_last_batch=drop_last_batch,
                    remove_columns=remove_columns,
                )
                for k, dataset in self.items()
            }
        )

    def filter(
        self,
        function: Optional[Callable] = None,
        with_indices=False,
        input_columns: Optional[Union[str, List[str]]] = None,
        batched: bool = False,
        batch_size: Optional[int] = 1000,
    ) -> "IterableDatasetDict":
        """Apply a filter function to all the elements so that the dataset only includes examples according to the filter function.
        The filtering is done on-the-fly when iterating over the dataset.
        The filtering is applied to all the datasets of the dataset dictionary.

        Args:
            function (`Callable`):
                Callable with one of the following signatures:

                - `function(example: Dict[str, Any]) -> bool` if `with_indices=False, batched=False`
                - `function(example: Dict[str, Any], indices: int) -> bool` if `with_indices=True, batched=False`
                - `function(example: Dict[str, List]) -> List[bool]` if `with_indices=False, batched=True`
                - `function(example: Dict[str, List], indices: List[int]) -> List[bool]` if `with_indices=True, batched=True`

                If no function is provided, defaults to an always True function: `lambda x: True`.
            with_indices (`bool`, defaults to `False`):
                Provide example indices to `function`. Note that in this case the signature of `function` should be `def function(example, idx): ...`.
            input_columns (`str` or `List[str]`, *optional*):
                The columns to be passed into `function` as
                positional arguments. If `None`, a dict mapping to all formatted columns is passed as one argument.
            batched (`bool`, defaults to `False`):
                Provide batch of examples to `function`
            batch_size (`int`, *optional*, defaults to `1000`):
                Number of examples per batch provided to `function` if `batched=True`.

        Example:

        ```py
        >>> from datasets import load_dataset
        >>> ds = load_dataset("rotten_tomatoes", streaming=True)
        >>> ds = ds.filter(lambda x: x["label"] == 0)
        >>> list(ds["train"].take(3))
        [{'label': 0, 'text': 'Review: simplistic , silly and tedious .'},
         {'label': 0,
         'text': "Review: it's so laddish and juvenile , only teenage boys could possibly find it funny ."},
         {'label': 0,
         'text': 'Review: exploitative and largely devoid of the depth or sophistication that would make watching such a graphic treatment of the crimes bearable .'}]
        ```
        """
        return IterableDatasetDict(
            {
                k: dataset.filter(
                    function=function,
                    with_indices=with_indices,
                    input_columns=input_columns,
                    batched=batched,
                    batch_size=batch_size,
                )
                for k, dataset in self.items()
            }
        )

    def shuffle(
        self, seed=None, generator: Optional[np.random.Generator] = None, buffer_size: int = 1000
    ) -> "IterableDatasetDict":
        """
        Randomly shuffles the elements of this dataset.
        The shuffling is applied to all the datasets of the dataset dictionary.

        This dataset fills a buffer with buffer_size elements, then randomly samples elements from this buffer,
        replacing the selected elements with new elements. For perfect shuffling, a buffer size greater than or
        equal to the full size of the dataset is required.

        For instance, if your dataset contains 10,000 elements but `buffer_size` is set to 1000, then `shuffle` will
        initially select a random element from only the first 1000 elements in the buffer. Once an element is
        selected, its space in the buffer is replaced by the next (i.e. 1,001-st) element,
        maintaining the 1000 element buffer.

        If the dataset is made of several shards, it also does `shuffle` the order of the shards.
        However if the order has been fixed by using [`~datasets.IterableDataset.skip`] or [`~datasets.IterableDataset.take`]
        then the order of the shards is kept unchanged.

        Args:
            seed (`int`, *optional*, defaults to `None`):
                Random seed that will be used to shuffle the dataset.
                It is used to sample from the shuffle buffe and als oto shuffle the data shards.
            generator (`numpy.random.Generator`, *optional*):
                Numpy random Generator to use to compute the permutation of the dataset rows.
                If `generator=None` (default), uses `np.random.default_rng` (the default BitGenerator (PCG64) of NumPy).
            buffer_size (`int`, defaults to `1000`):
                Size of the buffer.

        Example:

        ```py
        >>> from datasets import load_dataset
        >>> ds = load_dataset("rotten_tomatoes", streaming=True)
        >>> list(ds["train"].take(3))
        [{'label': 1,
         'text': 'the rock is destined to be the 21st century\'s new " conan " and that he\'s going to make a splash even greater than arnold schwarzenegger , jean-claud van damme or steven segal .'},
         {'label': 1,
         'text': 'the gorgeously elaborate continuation of " the lord of the rings " trilogy is so huge that a column of words cannot adequately describe co-writer/director peter jackson\'s expanded vision of j . r . r . tolkien\'s middle-earth .'},
         {'label': 1, 'text': 'effective but too-tepid biopic'}]
        >>> ds = ds.shuffle(seed=42)
        >>> list(ds["train"].take(3))
        [{'label': 1,
         'text': "a sports movie with action that's exciting on the field and a story you care about off it ."},
         {'label': 1,
         'text': 'at its best , the good girl is a refreshingly adult take on adultery . . .'},
         {'label': 1,
         'text': "sam jones became a very lucky filmmaker the day wilco got dropped from their record label , proving that one man's ruin may be another's fortune ."}]
        ```
        """
        return IterableDatasetDict(
            {
                k: dataset.shuffle(seed=seed, generator=generator, buffer_size=buffer_size)
                for k, dataset in self.items()
            }
        )

    def rename_column(self, original_column_name: str, new_column_name: str) -> "IterableDatasetDict":
        """
        Rename a column in the dataset, and move the features associated to the original column under the new column
        name.
        The renaming is applied to all the datasets of the dataset dictionary.

        Args:
            original_column_name (`str`):
                Name of the column to rename.
            new_column_name (`str`):
                New name for the column.

        Returns:
            [`IterableDatasetDict`]: A copy of the dataset with a renamed column.

        Example:

        ```py
        >>> from datasets import load_dataset
        >>> ds = load_dataset("rotten_tomatoes", streaming=True)
        >>> ds = ds.rename_column("text", "movie_review")
        >>> next(iter(ds["train"]))
        {'label': 1,
         'movie_review': 'the rock is destined to be the 21st century\'s new " conan " and that he\'s going to make a splash even greater than arnold schwarzenegger , jean-claud van damme or steven segal .'}
        ```
        """
        return IterableDatasetDict(
            {
                k: dataset.rename_column(original_column_name=original_column_name, new_column_name=new_column_name)
                for k, dataset in self.items()
            }
        )

    def rename_columns(self, column_mapping: Dict[str, str]) -> "IterableDatasetDict":
        """
        Rename several columns in the dataset, and move the features associated to the original columns under
        the new column names.
        The renaming is applied to all the datasets of the dataset dictionary.

        Args:
            column_mapping (`Dict[str, str]`):
                A mapping of columns to rename to their new names.

        Returns:
            [`IterableDatasetDict`]: A copy of the dataset with renamed columns

        Example:

        ```py
        >>> from datasets import load_dataset
        >>> ds = load_dataset("rotten_tomatoes", streaming=True)
        >>> ds = ds.rename_columns({"text": "movie_review", "label": "rating"})
        >>> next(iter(ds["train"]))
        {'movie_review': 'the rock is destined to be the 21st century\'s new " conan " and that he\'s going to make a splash even greater than arnold schwarzenegger , jean-claud van damme or steven segal .',
         'rating': 1}
        ```
        """
        return IterableDatasetDict(
            {k: dataset.rename_columns(column_mapping=column_mapping) for k, dataset in self.items()}
        )

    def remove_columns(self, column_names: Union[str, List[str]]) -> "IterableDatasetDict":
        """
        Remove one or several column(s) in the dataset and the features associated to them.
        The removal is done on-the-fly on the examples when iterating over the dataset.
        The removal is applied to all the datasets of the dataset dictionary.


        Args:
            column_names (`Union[str, List[str]]`):
                Name of the column(s) to remove.

        Returns:
            [`IterableDatasetDict`]: A copy of the dataset object without the columns to remove.

        Example:

        ```py
        >>> from datasets import load_dataset
        >>> ds = load_dataset("rotten_tomatoes", streaming=True)
        >>> ds = ds.remove_columns("label")
        >>> next(iter(ds["train"]))
        {'text': 'the rock is destined to be the 21st century\'s new " conan " and that he\'s going to make a splash even greater than arnold schwarzenegger , jean-claud van damme or steven segal .'}
        ```
        """
        return IterableDatasetDict({k: dataset.remove_columns(column_names) for k, dataset in self.items()})

    def cast_column(self, column: str, feature: FeatureType) -> "IterableDatasetDict":
        """Cast column to feature for decoding.
        The type casting is applied to all the datasets of the dataset dictionary.

        Args:
            column (`str`):
                Column name.
            feature ([`Feature`]):
                Target feature.

        Returns:
            [`IterableDatasetDict`]

        Example:

        ```py
        >>> from datasets import load_dataset
        >>> ds = load_dataset("rotten_tomatoes", streaming=True)
        >>> ds["train"].features
        {'label': ClassLabel(num_classes=2, names=['neg', 'pos'], id=None),
         'text': Value(dtype='string', id=None)}
        >>> ds = ds.cast_column('label', ClassLabel(names=['bad', 'good']))
        >>> ds["train"].features
        {'label': ClassLabel(num_classes=2, names=['bad', 'good'], id=None),
         'text': Value(dtype='string', id=None)}
        ```
        """
        return IterableDatasetDict(
            {k: dataset.cast_column(column=column, feature=feature) for k, dataset in self.items()}
        )

    def cast(
        self,
        features: Features,
    ) -> "IterableDatasetDict":
        """
        Cast the dataset to a new set of features.
        The type casting is applied to all the datasets of the dataset dictionary.

        Args:
            features (`Features`):
                New features to cast the dataset to.
                The name of the fields in the features must match the current column names.
                The type of the data must also be convertible from one type to the other.
                For non-trivial conversion, e.g. `string` <-> `ClassLabel` you should use [`map`] to update the Dataset.

        Returns:
            [`IterableDatasetDict`]: A copy of the dataset with casted features.

        Example:

        ```py
        >>> from datasets import load_dataset
        >>> ds = load_dataset("rotten_tomatoes", streaming=True)
        >>> ds["train"].features
        {'label': ClassLabel(num_classes=2, names=['neg', 'pos'], id=None),
         'text': Value(dtype='string', id=None)}
        >>> new_features = ds["train"].features.copy()
        >>> new_features['label'] = ClassLabel(names=['bad', 'good'])
        >>> new_features['text'] = Value('large_string')
        >>> ds = ds.cast(new_features)
        >>> ds["train"].features
        {'label': ClassLabel(num_classes=2, names=['bad', 'good'], id=None),
         'text': Value(dtype='large_string', id=None)}
        ```
        """
        return IterableDatasetDict({k: dataset.cast(features=features) for k, dataset in self.items()})<|MERGE_RESOLUTION|>--- conflicted
+++ resolved
@@ -1180,16 +1180,9 @@
         if is_local:
             Path(dataset_dict_path).resolve().mkdir(parents=True, exist_ok=True)
 
-<<<<<<< HEAD
-        path = Path(dest_dataset_dict_path, config.DATASETDICT_JSON_FILENAME).as_posix()
+        path = Path(dest_dataset_dict_path, config.DATASETDICT_JSON_FILENAME)
         with fs.open(path, "w", encoding="utf-8") as f:
             json.dump({"splits": list(self)}, f)
-=======
-        json.dump(
-            {"splits": list(self)},
-            fs.open(path_join(dataset_dict_path, config.DATASETDICT_JSON_FILENAME), "w", encoding="utf-8"),
-        )
->>>>>>> 232a4394
         for k, dataset in self.items():
             dataset.save_to_disk(
                 path_join(dataset_dict_path, k),
@@ -1266,7 +1259,7 @@
             raise FileNotFoundError(
                 f"No such file or directory: '{dataset_dict_json_path}'. Expected to load a DatasetDict object, but got a Dataset. Please use datasets.load_from_disk instead."
             )
-<<<<<<< HEAD
+            
         with fs.open(dataset_dict_json_path, "r", encoding="utf-8") as f:
             for k in json.load(f)["splits"]:
                 dataset_dict_split_path = (
@@ -1274,18 +1267,10 @@
                     if is_remote_filesystem(fs)
                     else Path(dest_dataset_dict_path, k).as_posix()
                 )
-                dataset_dict[k] = Dataset.load_from_disk(dataset_dict_split_path, fs, keep_in_memory=keep_in_memory)
-=======
-        for k in json.load(fs.open(dataset_dict_json_path, "r", encoding="utf-8"))["splits"]:
-            dataset_dict_split_path = (
-                dataset_dict_path.split("://")[0] + "://" + Path(dest_dataset_dict_path, k).as_posix()
-                if is_remote_filesystem(fs)
-                else Path(dest_dataset_dict_path, k).as_posix()
-            )
-            dataset_dict[k] = Dataset.load_from_disk(
-                dataset_dict_split_path, keep_in_memory=keep_in_memory, storage_options=storage_options
-            )
->>>>>>> 232a4394
+                dataset_dict[k] = Dataset.load_from_disk(
+                    dataset_dict_split_path, keep_in_memory=keep_in_memory, storage_options=storage_options
+                )
+
         return dataset_dict
 
     @staticmethod
