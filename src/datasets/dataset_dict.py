import contextlib
import copy
import json
import os
import posixpath
import re
import warnings
from io import BytesIO
from pathlib import Path
from typing import Callable, Dict, List, Optional, Tuple, Union

import fsspec
import numpy as np
from huggingface_hub import HfApi

from datasets.utils.metadata import DatasetMetadata

from . import config
from .arrow_dataset import Dataset
from .download import DownloadConfig
from .features import Features
from .features.features import FeatureType
from .filesystems import extract_path_from_uri, is_remote_filesystem
from .info import DatasetInfo, DatasetInfosDict
from .naming import _split_re
from .splits import NamedSplit, Split, SplitDict, SplitInfo
from .table import Table
from .tasks import TaskTemplate
from .utils import logging
from .utils._hf_hub_fixes import list_repo_files as hf_api_list_repo_files
from .utils.doc_utils import is_documented_by
from .utils.file_utils import cached_path
from .utils.hub import hf_hub_url
from .utils.typing import PathLike


logger = logging.get_logger(__name__)


class DatasetDict(dict):
    """A dictionary (dict of str: datasets.Dataset) with dataset transforms methods (map, filter, etc.)"""

    def _check_values_type(self):
        for dataset in self.values():
            if not isinstance(dataset, Dataset):
                raise TypeError(f"Values in `DatasetDict` should be of type `Dataset` but got type '{type(dataset)}'")

    def _check_values_features(self):
        items = list(self.items())
        for item_a, item_b in zip(items[:-1], items[1:]):
            if item_a[1].features != item_b[1].features:
                raise ValueError(
                    f"All datasets in `DatasetDict` should have the same features but features for '{item_a[0]}' and '{item_b[0]}' don't match: {item_a[1].features} != {item_b[1].features}"
                )

    def __getitem__(self, k) -> Dataset:
        if isinstance(k, (str, NamedSplit)) or len(self) == 0:
            return super().__getitem__(k)
        else:
            available_suggested_splits = [
                split for split in (Split.TRAIN, Split.TEST, Split.VALIDATION) if split in self
            ]
            suggested_split = available_suggested_splits[0] if available_suggested_splits else list(self)[0]
            raise KeyError(
                f"Invalid key: {k}. Please first select a split. For example: "
                f"`my_dataset_dictionary['{suggested_split}'][{k}]`. "
                f"Available splits: {sorted(self)}"
            )

    @property
    def data(self) -> Dict[str, Table]:
        """The Apache Arrow tables backing each split.

        Example:

        ```py
        >>> from datasets import load_dataset
        >>> ds = load_dataset("rotten_tomatoes")
        >>> ds.data
        ```
        """
        self._check_values_type()
        return {k: dataset.data for k, dataset in self.items()}

    @property
    def cache_files(self) -> Dict[str, Dict]:
        """The cache files containing the Apache Arrow table backing each split.

        Example:

        ```py
        >>> from datasets import load_dataset
        >>> ds = load_dataset("rotten_tomatoes")
        >>> ds.cache_files
        {'test': [{'filename': '/root/.cache/huggingface/datasets/rotten_tomatoes_movie_review/default/1.0.0/40d411e45a6ce3484deed7cc15b82a53dad9a72aafd9f86f8f227134bec5ca46/rotten_tomatoes_movie_review-test.arrow'}],
         'train': [{'filename': '/root/.cache/huggingface/datasets/rotten_tomatoes_movie_review/default/1.0.0/40d411e45a6ce3484deed7cc15b82a53dad9a72aafd9f86f8f227134bec5ca46/rotten_tomatoes_movie_review-train.arrow'}],
         'validation': [{'filename': '/root/.cache/huggingface/datasets/rotten_tomatoes_movie_review/default/1.0.0/40d411e45a6ce3484deed7cc15b82a53dad9a72aafd9f86f8f227134bec5ca46/rotten_tomatoes_movie_review-validation.arrow'}]}
        ```
        """
        self._check_values_type()
        return {k: dataset.cache_files for k, dataset in self.items()}

    @property
    def num_columns(self) -> Dict[str, int]:
        """Number of columns in each split of the dataset.

        Example:

        ```py
        >>> from datasets import load_dataset
        >>> ds = load_dataset("rotten_tomatoes")
        >>> ds.num_columns
        {'test': 2, 'train': 2, 'validation': 2}
        ```
        """
        self._check_values_type()
        return {k: dataset.num_columns for k, dataset in self.items()}

    @property
    def num_rows(self) -> Dict[str, int]:
        """Number of rows in each split of the dataset (same as :func:`datasets.Dataset.__len__`).

        Example:

        ```py
        >>> from datasets import load_dataset
        >>> ds = load_dataset("rotten_tomatoes")
        >>> ds.num_rows
        {'test': 1066, 'train': 8530, 'validation': 1066}
        ```
        """
        self._check_values_type()
        return {k: dataset.num_rows for k, dataset in self.items()}

    @property
    def column_names(self) -> Dict[str, List[str]]:
        """Names of the columns in each split of the dataset.

        Example:

        ```py
        >>> from datasets import load_dataset
        >>> ds = load_dataset("rotten_tomatoes")
        >>> ds.column_names
        {'test': ['text', 'label'],
         'train': ['text', 'label'],
         'validation': ['text', 'label']}
        ```
        """
        self._check_values_type()
        return {k: dataset.column_names for k, dataset in self.items()}

    @property
    def shape(self) -> Dict[str, Tuple[int]]:
        """Shape of each split of the dataset (number of columns, number of rows).

        Example:

        ```py
        >>> from datasets import load_dataset
        >>> ds = load_dataset("rotten_tomatoes")
        >>> ds.shape
        {'test': (1066, 2), 'train': (8530, 2), 'validation': (1066, 2)}
        ```
        """
        self._check_values_type()
        return {k: dataset.shape for k, dataset in self.items()}

    def flatten(self, max_depth=16) -> "DatasetDict":
        """Flatten the Apache Arrow Table of each split (nested features are flatten).
        Each column with a struct type is flattened into one column per struct field.
        Other columns are left unchanged.

        Example:

        ```py
        >>> from datasets import load_dataset
        >>> ds = load_dataset("squad")
        >>> ds["train"].features
        {'answers': Sequence(feature={'text': Value(dtype='string', id=None), 'answer_start': Value(dtype='int32', id=None)}, length=-1, id=None),
         'context': Value(dtype='string', id=None),
         'id': Value(dtype='string', id=None),
         'question': Value(dtype='string', id=None),
         'title': Value(dtype='string', id=None)}
        >>> ds.flatten()
        DatasetDict({
            train: Dataset({
                features: ['id', 'title', 'context', 'question', 'answers.text', 'answers.answer_start'],
                num_rows: 87599
            })
            validation: Dataset({
                features: ['id', 'title', 'context', 'question', 'answers.text', 'answers.answer_start'],
                num_rows: 10570
            })
        })
        ```
        """
        self._check_values_type()
        return DatasetDict({k: dataset.flatten(max_depth=max_depth) for k, dataset in self.items()})

    def unique(self, column: str) -> Dict[str, List]:
        """Return a list of the unique elements in a column for each split.

        This is implemented in the low-level backend and as such, very fast.

        Args:
            column (`str`):
                column name (list all the column names with [`~datasets.Dataset.column_names`])

        Returns:
            Dict[`str`, `list`]: Dictionary of unique elements in the given column.

        Example:

        ```py
        >>> from datasets import load_dataset
        >>> ds = load_dataset("rotten_tomatoes")
        >>> ds.unique("label")
        {'test': [1, 0], 'train': [1, 0], 'validation': [1, 0]}
        ```
        """
        self._check_values_type()
        return {k: dataset.unique(column) for k, dataset in self.items()}

    def cleanup_cache_files(self) -> Dict[str, int]:
        """Clean up all cache files in the dataset cache directory, excepted the currently used cache file if there is one.
        Be careful when running this command that no other process is currently using other cache files.

        Return:
            `Dict` with the number of removed files for each split

        Example:

        ```py
        >>> from datasets import load_dataset
        >>> ds = load_dataset("rotten_tomatoes")
        >>> ds.cleanup_cache_files()
        {'test': 0, 'train': 0, 'validation': 0}
        ```
        """
        self._check_values_type()
        return {k: dataset.cleanup_cache_files() for k, dataset in self.items()}

    def __repr__(self):
        repr = "\n".join([f"{k}: {v}" for k, v in self.items()])
        repr = re.sub(r"^", " " * 4, repr, 0, re.M)
        return f"DatasetDict({{\n{repr}\n}})"

    def cast(self, features: Features) -> "DatasetDict":
        """
        Cast the dataset to a new set of features.
        The transformation is applied to all the datasets of the dataset dictionary.

        You can also remove a column using [`Dataset.map`] with `feature` but `cast`
        is in-place (doesn't copy the data to a new dataset) and is thus faster.

        Args:
            features ([`Features`]):
                New features to cast the dataset to.
                The name and order of the fields in the features must match the current column names.
                The type of the data must also be convertible from one type to the other.
                For non-trivial conversion, e.g. `string` <-> `ClassLabel` you should use [`~Dataset.map`] to update the Dataset.

        Example:

        ```py
        >>> from datasets import load_dataset
        >>> ds = load_dataset("rotten_tomatoes")
        >>> ds["train"].features
        {'label': ClassLabel(num_classes=2, names=['neg', 'pos'], id=None),
         'text': Value(dtype='string', id=None)}
        >>> new_features = ds["train"].features.copy()
        >>> new_features['label'] = ClassLabel(names=['bad', 'good'])
        >>> new_features['text'] = Value('large_string')
        >>> ds = ds.cast(new_features)
        >>> ds["train"].features
        {'label': ClassLabel(num_classes=2, names=['bad', 'good'], id=None),
         'text': Value(dtype='large_string', id=None)}
        ```
        """
        self._check_values_type()
        return DatasetDict({k: dataset.cast(features=features) for k, dataset in self.items()})

    def cast_column(self, column: str, feature) -> "DatasetDict":
        """Cast column to feature for decoding.

        Args:
            column (`str`):
                Column name.
            feature ([`Feature`]):
                Target feature.

        Returns:
            [`DatasetDict`]

        Example:

        ```py
        >>> from datasets import load_dataset
        >>> ds = load_dataset("rotten_tomatoes")
        >>> ds["train"].features
        {'label': ClassLabel(num_classes=2, names=['neg', 'pos'], id=None),
         'text': Value(dtype='string', id=None)}
        >>> ds = ds.cast_column('label', ClassLabel(names=['bad', 'good']))
        >>> ds["train"].features
        {'label': ClassLabel(num_classes=2, names=['bad', 'good'], id=None),
         'text': Value(dtype='string', id=None)}
        ```
        """
        self._check_values_type()
        return DatasetDict({k: dataset.cast_column(column=column, feature=feature) for k, dataset in self.items()})

    def remove_columns(self, column_names: Union[str, List[str]]) -> "DatasetDict":
        """
        Remove one or several column(s) from each split in the dataset
        and the features associated to the column(s).

        The transformation is applied to all the splits of the dataset dictionary.

        You can also remove a column using [`Dataset.map`] with `remove_columns` but the present method
        is in-place (doesn't copy the data to a new dataset) and is thus faster.

        Args:
            column_names (`Union[str, List[str]]`):
                Name of the column(s) to remove.

        Example:

        ```py
        >>> from datasets import load_dataset
        >>> ds = load_dataset("rotten_tomatoes")
        >>> ds.remove_columns("label")
        DatasetDict({
            train: Dataset({
                features: ['text'],
                num_rows: 8530
            })
            validation: Dataset({
                features: ['text'],
                num_rows: 1066
            })
            test: Dataset({
                features: ['text'],
                num_rows: 1066
            })
        })
        ```
        """
        self._check_values_type()
        return DatasetDict({k: dataset.remove_columns(column_names=column_names) for k, dataset in self.items()})

    def rename_column(self, original_column_name: str, new_column_name: str) -> "DatasetDict":
        """
        Rename a column in the dataset and move the features associated to the original column under the new column name.
        The transformation is applied to all the datasets of the dataset dictionary.

        You can also rename a column using [`~Dataset.map`] with `remove_columns` but the present method:
            - takes care of moving the original features under the new column name.
            - doesn't copy the data to a new dataset and is thus much faster.

        Args:
            original_column_name (`str`):
                Name of the column to rename.
            new_column_name (`str`):
                New name for the column.

        Example:

        ```py
        >>> from datasets import load_dataset
        >>> ds = load_dataset("rotten_tomatoes")
        >>> ds.rename_column("label", "label_new")
        DatasetDict({
            train: Dataset({
                features: ['text', 'label_new'],
                num_rows: 8530
            })
            validation: Dataset({
                features: ['text', 'label_new'],
                num_rows: 1066
            })
            test: Dataset({
                features: ['text', 'label_new'],
                num_rows: 1066
            })
        })
        ```
        """
        self._check_values_type()
        return DatasetDict(
            {
                k: dataset.rename_column(original_column_name=original_column_name, new_column_name=new_column_name)
                for k, dataset in self.items()
            }
        )

    def rename_columns(self, column_mapping: Dict[str, str]) -> "DatasetDict":
        """
        Rename several columns in the dataset, and move the features associated to the original columns under
        the new column names.
        The transformation is applied to all the datasets of the dataset dictionary.

        Args:
            column_mapping (`Dict[str, str]`):
                A mapping of columns to rename to their new names.

        Returns:
            [`DatasetDict`]: A copy of the dataset with renamed columns.

        Example:

        ```py
        >>> from datasets import load_dataset
        >>> ds = load_dataset("rotten_tomatoes")
        >>> ds.rename_columns({'text': 'text_new', 'label': 'label_new'})
        DatasetDict({
            train: Dataset({
                features: ['text_new', 'label_new'],
                num_rows: 8530
            })
            validation: Dataset({
                features: ['text_new', 'label_new'],
                num_rows: 1066
            })
            test: Dataset({
                features: ['text_new', 'label_new'],
                num_rows: 1066
            })
        })
        ```
        """
        self._check_values_type()
        return DatasetDict({k: dataset.rename_columns(column_mapping=column_mapping) for k, dataset in self.items()})

    def class_encode_column(self, column: str, include_nulls: bool = False) -> "DatasetDict":
        """Casts the given column as `datasets.features.ClassLabel` and updates the tables.

        Args:
            column (`str`):
                The name of the column to cast.
            include_nulls (`bool`, defaults to `False`):
                Whether to include null values in the class labels. If `True`, the null values will be encoded as the `"None"` class label.

                <Added version="1.14.2"/>

        Example:

        ```py
        >>> from datasets import load_dataset
        >>> ds = load_dataset("boolq")
        >>> ds["train"].features
        {'answer': Value(dtype='bool', id=None),
         'passage': Value(dtype='string', id=None),
         'question': Value(dtype='string', id=None)}
        >>> ds = ds.class_encode_column("answer")
        >>> ds["train"].features
        {'answer': ClassLabel(num_classes=2, names=['False', 'True'], id=None),
         'passage': Value(dtype='string', id=None),
         'question': Value(dtype='string', id=None)}
        ```
        """
        self._check_values_type()
        return DatasetDict(
            {k: dataset.class_encode_column(column=column, include_nulls=include_nulls) for k, dataset in self.items()}
        )

    @contextlib.contextmanager
    def formatted_as(
        self,
        type: Optional[str] = None,
        columns: Optional[List] = None,
        output_all_columns: bool = False,
        **format_kwargs,
    ):
        """To be used in a `with` statement. Set `__getitem__` return format (type and columns).
        The transformation is applied to all the datasets of the dataset dictionary.

        Args:
            type (`str`, optional):
                Output type selected in `[None, numpy, torch, tensorflow, pandas, arrow]`.
                `None` means `__getitem__` returns python objects (default).
            columns (`List[str]`, *optional*):
                Columns to format in the output.
                `None` means `__getitem__` returns all columns (default).
            output_all_columns (`bool`, defaults to False):
                Keep un-formatted columns as well in the output (as python objects).
            **format_kwargs (additional keyword arguments):
                Keywords arguments passed to the convert function like `np.array`, `torch.tensor` or `tensorflow.ragged.constant`.
        """
        self._check_values_type()
        old_format_type = {k: dataset._format_type for k, dataset in self.items()}
        old_format_kwargs = {k: dataset._format_kwargs for k, dataset in self.items()}
        old_format_columns = {k: dataset._format_columns for k, dataset in self.items()}
        old_output_all_columns = {k: dataset._output_all_columns for k, dataset in self.items()}
        try:
            self.set_format(type, columns, output_all_columns, **format_kwargs)
            yield
        finally:
            for k, dataset in self.items():
                dataset.set_format(
                    old_format_type[k], old_format_columns[k], old_output_all_columns[k], **old_format_kwargs[k]
                )

    def set_format(
        self,
        type: Optional[str] = None,
        columns: Optional[List] = None,
        output_all_columns: bool = False,
        **format_kwargs,
    ):
        """Set `__getitem__` return format (type and columns).
        The format is set for every dataset in the dataset dictionary.

        Args:
            type (`str`, *optional*):
                Output type selected in `.[None, numpy, torch, tensorflow, pandas, arrow]`.
                `None` means `__getitem__` returns python objects (default).
            columns (`List[str]`, *optional*):
                Columns to format in the output.
                `None` means `__getitem__` returns all columns (default).
            output_all_columns (`bool`, defaults to False):
                Keep un-formatted columns as well in the output (as python objects),
            **format_kwargs (additional keyword arguments):
                Keywords arguments passed to the convert function like `np.array`, `torch.tensor` or `tensorflow.ragged.constant`.

        It is possible to call `map` after calling `set_format`. Since `map` may add new columns, then the list of formatted columns
        gets updated. In this case, if you apply `map` on a dataset to add a new column, then this column will be formatted:

            `new formatted columns = (all columns - previously unformatted columns)`

        Example:

        ```py
        >>> from datasets import load_dataset
        >>> from transformers import AutoTokenizer
        >>> tokenizer = AutoTokenizer.from_pretrained("bert-base-cased")
        >>> ds = ds.map(lambda x: tokenizer(x["text"], truncation=True, padding=True), batched=True)
        >>> ds.set_format(type="numpy", columns=['input_ids', 'token_type_ids', 'attention_mask', 'label'])
        >>> ds["train"].format
        {'columns': ['input_ids', 'token_type_ids', 'attention_mask', 'label'],
         'format_kwargs': {},
         'output_all_columns': False,
         'type': 'numpy'}
        ```
        """
        self._check_values_type()
        for dataset in self.values():
            dataset.set_format(type=type, columns=columns, output_all_columns=output_all_columns, **format_kwargs)

    def reset_format(self):
        """Reset `__getitem__` return format to python objects and all columns.
        The transformation is applied to all the datasets of the dataset dictionary.

        Same as `self.set_format()`

        Example:

        ```py
        >>> from datasets import load_dataset
        >>> from transformers import AutoTokenizer
        >>> ds = load_dataset("rotten_tomatoes")
        >>> tokenizer = AutoTokenizer.from_pretrained("bert-base-cased")
        >>> ds = ds.map(lambda x: tokenizer(x["text"], truncation=True, padding=True), batched=True)
        >>> ds.set_format(type="numpy", columns=['input_ids', 'token_type_ids', 'attention_mask', 'label'])
        >>> ds["train"].format
        {'columns': ['input_ids', 'token_type_ids', 'attention_mask', 'label'],
         'format_kwargs': {},
         'output_all_columns': False,
         'type': 'numpy'}
        >>> ds.reset_format()
        >>> ds["train"].format
        {'columns': ['text', 'label', 'input_ids', 'token_type_ids', 'attention_mask'],
         'format_kwargs': {},
         'output_all_columns': False,
         'type': None}
        ```
        """
        self._check_values_type()
        for dataset in self.values():
            dataset.set_format()

    def set_transform(
        self,
        transform: Optional[Callable],
        columns: Optional[List] = None,
        output_all_columns: bool = False,
    ):
        """Set ``__getitem__`` return format using this transform. The transform is applied on-the-fly on batches when ``__getitem__`` is called.
        The transform is set for every dataset in the dataset dictionary
        As :func:`datasets.Dataset.set_format`, this can be reset using :func:`datasets.Dataset.reset_format`

        Args:
            transform (`Callable`, optional): user-defined formatting transform, replaces the format defined by :func:`datasets.Dataset.set_format`
                A formatting function is a callable that takes a batch (as a dict) as input and returns a batch.
                This function is applied right before returning the objects in ``__getitem__``.
            columns (`List[str]`, optional): columns to format in the output
                If specified, then the input batch of the transform only contains those columns.
            output_all_columns (`bool`, default to False): keep un-formatted columns as well in the output (as python objects)
                If set to True, then the other un-formatted columns are kept with the output of the transform.

        """
        self._check_values_type()
        for dataset in self.values():
            dataset.set_format("custom", columns=columns, output_all_columns=output_all_columns, transform=transform)

    def with_format(
        self,
        type: Optional[str] = None,
        columns: Optional[List] = None,
        output_all_columns: bool = False,
        **format_kwargs,
    ) -> "DatasetDict":
        """Set `__getitem__` return format (type and columns). The data formatting is applied on-the-fly.
        The format `type` (for example "numpy") is used to format batches when using `__getitem__`.
        The format is set for every dataset in the dataset dictionary.

        It's also possible to use custom transforms for formatting using [`~datasets.Dataset.with_transform`].

        Contrary to [`~datasets.DatasetDict.set_format`], `with_format` returns a new [`DatasetDict`] object with new [`Dataset`] objects.

        Args:
            type (`str`, *optional*):
                Either output type selected in `[None, numpy, torch, tensorflow, pandas, arrow]`.
                `None` means `__getitem__` returns python objects (default).
            columns (`List[str]`, *optional*):
                Columns to format in the output.
                `None` means `__getitem__` returns all columns (default).
            output_all_columns (`bool`, defaults to `False`):
                Keep un-formatted columns as well in the output (as python objects).
            **format_kwargs (additional keyword arguments):
                Keywords arguments passed to the convert function like `np.array`, `torch.tensor` or `tensorflow.ragged.constant`.

        Example:

        ```py
        >>> from datasets import load_dataset
        >>> from transformers import AutoTokenizer
        >>> ds = load_dataset("rotten_tomatoes")
        >>> tokenizer = AutoTokenizer.from_pretrained("bert-base-cased")
        >>> ds = ds.map(lambda x: tokenizer(x['text'], truncation=True, padding=True), batched=True)
        >>> ds["train"].format
        {'columns': ['text', 'label', 'input_ids', 'token_type_ids', 'attention_mask'],
         'format_kwargs': {},
         'output_all_columns': False,
         'type': None}
        >>> ds = ds.with_format(type='tensorflow', columns=['input_ids', 'token_type_ids', 'attention_mask', 'label'])
        >>> ds["train"].format
        {'columns': ['input_ids', 'token_type_ids', 'attention_mask', 'label'],
         'format_kwargs': {},
         'output_all_columns': False,
         'type': 'tensorflow'}
        ```
        """
        dataset = copy.deepcopy(self)
        dataset.set_format(type=type, columns=columns, output_all_columns=output_all_columns, **format_kwargs)
        return dataset

    def with_transform(
        self,
        transform: Optional[Callable],
        columns: Optional[List] = None,
        output_all_columns: bool = False,
    ) -> "DatasetDict":
        """Set `__getitem__` return format using this transform. The transform is applied on-the-fly on batches when `__getitem__` is called.
        The transform is set for every dataset in the dataset dictionary

        As [`~datasets.Dataset.set_format`], this can be reset using [`~datasets.Dataset.reset_format`].

        Contrary to [`~datasets.DatasetDict.set_transform`], `with_transform` returns a new [`DatasetDict`] object with new [`Dataset`] objects.

        Args:
            transform (`Callable`, *optional*):
                User-defined formatting transform, replaces the format defined by [`~datasets.Dataset.set_format`].
                A formatting function is a callable that takes a batch (as a dict) as input and returns a batch.
                This function is applied right before returning the objects in `__getitem__`.
            columns (`List[str]`, *optional*):
                Columns to format in the output.
                If specified, then the input batch of the transform only contains those columns.
            output_all_columns (`bool`, defaults to False):
                Keep un-formatted columns as well in the output (as python objects).
                If set to `True`, then the other un-formatted columns are kept with the output of the transform.

        Example:

        ```py
        >>> from datasets import load_dataset
        >>> from transformers import AutoTokenizer
        >>> ds = load_dataset("rotten_tomatoes")
        >>> tokenizer = AutoTokenizer.from_pretrained("bert-base-cased")
        >>> def encode(example):
        ...     return tokenizer(example['text'], truncation=True, padding=True, return_tensors="pt")
        >>> ds = ds.with_transform(encode)
        >>> ds["train"][0]
        {'attention_mask': tensor([1, 1, 1, 1, 1, 1, 1, 1, 1, 1, 1, 1, 1, 1, 1, 1, 1, 1, 1, 1, 1, 1, 1, 1,
         1, 1, 1, 1, 1, 1, 1, 1, 1, 1, 1, 1, 1, 1, 1, 1, 1, 1, 1, 1, 1, 1, 1, 1,
         1, 1, 1, 1, 1, 1, 1, 1, 1]),
         'input_ids': tensor([  101,  1103,  2067,  1110, 17348,  1106,  1129,  1103,  6880,  1432,
                112,   188,  1207,   107, 14255,  1389,   107,  1105,  1115,  1119,
                112,   188,  1280,  1106,  1294,   170, 24194,  1256,  3407,  1190,
                170, 11791,  5253,   188,  1732,  7200, 10947, 12606,  2895,   117,
                179,  7766,   118,   172, 15554,  1181,  3498,  6961,  3263,  1137,
                188,  1566,  7912, 14516,  6997,   119,   102]),
         'token_type_ids': tensor([0, 0, 0, 0, 0, 0, 0, 0, 0, 0, 0, 0, 0, 0, 0, 0, 0, 0, 0, 0, 0, 0, 0, 0,
                0, 0, 0, 0, 0, 0, 0, 0, 0, 0, 0, 0, 0, 0, 0, 0, 0, 0, 0, 0, 0, 0, 0, 0,
                0, 0, 0, 0, 0, 0, 0, 0, 0])}
        ```
        """
        dataset = copy.deepcopy(self)
        dataset.set_transform(transform=transform, columns=columns, output_all_columns=output_all_columns)
        return dataset

    def map(
        self,
        function: Optional[Callable] = None,
        with_indices: bool = False,
        with_rank: bool = False,
        input_columns: Optional[Union[str, List[str]]] = None,
        batched: bool = False,
        batch_size: Optional[int] = 1000,
        drop_last_batch: bool = False,
        remove_columns: Optional[Union[str, List[str]]] = None,
        keep_in_memory: bool = False,
        load_from_cache_file: bool = True,
        cache_file_names: Optional[Dict[str, Optional[str]]] = None,
        writer_batch_size: Optional[int] = 1000,
        features: Optional[Features] = None,
        disable_nullable: bool = False,
        fn_kwargs: Optional[dict] = None,
        num_proc: Optional[int] = None,
        desc: Optional[str] = None,
    ) -> "DatasetDict":
        """Apply a function to all the elements in the table (individually or in batches)
        and update the table (if function does updated examples).
        The transformation is applied to all the datasets of the dataset dictionary.

        Args:
            function (`callable`): with one of the following signature:
                - `function(example: Dict[str, Any]) -> Dict[str, Any]` if `batched=False` and `with_indices=False`
                - `function(example: Dict[str, Any], indices: int) -> Dict[str, Any]` if `batched=False` and `with_indices=True`
                - `function(batch: Dict[str, List]) -> Dict[str, List]` if `batched=True` and `with_indices=False`
                - `function(batch: Dict[str, List], indices: List[int]) -> Dict[str, List]` if `batched=True` and `with_indices=True`

                For advanced usage, the function can also return a `pyarrow.Table`.
                Moreover if your function returns nothing (`None`), then `map` will run your function and return the dataset unchanged.

            with_indices (`bool`, defaults to `False`):
                Provide example indices to `function`. Note that in this case the signature of `function` should be `def function(example, idx): ...`.
            with_rank (`bool`, defaults to `False`):
                Provide process rank to `function`. Note that in this case the
                signature of `function` should be `def function(example[, idx], rank): ...`.
            input_columns (`[Union[str, List[str]]]`, *optional*, defaults to `None`):
                The columns to be passed into `function` as
                positional arguments. If `None`, a dict mapping to all formatted columns is passed as one argument.
            batched (`bool`, defaults to `False`):
                Provide batch of examples to `function`.
            batch_size (`int`, *optional*, defaults to `1000`):
                Number of examples per batch provided to `function` if `batched=True`,
                `batch_size <= 0` or `batch_size == None` then provide the full dataset as a single batch to `function`.
            drop_last_batch (`bool`, defaults to `False`):
                Whether a last batch smaller than the batch_size should be
                dropped instead of being processed by the function.
            remove_columns (`[Union[str, List[str]]]`, *optional*, defaults to `None`):
                Remove a selection of columns while doing the mapping.
                Columns will be removed before updating the examples with the output of `function`, i.e. if `function` is adding
                columns with names in `remove_columns`, these columns will be kept.
            keep_in_memory (`bool`, defaults to `False`):
                Keep the dataset in memory instead of writing it to a cache file.
            load_from_cache_file (`bool`, defaults to `True`):
                If a cache file storing the current computation from `function`
                can be identified, use it instead of recomputing.
            cache_file_names (`[Dict[str, str]]`, *optional*, defaults to `None`):
                Provide the name of a path for the cache file. It is used to store the
                results of the computation instead of the automatically generated cache file name.
                You have to provide one `cache_file_name` per dataset in the dataset dictionary.
            writer_batch_size (`int`, default `1000`):
                Number of rows per write operation for the cache file writer.
                This value is a good trade-off between memory usage during the processing, and processing speed.
                Higher value makes the processing do fewer lookups, lower value consume less temporary memory while running `map`.
            features (`[datasets.Features]`, *optional*, defaults to `None`):
                Use a specific [`Features`] to store the cache file
                instead of the automatically generated one.
            disable_nullable (`bool`, defaults to `False`):
                Disallow null values in the table.
            fn_kwargs (`Dict`, *optional*, defaults to `None`):
                Keyword arguments to be passed to `function`
            num_proc (`int`, *optional*, defaults to `None`):
                Number of processes for multiprocessing. By default it doesn't
                use multiprocessing.
            desc (`str`, *optional*, defaults to `None`):
                Meaningful description to be displayed alongside with the progress bar while mapping examples.

        Example:

        ```py
        >>> from datasets import load_dataset
        >>> ds = load_dataset("rotten_tomatoes")
        >>> def add_prefix(example):
        ...     example["text"] = "Review: " + example["text"]
        ...     return example
        >>> ds = ds.map(add_prefix)
        >>> ds["train"][0:3]["text"]
        ['Review: the rock is destined to be the 21st century\'s new " conan " and that he\'s going to make a splash even greater than arnold schwarzenegger , jean-claud van damme or steven segal .',
         'Review: the gorgeously elaborate continuation of " the lord of the rings " trilogy is so huge that a column of words cannot adequately describe co-writer/director peter jackson\'s expanded vision of j . r . r . tolkien\'s middle-earth .',
         'Review: effective but too-tepid biopic']

        # process a batch of examples
        >>> ds = ds.map(lambda example: tokenizer(example["text"]), batched=True)
        # set number of processors
        >>> ds = ds.map(add_prefix, num_proc=4)
        ```
        """
        self._check_values_type()
        if cache_file_names is None:
            cache_file_names = {k: None for k in self}
        return DatasetDict(
            {
                k: dataset.map(
                    function=function,
                    with_indices=with_indices,
                    with_rank=with_rank,
                    input_columns=input_columns,
                    batched=batched,
                    batch_size=batch_size,
                    drop_last_batch=drop_last_batch,
                    remove_columns=remove_columns,
                    keep_in_memory=keep_in_memory,
                    load_from_cache_file=load_from_cache_file,
                    cache_file_name=cache_file_names[k],
                    writer_batch_size=writer_batch_size,
                    features=features,
                    disable_nullable=disable_nullable,
                    fn_kwargs=fn_kwargs,
                    num_proc=num_proc,
                    desc=desc,
                )
                for k, dataset in self.items()
            }
        )

    def filter(
        self,
        function,
        with_indices=False,
        input_columns: Optional[Union[str, List[str]]] = None,
        batched: bool = False,
        batch_size: Optional[int] = 1000,
        keep_in_memory: bool = False,
        load_from_cache_file: bool = True,
        cache_file_names: Optional[Dict[str, Optional[str]]] = None,
        writer_batch_size: Optional[int] = 1000,
        fn_kwargs: Optional[dict] = None,
        num_proc: Optional[int] = None,
        desc: Optional[str] = None,
    ) -> "DatasetDict":
        """Apply a filter function to all the elements in the table in batches
        and update the table so that the dataset only includes examples according to the filter function.
        The transformation is applied to all the datasets of the dataset dictionary.

        Args:
            function (`callable`):
                With one of the following signature:
                - `function(example: Dict[str, Any]) -> bool` if `with_indices=False, batched=False`
                - `function(example: Dict[str, Any], indices: int) -> bool` if `with_indices=True, batched=False`
                - `function(example: Dict[str, List]) -> List[bool]` if `with_indices=False, batched=True`
                - `function(example: Dict[str, List], indices: List[int]) -> List[bool]` if ``with_indices=True, batched=True`
            with_indices (`bool`, defaults to `False`):
                Provide example indices to `function`. Note that in this case the signature of `function` should be `def function(example, idx): ...`.
            input_columns (`[Union[str, List[str]]]`, *optional*, defaults to `None`):
                The columns to be passed into `function` as
                positional arguments. If `None`, a dict mapping to all formatted columns is passed as one argument.
            batched (`bool`, defaults to `False`):
                Provide batch of examples to `function`.
            batch_size (`int`, *optional*, defaults to `1000`):
                Number of examples per batch provided to `function` if `batched=True`
                `batch_size <= 0` or `batch_size == None` then provide the full dataset as a single batch to `function`.
            keep_in_memory (`bool`, defaults to `False`):
                Keep the dataset in memory instead of writing it to a cache file.
            load_from_cache_file (`bool`, defaults to `True`):
                If a cache file storing the current computation from `function`
                can be identified, use it instead of recomputing.
            cache_file_names (`[Dict[str, str]]`, *optional*, defaults to `None`):
                Provide the name of a path for the cache file. It is used to store the
                results of the computation instead of the automatically generated cache file name.
                You have to provide one `cache_file_name` per dataset in the dataset dictionary.
            writer_batch_size (`int`, defaults to `1000`):
                Number of rows per write operation for the cache file writer.
                This value is a good trade-off between memory usage during the processing, and processing speed.
                Higher value makes the processing do fewer lookups, lower value consume less temporary memory while running `map`.
            fn_kwargs (`Dict`, *optional*, defaults to `None`):
                Keyword arguments to be passed to `function`
            num_proc (`int`, *optional*, defaults to `None`):
                Number of processes for multiprocessing. By default it doesn't
                use multiprocessing.
            desc (`str`, *optional*, defaults to `None`):
                Meaningful description to be displayed alongside with the progress bar while filtering examples.

        Example:

        ```py
        >>> from datasets import load_dataset
        >>> ds = load_dataset("rotten_tomatoes")
        >>> ds.filter(lambda x: x["label"] == 1)
        DatasetDict({
            train: Dataset({
                features: ['text', 'label'],
                num_rows: 4265
            })
            validation: Dataset({
                features: ['text', 'label'],
                num_rows: 533
            })
            test: Dataset({
                features: ['text', 'label'],
                num_rows: 533
            })
        })
        ```
        """
        self._check_values_type()
        if cache_file_names is None:
            cache_file_names = {k: None for k in self}
        return DatasetDict(
            {
                k: dataset.filter(
                    function=function,
                    with_indices=with_indices,
                    input_columns=input_columns,
                    batched=batched,
                    batch_size=batch_size,
                    keep_in_memory=keep_in_memory,
                    load_from_cache_file=load_from_cache_file,
                    cache_file_name=cache_file_names[k],
                    writer_batch_size=writer_batch_size,
                    fn_kwargs=fn_kwargs,
                    num_proc=num_proc,
                    desc=desc,
                )
                for k, dataset in self.items()
            }
        )

    def sort(
        self,
        column: str,
        reverse: bool = False,
        kind: str = None,
        null_placement: str = "last",
        keep_in_memory: bool = False,
        load_from_cache_file: bool = True,
        indices_cache_file_names: Optional[Dict[str, Optional[str]]] = None,
        writer_batch_size: Optional[int] = 1000,
    ) -> "DatasetDict":
        """Create a new dataset sorted according to a column.
        The transformation is applied to all the datasets of the dataset dictionary.

        Currently sorting according to a column name uses pandas sorting algorithm under the hood.
        The column should thus be a pandas compatible type (in particular not a nested type).
        This also means that the column used for sorting is fully loaded in memory (which should be fine in most cases).

        Args:
            column (`str`):
                Column name to sort by.
            reverse (`bool`, defaults to `False`):
                If `True`, sort by descending order rather then ascending.
            kind (`str`, *optional*):
                Pandas algorithm for sorting selected in `{quicksort, mergesort, heapsort, stable}`,
                The default is `quicksort`. Note that both `stable` and `mergesort` use timsort under the covers and, in general,
                the actual implementation will vary with data type. The `mergesort` option is retained for backwards compatibility.
            null_placement (`str`, defaults to `last`):
                Put `None` values at the beginning if `first`; `last` puts `None` values at the end.

                <Added version="1.14.2"/>
            keep_in_memory (`bool`, defaults to `False`):
                Keep the sorted indices in memory instead of writing it to a cache file.
            load_from_cache_file (`bool`, defaults to `True`):
                If a cache file storing the sorted indices
                can be identified, use it instead of recomputing.
            indices_cache_file_names (`[Dict[str, str]]`, *optional*, defaults to `None`):
                Provide the name of a path for the cache file. It is used to store the
                indices mapping instead of the automatically generated cache file name.
                You have to provide one `cache_file_name` per dataset in the dataset dictionary.
            writer_batch_size (`int`, defaults to `1000`):
                Number of rows per write operation for the cache file writer.
                Higher value gives smaller cache files, lower value consume less temporary memory.

        Example:

        ```py
        >>> from datasets import load_dataset
        >>> ds = load_dataset("rotten_tomatoes")
        >>> ds["train"]["label"][:10]
        [1, 1, 1, 1, 1, 1, 1, 1, 1, 1]
        >>> sorted_ds = ds.sort("label")
        >>> sorted_ds["train"]["label"][:10]
        [0, 0, 0, 0, 0, 0, 0, 0, 0, 0]
        ```
        """
        self._check_values_type()
        if indices_cache_file_names is None:
            indices_cache_file_names = {k: None for k in self}
        return DatasetDict(
            {
                k: dataset.sort(
                    column=column,
                    reverse=reverse,
                    kind=kind,
                    null_placement=null_placement,
                    keep_in_memory=keep_in_memory,
                    load_from_cache_file=load_from_cache_file,
                    indices_cache_file_name=indices_cache_file_names[k],
                    writer_batch_size=writer_batch_size,
                )
                for k, dataset in self.items()
            }
        )

    def shuffle(
        self,
        seeds: Optional[Union[int, Dict[str, Optional[int]]]] = None,
        seed: Optional[int] = None,
        generators: Optional[Dict[str, np.random.Generator]] = None,
        keep_in_memory: bool = False,
        load_from_cache_file: bool = True,
        indices_cache_file_names: Optional[Dict[str, Optional[str]]] = None,
        writer_batch_size: Optional[int] = 1000,
    ) -> "DatasetDict":
        """Create a new Dataset where the rows are shuffled.

        The transformation is applied to all the datasets of the dataset dictionary.

        Currently shuffling uses numpy random generators.
        You can either supply a NumPy BitGenerator to use, or a seed to initiate NumPy's default random generator (PCG64).

        Args:
            seeds (`Dict[str, int]` or `int`, *optional*):
                A seed to initialize the default BitGenerator if `generator=None`.
                If `None`, then fresh, unpredictable entropy will be pulled from the OS.
                If an `int` or `array_like[ints]` is passed, then it will be passed to SeedSequence to derive the initial BitGenerator state.
                You can provide one `seed` per dataset in the dataset dictionary.
            seed (`int`, *optional*):
                A seed to initialize the default BitGenerator if `generator=None`. Alias for seeds (a `ValueError` is raised if both are provided).
            generators (`Dict[str, *optional*, np.random.Generator]`):
                Numpy random Generator to use to compute the permutation of the dataset rows.
                If `generator=None` (default), uses `np.random.default_rng` (the default BitGenerator (PCG64) of NumPy).
                You have to provide one `generator` per dataset in the dataset dictionary.
            keep_in_memory (`bool`, defaults to `False`):
                Keep the dataset in memory instead of writing it to a cache file.
            load_from_cache_file (`bool`, defaults to `True`):
                If a cache file storing the current computation from `function`
                can be identified, use it instead of recomputing.
            indices_cache_file_names (`Dict[str, str]`, *optional*):
                Provide the name of a path for the cache file. It is used to store the
                indices mappings instead of the automatically generated cache file name.
                You have to provide one `cache_file_name` per dataset in the dataset dictionary.
            writer_batch_size (`int`, defaults to `1000`):
                Number of rows per write operation for the cache file writer.
                This value is a good trade-off between memory usage during the processing, and processing speed.
                Higher value makes the processing do fewer lookups, lower value consume less temporary memory while running `map`.

        Example:

        ```py
        >>> from datasets import load_dataset
        >>> ds = load_dataset("rotten_tomatoes")
        >>> ds["train"]["label"][:10]
        [1, 1, 1, 1, 1, 1, 1, 1, 1, 1]

        # set a seed
        >>> shuffled_ds = ds.shuffle(seed=42)
        >>> shuffled_ds["train"]["label"][:10]
        [0, 1, 0, 1, 0, 0, 0, 0, 0, 0]
        ```
        """
        self._check_values_type()
        if seed is not None and seeds is not None:
            raise ValueError("Please specify seed or seeds, but not both")
        seeds = seed if seed is not None else seeds
        if seeds is None:
            seeds = {k: None for k in self}
        elif not isinstance(seeds, dict):
            seeds = {k: seeds for k in self}
        if generators is None:
            generators = {k: None for k in self}
        if indices_cache_file_names is None:
            indices_cache_file_names = {k: None for k in self}
        return DatasetDict(
            {
                k: dataset.shuffle(
                    seed=seeds[k],
                    generator=generators[k],
                    keep_in_memory=keep_in_memory,
                    load_from_cache_file=load_from_cache_file,
                    indices_cache_file_name=indices_cache_file_names[k],
                    writer_batch_size=writer_batch_size,
                )
                for k, dataset in self.items()
            }
        )

    def save_to_disk(
        self,
        dataset_dict_path: PathLike,
        fs="deprecated",
        max_shard_size: Optional[Union[str, int]] = None,
        num_shards: Optional[Union[int, Dict[str, int]]] = None,
        num_proc: Optional[int] = None,
        storage_options: Optional[dict] = None,
    ):
        """
        Saves a dataset dict to a filesystem using either [`~filesystems.S3FileSystem`] or
        `fsspec.spec.AbstractFileSystem`.

        For [`Image`] and [`Audio`] data:

        All the Image() and Audio() data are stored in the arrow files.
        If you want to store paths or urls, please use the Value("string") type.

        Args:
<<<<<<< HEAD
            dataset_dict_path (``PathLike``): Path (e.g. `path/to/dataset`) or remote URI
                (e.g. `s3://my-bucket/dataset/train`) of the dataset dict directory where the dataset dict will be
                saved to.
            max_shard_size (`int` or `str`, *optional*, defaults to `"500MB"`):
                The maximum size of the dataset shards to be uploaded to the hub. If expressed as a string, needs to be digits followed by a unit
                (like `"50MB"`).
            num_shards (:obj:`Dict[str, int]`, optional): Number of shards to write.
                You need to provide the number of shards for each dataset in the dataset dictionary.
                Default to the same value as `num_proc` if specified.
                Use a dictionary to define a different num_shards for each split.

                <Added version="2.8.0"/>
            num_proc (:obj:`int`, optional, default `None`): Number of processes when downloading and generating the dataset locally.
                Multiprocessing is disabled by default.

                <Added version="2.8.0"/>
            storage_options (:obj:`dict`, *optional*): Key/value pairs to be passed on to the file-system backend, if any.

                <Added version="2.8.0"/>

        Example:

        ```python
        >>> dataset_dict.save_to_disk("path/to/dataset/directory")
        >>> dataset_dict.save_to_disk("path/to/dataset/directory", max_shard_size="1GB")
        >>> dataset_dict.save_to_disk("path/to/dataset/directory", num_shards={"train": 1024, "test": 8})
        ```
=======
            dataset_dict_path (`str`):
                Path (e.g. `dataset/train`) or remote URI
                (e.g. `s3://my-bucket/dataset/train`) of the dataset dict directory where the dataset dict will be
                saved to.
            fs ([`~filesystems.S3FileSystem`], `fsspec.spec.AbstractFileSystem`, *optional*, defaults to `None`):
                Instance of the remote filesystem used to download the files from.
>>>>>>> cd3169f3
        """
        if fs != "deprecated":
            warnings.warn(
                "'fs' was is deprecated in favor of 'storage_options' in version 2.8.0 and will be removed in 3.0.0.\n"
                "You can remove this warning by passing 'storage_options=fs.storage_options' instead.",
                FutureWarning,
            )
            storage_options = fs.storage_options

        fs_token_paths = fsspec.get_fs_token_paths(dataset_dict_path, storage_options=storage_options)
        fs: fsspec.AbstractFileSystem = fs_token_paths[0]
        is_local = not is_remote_filesystem(fs)
        path_join = os.path.join if is_local else posixpath.join

        if num_shards is None:
            num_shards = {k: None for k in self}
        elif not isinstance(num_shards, dict):
            raise ValueError(
                "Please provide one `num_shards` per dataset in the dataset dictionary, e.g. {{'train': 128, 'test': 4}}"
            )

        if is_local:
            Path(dataset_dict_path).resolve().mkdir(parents=True, exist_ok=True)

        json.dump(
            {"splits": list(self)},
            fs.open(path_join(dataset_dict_path, config.DATASETDICT_JSON_FILENAME), "w", encoding="utf-8"),
        )
        for k, dataset in self.items():
            dataset.save_to_disk(
                path_join(dataset_dict_path, k),
                num_shards=num_shards.get(k),
                max_shard_size=max_shard_size,
                num_proc=num_proc,
                storage_options=storage_options,
            )

    @staticmethod
    def load_from_disk(
        dataset_dict_path: PathLike,
        fs="deprecated",
        keep_in_memory: Optional[bool] = None,
        storage_options: Optional[dict] = None,
    ) -> "DatasetDict":
        """
        Load a dataset that was previously saved using [`save_to_disk`] from a filesystem using either
        [`~filesystems.S3FileSystem`] or `fsspec.spec.AbstractFileSystem`.

        Args:
<<<<<<< HEAD
            dataset_dict_path (``PathLike``): Path (e.g. ``"path/to/dataset"``) or remote URI (e.g.
                ``"s3//my-bucket/dataset/train"``) of the dataset dict directory where the dataset dict will be loaded
                from.
            keep_in_memory (:obj:`bool`, default ``None``): Whether to copy the dataset in-memory. If `None`, the
                dataset will not be copied in-memory unless explicitly enabled by setting
                `datasets.config.IN_MEMORY_MAX_SIZE` to nonzero. See more details in the
                :ref:`load_dataset_enhancing_performance` section.
            storage_options (:obj:`dict`, *optional*): Key/value pairs to be passed on to the file-system backend, if any.

                <Added version="2.8.0"/>
=======
            dataset_dict_path (`str`):
                Path (e.g. `"dataset/train"`) or remote URI (e.g.
                `"s3//my-bucket/dataset/train"`) of the dataset dict directory where the dataset dict will be loaded
                from.
            fs ([`~filesystems.S3FileSystem`] or `fsspec.spec.AbstractFileSystem`, *optional*, defaults to `None`):
                Instance of the remote filesystem used to download the files from.
            keep_in_memory (`bool`, defaults to `None`):
                Whether to copy the dataset in-memory. If `None`, the
                dataset will not be copied in-memory unless explicitly enabled by setting
                `datasets.config.IN_MEMORY_MAX_SIZE` to nonzero. See more details in the
                [improve performance](./cache#improve-performance) section.
>>>>>>> cd3169f3

        Returns:
            [`DatasetDict`]

        Example:

        ```py
        >>> ds = load_from_disk('path/to/dataset/directory')
        ```
        """
        if fs != "deprecated":
            warnings.warn(
                "'fs' was is deprecated in favor of 'storage_options' in version 2.8.0 and will be removed in 3.0.0.\n"
                "You can remove this warning by passing 'storage_options=fs.storage_options' instead.",
                FutureWarning,
            )
            storage_options = fs.storage_options

        fs_token_paths = fsspec.get_fs_token_paths(dataset_dict_path, storage_options=storage_options)
        fs: fsspec.AbstractFileSystem = fs_token_paths[0]

        dataset_dict = DatasetDict()
        if is_remote_filesystem(fs):
            dest_dataset_dict_path = extract_path_from_uri(dataset_dict_path)
        else:
            fs = fsspec.filesystem("file")
            dest_dataset_dict_path = dataset_dict_path
        dataset_dict_json_path = Path(dest_dataset_dict_path, config.DATASETDICT_JSON_FILENAME).as_posix()
        dataset_info_path = Path(dest_dataset_dict_path, config.DATASET_INFO_FILENAME).as_posix()
        if fs.isfile(dataset_info_path) and not fs.isfile(dataset_dict_json_path):
            raise FileNotFoundError(
                f"No such file or directory: '{dataset_dict_json_path}'. Expected to load a DatasetDict object, but got a Dataset. Please use datasets.load_from_disk instead."
            )
        for k in json.load(fs.open(dataset_dict_json_path, "r", encoding="utf-8"))["splits"]:
            dataset_dict_split_path = (
                dataset_dict_path.split("://")[0] + "://" + Path(dest_dataset_dict_path, k).as_posix()
                if is_remote_filesystem(fs)
                else Path(dest_dataset_dict_path, k).as_posix()
            )
            dataset_dict[k] = Dataset.load_from_disk(
                dataset_dict_split_path, keep_in_memory=keep_in_memory, storage_options=storage_options
            )
        return dataset_dict

    @staticmethod
    def from_csv(
        path_or_paths: Dict[str, PathLike],
        features: Optional[Features] = None,
        cache_dir: str = None,
        keep_in_memory: bool = False,
        **kwargs,
    ) -> "DatasetDict":
        """Create [`DatasetDict`] from CSV file(s).

        Args:
            path_or_paths (`dict` of path-like):
                Path(s) of the CSV file(s).
            features ([`Features`], *optional*):
                Dataset features.
            cache_dir (str, *optional*, defaults to `"~/.cache/huggingface/datasets"`):
                Directory to cache data.
            keep_in_memory (`bool`, defaults to `False`):
                Whether to copy the data in-memory.
            **kwargs (additional keyword arguments):
                Keyword arguments to be passed to [`pandas.read_csv`].

        Returns:
            [`DatasetDict`]

        Example:

        ```py
        >>> from datasets import DatasetDict
        >>> ds = DatasetDict.from_csv({'train': 'path/to/dataset.csv'})
        ```
        """
        # Dynamic import to avoid circular dependency
        from .io.csv import CsvDatasetReader

        return CsvDatasetReader(
            path_or_paths, features=features, cache_dir=cache_dir, keep_in_memory=keep_in_memory, **kwargs
        ).read()

    @staticmethod
    def from_json(
        path_or_paths: Dict[str, PathLike],
        features: Optional[Features] = None,
        cache_dir: str = None,
        keep_in_memory: bool = False,
        **kwargs,
    ) -> "DatasetDict":
        """Create [`DatasetDict`] from JSON Lines file(s).

        Args:
            path_or_paths (`path-like` or list of `path-like`):
                Path(s) of the JSON Lines file(s).
            features ([`Features`], *optional*):
                Dataset features.
            cache_dir (str, *optional*, defaults to `"~/.cache/huggingface/datasets"`):
                Directory to cache data.
            keep_in_memory (`bool`, defaults to `False`):
                Whether to copy the data in-memory.
            **kwargs (additional keyword arguments):
                Keyword arguments to be passed to [`JsonConfig`].

        Returns:
            [`DatasetDict`]

        Example:

        ```py
        >>> from datasets import DatasetDict
        >>> ds = DatasetDict.from_json({'train': 'path/to/dataset.json'})
        ```
        """
        # Dynamic import to avoid circular dependency
        from .io.json import JsonDatasetReader

        return JsonDatasetReader(
            path_or_paths, features=features, cache_dir=cache_dir, keep_in_memory=keep_in_memory, **kwargs
        ).read()

    @staticmethod
    def from_parquet(
        path_or_paths: Dict[str, PathLike],
        features: Optional[Features] = None,
        cache_dir: str = None,
        keep_in_memory: bool = False,
        columns: Optional[List[str]] = None,
        **kwargs,
    ) -> "DatasetDict":
        """Create [`DatasetDict`] from Parquet file(s).

        Args:
            path_or_paths (`dict` of path-like):
                Path(s) of the CSV file(s).
            features ([`Features`], *optional*):
                Dataset features.
            cache_dir (`str`, *optional*, defaults to `"~/.cache/huggingface/datasets"`):
                Directory to cache data.
            keep_in_memory (`bool`, defaults to `False`):
                Whether to copy the data in-memory.
            columns (`List[str]`, *optional*):
                If not `None`, only these columns will be read from the file.
                A column name may be a prefix of a nested field, e.g. 'a' will select
                'a.b', 'a.c', and 'a.d.e'.
            **kwargs (additional keyword arguments):
                Keyword arguments to be passed to [`ParquetConfig`].

        Returns:
            [`DatasetDict`]

        Example:

        ```py
        >>> from datasets import DatasetDict
        >>> ds = DatasetDict.from_parquet({'train': 'path/to/dataset/parquet'})
        ```
        """
        # Dynamic import to avoid circular dependency
        from .io.parquet import ParquetDatasetReader

        return ParquetDatasetReader(
            path_or_paths,
            features=features,
            cache_dir=cache_dir,
            keep_in_memory=keep_in_memory,
            columns=columns,
            **kwargs,
        ).read()

    @staticmethod
    def from_text(
        path_or_paths: Dict[str, PathLike],
        features: Optional[Features] = None,
        cache_dir: str = None,
        keep_in_memory: bool = False,
        **kwargs,
    ) -> "DatasetDict":
        """Create [`DatasetDict`] from text file(s).

        Args:
            path_or_paths (`dict` of path-like):
                Path(s) of the text file(s).
            features ([`Features`], *optional*):
                Dataset features.
            cache_dir (`str`, *optional*, defaults to `"~/.cache/huggingface/datasets"`):
                Directory to cache data.
            keep_in_memory (`bool`, defaults to `False`):
                Whether to copy the data in-memory.
            **kwargs (additional keyword arguments):
                Keyword arguments to be passed to [`TextConfig`].

        Returns:
            [`DatasetDict`]

        Example:

        ```py
        >>> from datasets import DatasetDict
        >>> ds = DatasetDict.from_text({'train': 'path/to/dataset.txt'})
        ```
        """
        # Dynamic import to avoid circular dependency
        from .io.text import TextDatasetReader

        return TextDatasetReader(
            path_or_paths, features=features, cache_dir=cache_dir, keep_in_memory=keep_in_memory, **kwargs
        ).read()

    @is_documented_by(Dataset.prepare_for_task)
    def prepare_for_task(self, task: Union[str, TaskTemplate], id: int = 0) -> "DatasetDict":
        self._check_values_type()
        return DatasetDict({k: dataset.prepare_for_task(task=task, id=id) for k, dataset in self.items()})

    @is_documented_by(Dataset.align_labels_with_mapping)
    def align_labels_with_mapping(self, label2id: Dict, label_column: str) -> "DatasetDict":
        self._check_values_type()
        return DatasetDict(
            {
                k: dataset.align_labels_with_mapping(label2id=label2id, label_column=label_column)
                for k, dataset in self.items()
            }
        )

    def push_to_hub(
        self,
        repo_id,
        private: Optional[bool] = False,
        token: Optional[str] = None,
        branch: Optional[None] = None,
        max_shard_size: Optional[Union[int, str]] = None,
        num_shards: Optional[int] = None,
        shard_size: Optional[Union[int, Dict[str, int]]] = "deprecated",
        embed_external_files: bool = True,
    ):
        """Pushes the [`DatasetDict`] to the hub as a Parquet dataset.
        The [`DatasetDict`] is pushed using HTTP requests and does not need to have neither git or git-lfs installed.

        Each dataset split will be pushed independently. The pushed dataset will keep the original split names.

        The resulting Parquet files are self-contained by default: if your dataset contains [`Image`] or [`Audio`]
        data, the Parquet files will store the bytes of your images or audio files.
        You can disable this by setting `embed_external_files` to False.

        Args:
            repo_id (`str`):
                The ID of the repository to push to in the following format: `<user>/<dataset_name>` or
                `<org>/<dataset_name>`. Also accepts `<dataset_name>`, which will default to the namespace
                of the logged-in user.
            private (`bool`, *optional*):
                Whether the dataset repository should be set to private or not. Only affects repository creation:
                a repository that already exists will not be affected by that parameter.
            token (`str`, *optional*):
                An optional authentication token for the Hugging Face Hub. If no token is passed, will default
                to the token saved locally when logging in with `huggingface-cli login`. Will raise an error
                if no token is passed and the user is not logged-in.
            branch (`str`, *optional*):
                The git branch on which to push the dataset.
            max_shard_size (`int` or `str`, *optional*, defaults to `"500MB"`):
                The maximum size of the dataset shards to be uploaded to the hub. If expressed as a string, needs to be digits followed by a unit
                (like `"500MB"` or `"1GB"`).
<<<<<<< HEAD
            num_shards (`Union[int, Dict[str, int]]`, optional): Number of shards to write.
                Default to the same value as `num_proc` if specified.
                Use a dictionary to define a different num_shards for each split.

                <Added version="2.8.0"/>
            shard_size (Optional :obj:`int`):
                Deprecated: 'shard_size' was renamed to 'max_shard_size' in version 2.1.1 and will be removed in 2.4.0.
            embed_external_files (:obj:`bool`, default ``True``):
=======
            shard_size (`int`, *optional*):

                <Deprecated version="2.4.0">

                `shard_size` was renamed to `max_shard_size` in version 2.1.1 and will be removed in 2.4.0.

                </Deprecated>

            embed_external_files (`bool`, defaults to `True`):
>>>>>>> cd3169f3
                Whether to embed file bytes in the shards.
                In particular, this will do the following before the push for the fields of type:

                - [`Audio`] and [`Image`] removes local path information and embed file content in the Parquet files.

        Example:

        ```python
        >>> dataset_dict.push_to_hub("<organization>/<dataset_id>")
        >>> dataset_dict.push_to_hub("<organization>/<dataset_id>", private=True)
        >>> dataset_dict.push_to_hub("<organization>/<dataset_id>", max_shard_size="1GB")
        >>> dataset_dict.push_to_hub("<organization>/<dataset_id>", num_shards={"train": 1024, "test": 8})
        ```
        """
        if shard_size != "deprecated":
            warnings.warn(
                "'shard_size' was renamed to 'max_shard_size' in version 2.1.1 and will be removed in 2.4.0.",
                FutureWarning,
            )
            max_shard_size = shard_size

        if num_shards is None:
            num_shards = {k: None for k in self}
        elif not isinstance(num_shards, dict):
            raise ValueError(
                "Please provide one `num_shards` per dataset in the dataset dictionary, e.g. {{'train': 128, 'test': 4}}"
            )

        self._check_values_type()
        self._check_values_features()
        total_uploaded_size = 0
        total_dataset_nbytes = 0
        info_to_dump: DatasetInfo = next(iter(self.values())).info.copy()
        info_to_dump.splits = SplitDict()

        for split in self.keys():
            if not re.match(_split_re, split):
                raise ValueError(f"Split name should match '{_split_re}' but got '{split}'.")

        for split in self.keys():
            logger.warning(f"Pushing split {split} to the Hub.")
            # The split=key needs to be removed before merging
            repo_id, split, uploaded_size, dataset_nbytes, _, _ = self[split]._push_parquet_shards_to_hub(
                repo_id,
                split=split,
                private=private,
                token=token,
                branch=branch,
                max_shard_size=max_shard_size,
                num_shards=num_shards.get(split),
                embed_external_files=embed_external_files,
            )
            total_uploaded_size += uploaded_size
            total_dataset_nbytes += dataset_nbytes
            info_to_dump.splits[split] = SplitInfo(str(split), num_bytes=dataset_nbytes, num_examples=len(self[split]))
        info_to_dump.download_checksums = None
        info_to_dump.download_size = total_uploaded_size
        info_to_dump.dataset_size = total_dataset_nbytes
        info_to_dump.size_in_bytes = total_uploaded_size + total_dataset_nbytes

        api = HfApi(endpoint=config.HF_ENDPOINT)
        repo_files = hf_api_list_repo_files(api, repo_id, repo_type="dataset", revision=branch, use_auth_token=token)

        # push to the deprecated dataset_infos.json
        if config.DATASETDICT_INFOS_FILENAME in repo_files:
            buffer = BytesIO()
            buffer.write(b'{"default": ')
            info_to_dump._dump_info(buffer, pretty_print=True)
            buffer.write(b"}")
            HfApi(endpoint=config.HF_ENDPOINT).upload_file(
                path_or_fileobj=buffer.getvalue(),
                path_in_repo=config.DATASETDICT_INFOS_FILENAME,
                repo_id=repo_id,
                token=token,
                repo_type="dataset",
                revision=branch,
            )
        # push to README
        if "README.md" in repo_files:
            download_config = DownloadConfig()
            download_config.download_desc = "Downloading metadata"
            download_config.use_auth_token = token
            dataset_readme_path = cached_path(
                hf_hub_url(repo_id, "README.md"),
                download_config=download_config,
            )
            dataset_metadata = DatasetMetadata.from_readme(Path(dataset_readme_path))
            with open(dataset_readme_path, encoding="utf-8") as readme_file:
                readme_content = readme_file.read()
        else:
            dataset_metadata = DatasetMetadata()
            readme_content = f'# Dataset Card for "{repo_id.split("/")[-1]}"\n\n[More Information needed](https://github.com/huggingface/datasets/blob/main/CONTRIBUTING.md#how-to-contribute-to-the-dataset-cards)'
        DatasetInfosDict({"default": info_to_dump}).to_metadata(dataset_metadata)
        HfApi(endpoint=config.HF_ENDPOINT).upload_file(
            path_or_fileobj=dataset_metadata._to_readme(readme_content).encode(),
            path_in_repo="README.md",
            repo_id=repo_id,
            token=token,
            repo_type="dataset",
            revision=branch,
        )


class IterableDatasetDict(dict):
    def with_format(
        self,
        type: Optional[str] = None,
    ) -> "IterableDatasetDict":
        """
        Return a dataset with the specified format.
        This method only supports the "torch" format for now.
        The format is set to all the datasets of the dataset dictionary.

        Args:
            type (`str`, *optional*, defaults to `None`):
                If set to "torch", the returned dataset
                will be a subclass of `torch.utils.data.IterableDataset` to be used in a `DataLoader`.

        Example:

        ```py
        >>> from datasets import load_dataset
        >>> ds = load_dataset("rotten_tomatoes", streaming=True)
        >>> from transformers import AutoTokenizer
        >>> tokenizer = AutoTokenizer.from_pretrained("bert-base-uncased")
        >>> def encode(example):
        ...     return tokenizer(examples["text"], truncation=True, padding="max_length")
        >>> ds = ds.map(encode, batched=True, remove_columns=["text"])
        >>> ds = ds.with_format("torch")
        ```
        """
        return IterableDatasetDict({k: dataset.with_format(type=type) for k, dataset in self.items()})

    def map(
        self,
        function: Optional[Callable] = None,
        with_indices: bool = False,
        input_columns: Optional[Union[str, List[str]]] = None,
        batched: bool = False,
        batch_size: int = 1000,
        drop_last_batch: bool = False,
        remove_columns: Optional[Union[str, List[str]]] = None,
    ) -> "IterableDatasetDict":
        """
        Apply a function to all the examples in the iterable dataset (individually or in batches) and update them.
        If your function returns a column that already exists, then it overwrites it.
        The function is applied on-the-fly on the examples when iterating over the dataset.
        The transformation is applied to all the datasets of the dataset dictionary.

        You can specify whether the function should be batched or not with the `batched` parameter:

        - If batched is `False`, then the function takes 1 example in and should return 1 example.
          An example is a dictionary, e.g. `{"text": "Hello there !"}`.
        - If batched is `True` and `batch_size` is 1, then the function takes a batch of 1 example as input and can return a batch with 1 or more examples.
          A batch is a dictionary, e.g. a batch of 1 example is `{"text": ["Hello there !"]}`.
        - If batched is `True` and `batch_size` is `n` > 1, then the function takes a batch of `n` examples as input and can return a batch with `n` examples, or with an arbitrary number of examples.
          Note that the last batch may have less than `n` examples.
          A batch is a dictionary, e.g. a batch of `n` examples is `{"text": ["Hello there !"] * n}`.

        Args:
            function (`Callable`, *optional*, defaults to `None`):
                Function applied on-the-fly on the examples when you iterate on the dataset.
                It must have one of the following signatures:

                - `function(example: Dict[str, Any]) -> Dict[str, Any]` if `batched=False` and `with_indices=False`
                - `function(example: Dict[str, Any], idx: int) -> Dict[str, Any]` if `batched=False` and `with_indices=True`
                - `function(batch: Dict[str, List]) -> Dict[str, List]` if `batched=True` and `with_indices=False`
                - `function(batch: Dict[str, List], indices: List[int]) -> Dict[str, List]` if `batched=True` and `with_indices=True`

                For advanced usage, the function can also return a `pyarrow.Table`.
                Moreover if your function returns nothing (`None`), then `map` will run your function and return the dataset unchanged.
                If no function is provided, default to identity function: `lambda x: x`.
            with_indices (`bool`, defaults to `False`):
                Provide example indices to `function`. Note that in this case the signature of `function` should be `def function(example, idx[, rank]): ...`.
            input_columns (`[Union[str, List[str]]]`, *optional*, defaults to `None`):
                The columns to be passed into `function`
                as positional arguments. If `None`, a dict mapping to all formatted columns is passed as one argument.
            batched (`bool`, defaults to `False`):
                Provide batch of examples to `function`.
            batch_size (`int`, *optional*, defaults to `1000`):
                Number of examples per batch provided to `function` if `batched=True`.
            drop_last_batch (`bool`, defaults to `False`):
                Whether a last batch smaller than the `batch_size` should be
                dropped instead of being processed by the function.
            remove_columns (`[List[str]]`, *optional*, defaults to `None`):
                Remove a selection of columns while doing the mapping.
                Columns will be removed before updating the examples with the output of `function`, i.e. if `function` is adding
                columns with names in `remove_columns`, these columns will be kept.

        Example:

        ```py
        >>> from datasets import load_dataset
        >>> ds = load_dataset("rotten_tomatoes", streaming=True)
        >>> def add_prefix(example):
        ...     example["text"] = "Review: " + example["text"]
        ...     return example
        >>> ds = ds.map(add_prefix)
        >>> next(iter(ds["train"]))
        {'label': 1,
         'text': 'Review: the rock is destined to be the 21st century\'s new " conan " and that he\'s going to make a splash even greater than arnold schwarzenegger , jean-claud van damme or steven segal .'}
        ```
        """
        return IterableDatasetDict(
            {
                k: dataset.map(
                    function=function,
                    with_indices=with_indices,
                    input_columns=input_columns,
                    batched=batched,
                    batch_size=batch_size,
                    drop_last_batch=drop_last_batch,
                    remove_columns=remove_columns,
                )
                for k, dataset in self.items()
            }
        )

    def filter(
        self,
        function: Optional[Callable] = None,
        with_indices=False,
        input_columns: Optional[Union[str, List[str]]] = None,
        batched: bool = False,
        batch_size: Optional[int] = 1000,
    ) -> "IterableDatasetDict":
        """Apply a filter function to all the elements so that the dataset only includes examples according to the filter function.
        The filtering is done on-the-fly when iterating over the dataset.
        The filtering is applied to all the datasets of the dataset dictionary.

        Args:
            function (`Callable`):
                Callable with one of the following signatures:

                - `function(example: Dict[str, Any]) -> bool` if `with_indices=False, batched=False`
                - `function(example: Dict[str, Any], indices: int) -> bool` if `with_indices=True, batched=False`
                - `function(example: Dict[str, List]) -> List[bool]` if `with_indices=False, batched=True`
                - `function(example: Dict[str, List], indices: List[int]) -> List[bool]` if `with_indices=True, batched=True`

                If no function is provided, defaults to an always True function: `lambda x: True`.
            with_indices (`bool`, defaults to `False`):
                Provide example indices to `function`. Note that in this case the signature of `function` should be `def function(example, idx): ...`.
            input_columns (`str` or `List[str]`, *optional*):
                The columns to be passed into `function` as
                positional arguments. If `None`, a dict mapping to all formatted columns is passed as one argument.
            batched (`bool`, defaults to `False`):
                Provide batch of examples to `function`
            batch_size (`int`, *optional*, defaults to `1000`):
                Number of examples per batch provided to `function` if `batched=True`.

        Example:

        ```py
        >>> from datasets import load_dataset
        >>> ds = load_dataset("rotten_tomatoes", streaming=True)
        >>> ds = ds.filter(lambda x: x["label"] == 0)
        >>> list(ds["train"].take(3))
        [{'label': 0, 'text': 'Review: simplistic , silly and tedious .'},
         {'label': 0,
         'text': "Review: it's so laddish and juvenile , only teenage boys could possibly find it funny ."},
         {'label': 0,
         'text': 'Review: exploitative and largely devoid of the depth or sophistication that would make watching such a graphic treatment of the crimes bearable .'}]
        ```
        """
        return IterableDatasetDict(
            {
                k: dataset.filter(
                    function=function,
                    with_indices=with_indices,
                    input_columns=input_columns,
                    batched=batched,
                    batch_size=batch_size,
                )
                for k, dataset in self.items()
            }
        )

    def shuffle(
        self, seed=None, generator: Optional[np.random.Generator] = None, buffer_size: int = 1000
    ) -> "IterableDatasetDict":
        """
        Randomly shuffles the elements of this dataset.
        The shuffling is applied to all the datasets of the dataset dictionary.

        This dataset fills a buffer with buffer_size elements, then randomly samples elements from this buffer,
        replacing the selected elements with new elements. For perfect shuffling, a buffer size greater than or
        equal to the full size of the dataset is required.

        For instance, if your dataset contains 10,000 elements but `buffer_size` is set to 1000, then `shuffle` will
        initially select a random element from only the first 1000 elements in the buffer. Once an element is
        selected, its space in the buffer is replaced by the next (i.e. 1,001-st) element,
        maintaining the 1000 element buffer.

        If the dataset is made of several shards, it also does `shuffle` the order of the shards.
        However if the order has been fixed by using [`~datasets.IterableDataset.skip`] or [`~datasets.IterableDataset.take`]
        then the order of the shards is kept unchanged.

        Args:
            seed (`int`, *optional*, defaults to `None`):
                Random seed that will be used to shuffle the dataset.
                It is used to sample from the shuffle buffe and als oto shuffle the data shards.
            generator (`numpy.random.Generator`, *optional*):
                Numpy random Generator to use to compute the permutation of the dataset rows.
                If `generator=None` (default), uses `np.random.default_rng` (the default BitGenerator (PCG64) of NumPy).
            buffer_size (`int`, defaults to `1000`):
                Size of the buffer.

        Example:

        ```py
        >>> from datasets import load_dataset
        >>> ds = load_dataset("rotten_tomatoes", streaming=True)
        >>> list(ds["train"].take(3))
        [{'label': 1,
         'text': 'the rock is destined to be the 21st century\'s new " conan " and that he\'s going to make a splash even greater than arnold schwarzenegger , jean-claud van damme or steven segal .'},
         {'label': 1,
         'text': 'the gorgeously elaborate continuation of " the lord of the rings " trilogy is so huge that a column of words cannot adequately describe co-writer/director peter jackson\'s expanded vision of j . r . r . tolkien\'s middle-earth .'},
         {'label': 1, 'text': 'effective but too-tepid biopic'}]
        >>> ds = ds.shuffle(seed=42)
        >>> list(ds["train"].take(3))
        [{'label': 1,
         'text': "a sports movie with action that's exciting on the field and a story you care about off it ."},
         {'label': 1,
         'text': 'at its best , the good girl is a refreshingly adult take on adultery . . .'},
         {'label': 1,
         'text': "sam jones became a very lucky filmmaker the day wilco got dropped from their record label , proving that one man's ruin may be another's fortune ."}]
        ```
        """
        return IterableDatasetDict(
            {
                k: dataset.shuffle(seed=seed, generator=generator, buffer_size=buffer_size)
                for k, dataset in self.items()
            }
        )

    def rename_column(self, original_column_name: str, new_column_name: str) -> "IterableDatasetDict":
        """
        Rename a column in the dataset, and move the features associated to the original column under the new column
        name.
        The renaming is applied to all the datasets of the dataset dictionary.

        Args:
            original_column_name (`str`):
                Name of the column to rename.
            new_column_name (`str`):
                New name for the column.

        Returns:
            [`IterableDatasetDict`]: A copy of the dataset with a renamed column.

        Example:

        ```py
        >>> from datasets import load_dataset
        >>> ds = load_dataset("rotten_tomatoes", streaming=True)
        >>> ds = ds.rename_column("text", "movie_review")
        >>> next(iter(ds["train"]))
        {'label': 1,
         'movie_review': 'the rock is destined to be the 21st century\'s new " conan " and that he\'s going to make a splash even greater than arnold schwarzenegger , jean-claud van damme or steven segal .'}
        ```
        """
        return IterableDatasetDict(
            {
                k: dataset.rename_column(original_column_name=original_column_name, new_column_name=new_column_name)
                for k, dataset in self.items()
            }
        )

    def rename_columns(self, column_mapping: Dict[str, str]) -> "IterableDatasetDict":
        """
        Rename several columns in the dataset, and move the features associated to the original columns under
        the new column names.
        The renaming is applied to all the datasets of the dataset dictionary.

        Args:
            column_mapping (`Dict[str, str]`):
                A mapping of columns to rename to their new names.

        Returns:
            [`IterableDatasetDict`]: A copy of the dataset with renamed columns

        Example:

        ```py
        >>> from datasets import load_dataset
        >>> ds = load_dataset("rotten_tomatoes", streaming=True)
        >>> ds = ds.rename_columns({"text": "movie_review", "label": "rating"})
        >>> next(iter(ds["train"]))
        {'movie_review': 'the rock is destined to be the 21st century\'s new " conan " and that he\'s going to make a splash even greater than arnold schwarzenegger , jean-claud van damme or steven segal .',
         'rating': 1}
        ```
        """
        return IterableDatasetDict(
            {k: dataset.rename_columns(column_mapping=column_mapping) for k, dataset in self.items()}
        )

    def remove_columns(self, column_names: Union[str, List[str]]) -> "IterableDatasetDict":
        """
        Remove one or several column(s) in the dataset and the features associated to them.
        The removal is done on-the-fly on the examples when iterating over the dataset.
        The removal is applied to all the datasets of the dataset dictionary.


        Args:
            column_names (`Union[str, List[str]]`):
                Name of the column(s) to remove.

        Returns:
            [`IterableDatasetDict`]: A copy of the dataset object without the columns to remove.

        Example:

        ```py
        >>> from datasets import load_dataset
        >>> ds = load_dataset("rotten_tomatoes", streaming=True)
        >>> ds = ds.remove_columns("label")
        >>> next(iter(ds["train"]))
        {'text': 'the rock is destined to be the 21st century\'s new " conan " and that he\'s going to make a splash even greater than arnold schwarzenegger , jean-claud van damme or steven segal .'}
        ```
        """
        return IterableDatasetDict({k: dataset.remove_columns(column_names) for k, dataset in self.items()})

    def cast_column(self, column: str, feature: FeatureType) -> "IterableDatasetDict":
        """Cast column to feature for decoding.
        The type casting is applied to all the datasets of the dataset dictionary.

        Args:
            column (`str`):
                Column name.
            feature ([`Feature`]):
                Target feature.

        Returns:
            [`IterableDatasetDict`]

        Example:

        ```py
        >>> from datasets import load_dataset
        >>> ds = load_dataset("rotten_tomatoes", streaming=True)
        >>> ds["train"].features
        {'label': ClassLabel(num_classes=2, names=['neg', 'pos'], id=None),
         'text': Value(dtype='string', id=None)}
        >>> ds = ds.cast_column('label', ClassLabel(names=['bad', 'good']))
        >>> ds["train"].features
        {'label': ClassLabel(num_classes=2, names=['bad', 'good'], id=None),
         'text': Value(dtype='string', id=None)}
        ```
        """
        return IterableDatasetDict(
            {k: dataset.cast_column(column=column, feature=feature) for k, dataset in self.items()}
        )

    def cast(
        self,
        features: Features,
    ) -> "IterableDatasetDict":
        """
        Cast the dataset to a new set of features.
        The type casting is applied to all the datasets of the dataset dictionary.

        Args:
            features (`Features`):
                New features to cast the dataset to.
                The name of the fields in the features must match the current column names.
                The type of the data must also be convertible from one type to the other.
                For non-trivial conversion, e.g. `string` <-> `ClassLabel` you should use [`map`] to update the Dataset.

        Returns:
            [`IterableDatasetDict`]: A copy of the dataset with casted features.

        Example:

        ```py
        >>> from datasets import load_dataset
        >>> ds = load_dataset("rotten_tomatoes", streaming=True)
        >>> ds["train"].features
        {'label': ClassLabel(num_classes=2, names=['neg', 'pos'], id=None),
         'text': Value(dtype='string', id=None)}
        >>> new_features = ds["train"].features.copy()
        >>> new_features['label'] = ClassLabel(names=['bad', 'good'])
        >>> new_features['text'] = Value('large_string')
        >>> ds = ds.cast(new_features)
        >>> ds["train"].features
        {'label': ClassLabel(num_classes=2, names=['bad', 'good'], id=None),
         'text': Value(dtype='large_string', id=None)}
        ```
        """
        return IterableDatasetDict({k: dataset.cast(features=features) for k, dataset in self.items()})<|MERGE_RESOLUTION|>--- conflicted
+++ resolved
@@ -1116,24 +1116,37 @@
         If you want to store paths or urls, please use the Value("string") type.
 
         Args:
-<<<<<<< HEAD
-            dataset_dict_path (``PathLike``): Path (e.g. `path/to/dataset`) or remote URI
+            dataset_dict_path (`str`):
+                Path (e.g. `dataset/train`) or remote URI
                 (e.g. `s3://my-bucket/dataset/train`) of the dataset dict directory where the dataset dict will be
                 saved to.
+            fs (`fsspec.spec.AbstractFileSystem`, *optional*):
+                Instance of the remote filesystem where the dataset will be saved to.
+
+                <Deprecated version="2.8.0">
+
+                `fs` was deprecated in version 2.8.0 and will be removed in 3.0.0.
+                Please use `storage_options` instead, e.g. `storage_options=fs.storage_options`
+
+                </Deprecated>
+
             max_shard_size (`int` or `str`, *optional*, defaults to `"500MB"`):
                 The maximum size of the dataset shards to be uploaded to the hub. If expressed as a string, needs to be digits followed by a unit
                 (like `"50MB"`).
-            num_shards (:obj:`Dict[str, int]`, optional): Number of shards to write.
+            num_shards (`Dict[str, int]`, *optional*):
+                Number of shards to write.
                 You need to provide the number of shards for each dataset in the dataset dictionary.
                 Default to the same value as `num_proc` if specified.
                 Use a dictionary to define a different num_shards for each split.
 
                 <Added version="2.8.0"/>
-            num_proc (:obj:`int`, optional, default `None`): Number of processes when downloading and generating the dataset locally.
+            num_proc (`int`, *optional*, default `None`):
+                Number of processes when downloading and generating the dataset locally.
                 Multiprocessing is disabled by default.
 
                 <Added version="2.8.0"/>
-            storage_options (:obj:`dict`, *optional*): Key/value pairs to be passed on to the file-system backend, if any.
+            storage_options (`dict`, *optional*):
+                Key/value pairs to be passed on to the file-system backend, if any.
 
                 <Added version="2.8.0"/>
 
@@ -1144,14 +1157,6 @@
         >>> dataset_dict.save_to_disk("path/to/dataset/directory", max_shard_size="1GB")
         >>> dataset_dict.save_to_disk("path/to/dataset/directory", num_shards={"train": 1024, "test": 8})
         ```
-=======
-            dataset_dict_path (`str`):
-                Path (e.g. `dataset/train`) or remote URI
-                (e.g. `s3://my-bucket/dataset/train`) of the dataset dict directory where the dataset dict will be
-                saved to.
-            fs ([`~filesystems.S3FileSystem`], `fsspec.spec.AbstractFileSystem`, *optional*, defaults to `None`):
-                Instance of the remote filesystem used to download the files from.
->>>>>>> cd3169f3
         """
         if fs != "deprecated":
             warnings.warn(
@@ -1201,30 +1206,28 @@
         [`~filesystems.S3FileSystem`] or `fsspec.spec.AbstractFileSystem`.
 
         Args:
-<<<<<<< HEAD
-            dataset_dict_path (``PathLike``): Path (e.g. ``"path/to/dataset"``) or remote URI (e.g.
-                ``"s3//my-bucket/dataset/train"``) of the dataset dict directory where the dataset dict will be loaded
-                from.
-            keep_in_memory (:obj:`bool`, default ``None``): Whether to copy the dataset in-memory. If `None`, the
-                dataset will not be copied in-memory unless explicitly enabled by setting
-                `datasets.config.IN_MEMORY_MAX_SIZE` to nonzero. See more details in the
-                :ref:`load_dataset_enhancing_performance` section.
-            storage_options (:obj:`dict`, *optional*): Key/value pairs to be passed on to the file-system backend, if any.
-
-                <Added version="2.8.0"/>
-=======
             dataset_dict_path (`str`):
-                Path (e.g. `"dataset/train"`) or remote URI (e.g.
-                `"s3//my-bucket/dataset/train"`) of the dataset dict directory where the dataset dict will be loaded
-                from.
-            fs ([`~filesystems.S3FileSystem`] or `fsspec.spec.AbstractFileSystem`, *optional*, defaults to `None`):
-                Instance of the remote filesystem used to download the files from.
+                Path (e.g. `"dataset/train"`) or remote URI (e.g. `"s3//my-bucket/dataset/train"`)
+                of the dataset dict directory where the dataset dict will be loaded from.
+            fs (`fsspec.spec.AbstractFileSystem`, *optional*):
+                Instance of the remote filesystem where the dataset will be saved to.
+
+                <Deprecated version="2.8.0">
+
+                `fs` was deprecated in version 2.8.0 and will be removed in 3.0.0.
+                Please use `storage_options` instead, e.g. `storage_options=fs.storage_options`
+
+                </Deprecated>
+
             keep_in_memory (`bool`, defaults to `None`):
                 Whether to copy the dataset in-memory. If `None`, the
                 dataset will not be copied in-memory unless explicitly enabled by setting
                 `datasets.config.IN_MEMORY_MAX_SIZE` to nonzero. See more details in the
                 [improve performance](./cache#improve-performance) section.
->>>>>>> cd3169f3
+            storage_options (`dict`, *optional*):
+                Key/value pairs to be passed on to the file-system backend, if any.
+
+                <Added version="2.8.0"/>
 
         Returns:
             [`DatasetDict`]
@@ -1487,16 +1490,12 @@
             max_shard_size (`int` or `str`, *optional*, defaults to `"500MB"`):
                 The maximum size of the dataset shards to be uploaded to the hub. If expressed as a string, needs to be digits followed by a unit
                 (like `"500MB"` or `"1GB"`).
-<<<<<<< HEAD
-            num_shards (`Union[int, Dict[str, int]]`, optional): Number of shards to write.
+            num_shards (`Union[int, Dict[str, int]]`, *optional*):
+                Number of shards to write.
                 Default to the same value as `num_proc` if specified.
                 Use a dictionary to define a different num_shards for each split.
 
                 <Added version="2.8.0"/>
-            shard_size (Optional :obj:`int`):
-                Deprecated: 'shard_size' was renamed to 'max_shard_size' in version 2.1.1 and will be removed in 2.4.0.
-            embed_external_files (:obj:`bool`, default ``True``):
-=======
             shard_size (`int`, *optional*):
 
                 <Deprecated version="2.4.0">
@@ -1506,7 +1505,6 @@
                 </Deprecated>
 
             embed_external_files (`bool`, defaults to `True`):
->>>>>>> cd3169f3
                 Whether to embed file bytes in the shards.
                 In particular, this will do the following before the push for the fields of type:
 
