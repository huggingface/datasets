--- conflicted
+++ resolved
@@ -2362,11 +2362,10 @@
             fn_kwargs = {}
 
         ex_iterable = (
-            RebatchedArrowExamplesIterable(self._ex_iterable, batch_size=batch_size, drop_last_batch=drop_last_batch)
+            RebatchedArrowExamplesIterable(self._ex_iterable, batch_size=batch_size if batched else 1, drop_last_batch=drop_last_batch)
             if self._formatting and self._ex_iterable.iter_arrow
             else self._ex_iterable
         )
-<<<<<<< HEAD
         if self._formatting or features:
             # apply formatting after iter_arrow to avoid re-encoding the examples
             ex_iterable = FormattedExamplesIterable(
@@ -2375,15 +2374,6 @@
                 features=features,
                 token_per_repo_id=self._token_per_repo_id,
             )
-=======
-        ex_iterable = (
-            RebatchedArrowExamplesIterable(
-                ex_iterable, batch_size=batch_size if batched else 1, drop_last_batch=drop_last_batch
-            )
-            if self._formatting and self._formatting.format_type == "arrow"
-            else ex_iterable
-        )
->>>>>>> 38228058
         ex_iterable = MappedExamplesIterable(
             ex_iterable,
             function=function,
