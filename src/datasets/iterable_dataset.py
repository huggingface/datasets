from __future__ import annotations

import asyncio
import copy
import inspect
import itertools
import sys
from collections import Counter
from collections.abc import Iterable, Iterator
from copy import deepcopy
from dataclasses import dataclass
from functools import partial
from itertools import cycle, islice
<<<<<<< HEAD
from typing import (
    TYPE_CHECKING,
    Any,
    Callable,
    Generator,
    Iterable,
    Iterator,
    Mapping,
    MutableMapping,
    Optional,
    Sequence,
    Union,
)
=======
from typing import TYPE_CHECKING, Any, Callable, Optional, Union
>>>>>>> 5c8869f8

import fsspec.asyn
import numpy as np
import pandas as pd
import pyarrow as pa

from . import config
from .arrow_dataset import DatasetInfoMixin
from .features import Features
from .features.features import (
    FeatureType,
    Value,
    _align_features,
    _check_if_features_can_be_aligned,
    cast_to_python_objects,
)
from .formatting import (
    ArrowFormatter,
    PythonFormatter,
    TableFormatter,
    TensorFormatter,
    get_format_type_from_alias,
    get_formatter,
)
from .info import DatasetInfo
from .splits import NamedSplit, Split
from .table import cast_table_to_features, read_schema_from_file, table_cast
from .utils.logging import get_logger
from .utils.py_utils import Literal
from .utils.sharding import _merge_gen_kwargs, _number_of_shards_in_gen_kwargs, _shuffle_gen_kwargs, _split_gen_kwargs


if TYPE_CHECKING:
    import pyspark
    import torch

    from .arrow_dataset import Dataset
logger = get_logger(__name__)

Key = Union[int, str]


def identity_func(x: object) -> object:
    return x


<<<<<<< HEAD
def _rename_columns_fn(example: Sequence, column_mapping: Mapping) -> dict[str, Any]:
=======
def _rename_columns_fn(example: dict, column_mapping: dict[str, str]):
>>>>>>> 5c8869f8
    if any(col not in example for col in column_mapping):
        raise ValueError(
            f"Error when renaming {list(column_mapping)} to {list(column_mapping.values())}: columns {set(column_mapping) - set(example)} are not in the dataset."
        )
    if any(col in example for col in column_mapping.values()):
        raise ValueError(
            f"Error when renaming {list(column_mapping)} to {list(column_mapping.values())}: columns {set(example) - set(column_mapping.values())} are already in the dataset."
        )
    return {
        new_column_name: example[original_column_name]
        for original_column_name, new_column_name in column_mapping.items()
    }


<<<<<<< HEAD
def add_column_fn(example: Sequence, idx: int, name: str, column: Sequence[Mapping]) -> dict[str, Mapping]:
=======
def add_column_fn(example: dict, idx: int, name: str, column: list[dict]):
>>>>>>> 5c8869f8
    if name in example:
        raise ValueError(f"Error when adding {name}: column {name} is already in the dataset.")
    return {name: column[idx]}


<<<<<<< HEAD
def _infer_features_from_batch(batch: Mapping, try_features: Optional[Features] = None) -> Features:
=======
def _infer_features_from_batch(batch: dict[str, list], try_features: Optional[Features] = None) -> Features:
>>>>>>> 5c8869f8
    pa_table = pa.Table.from_pydict(batch)
    if try_features is not None:
        try:
            pa_table = table_cast(pa_table, pa.schema(try_features.type))
        except (TypeError, pa.ArrowInvalid, pa.ArrowNotImplementedError):
            pass
    return Features.from_arrow_schema(pa_table.schema)


<<<<<<< HEAD
def _examples_to_batch(examples: Iterable[Mapping[str, Sequence]]) -> dict:
=======
def _examples_to_batch(examples: list[dict[str, Any]]) -> dict[str, list]:
>>>>>>> 5c8869f8
    # we order the columns by order of appearance
    # to do so, we use a dict as an ordered set
    cols = {col: None for example in examples for col in example}
    # when an example is missing a column, we set the value to None with .get()
    arrays = [[example.get(col) for example in examples] for col in cols]
    return dict(zip(cols, arrays))


<<<<<<< HEAD
def _batch_to_examples(batch: Mapping[str, Sequence]) -> Iterator[dict[str, Sequence]]:
=======
def _batch_to_examples(batch: dict[str, list]) -> Iterator[dict[str, Any]]:
>>>>>>> 5c8869f8
    """Convert a batch (dict of examples) to examples list"""
    n_examples = 0 if len(batch) == 0 else len(batch[next(iter(batch))])
    for i in range(n_examples):
        yield {col: array[i] for col, array in batch.items()}


def _convert_to_arrow(
    iterable: Iterable[tuple[Key, dict]],
    batch_size: int,
    drop_last_batch: bool = False,
) -> Iterator[tuple[Key, pa.Table]]:
    """Convert and group examples in Arrow tables of size `batch_size`.

    Args:
        iterable (`Iterable[tuple[Key, dict]]`):
            An examples iterable containing tuples (example_key, example) of type (int/str, dict)
        batch_size (`Optional[int]`):
            Size of each sub-table to yield. If None or <= 0, yields the full table.
        drop_last_batch (`bool`, defaults to `False`):
            Drop the last batch if it is smaller than `batch_size`.
    """
    if batch_size is None or batch_size <= 0:
        yield (
            "all",
            pa.Table.from_pylist(cast_to_python_objects([example for _, example in iterable], only_1d_for_numpy=True)),
        )
        return
    iterator = iter(iterable)
    for key, example in iterator:
        iterator_batch = islice(iterator, batch_size - 1)
        key_examples_list = [(key, example)] + list(iterator_batch)
        if len(key_examples_list) < batch_size and drop_last_batch:
            return
        keys, examples = zip(*key_examples_list)
        new_key = "_".join(str(key) for key in keys)
        yield new_key, pa.Table.from_pylist(cast_to_python_objects(examples, only_1d_for_numpy=True))


class _BaseExamplesIterable:
    """Base class for the examples iterable used by an IterableDataset"""

    def __init__(self) -> None:
        self._state_dict: Optional[MutableMapping[str, Any]] = None

<<<<<<< HEAD
    def __iter__(self) -> Generator[tuple[Key, pa.Table]]:
=======
    def __iter__(self) -> Iterator[tuple[Key, dict]]:
>>>>>>> 5c8869f8
        """An examples iterable should yield tuples (example_key, example) of type (int/str, dict)"""
        raise NotImplementedError(f"{type(self)} doesn't implement __iter__ yet")

    @property
    def iter_arrow(self) -> Optional[Callable[[], Iterator[tuple[Key, pa.Table]]]]:
        return None

    @property
    def is_typed(self) -> bool:
        return False

    @property
    def features(self) -> Optional[Features]:
        return None

    def shuffle_data_sources(self, generator: np.random.Generator) -> "_BaseExamplesIterable":
        """
        Either shuffle the shards/sources of the dataset, or propagate the shuffling to the underlying iterable.
        If the order of the shards must stay fixed (when using .skip or .take for example), then this method returns self.
        """
        raise NotImplementedError(f"{type(self)} doesn't implement shuffle_data_sources yet")

    def shard_data_sources(self, num_shards: int, index: int, contiguous: bool = True) -> "_BaseExamplesIterable":
        """Either keep only the requested shard, or propagate the request to the underlying iterable."""
        raise NotImplementedError(f"{type(self)} doesn't implement shard_data_sources yet")

<<<<<<< HEAD
    def split_shard_indices_by_worker(self, num_shards: int, index: int, contiguous: bool = True) -> list[int]:
=======
    def split_shard_indices_by_worker(self, num_shards: int, index: int, contiguous=True) -> list[int]:
>>>>>>> 5c8869f8
        if contiguous:
            div = self.num_shards // num_shards
            mod = self.num_shards % num_shards
            start = div * index + min(index, mod)
            end = start + div + (1 if index < mod else 0)
            return list(range(start, end))
        else:
            return list(range(index, self.num_shards, num_shards))

    @property
    def num_shards(self) -> int:
        raise NotImplementedError(f"{type(self)} doesn't implement num_shards yet")

    def _init_state_dict(self) -> dict:
        raise NotImplementedError(f"{type(self)} doesn't implement _init_state_dict yet")

    def load_state_dict(self, state_dict: Optional[Mapping[str, Any]]) -> Optional[Mapping[str, Any]]:
        def _inner_load_state_dict(state: Optional[Mapping], new_state: Optional[Mapping]) -> Optional[Mapping]:
            if new_state is not None and isinstance(state, dict):
                for key in new_state:
                    state[key] = _inner_load_state_dict(state[key], new_state[key])
                return state
            elif new_state is not None and isinstance(state, list):
                for i in range(len(state)):
                    state[i] = _inner_load_state_dict(state[i], new_state[i])
                return state
            return new_state

        return _inner_load_state_dict(self._state_dict, state_dict)

    def state_dict(self) -> Mapping[str, Any]:
        if self._state_dict:
            return copy.deepcopy(self._state_dict)
        raise RuntimeError("State dict is not initialized, please call ex_iterable._init_state_dict() first.")


class ExamplesIterable(_BaseExamplesIterable):
<<<<<<< HEAD
    def __init__(self, generate_examples_fn: Callable[..., tuple[Key, dict]], kwargs: dict) -> None:
=======
    def __init__(self, generate_examples_fn: Callable[..., tuple[Key, dict]], kwargs: dict):
>>>>>>> 5c8869f8
        super().__init__()
        self.generate_examples_fn = generate_examples_fn
        self.kwargs = kwargs

    def _init_state_dict(self) -> dict:
        self._state_dict = {"shard_idx": 0, "shard_example_idx": 0}
        return self._state_dict

    def __iter__(self) -> Iterator:
        shard_idx_start = self._state_dict["shard_idx"] if self._state_dict else 0
        for gen_kwags in islice(_split_gen_kwargs(self.kwargs, max_num_jobs=self.num_shards), shard_idx_start, None):
            shard_example_idx_start = self._state_dict["shard_example_idx"] if self._state_dict else 0
            for key_example in islice(self.generate_examples_fn(**gen_kwags), shard_example_idx_start, None):
                if self._state_dict:
                    self._state_dict["shard_example_idx"] += 1
                yield key_example
            if self._state_dict:
                self._state_dict["shard_idx"] += 1
                self._state_dict["shard_example_idx"] = 0

    def shuffle_data_sources(self, generator: np.random.Generator) -> "ExamplesIterable":
        return ShuffledDataSourcesExamplesIterable(self.generate_examples_fn, self.kwargs, generator)

    def shard_data_sources(self, num_shards: int, index: int, contiguous: bool = True) -> "ExamplesIterable":
        """Keep only the requested shard."""
        gen_kwargs_list = _split_gen_kwargs(self.kwargs, max_num_jobs=self.num_shards)
        shard_indices = self.split_shard_indices_by_worker(num_shards, index, contiguous=contiguous)
        requested_gen_kwargs = _merge_gen_kwargs([gen_kwargs_list[i] for i in shard_indices])
        return ExamplesIterable(self.generate_examples_fn, requested_gen_kwargs)

    @property
    def num_shards(self) -> int:
        return _number_of_shards_in_gen_kwargs(self.kwargs)


class ShuffledDataSourcesExamplesIterable(ExamplesIterable):
    def __init__(
        self, generate_examples_fn: Callable[..., tuple[Key, dict]], kwargs: dict, generator: np.random.Generator
<<<<<<< HEAD
    ) -> None:
=======
    ):
>>>>>>> 5c8869f8
        super().__init__(generate_examples_fn, kwargs)
        self.generator = deepcopy(generator)

    def _init_state_dict(self) -> dict:
        self._state_dict = {"shard_idx": 0, "shard_example_idx": 0}
        return self._state_dict

    def __iter__(self) -> Iterator:
        """Shuffle the kwargs order to shuffle shards"""
        rng = deepcopy(self.generator)
        kwargs_with_shuffled_shards = _shuffle_gen_kwargs(rng, self.kwargs)
        shard_idx_start = self._state_dict["shard_idx"] if self._state_dict else 0
        for gen_kwags in islice(
            _split_gen_kwargs(kwargs_with_shuffled_shards, max_num_jobs=self.num_shards), shard_idx_start, None
        ):
            shard_example_idx_start = self._state_dict["shard_example_idx"] if self._state_dict else 0
            for key_example in islice(self.generate_examples_fn(**gen_kwags), shard_example_idx_start, None):
                if self._state_dict:
                    self._state_dict["shard_example_idx"] += 1
                yield key_example
            if self._state_dict:
                self._state_dict["shard_idx"] += 1
                self._state_dict["shard_example_idx"] = 0

    def shard_data_sources(self, num_shards: int, index: int, contiguous: bool = True) -> "ExamplesIterable":
        """Keep only the requested shard."""
        rng = deepcopy(self.generator)
        kwargs_with_shuffled_shards = _shuffle_gen_kwargs(rng, self.kwargs)
        return ExamplesIterable(self.generate_examples_fn, kwargs_with_shuffled_shards).shard_data_sources(
            num_shards, index, contiguous=contiguous
        )


class ArrowExamplesIterable(_BaseExamplesIterable):
<<<<<<< HEAD
    def __init__(self, generate_tables_fn: Callable[..., tuple[Key, pa.Table]], kwargs: dict) -> None:
=======
    def __init__(self, generate_tables_fn: Callable[..., tuple[Key, pa.Table]], kwargs: dict):
>>>>>>> 5c8869f8
        super().__init__()
        self.generate_tables_fn = generate_tables_fn
        self.kwargs = kwargs

    @property
    def iter_arrow(self):
        return self._iter_arrow

    def _init_state_dict(self) -> dict:
        self._state_dict = {"shard_idx": 0, "shard_example_idx": 0}
        return self._state_dict

    def __iter__(self):
        formatter = PythonFormatter()
        shard_idx_start = self._state_dict["shard_idx"] if self._state_dict else 0
        for gen_kwags in islice(_split_gen_kwargs(self.kwargs, max_num_jobs=self.num_shards), shard_idx_start, None):
            shard_example_idx_start = self._state_dict["shard_example_idx"] if self._state_dict else 0
            shard_example_idx = 0
            for key, pa_table in self.generate_tables_fn(**gen_kwags):
                if shard_example_idx + len(pa_table) <= shard_example_idx_start:
                    shard_example_idx += len(pa_table)
                    continue
                for pa_subtable in pa_table.to_reader(max_chunksize=config.ARROW_READER_BATCH_SIZE_IN_DATASET_ITER):
                    formatted_batch = formatter.format_batch(pa_subtable)
                    for example in _batch_to_examples(formatted_batch):
                        if shard_example_idx >= shard_example_idx_start:
                            if self._state_dict:
                                self._state_dict["shard_example_idx"] += 1
                            yield key, example
                        shard_example_idx += 1
            if self._state_dict:
                self._state_dict["shard_idx"] += 1
                self._state_dict["shard_example_idx"] = 0

    def _iter_arrow(self):
        shard_idx_start = self._state_dict["shard_idx"] if self._state_dict else 0
        for gen_kwags in islice(_split_gen_kwargs(self.kwargs, max_num_jobs=self.num_shards), shard_idx_start, None):
            shard_example_idx_start = self._state_dict["shard_example_idx"] if self._state_dict else 0
            shard_example_idx = 0
            for key, pa_table in self.generate_tables_fn(**gen_kwags):
                shard_example_idx += len(pa_table)
                if shard_example_idx <= shard_example_idx_start:
                    continue
                if self._state_dict:
                    self._state_dict["shard_example_idx"] += len(pa_table)
                yield key, pa_table
            if self._state_dict:
                self._state_dict["shard_idx"] += 1
                self._state_dict["shard_example_idx"] = 0

    def shuffle_data_sources(self, generator: np.random.Generator) -> ArrowExamplesIterable:
        return ShuffledDataSourcesArrowExamplesIterable(self.generate_tables_fn, self.kwargs, generator)

    def shard_data_sources(self, num_shards: int, index: int, contiguous: bool = True) -> ArrowExamplesIterable:
        """Keep only the requested shard."""
        gen_kwargs_list = _split_gen_kwargs(self.kwargs, max_num_jobs=self.num_shards)
        shard_indices = self.split_shard_indices_by_worker(num_shards, index, contiguous=contiguous)
        requested_gen_kwargs = _merge_gen_kwargs([gen_kwargs_list[i] for i in shard_indices])
        return ArrowExamplesIterable(self.generate_tables_fn, requested_gen_kwargs)

    @property
    def num_shards(self) -> int:
        return _number_of_shards_in_gen_kwargs(self.kwargs)


class ShuffledDataSourcesArrowExamplesIterable(ArrowExamplesIterable):
    def __init__(
        self,
        generate_tables_fn: Callable[..., tuple[Key, pa.Table]],
        kwargs: dict,
        generator: np.random.Generator,
    ) -> None:
        super().__init__(generate_tables_fn, kwargs)
        self.generator = deepcopy(generator)

    def _init_state_dict(self) -> dict:
        self._state_dict = {"shard_idx": 0, "shard_example_idx": 0}
        return self._state_dict

    def __iter__(self) -> Generator:
        """Shuffle the kwargs order to shuffle shards"""
        rng = deepcopy(self.generator)
        kwargs_with_shuffled_shards = _shuffle_gen_kwargs(rng, self.kwargs)
        formatter = PythonFormatter()
        shard_idx_start = self._state_dict["shard_idx"] if self._state_dict else 0
        for gen_kwags in islice(
            _split_gen_kwargs(kwargs_with_shuffled_shards, max_num_jobs=self.num_shards), shard_idx_start, None
        ):
            shard_example_idx_start = self._state_dict["shard_example_idx"] if self._state_dict else 0
            shard_example_idx = 0
            for key, pa_table in self.generate_tables_fn(**gen_kwags):
                if shard_example_idx + len(pa_table) <= shard_example_idx_start:
                    shard_example_idx += len(pa_table)
                    continue
                for pa_subtable in pa_table.to_reader(max_chunksize=config.ARROW_READER_BATCH_SIZE_IN_DATASET_ITER):
                    formatted_batch = formatter.format_batch(pa_subtable)
                    for example in _batch_to_examples(formatted_batch):
                        if shard_example_idx >= shard_example_idx_start:
                            if self._state_dict:
                                self._state_dict["shard_example_idx"] += 1
                            yield key, example
                        shard_example_idx += 1
            if self._state_dict:
                self._state_dict["shard_idx"] += 1
                self._state_dict["shard_example_idx"] = 0

    def _iter_arrow(self):
        rng = deepcopy(self.generator)
        kwargs_with_shuffled_shards = _shuffle_gen_kwargs(rng, self.kwargs)
        shard_idx_start = self._state_dict["shard_idx"] if self._state_dict else 0
        for gen_kwags in islice(
            _split_gen_kwargs(kwargs_with_shuffled_shards, max_num_jobs=self.num_shards), shard_idx_start, None
        ):
            shard_example_idx_start = self._state_dict["shard_example_idx"] if self._state_dict else 0
            shard_example_idx = 0
            for key, pa_table in self.generate_tables_fn(**gen_kwags):
                shard_example_idx += len(pa_table)
                if shard_example_idx <= shard_example_idx_start:
                    continue
                if self._state_dict:
                    self._state_dict["shard_example_idx"] += len(pa_table)
                yield key, pa_table
            if self._state_dict:
                self._state_dict["shard_idx"] += 1
                self._state_dict["shard_example_idx"] = 0

    def shard_data_sources(self, num_shards: int, index: int, contiguous: bool = True) -> ArrowExamplesIterable:
        """Keep only the requested shard."""
        rng = deepcopy(self.generator)
        kwargs_with_shuffled_shards = _shuffle_gen_kwargs(rng, self.kwargs)
        return ArrowExamplesIterable(self.generate_tables_fn, kwargs_with_shuffled_shards).shard_data_sources(
            num_shards, index, contiguous=contiguous
        )


class RebatchedArrowExamplesIterable(_BaseExamplesIterable):
    def __init__(
        self, ex_iterable: _BaseExamplesIterable, batch_size: Optional[int], drop_last_batch: bool = False
    ) -> None:
        super().__init__()
        self.ex_iterable = ex_iterable
        self.batch_size = batch_size
        self.drop_last_batch = drop_last_batch

    @property
    def iter_arrow(self):
        return self._iter_arrow

    @property
    def is_typed(self) -> bool:
        return self.ex_iterable.is_typed

    @property
    def features(self) -> Optional[Features]:
        return self.ex_iterable.features

    def _init_state_dict(self) -> dict:
        self._state_dict = {
            "ex_iterable": self.ex_iterable._init_state_dict(),
            "previous_state": None,
            "batch_idx": 0,
            "num_chunks_since_previous_state": 0,
            "cropped_chunk_length": 0,
        }
        return self._state_dict

    def __iter__(self):
        yield from self.ex_iterable

    def _iter_arrow(self) -> Iterator[tuple[Key, pa.Table]]:
        """Iterate over sub-tables of size `batch_size`."""
        if self._state_dict and self._state_dict["previous_state"]:
            self.ex_iterable.load_state_dict(self._state_dict["previous_state"])
        if self.ex_iterable.iter_arrow:
            iterator = self.ex_iterable.iter_arrow()
        else:
            iterator = _convert_to_arrow(self.ex_iterable, batch_size=1)
        if self.batch_size is None or self.batch_size <= 0:
            if self._state_dict and self._state_dict["batch_idx"] > 0:
                return
            all_pa_table = pa.concat_tables([pa_table for _, pa_table in iterator])
            if self._state_dict:
                self._state_dict["batch_idx"] = 1
            yield "all", all_pa_table
            return
        keys_buffer = []
        chunks_buffer = []
        chunks_buffer_size = 0
        num_chunks_to_skip = self._state_dict["num_chunks_since_previous_state"] if self._state_dict else 0
        chunk_length_to_crop = self._state_dict["cropped_chunk_length"] if self._state_dict else 0
        if self._state_dict:
            previous_state = self.ex_iterable.state_dict()
            self._state_dict["previous_state"] = previous_state
        for key, pa_table in iterator:
            for num_chunks_since_previous_state, chunk in enumerate(pa_table.to_reader(max_chunksize=self.batch_size)):
                if num_chunks_to_skip > 1:
                    num_chunks_to_skip -= 1
                    continue
                elif num_chunks_to_skip == 1 and chunk_length_to_crop == 0:
                    num_chunks_to_skip -= 1
                    continue
                elif num_chunks_to_skip == 1 and chunk_length_to_crop > 0:
                    chunk = chunk.slice(chunk_length_to_crop, len(chunk) - chunk_length_to_crop)
                    num_chunks_to_skip = 0
                    chunk_length_to_crop = 0
                if len(chunk) == 0:
                    continue

                if chunks_buffer_size + len(chunk) < self.batch_size:
                    keys_buffer.append(key)
                    chunks_buffer.append(chunk)
                    chunks_buffer_size += len(chunk)
                    continue
                elif chunks_buffer_size + len(chunk) == self.batch_size:
                    keys_buffer.append(key)
                    chunks_buffer.append(chunk)
                    new_key = "_".join(str(_key) for _key in keys_buffer)
                    if self._state_dict:
                        self._state_dict["batch_idx"] += 1
                        self._state_dict["num_chunks_since_previous_state"] += len(chunks_buffer)
                        self._state_dict["cropped_chunk_length"] = 0
                    yield new_key, pa.Table.from_batches(chunks_buffer)
                    keys_buffer = []
                    chunks_buffer = []
                    chunks_buffer_size = 0
                    if self._state_dict:
                        self._state_dict["previous_state"] = previous_state
                        self._state_dict["num_chunks_since_previous_state"] = num_chunks_since_previous_state + 1
                else:
                    cropped_chunk_length = self.batch_size - chunks_buffer_size
                    keys_buffer.append(f"{key}[:{cropped_chunk_length}]")
                    chunks_buffer.append(chunk.slice(0, cropped_chunk_length))
                    new_key = "_".join(str(_key) for _key in keys_buffer)
                    if self._state_dict:
                        self._state_dict["batch_idx"] += 1
                        self._state_dict["num_chunks_since_previous_state"] += len(chunks_buffer)
                        self._state_dict["cropped_chunk_length"] = cropped_chunk_length
                    yield new_key, pa.Table.from_batches(chunks_buffer)
                    keys_buffer = [f"{key}[{cropped_chunk_length}:]"]
                    chunks_buffer = [chunk.slice(cropped_chunk_length, len(chunk) - cropped_chunk_length)]
                    chunks_buffer_size = len(chunk) - cropped_chunk_length
                    if self._state_dict:
                        self._state_dict["previous_state"] = previous_state
                        self._state_dict["num_chunks_since_previous_state"] = num_chunks_since_previous_state
            if self._state_dict:
                previous_state = self.ex_iterable.state_dict()
        if not self.drop_last_batch and chunks_buffer:
            new_key = "_".join(str(_key) for _key in keys_buffer)
            if self._state_dict:
                self._state_dict["previous_state"] = previous_state
                self._state_dict["batch_idx"] += 1
                self._state_dict["num_chunks_since_previous_state"] = 0
                self._state_dict["cropped_chunk_length"] = 0
            yield new_key, pa.Table.from_batches(chunks_buffer)

    def shuffle_data_sources(self, generator: np.random.Generator) -> "RebatchedArrowExamplesIterable":
        return RebatchedArrowExamplesIterable(
            self.ex_iterable.shuffle_data_sources(generator), self.batch_size, self.drop_last_batch
        )

    def shard_data_sources(
        self, num_shards: int, index: int, contiguous: bool = True
    ) -> "RebatchedArrowExamplesIterable":
        return RebatchedArrowExamplesIterable(
            self.ex_iterable.shard_data_sources(num_shards, index, contiguous=contiguous),
            self.batch_size,
            self.drop_last_batch,
        )

    @property
    def num_shards(self) -> int:
        return self.ex_iterable.num_shards


class SelectColumnsIterable(_BaseExamplesIterable):
<<<<<<< HEAD
    def __init__(self, ex_iterable: _BaseExamplesIterable, column_names: list[str]) -> None:
=======
    def __init__(self, ex_iterable: _BaseExamplesIterable, column_names: list[str]):
>>>>>>> 5c8869f8
        super().__init__()
        self.ex_iterable = ex_iterable
        self.column_names = column_names

    @property
    def iter_arrow(self):
        if self.ex_iterable.iter_arrow:
            return self._iter_arrow

    @property
    def is_typed(self) -> bool:
        return self.ex_iterable.is_typed

    @property
    def features(self) -> Optional[Features]:
        return self.ex_iterable.features

    def _init_state_dict(self) -> dict:
        self._state_dict = self.ex_iterable._init_state_dict()
        return self._state_dict

    def __iter__(self):
        for idx, row in self.ex_iterable:
            yield idx, {c: row[c] for c in self.column_names}

    def _iter_arrow(self) -> Iterator[tuple[Key, pa.Table]]:
        for idx, pa_table in self.ex_iterable.iter_arrow():
            if len(pa_table) > 0:  # empty tables have no schema
                yield idx, pa_table.select(self.column_names)

    def shuffle_data_sources(self, generator: np.random.Generator) -> "SelectColumnsIterable":
        return SelectColumnsIterable(self.ex_iterable.shuffle_data_sources(generator), self.column_names)

    def shard_data_sources(self, num_shards: int, index: int, contiguous: bool = True) -> "SelectColumnsIterable":
        return SelectColumnsIterable(
            self.ex_iterable.shard_data_sources(num_shards, index, contiguous=contiguous), self.column_names
        )

    @property
    def num_shards(self) -> int:
        return self.ex_iterable.num_shards


class StepExamplesIterable(_BaseExamplesIterable):
    def __init__(self, ex_iterable: _BaseExamplesIterable, step: int, offset: int) -> None:
        super().__init__()
        self.ex_iterable = ex_iterable
        self.step = step
        self.offset = offset
        # TODO(QL): implement iter_arrow

    @property
    def is_typed(self) -> bool:
        return self.ex_iterable.is_typed

    @property
    def features(self) -> Optional[Features]:
        return self.ex_iterable.features

    def _init_state_dict(self) -> dict:
        self._state_dict = self.ex_iterable._init_state_dict()
        return self._state_dict

    def __iter__(self) -> Iterator:
        ex_iterator = iter(self.ex_iterable)
        while True:
            batch = list(islice(ex_iterator, self.step))
            if len(batch) > self.offset:
                yield batch[self.offset]
            else:
                break

    def shuffle_data_sources(self, generator: np.random.Generator) -> "StepExamplesIterable":
        return StepExamplesIterable(
            self.ex_iterable.shuffle_data_sources(generator), step=self.step, offset=self.offset
        )

    def shard_data_sources(self, num_shards: int, index: int, contiguous: bool = True) -> "StepExamplesIterable":
        return StepExamplesIterable(
            self.ex_iterable.shard_data_sources(num_shards, index, contiguous=contiguous),
            step=self.step,
            offset=self.offset,
        )

    @property
    def num_shards(self) -> int:
        return self.ex_iterable.num_shards


class CyclingMultiSourcesExamplesIterable(_BaseExamplesIterable):
    def __init__(
        self,
        ex_iterables: list[_BaseExamplesIterable],
        stopping_strategy: Literal["first_exhausted", "all_exhausted"] = "first_exhausted",
    ) -> None:
        super().__init__()
        self.ex_iterables = ex_iterables
        self.stopping_strategy = stopping_strategy

        # if undersampling ("first_exhausted"), we stop as soon as one dataset is exhausted
        # if oversampling ("all_exhausted"), we stop as soons as every dataset is exhausted, i.e as soon as every samples of every dataset has been visited at least once
        self.bool_strategy_func = np.all if (stopping_strategy == "all_exhausted") else np.any
        # TODO(QL): implement iter_arrow

    @property
    def is_typed(self) -> bool:
        return self.ex_iterables[0].is_typed

    @property
    def features(self) -> Optional[Features]:
        return self.ex_iterables[0].features

    def _get_indices_iterator(self) -> Iterator:
        # this is an infinite iterator to keep track of which iterator we want to pick examples from
        ex_iterable_idx = self._state_dict["ex_iterable_idx"] if self._state_dict else 0
        for next_ex_iterable_idx in islice(cycle(range(len(self.ex_iterables))), ex_iterable_idx + 1, None):
            if self._state_dict:
                self._state_dict["ex_iterable_idx"] = next_ex_iterable_idx
            yield ex_iterable_idx
            ex_iterable_idx = next_ex_iterable_idx

    def _init_state_dict(self) -> dict:
        self._state_dict = {
            "ex_iterable_idx": 0,
            "ex_iterables": [ex_iterable._init_state_dict() for ex_iterable in self.ex_iterables],
            "previous_states": [None] * len(self.ex_iterables),
            "is_exhausted": [False] * len(self.ex_iterables),
        }
        return self._state_dict

    def __iter__(self) -> Iterator:
        # we use this to buffer one example of each iterator to know if an iterator is exhausted
        nexts = [None] * len(self.ex_iterables)
        # because of that, we need to rewind 1 example when reloading the state dict
        if self._state_dict:
            for i in range(len(self.ex_iterables)):
                if self._state_dict["previous_states"][i] is not None:
                    self.ex_iterables[i].load_state_dict(self._state_dict["previous_states"][i])
        iterators = [iter(ex_iterable) for ex_iterable in self.ex_iterables]

        indices_iterator = self._get_indices_iterator()

        is_exhausted = (
            np.array(self._state_dict["is_exhausted"]) if self._state_dict else np.full(len(self.ex_iterables), False)
        )
        for i in indices_iterator:
            # if the stopping criteria is met, break the main for loop
            if self.bool_strategy_func(is_exhausted):
                break
            # let's pick one example from the iterator at index i
            if nexts[i] is None:
                nexts[i] = next(iterators[i], False)
            result = nexts[i]
            if self._state_dict:
                self._state_dict["previous_states"][i] = deepcopy(self._state_dict["ex_iterables"][i])
            nexts[i] = next(iterators[i], False)

            # the iterator is exhausted
            if nexts[i] is False:
                is_exhausted[i] = True
                if self._state_dict:
                    self._state_dict["is_exhausted"][i] = True
                # we reset it in case the stopping crtieria isn't met yet
                nexts[i] = None
                if self._state_dict:
                    self._state_dict["ex_iterables"][i] = self.ex_iterables[i]._init_state_dict()
                    self._state_dict["previous_states"][i] = None
                iterators[i] = iter(self.ex_iterables[i])

            if result is not False:
                yield result

    def shuffle_data_sources(self, generator: np.random.Generator) -> "CyclingMultiSourcesExamplesIterable":
        """Shuffle each underlying examples iterable."""
        ex_iterables = [ex_iterable.shuffle_data_sources(generator) for ex_iterable in self.ex_iterables]
        return CyclingMultiSourcesExamplesIterable(ex_iterables, self.stopping_strategy)

    @property
    def num_shards(self) -> int:
        return min(ex_iterable.num_shards for ex_iterable in self.ex_iterables)

    def shard_data_sources(
        self, num_shards: int, index: int, contiguous: bool = True
    ) -> "CyclingMultiSourcesExamplesIterable":
        """Either keep only the requested shard, or propagate the request to the underlying iterable."""
        return CyclingMultiSourcesExamplesIterable(
            [iterable.shard_data_sources(num_shards, index, contiguous=contiguous) for iterable in self.ex_iterables],
            stopping_strategy=self.stopping_strategy,
        )


class VerticallyConcatenatedMultiSourcesExamplesIterable(_BaseExamplesIterable):
    """
    VerticallyConcatenatedMultiSourcesExamplesIterable simply chains the input iterables.
    It doesn't require the examples iterables to always yield the same columns.
    Instead, this is handled by the `IterableDataset` class or `FormattedExamplesIterable`.

    For information, `IterableDataset` merges the features of all the datasets to concatenate into one.
    We use `IterableDataset._resolve_features` to obtain the features of all the datasets to concatenate.

    Then for each example, `IterableDataset` and `FormattedExamplesIterable` automatically fill missing columns with None.
    This is done with `_apply_feature_types_on_example`.
    """

<<<<<<< HEAD
    def __init__(self, ex_iterables: list[_BaseExamplesIterable]) -> None:
=======
    def __init__(self, ex_iterables: list[_BaseExamplesIterable]):
>>>>>>> 5c8869f8
        super().__init__()
        self.ex_iterables = ex_iterables

    @property
    def is_typed(self) -> bool:
        return self.ex_iterables[0].is_typed

    @property
    def features(self) -> Optional[Features]:
        return self.ex_iterables[0].features

    @property
    def iter_arrow(self):
        if all(ex_iterable.iter_arrow is not None for ex_iterable in self.ex_iterables):
            return self._iter_arrow

    def _init_state_dict(self) -> dict:
        self._state_dict = {
            "ex_iterable_idx": 0,
            "ex_iterables": [ex_iterable._init_state_dict() for ex_iterable in self.ex_iterables],
        }
        return self._state_dict

    def __iter__(self) -> Iterator:
        ex_iterable_idx_start = self._state_dict["ex_iterable_idx"] if self._state_dict else 0
        for ex_iterable in islice(self.ex_iterables, ex_iterable_idx_start, None):
            yield from ex_iterable
            if self._state_dict:
                self._state_dict["ex_iterable_idx"] += 1

    def _iter_arrow(self) -> Iterator:
        ex_iterable_idx_start = self._state_dict["ex_iterable_idx"] if self._state_dict else 0
        for ex_iterable in islice(self.ex_iterables, ex_iterable_idx_start, None):
            yield from ex_iterable.iter_arrow()
            if self._state_dict:
                self._state_dict["ex_iterable_idx"] += 1

    def shuffle_data_sources(
        self, generator: np.random.Generator
    ) -> "VerticallyConcatenatedMultiSourcesExamplesIterable":
        """Shuffle the list of examples iterable, as well as each underlying examples iterable."""
        rng = deepcopy(generator)
        ex_iterables = list(self.ex_iterables)
        rng.shuffle(ex_iterables)
        ex_iterables = [ex_iterable.shuffle_data_sources(generator) for ex_iterable in ex_iterables]
        return VerticallyConcatenatedMultiSourcesExamplesIterable(ex_iterables)

    @property
    def num_shards(self) -> int:
        return min(ex_iterable.num_shards for ex_iterable in self.ex_iterables)

    def shard_data_sources(
        self, num_shards: int, index: int, contiguous: bool = True
    ) -> "VerticallyConcatenatedMultiSourcesExamplesIterable":
        """Either keep only the requested shard, or propagate the request to the underlying iterable."""
        return VerticallyConcatenatedMultiSourcesExamplesIterable(
            [iterable.shard_data_sources(num_shards, index, contiguous=contiguous) for iterable in self.ex_iterables]
        )


def _check_column_names(column_names: list[str]):
    """Check the column names to make sure they don't contain duplicates."""
    counter = Counter(column_names)
    if not all(count == 1 for count in counter.values()):
        duplicated_columns = [col for col in counter if counter[col] > 1]
        raise ValueError(
            f"The examples iterables can't have duplicated columns but columns {duplicated_columns} are duplicated."
        )


class HorizontallyConcatenatedMultiSourcesExamplesIterable(_BaseExamplesIterable):
    """
    HorizontallyConcatenatedMultiSourcesExamplesIterable merges examples together for the input list of iterables.
    It also checks that there are no duplicate columns (otherwise we don't know which one to keep).
    This check is done once when yielding the first example.

    However it doesn't fill missing columns with None.
    Instead, this is handled by the `IterableDataset` class or `FormattedExamplesIterable`.

    For information, `IterableDataset` merges the features of all the datasets to concatenate into one.
    We use `IterableDataset._resolve_features` to obtain the features of all the datasets to concatenate.

    Then for each example, `IterableDataset` and `FormattedExamplesIterable` automatically fill missing columns with None.
    This is done with `_apply_feature_types_on_example`.
    """

<<<<<<< HEAD
    def __init__(self, ex_iterables: list[_BaseExamplesIterable]) -> None:
=======
    def __init__(self, ex_iterables: list[_BaseExamplesIterable]):
>>>>>>> 5c8869f8
        super().__init__()
        self.ex_iterables = ex_iterables
        # TODO(QL): implement iter_arrow

    @property
    def is_typed(self) -> bool:
        return self.ex_iterables[0].is_typed

    @property
    def features(self) -> Optional[Features]:
        return self.ex_iterables[0].features

    def _init_state_dict(self) -> dict:
        self._state_dict = {"ex_iterables": [ex_iterable._init_state_dict() for ex_iterable in self.ex_iterables]}
        return self._state_dict

    def __iter__(self) -> Iterator:
        ex_iterators = [iter(ex_iterable) for ex_iterable in self.ex_iterables]
        for i in itertools.count():
            keys = []
            examples = []
            for ex_iterator in list(ex_iterators):
                try:
                    key, example = next(ex_iterator)
                    keys.append(key)
                    examples.append(example)
                except StopIteration:
                    ex_iterators.remove(ex_iterator)
            if ex_iterators:
                if i == 0:
                    _check_column_names([column_name for example in examples for column_name in example])
                new_example = {}
                for example in examples:
                    new_example.update(example)
                new_key = "_".join(str(key) for key in keys)
                yield new_key, new_example
            else:
                break

    def shuffle_data_sources(
        self, generator: np.random.Generator
    ) -> "HorizontallyConcatenatedMultiSourcesExamplesIterable":
        """Doesn't shuffle the wrapped examples iterable since it would break the alignment between them."""
        return self

    @property
    def num_shards(self) -> int:
        return 1

    def shard_data_sources(
        self, num_shards: int, index: int, contiguous: bool = True
    ) -> "HorizontallyConcatenatedMultiSourcesExamplesIterable":
        """Either keep only the requested shard, or propagate the request to the underlying iterable."""
        return HorizontallyConcatenatedMultiSourcesExamplesIterable(
            [iterable.shard_data_sources(num_shards, index, contiguous=contiguous) for iterable in self.ex_iterables]
        )


class RandomlyCyclingMultiSourcesExamplesIterable(CyclingMultiSourcesExamplesIterable):
    def __init__(
        self,
        ex_iterables: list[_BaseExamplesIterable],
        generator: np.random.Generator,
        probabilities: Optional[list[float]] = None,
        stopping_strategy: Literal["first_exhausted", "all_exhausted"] = "first_exhausted",
    ) -> None:
        super().__init__(ex_iterables, stopping_strategy)
        self.generator = deepcopy(generator)
        self.probabilities = probabilities
        # TODO(QL): implement iter_arrow

    @property
    def is_typed(self) -> bool:
        return self.ex_iterables[0].is_typed

    @property
    def features(self) -> Optional[Features]:
        return self.ex_iterables[0].features

    def _get_indices_iterator(self) -> Generator[int]:
        rng = deepcopy(self.generator)
        num_sources = len(self.ex_iterables)
        random_batch_size = 1000
        # this is an infinite iterator that randomly samples the index of the source to pick examples from
        index_offset = self._state_dict["bit_generator_index_offset"] if self._state_dict else 0
        if self._state_dict:
            rng.bit_generator.state = self._state_dict["bit_generator_state"]
        if self.probabilities is None:
            while True:
                for i in islice(rng.integers(0, num_sources, size=random_batch_size), index_offset, None):
                    index_offset = (index_offset + 1) % random_batch_size
                    if self._state_dict:
                        self._state_dict["bit_generator_index_offset"] = index_offset
                        if index_offset == 0:
                            self._state_dict["bit_generator_state"] = rng.bit_generator.state
                    yield int(i)
        else:
            while True:
                for i in islice(
                    rng.choice(num_sources, size=random_batch_size, p=self.probabilities), index_offset, None
                ):
                    index_offset = (index_offset + 1) % random_batch_size
                    if self._state_dict:
                        self._state_dict["bit_generator_index_offset"] = index_offset
                        if index_offset == 0:
                            self._state_dict["bit_generator_state"] = rng.bit_generator.state
                    yield int(i)

    def _init_state_dict(self) -> dict:
        self._state_dict = {
            "bit_generator_state": self.generator.bit_generator.state,
            "bit_generator_index_offset": 0,
            "ex_iterables": [ex_iterable._init_state_dict() for ex_iterable in self.ex_iterables],
            "previous_states": [None] * len(self.ex_iterables),
            "is_exhausted": [False] * len(self.ex_iterables),
        }
        return self._state_dict

    def shuffle_data_sources(self, generator: np.random.Generator) -> "RandomlyCyclingMultiSourcesExamplesIterable":
        """Shuffle the data sources of each wrapped examples iterable."""
        ex_iterables = [ex_iterable.shuffle_data_sources(generator) for ex_iterable in self.ex_iterables]
        return RandomlyCyclingMultiSourcesExamplesIterable(
            ex_iterables,
            generator=generator,
            probabilities=self.probabilities,
            stopping_strategy=self.stopping_strategy,
        )

    def shard_data_sources(
        self, num_shards: int, index: int, contiguous: bool = True
    ) -> "RandomlyCyclingMultiSourcesExamplesIterable":
        """Either keep only the requested shard, or propagate the request to the underlying iterable."""
        return RandomlyCyclingMultiSourcesExamplesIterable(
            [iterable.shard_data_sources(num_shards, index, contiguous=contiguous) for iterable in self.ex_iterables],
            self.generator,
            self.probabilities,
            self.stopping_strategy,
        )


def _table_output_to_arrow(
    output,
) -> Union[pa.Array, pa.Table]:
    if isinstance(output, pa.Table):
        return output
    if isinstance(output, (pd.DataFrame, pd.Series)):
        return pa.Table.from_pandas(output)
    if config.POLARS_AVAILABLE and "polars" in sys.modules:
        import polars as pl

        if isinstance(output, (pl.DataFrame, pl.Series)):
            return output.to_arrow()
    return output


class MappedExamplesIterable(_BaseExamplesIterable):
    def __init__(
        self,
        ex_iterable: _BaseExamplesIterable,
        function: Callable,
        with_indices: bool = False,
        input_columns: Optional[list[str]] = None,
        batched: bool = False,
        batch_size: int = 1000,
        drop_last_batch: bool = False,
        remove_columns: Optional[list[str]] = None,
        fn_kwargs: Optional[dict] = None,
        formatting: Optional["FormattingConfig"] = None,
        features: Optional[Features] = None,
    ) -> None:
        super().__init__()
        self.ex_iterable = ex_iterable
        self.function = function
        self.batched = batched
        self.batch_size = batch_size
        self.drop_last_batch = drop_last_batch
        self.remove_columns = remove_columns
        self.with_indices = with_indices
        self.input_columns = input_columns
        self.fn_kwargs = fn_kwargs or {}
        self.formatting = formatting  # required for iter_arrow
        self._features = features
        # sanity checks
        if formatting and formatting.is_table:
            # batch_size should match for iter_arrow
            if not isinstance(ex_iterable, RebatchedArrowExamplesIterable):
                raise ValueError(
                    f"The {formatting.format_type.capitalize()}-formatted {type(self).__name__} has underlying iterable"
                    f"that is a {type(ex_iterable).__name__} instead of a RebatchedArrowExamplesIterable."
                )
            elif ex_iterable.batch_size != (batch_size if batched else 1):
                raise ValueError(
                    f"The {formatting.format_type.capitalize()}-formatted {type(self).__name__} has batch_size={batch_size if batched else 1} which is"
                    f"different from {ex_iterable.batch_size=} from its underlying iterable."
                )

    @property
    def iter_arrow(self):
        if self.formatting and self.formatting.is_table:
            return self._iter_arrow

    @property
    def is_typed(self) -> bool:
        return self.features is not None  # user has extracted features

    @property
    def features(self) -> Optional[Features]:
        return self._features

    def _init_state_dict(self) -> dict:
        self._state_dict = {
            "ex_iterable": self.ex_iterable._init_state_dict(),
            "previous_state": None,
            "num_examples_since_previous_state": 0,
            "previous_state_example_idx": 0,
        }
        return self._state_dict

    def __iter__(self) -> Generator[tuple]:
        if self.formatting and self.formatting.is_table:
            formatter = PythonFormatter()
            for key, pa_table in self._iter_arrow(max_chunksize=1):
                yield key, formatter.format_row(pa_table)
        else:
            yield from self._iter()

    def _iter(self) -> Generator[tuple[int, tuple[str, dict]]]:
        current_idx = self._state_dict["previous_state_example_idx"] if self._state_dict else 0
        if self._state_dict and self._state_dict["previous_state"]:
            self.ex_iterable.load_state_dict(self._state_dict["previous_state"])
            num_examples_to_skip = self._state_dict["num_examples_since_previous_state"]
        else:
            num_examples_to_skip = 0
        iterator = iter(self.ex_iterable)

        if self.formatting:
            formatter = get_formatter(self.formatting.format_type)
            format_dict = (
                formatter.recursive_tensorize if isinstance(formatter, TensorFormatter) else cast_to_python_objects
            )
        else:
            format_dict = None

        def iter_batched_inputs() -> Generator[tuple[list[int], tuple[str, Optional[dict]]]]:
            for key, example in iterator:
                # If `batched`, first build the batch, if `batch_size` is None or <=0, then the batch is the whole dataset
                iterator_batch = (
                    iterator
                    if self.batch_size is None or self.batch_size <= 0
                    else islice(iterator, self.batch_size - 1)
                )
                key_examples_list = [(key, example)] + list(iterator_batch)
                keys, examples = zip(*key_examples_list)
                # the new key is the concatenation of the examples keys from the batch
                key = "_".join(str(key) for key in keys)
                if (
                    self.drop_last_batch
                    and self.batch_size is not None
                    and self.batch_size > 0
                    and len(examples) < self.batch_size
                ):  # ignore last batch
                    return
                batch = _examples_to_batch(examples)
                batch = format_dict(batch) if format_dict else batch
                indices = [current_idx + i for i in range(len(key_examples_list))]
                yield indices, (key, batch)

        def iter_inputs() -> Generator[tuple[int, tuple[Key, Optional[dict]]]]:
            for key, example in iterator:
                # If not batched, we can apply the transform and yield the example directly
                # first copy the example, since we might drop some keys
                example = dict(example)
                example = format_dict(example) if format_dict else example
                yield current_idx, (key, example)

        def validate_function_output(processed_inputs: MutableMapping) -> None:
            if self.batched and processed_inputs:
                first_col = next(iter(processed_inputs))
                bad_cols = [
                    col for col in processed_inputs if len(processed_inputs[col]) != len(processed_inputs[first_col])
                ]
                if bad_cols:
                    raise ValueError(
                        f"Column lengths mismatch: columns {bad_cols} have length {[len(processed_inputs[col]) for col in bad_cols]} "
                        f"while {first_col} has length {len(processed_inputs[first_col])}."
                    )

        def prepare_inputs(key_example: Iterable, indices: Any) -> tuple[dict, list, tuple[()], Optional[dict]]:
            key, example = key_example
            fn_args = [example] if self.input_columns is None else [example[col] for col in self.input_columns]
            additional_args = ()
            if self.with_indices:
                fn_args += (indices,)
            inputs = dict(example)
            return inputs, fn_args, additional_args, self.fn_kwargs

        def prepare_outputs(key_example: Mapping, inputs: MutableMapping, processed_inputs: MutableMapping) -> dict:
            validate_function_output(processed_inputs)
            # this logic mimics the one in Dataset.map
            if self.remove_columns:
                for c in self.remove_columns:
                    if c in inputs:
                        del inputs[c]
                    if processed_inputs is key_example[1] and c in processed_inputs:
                        del processed_inputs[c]
            transformed_inputs = {**inputs, **processed_inputs}
            if self.features:
                for c in self.features.keys():
                    if c not in transformed_inputs:
                        transformed_inputs[c] = (
                            [None] * len(transformed_inputs[next(iter(processed_inputs))]) if self.batched else None
                        )
                transformed_inputs = (
                    self.features.decode_batch(transformed_inputs)
                    if self.batched
                    else self.features.decode_example(transformed_inputs)
                )
            return transformed_inputs

        def apply_function(key_example: Mapping, indices: Iterable[int]) -> dict:
            """Utility to apply the function on a selection of columns."""
            inputs, fn_args, additional_args, fn_kwargs = prepare_inputs(key_example, indices)
            processed_inputs = self.function(*fn_args, *additional_args, **fn_kwargs)
            return prepare_outputs(key_example, inputs, processed_inputs)

        async def async_apply_function(key_example: Mapping, indices: Iterable[int]) -> dict:
            """Utility to apply the function on a selection of columns. Same code but async"""
            inputs, fn_args, additional_args, fn_kwargs = prepare_inputs(key_example, indices)
            processed_inputs = await self.function(*fn_args, *additional_args, **fn_kwargs)
            return prepare_outputs(key_example, inputs, processed_inputs)

        tasks: list[asyncio.Task] = []
        if inspect.iscoroutinefunction(self.function):
            try:
                loop = asyncio.get_running_loop()
            except RuntimeError:
                loop = asyncio.new_event_loop()
        else:
            loop = None

        def iter_outputs():
            nonlocal tasks, loop
            inputs_iterator = iter_batched_inputs() if self.batched else iter_inputs()
            if inspect.iscoroutinefunction(self.function):
                indices: Union[list[int], list[list[int]]] = []
                for i, key_example in inputs_iterator:
                    indices.append(i)
                    tasks.append(loop.create_task(async_apply_function(key_example, i)))
                    # keep the total active tasks under a certain number
                    if len(tasks) >= config.MAX_NUM_RUNNING_ASYNC_MAP_FUNCTIONS_IN_PARALLEL:
                        done, pending = loop.run_until_complete(
                            asyncio.wait(tasks, return_when=asyncio.FIRST_COMPLETED)
                        )
                        while tasks and len(pending) >= config.MAX_NUM_RUNNING_ASYNC_MAP_FUNCTIONS_IN_PARALLEL:
                            done, pending = loop.run_until_complete(
                                asyncio.wait(tasks, return_when=asyncio.FIRST_COMPLETED)
                            )
                    # yield finished tasks
                    while tasks and tasks[0].done():
                        yield indices.pop(0), tasks.pop(0).result()
                while tasks:
                    yield indices[0], loop.run_until_complete(tasks[0])
                    indices.pop(0), tasks.pop(0)
            else:
                for i, key_example in inputs_iterator:
                    yield i, apply_function(key_example, i)

        try:
            if self.batched:
                if self._state_dict:
                    self._state_dict["previous_state"] = self.ex_iterable.state_dict()
                    self._state_dict["num_examples_since_previous_state"] = 0
                    self._state_dict["previous_state_example_idx"] = current_idx
                for key, transformed_batch in iter_outputs():
                    # yield one example at a time from the transformed batch
                    for example in _batch_to_examples(transformed_batch):
                        current_idx += 1
                        if self._state_dict:
                            self._state_dict["num_examples_since_previous_state"] += 1
                        if num_examples_to_skip > 0:
                            num_examples_to_skip -= 1
                            continue
                        yield key, example
                    if self._state_dict:
                        self._state_dict["previous_state"] = self.ex_iterable.state_dict()
                        self._state_dict["num_examples_since_previous_state"] = 0
                        self._state_dict["previous_state_example_idx"] = current_idx
            else:
                for key, transformed_example in iter_outputs():
                    current_idx += 1
                    if self._state_dict:
                        self._state_dict["previous_state_example_idx"] += 1
                    yield key, transformed_example
        except (Exception, KeyboardInterrupt):
            if loop:
                logger.debug(f"Canceling {len(tasks)} async tasks.")
                for task in tasks:
                    task.cancel(msg="KeyboardInterrupt")
                try:
                    loop.run_until_complete(asyncio.gather(*tasks))
                except asyncio.CancelledError:
                    logger.debug("Tasks canceled.")
            raise

    def _iter_arrow(self, max_chunksize: Optional[int] = None) -> Iterator[tuple[Key, pa.Table]]:
        formatter: TableFormatter = get_formatter(self.formatting.format_type) if self.formatting else ArrowFormatter()
        if self.ex_iterable.iter_arrow:
            iterator = self.ex_iterable.iter_arrow()
        else:
            iterator = _convert_to_arrow(
                self.ex_iterable,
                batch_size=self.batch_size if self.batched else 1,
                drop_last_batch=self.drop_last_batch,
            )
        if self._state_dict and self._state_dict["previous_state"]:
            self.ex_iterable.load_state_dict(self._state_dict["previous_state"])
            num_examples_to_skip = self._state_dict["num_examples_since_previous_state"]
        else:
            num_examples_to_skip = 0
        if self._state_dict and max_chunksize is not None:
            self._state_dict["previous_state"] = self.ex_iterable.state_dict()
            self._state_dict["num_examples_since_previous_state"] = 0
        current_idx = self._state_dict["previous_state_example_idx"] if self._state_dict else 0
        for key, pa_table in iterator:
            if (
                self.batched
                and self.batch_size is not None
                and len(pa_table) < self.batch_size
                and self.drop_last_batch
            ):
                return
            # first build the batch
            function_args = (
                [formatter.format_batch(pa_table)]
                if self.input_columns is None
                else [pa_table[col] for col in self.input_columns]
            )
            if self.with_indices:
                if self.batched:
                    function_args.append([current_idx + i for i in range(len(pa_table))])
                else:
                    function_args.append(current_idx)
            # then apply the transform
            output = self.function(*function_args, **self.fn_kwargs)
            output_table = _table_output_to_arrow(output)
            if not isinstance(output_table, pa.Table):
                raise TypeError(
                    f"Provided `function` which is applied to {formatter.table_type} returns a variable of type "
                    f"{type(output)}. Make sure provided `function` returns a {formatter.table_type} to update the dataset."
                )
            # we don't need to merge results for consistency with Dataset.map which merges iif both input and output are dicts
            # then remove the unwanted columns
            if self.remove_columns:
                for column in self.remove_columns:
                    if column in output_table.column_names:
                        output_table = output_table.remove_column(output_table.column_names.index(column))
            # return output
            if max_chunksize is None:
                current_idx += len(pa_table)
                if self._state_dict:
                    self._state_dict["previous_state_example_idx"] += len(pa_table)
                yield key, output_table
            else:
                for i, pa_subtable in enumerate(output_table.to_reader(max_chunksize=max_chunksize)):
                    current_idx += 1
                    if self._state_dict:
                        self._state_dict["num_examples_since_previous_state"] += 1
                    if num_examples_to_skip > 0:
                        num_examples_to_skip -= 1
                        continue
                    yield f"{key}_{i}", pa_subtable
                if self._state_dict:
                    self._state_dict["previous_state"] = self.ex_iterable.state_dict()
                    self._state_dict["num_examples_since_previous_state"] = 0
                    self._state_dict["previous_state_example_idx"] += len(pa_table)

    def shuffle_data_sources(self, generator: np.random.Generator) -> MappedExamplesIterable:
        """Shuffle the wrapped examples iterable."""
        return MappedExamplesIterable(
            self.ex_iterable.shuffle_data_sources(generator),
            function=self.function,
            with_indices=self.with_indices,
            input_columns=self.input_columns,
            batched=self.batched,
            batch_size=self.batch_size,
            drop_last_batch=self.drop_last_batch,
            remove_columns=self.remove_columns,
            fn_kwargs=self.fn_kwargs,
            formatting=self.formatting,
            features=self.features,
        )

    def shard_data_sources(self, num_shards: int, index: int, contiguous: bool = True) -> MappedExamplesIterable:
        """Keep only the requested shard."""
        return MappedExamplesIterable(
            self.ex_iterable.shard_data_sources(num_shards, index, contiguous=contiguous),
            function=self.function,
            with_indices=self.with_indices,
            input_columns=self.input_columns,
            batched=self.batched,
            batch_size=self.batch_size,
            drop_last_batch=self.drop_last_batch,
            remove_columns=self.remove_columns,
            fn_kwargs=self.fn_kwargs,
            formatting=self.formatting,
            features=self.features,
        )

    @property
    def num_shards(self) -> int:
        return self.ex_iterable.num_shards


def _add_mask(
    input: Union[dict, pa.Table],
    mask: Union[bool, list, pa.Array, pa.ChunkedArray, pa.BooleanScalar],
    mask_column_name: str,
) -> Union[pa.Table, dict[str, Union[bool, list, pa.Array, pa.ChunkedArray, pa.BooleanScalar]]]:
    if isinstance(input, pa.Table):
        if not isinstance(mask, (list, pa.Array, pa.ChunkedArray)):
            mask = pa.array([mask], type=pa.bool_())
        return input.append_column(mask_column_name, mask)
    else:
        return {mask_column_name: mask}


def add_mask(
    mask_function: Callable, input: Union[dict, pa.Table], *args: Any, mask_column_name: str, **kwargs: Any
) -> Union[pa.Table, dict[str, Union[bool, list, pa.Array, pa.ChunkedArray, pa.BooleanScalar]]]:
    mask = mask_function(input, *args, **kwargs)
    return _add_mask(input, mask, mask_column_name)


async def async_add_mask(
    mask_function: Callable, input: Union[dict, pa.Table], *args: Any, mask_column_name: str, **kwargs: Any
)-> Union[pa.Table, dict[str, Union[bool, list, pa.Array, pa.ChunkedArray, pa.BooleanScalar]]]:
    mask = await mask_function(input, *args, **kwargs)
    return _add_mask(input, mask, mask_column_name)


class FilteredExamplesIterable(MappedExamplesIterable):
    mask_column_name = "===MASK==="

    def __init__(
        self,
        ex_iterable: _BaseExamplesIterable,
        function: Callable,
        with_indices: bool = False,
        input_columns: Optional[list[str]] = None,
        batched: bool = False,
        batch_size: int = 1000,
        fn_kwargs: Optional[dict] = None,
        formatting: Optional[FormattingConfig] = None,
    ) -> None:
        self.mask_function = function
        if ex_iterable.is_typed:
            features = Features({**ex_iterable.features, self.mask_column_name: Value("bool")})
        else:
            features = None
        super().__init__(
            ex_iterable=ex_iterable,
            function=partial(
                async_add_mask if inspect.iscoroutinefunction(function) else add_mask,
                function,
                mask_column_name=self.mask_column_name,
            ),
            with_indices=with_indices,
            input_columns=input_columns,
            batched=batched,
            batch_size=batch_size,
            fn_kwargs=fn_kwargs,
            formatting=formatting,
            features=features,
        )

    def _iter(self) -> Generator[tuple[Any, dict]]:
        for key, example in super()._iter():
            example = dict(example)
            if example.pop(self.mask_column_name):
                yield key, example

    def _iter_arrow(self, max_chunksize: Optional[int] = None):
        for key, pa_table in super()._iter_arrow(max_chunksize=max_chunksize):
            mask = pa_table[self.mask_column_name]
            yield key, pa_table.drop(self.mask_column_name).filter(mask)

    def shuffle_data_sources(self, seed: Optional[int]) -> FilteredExamplesIterable:
        """Shuffle the wrapped examples iterable."""
        return FilteredExamplesIterable(
            self.ex_iterable.shuffle_data_sources(seed),
            function=self.mask_function,
            with_indices=self.with_indices,
            input_columns=self.input_columns,
            batched=self.batched,
            batch_size=self.batch_size,
            fn_kwargs=self.fn_kwargs,
            formatting=self.formatting,
        )

    def shard_data_sources(self, num_shards: int, index: int, contiguous: bool = True) -> FilteredExamplesIterable:
        """Keep only the requested shard."""
        return FilteredExamplesIterable(
            self.ex_iterable.shard_data_sources(num_shards, index, contiguous=contiguous),
            function=self.mask_function,
            with_indices=self.with_indices,
            input_columns=self.input_columns,
            batched=self.batched,
            batch_size=self.batch_size,
            fn_kwargs=self.fn_kwargs,
            formatting=self.formatting,
        )

    @property
    def num_shards(self) -> int:
        return self.ex_iterable.num_shards


class BufferShuffledExamplesIterable(_BaseExamplesIterable):
    def __init__(self, ex_iterable: _BaseExamplesIterable, buffer_size: int, generator: np.random.Generator) -> None:
        super().__init__()
        self.ex_iterable = ex_iterable
        self.buffer_size = buffer_size
        self.generator = generator
        # TODO(QL): implement iter_arrow

    @property
    def is_typed(self) -> bool:
        return self.ex_iterable.is_typed

    @property
    def features(self) -> Optional[Features]:
        return self.ex_iterable.features

    def _init_state_dict(self) -> dict:
        self._state_dict = self.ex_iterable._init_state_dict()
        self._original_state_dict = self.state_dict()
        return self._state_dict

    def load_state_dict(self, state_dict: Optional[Mapping[str, Any]]) -> Optional[Mapping[str, Any]]:
        if self._state_dict:
            if state_dict != self._original_state_dict:
                logger.warning(
                    "Loading a state dict of a shuffle buffer of a dataset without the buffer content."
                    "The shuffle buffer will be refilled before starting to yield new examples."
                )
        return super().load_state_dict(state_dict)

    @staticmethod
    def _iter_random_indices(
        rng: np.random.Generator, buffer_size: int, random_batch_size: int = 1000
    ) -> Generator[int, None, None]:
        while True:
            yield from (int(i) for i in rng.integers(0, buffer_size, size=random_batch_size))

    def __iter__(self) -> Generator[list]:
        buffer_size = self.buffer_size
        rng = deepcopy(self.generator)
        indices_iterator = self._iter_random_indices(rng, buffer_size)
        # this is the shuffle buffer that we keep in memory
        mem_buffer = []
        for x in self.ex_iterable:
            if len(mem_buffer) == buffer_size:  # if the buffer is full, pick and example from it
                i = next(indices_iterator)
                yield mem_buffer[i]
                mem_buffer[i] = x  # replace the picked example by a new one
            else:  # otherwise, keep filling the buffer
                mem_buffer.append(x)
        # when we run out of examples, we shuffle the remaining examples in the buffer and yield them
        rng.shuffle(mem_buffer)
        yield from mem_buffer

    def shuffle_data_sources(self, generator: np.random.Generator) -> "BufferShuffledExamplesIterable":
        """Shuffle the wrapped examples iterable as well as the shuffling buffer."""
        return BufferShuffledExamplesIterable(
            self.ex_iterable.shuffle_data_sources(generator), buffer_size=self.buffer_size, generator=generator
        )

    def shard_data_sources(
        self, num_shards: int, index: int, contiguous: bool = True
    ) -> BufferShuffledExamplesIterable:
        """Keep only the requested shard."""
        return BufferShuffledExamplesIterable(
            self.ex_iterable.shard_data_sources(num_shards, index, contiguous=contiguous),
            buffer_size=self.buffer_size,
            generator=self.generator,
        )

    @property
    def num_shards(self) -> int:
        return self.ex_iterable.num_shards


class SkipExamplesIterable(_BaseExamplesIterable):
    def __init__(
        self,
        ex_iterable: _BaseExamplesIterable,
        n: int,
        block_sources_order_when_shuffling: bool = True,
        split_when_sharding: bool = True,
    ) -> None:
        super().__init__()
        self.ex_iterable = ex_iterable
        self.n = n
        self.block_sources_order_when_shuffling = block_sources_order_when_shuffling
        self.split_when_sharding = split_when_sharding
        # TODO(QL): implement iter_arrow

    @property
    def is_typed(self) -> bool:
        return self.ex_iterable.is_typed

    @property
    def features(self) -> Optional[Features]:
        return self.ex_iterable.features

    def _init_state_dict(self) -> dict[str, Union[bool, dict]]:
        self._state_dict = {"skipped": False, "ex_iterable": self.ex_iterable._init_state_dict()}
        return self._state_dict

    def __iter__(self) -> Generator[tuple[Key, dict]]:
        ex_iterable_idx_start = 0 if self._state_dict and self._state_dict["skipped"] else self.n
        if self._state_dict:
            self._state_dict["skipped"] = True
        yield from islice(self.ex_iterable, ex_iterable_idx_start, None)

    @staticmethod
    def split_number(num: int, n: int) -> list[int]:
        quotient = num // n
        remainder = num % n
        result = [quotient] * n
        for i in range(remainder):
            result[i] += 1
        return result

    def shuffle_data_sources(self, generator: np.random.Generator) -> SkipExamplesIterable:
        """May not shuffle the wrapped examples iterable since it would skip examples from other shards instead."""
        if self.block_sources_order_when_shuffling:
            return self
        else:
            return SkipExamplesIterable(
                self.ex_iterable.shuffle_data_sources(generator),
                n=self.n,
                block_sources_order_when_shuffling=self.block_sources_order_when_shuffling,
                split_when_sharding=self.split_when_sharding,
            )

    def shard_data_sources(self, num_shards: int, index: int, contiguous: bool = True) -> SkipExamplesIterable:
        """Keep only the requested shard."""
        if self.split_when_sharding:
            return SkipExamplesIterable(
                self.ex_iterable.shard_data_sources(num_shards, index, contiguous=contiguous),
                n=self.split_number(self.n, num_shards)[index],
                block_sources_order_when_shuffling=self.block_sources_order_when_shuffling,
                split_when_sharding=self.split_when_sharding,
            )
        else:
            return self

    @property
    def num_shards(self) -> int:
        return self.ex_iterable.num_shards


class RepeatExamplesIterable(_BaseExamplesIterable):
    """
    Iterable that repeats the underlying iterable a given number of times.
    """

    def __init__(
        self,
        ex_iterable: _BaseExamplesIterable,
        num_times: Optional[int],
    ) -> None:
        super().__init__()
        self.ex_iterable = ex_iterable
        self.num_times = num_times

    def _init_state_dict(self) -> dict:
        self._state_dict = {
            "repeat_index": 0,
            "ex_iterable": self.ex_iterable._init_state_dict(),
        }
        return self._state_dict

    def __iter__(self) -> Generator:
        repeat_index = self._state_dict["repeat_index"] if self._state_dict else 0
        while True:
            if self.num_times is not None and repeat_index >= max(self.num_times, 0):
                break
            yield from self.ex_iterable
            repeat_index += 1
            if self._state_dict:
                self._state_dict["repeat_index"] = repeat_index
                self._state_dict["ex_iterable"] = self.ex_iterable._init_state_dict()

    def shuffle_data_sources(self, generator: np.random.Generator) -> "RepeatExamplesIterable":
        """Shuffle the underlying iterable, then repeat."""
        return RepeatExamplesIterable(self.ex_iterable.shuffle_data_sources(generator), num_times=self.num_times)

    def shard_data_sources(self, worker_id: int, num_workers: int) -> RepeatExamplesIterable:
        """Shard, then repeat shards."""
        return RepeatExamplesIterable(
            self.ex_iterable.shard_data_sources(worker_id, num_workers),
            num_times=self.num_times,
        )

    @property
    def n_shards(self) -> int:
        return self.ex_iterable.n_shards


class TakeExamplesIterable(_BaseExamplesIterable):
    def __init__(
        self,
        ex_iterable: _BaseExamplesIterable,
        n: int,
        block_sources_order_when_shuffling: bool = True,
        split_when_sharding: bool = True,
    ) -> None:
        super().__init__()
        self.ex_iterable = ex_iterable
        self.n = n
        self.block_sources_order_when_shuffling = block_sources_order_when_shuffling
        self.split_when_sharding = split_when_sharding
        # TODO(QL): implement iter_arrow

    @property
    def is_typed(self) -> bool:
        return self.ex_iterable.is_typed

    @property
    def features(self) -> Optional[Features]:
        return self.ex_iterable.features

    def _init_state_dict(self) -> dict:
        self._state_dict = {"num_taken": 0, "ex_iterable": self.ex_iterable._init_state_dict()}
        return self._state_dict

    def __iter__(self) -> Iterator:
        ex_iterable_num_taken = self._state_dict["num_taken"] if self._state_dict else 0
        for key_example in islice(self.ex_iterable, self.n - ex_iterable_num_taken):
            if self._state_dict:
                self._state_dict["num_taken"] += 1
            yield key_example

    @staticmethod
    def split_number(num: int, n: int) -> list[int]:
        quotient = num // n
        remainder = num % n
        result = [quotient] * n
        for i in range(remainder):
            result[i] += 1
        return result

    def shuffle_data_sources(self, generator: np.random.Generator) -> "TakeExamplesIterable":
        """May not shuffle the wrapped examples iterable since it would take examples from other shards instead."""
        if self.block_sources_order_when_shuffling:
            return self
        else:
            return TakeExamplesIterable(
                self.ex_iterable.shuffle_data_sources(generator),
                n=self.n,
                block_sources_order_when_shuffling=self.block_sources_order_when_shuffling,
                split_when_sharding=self.split_when_sharding,
            )

    def shard_data_sources(self, num_shards: int, index: int, contiguous: bool = True) -> "TakeExamplesIterable":
        """Keep only the requested shard."""
        if self.split_when_sharding:
            return TakeExamplesIterable(
                self.ex_iterable.shard_data_sources(num_shards, index, contiguous=contiguous),
                n=self.split_number(self.n, num_shards)[index],
                block_sources_order_when_shuffling=self.block_sources_order_when_shuffling,
                split_when_sharding=self.split_when_sharding,
            )
        else:
            return TakeExamplesIterable(
                self.ex_iterable.shard_data_sources(num_shards, index, contiguous=contiguous),
                n=self.n,
                block_sources_order_when_shuffling=self.block_sources_order_when_shuffling,
                split_when_sharding=self.split_when_sharding,
            )

    @property
    def num_shards(self) -> int:
        return self.ex_iterable.num_shards


def _apply_feature_types_on_example(
    example: dict, features: Features, token_per_repo_id: dict[str, Union[str, bool, None]]
) -> dict:
    example = dict(example)
    # add missing columns
    for column_name in features:
        if column_name not in example:
            example[column_name] = None
    # we encode the example for ClassLabel feature types for example
    encoded_example = features.encode_example(example)
    # Decode example for Audio feature, e.g.
    decoded_example = features.decode_example(encoded_example, token_per_repo_id=token_per_repo_id)
    return decoded_example


def _apply_feature_types_on_batch(
<<<<<<< HEAD
    batch: Mapping, features: Features, token_per_repo_id: dict[str, Union[str, bool, None]]
=======
    batch: dict, features: Features, token_per_repo_id: dict[str, Union[str, bool, None]]
>>>>>>> 5c8869f8
) -> dict:
    batch = dict(batch)
    # add missing columns
    n_examples = len(batch[next(iter(batch))])
    for column_name in features:
        if column_name not in batch:
            batch[column_name] = [None] * n_examples
    # we encode the batch for ClassLabel feature types for example
    encoded_batch = features.encode_batch(batch)
    # Decode batch for Audio feature, e.g.
    decoded_batch = features.decode_batch(encoded_batch, token_per_repo_id=token_per_repo_id)
    return decoded_batch


@dataclass
class FormattingConfig:
    format_type: Optional[str]

    @property
    def is_table(self) -> bool:
        return isinstance(get_formatter(self.format_type), TableFormatter)

    @property
    def is_tensor(self) -> bool:
        return isinstance(get_formatter(self.format_type), TensorFormatter)


class FormattedExamplesIterable(_BaseExamplesIterable):
    def __init__(
        self,
        ex_iterable: _BaseExamplesIterable,
        formatting: Optional[FormattingConfig],
        features: Optional[Features],
        token_per_repo_id: dict[str, Union[str, bool, None]],
<<<<<<< HEAD
    ) -> None:
=======
    ):
>>>>>>> 5c8869f8
        super().__init__()
        self.ex_iterable = ex_iterable
        self._features = features
        self.formatting = formatting
        self.token_per_repo_id = token_per_repo_id

    @property
    def iter_arrow(self):
        if self.ex_iterable.iter_arrow and (not self.formatting or self.formatting.is_table):
            return self._iter_arrow

    @property
    def is_typed(self) -> bool:
        return self.ex_iterable.is_typed or self._features is not None

    @property
    def features(self) -> Optional[Features]:
        return self._features

    def _init_state_dict(self) -> dict:
        self._state_dict = self.ex_iterable._init_state_dict()
        return self._state_dict

    def __iter__(self) -> Generator[tuple[Key, Optional[dict]]]:
        if not self.formatting or self.formatting.is_table:
            formatter = PythonFormatter()
        else:
            formatter = get_formatter(
                self.formatting.format_type,
                features=self._features if not self.ex_iterable.is_typed else None,
                token_per_repo_id=self.token_per_repo_id,
            )
        if self.ex_iterable.iter_arrow:
            # feature casting (inc column addition) handled within self._iter_arrow()
            for key, pa_table in self._iter_arrow():
                batch = formatter.format_batch(pa_table)
                for example in _batch_to_examples(batch):
                    yield key, example
        else:
            format_dict = (
                formatter.recursive_tensorize
                if isinstance(formatter, TensorFormatter)
                else cast_to_python_objects  # cast in case features is None
            )
            for key, example in self.ex_iterable:
                # don't apply feature types if already applied by ex_iterable (e.g. in case of chained with_format)
                if self.features and not self.ex_iterable.is_typed:
                    example = _apply_feature_types_on_example(
                        example, self.features, token_per_repo_id=self.token_per_repo_id
                    )
                yield key, format_dict(example)

<<<<<<< HEAD
    def _iter_arrow(self) -> Generator[tuple[Key, pa.Table]]:
=======
    def _iter_arrow(self) -> Iterator[tuple[Key, pa.Table]]:
>>>>>>> 5c8869f8
        if not self.features:
            yield from self.ex_iterable._iter_arrow()
        for key, pa_table in self.ex_iterable._iter_arrow():
            columns = set(pa_table.column_names)
            schema = self.features.arrow_schema
            # add missing columns
            for column_name in self.features:
                if column_name not in columns:
                    col = pa.NullArray.from_buffers(pa.null(), len(pa_table), [None])
                    pa_table = pa_table.append_column(column_name, col)
            if pa_table.schema != schema:
                pa_table = cast_table_to_features(pa_table, self.features)
            yield key, pa_table

    def shuffle_data_sources(self, generator: np.random.Generator) -> "FormattedExamplesIterable":
        """Shuffle the wrapped examples iterable."""
        return FormattedExamplesIterable(
            self.ex_iterable.shuffle_data_sources(generator),
            features=self.features,
            token_per_repo_id=self.token_per_repo_id,
            formatting=self.formatting,
        )

    def shard_data_sources(self, num_shards: int, index: int, contiguous: bool = True) -> FormattedExamplesIterable:
        """Keep only the requested shard."""
        return FormattedExamplesIterable(
            self.ex_iterable.shard_data_sources(num_shards, index, contiguous=contiguous),
            features=self.features,
            token_per_repo_id=self.token_per_repo_id,
            formatting=self.formatting,
        )

    @property
    def num_shards(self) -> int:
        return self.ex_iterable.num_shards


@dataclass
class ShufflingConfig:
    generator: np.random.Generator
    _original_seed: Optional[int] = None


@dataclass
class DistributedConfig:
    rank: int
    world_size: int


def _maybe_add_torch_iterable_dataset_parent_class(cls: type) -> None:
    """Add torch.utils.data.IterableDataset as a parent class if 'torch' is available"""
    if config.TORCH_AVAILABLE:
        import torch.utils.data

        if torch.utils.data.IterableDataset not in cls.__bases__:
            cls.__bases__ += (torch.utils.data.IterableDataset,)


def _maybe_share_with_torch_persistent_workers(value: Union[int, "torch.Tensor"]) -> Union[int, "torch.Tensor"]:
    if config.TORCH_AVAILABLE:
        import torch

        if isinstance(value, torch.Tensor):
            return value.share_memory_()
        else:
            return torch.tensor(value).share_memory_()
    else:
        return value


class IterableDataset(DatasetInfoMixin):
    """A Dataset backed by an iterable."""

    def __init__(
        self,
        ex_iterable: _BaseExamplesIterable,
        info: Optional[DatasetInfo] = None,
        split: Optional[NamedSplit] = None,
        formatting: Optional[FormattingConfig] = None,
        shuffling: Optional[ShufflingConfig] = None,
        distributed: Optional[DistributedConfig] = None,
        token_per_repo_id: Optional[dict[str, Union[str, bool, None]]] = None,
<<<<<<< HEAD
    ) -> None:
=======
    ):
>>>>>>> 5c8869f8
        if distributed and distributed.world_size > 1 and shuffling and shuffling._original_seed is None:
            raise RuntimeError(
                "The dataset doesn't have a fixed random seed across nodes to shuffle and split the list of dataset shards by node. "
                "Please pass e.g. `seed=42` in `.shuffle()` to make all the nodes use the same seed. "
            )

        info = info.copy() if info is not None else DatasetInfo()
        DatasetInfoMixin.__init__(self, info=info, split=split)

        self._ex_iterable = copy.copy(ex_iterable)
        self._formatting = formatting
        self._shuffling = shuffling
        self._distributed = distributed
        self._token_per_repo_id: dict[str, Union[str, bool, None]] = token_per_repo_id or {}
        self._epoch: Union[int, "torch.Tensor"] = _maybe_share_with_torch_persistent_workers(0)
        self._starting_state_dict: Optional[dict] = None
        self._prepared_ex_iterable = self._prepare_ex_iterable_for_iteration()
        self._state_dict = self._prepared_ex_iterable._init_state_dict()
        _maybe_add_torch_iterable_dataset_parent_class(self.__class__)

    def state_dict(self) -> dict:
        """Get the current state_dict of the dataset.
        It corresponds to the state at the latest example it yielded.

        Resuming returns exactly where the checkpoint was saved except in two cases:

        1. examples from shuffle buffers are lost when resuming and the buffers are refilled with new data
        2. combinations of `.with_format(arrow)` and batched `.map()` may skip one batch.

        Returns:
            `dict`

        Example:

        ```py
        >>> from datasets import Dataset, concatenate_datasets
        >>> ds = Dataset.from_dict({"a": range(6)}).to_iterable_dataset(num_shards=3)
        >>> for idx, example in enumerate(ds):
        ...     print(example)
        ...     if idx == 2:
        ...         state_dict = ds.state_dict()
        ...         print("checkpoint")
        ...         break
        >>> ds.load_state_dict(state_dict)
        >>> print(f"restart from checkpoint")
        >>> for example in ds:
        ...     print(example)
        ```

        which returns:
        ```
        {'a': 0}
        {'a': 1}
        {'a': 2}
        checkpoint
        restart from checkpoint
        {'a': 3}
        {'a': 4}
        {'a': 5}
        ```

        ```py
        >>> from torchdata.stateful_dataloader import StatefulDataLoader
        >>> ds = load_dataset("deepmind/code_contests", streaming=True, split="train")
        >>> dataloader = StatefulDataLoader(ds, batch_size=32, num_workers=4)
        >>> # checkpoint
        >>> state_dict = dataloader.state_dict()  # uses ds.state_dict() under the hood
        >>> # resume from checkpoint
        >>> dataloader.load_state_dict(state_dict)  # uses ds.load_state_dict() under the hood
        ```
        """
        return copy.deepcopy(self._state_dict)

    def load_state_dict(self, state_dict: dict) -> None:
        """Load the state_dict of the dataset.
        The iteration will restart at the next example from when the state was saved.

        Resuming returns exactly where the checkpoint was saved except in two cases:

        1. examples from shuffle buffers are lost when resuming and the buffers are refilled with new data
        2. combinations of `.with_format(arrow)` and batched `.map()` may skip one batch.

        Example:

        ```py
        >>> from datasets import Dataset, concatenate_datasets
        >>> ds = Dataset.from_dict({"a": range(6)}).to_iterable_dataset(num_shards=3)
        >>> for idx, example in enumerate(ds):
        ...     print(example)
        ...     if idx == 2:
        ...         state_dict = ds.state_dict()
        ...         print("checkpoint")
        ...         break
        >>> ds.load_state_dict(state_dict)
        >>> print(f"restart from checkpoint")
        >>> for example in ds:
        ...     print(example)
        ```

        which returns:
        ```
        {'a': 0}
        {'a': 1}
        {'a': 2}
        checkpoint
        restart from checkpoint
        {'a': 3}
        {'a': 4}
        {'a': 5}
        ```

        ```py
        >>> from torchdata.stateful_dataloader import StatefulDataLoader
        >>> ds = load_dataset("deepmind/code_contests", streaming=True, split="train")
        >>> dataloader = StatefulDataLoader(ds, batch_size=32, num_workers=4)
        >>> # checkpoint
        >>> state_dict = dataloader.state_dict()  # uses ds.state_dict() under the hood
        >>> # resume from checkpoint
        >>> dataloader.load_state_dict(state_dict)  # uses ds.load_state_dict() under the hood
        ```
        """
        self._prepared_ex_iterable.load_state_dict(state_dict)
        self._starting_state_dict = state_dict

    def __repr__(self) -> str:
        return f"IterableDataset({{\n    features: {list(self._info.features.keys()) if self._info.features is not None else 'Unknown'},\n    num_shards: {self.num_shards}\n}})"

    def __getstate__(self) -> dict:
        return self.__dict__

    def __setstate__(self, d: dict) -> None:
        self.__dict__ = d
        # Re-add torch shared memory, since shared memory is not always kept when pickling
        self._epoch = _maybe_share_with_torch_persistent_workers(self._epoch)
        # Re-add torch iterable dataset as a parent class, since dynamically added parent classes are not kept when pickling
        _maybe_add_torch_iterable_dataset_parent_class(self.__class__)

    def _head(self, n: int = 5) -> Mapping:
        return _examples_to_batch(list(self.take(n)))

    @property
    def epoch(self) -> int:
        return int(self._epoch)

    def _effective_generator(self) -> np.random.Generator:
        if self._shuffling and self.epoch == 0:
            return self._shuffling.generator
        elif self._shuffling:
            # Create effective seed using self.epoch (we subtract in order to avoir overflow in long_scalars)
            effective_seed = deepcopy(self._shuffling.generator).integers(0, 1 << 63) - self.epoch
            effective_seed = (1 << 63) + effective_seed if effective_seed < 0 else effective_seed
            return np.random.default_rng(effective_seed)
        else:
            raise ValueError("This dataset is not shuffled")

    @property
    def num_shards(self) -> int:
        if self._distributed and self._ex_iterable.num_shards % self._distributed.world_size == 0:
            return self._ex_iterable.num_shards // self._distributed.world_size
        return self._ex_iterable.num_shards

    @property
    def n_shards(self) -> int:  # backward compatibility
        return self.num_shards

    def _iter_pytorch(self) -> Generator[Optional[dict[str, Any]]]:
        ex_iterable = self._prepare_ex_iterable_for_iteration()
        # Fix for fsspec when using multiprocess to avoid hanging in the ML training loop. (only required for fsspec >= 0.9.0)
        # See https://github.com/fsspec/gcsfs/issues/379
        fsspec.asyn.reset_lock()
        # check if there aren't too many workers
        import torch.utils.data

        worker_info = torch.utils.data.get_worker_info()
        if self._is_main_process() and ex_iterable.num_shards < worker_info.num_workers:
            logger.warning(
                f"Too many dataloader workers: {worker_info.num_workers} (max is dataset.num_shards={ex_iterable.num_shards}). "
                f"Stopping {worker_info.num_workers - ex_iterable.num_shards} dataloader workers."
            )
            logger.info(
                f"To parallelize data loading, we give each process some shards (or data sources) to process. "
                f"Therefore it's unnecessary to have a number of workers greater than dataset.num_shards={ex_iterable.num_shards}. "
                f"To enable more parallelism, please split the dataset in more files than {ex_iterable.num_shards}."
            )
        # split workload
        _log_prefix = f"node#{self._distributed.rank} " if self._distributed else ""
        shards_indices = ex_iterable.split_shard_indices_by_worker(
            num_shards=worker_info.num_workers, index=worker_info.id, contiguous=False
        )
        if shards_indices:
            logger.debug(
                f"{_log_prefix}dataloader worker#{worker_info.id}, ': Starting to iterate over {len(shards_indices)}/{ex_iterable.num_shards} shards."
            )
            ex_iterable = ex_iterable.shard_data_sources(
                num_shards=worker_info.num_workers, index=worker_info.id, contiguous=False
            )
            self._state_dict = ex_iterable._init_state_dict()
            if self._starting_state_dict:
                ex_iterable.load_state_dict(self._starting_state_dict)

            if self._formatting:
                formatter = get_formatter(self._formatting.format_type, features=self.features)
                format_dict = (
                    formatter.recursive_tensorize if isinstance(formatter, TensorFormatter) else cast_to_python_objects
                )
            else:
                format_dict = None

            if self._formatting and (ex_iterable.iter_arrow or self._formatting.is_table):
                if ex_iterable.iter_arrow:
                    iterator = ex_iterable.iter_arrow()
                else:
                    iterator = _convert_to_arrow(ex_iterable, batch_size=1)
                for key, pa_table in iterator:
                    yield formatter.format_row(pa_table)
                return
            else:
                for key, example in ex_iterable:
                    if self.features and not ex_iterable.is_typed:
                        # `IterableDataset` automatically fills missing columns with None.
                        # This is done with `_apply_feature_types_on_example`.
                        example = _apply_feature_types_on_example(
                            example, self.features, token_per_repo_id=self._token_per_repo_id
                        )
                    yield format_dict(example) if format_dict else example
            logger.debug(
                f"{_log_prefix}dataloader worker#{worker_info.id}, ': Finished iterating over {len(shards_indices)}/{ex_iterable.num_shards} shards."
            )
        else:
            logger.debug(
                f"{_log_prefix}dataloader worker#{worker_info.id}, ': Stopping... Number of dataset shards < num_workers ({ex_iterable.num_shards}<{worker_info.num_workers})."
            )

    def _is_main_process(self) -> bool:
        if self._distributed and self._distributed.rank > 0:
            return False
        if "torch" in sys.modules:
            import torch.utils.data

            worker_info = torch.utils.data.get_worker_info()
            if worker_info is not None and worker_info.id > 0:
                return False
        return True

    def _prepare_ex_iterable_for_iteration(
        self, batch_size: int = 1, drop_last_batch: bool = False
    ) -> _BaseExamplesIterable:
        ex_iterable = self._ex_iterable
        if self._formatting and (ex_iterable.iter_arrow or self._formatting.is_table):
            ex_iterable = RebatchedArrowExamplesIterable(
                ex_iterable, batch_size=batch_size, drop_last_batch=drop_last_batch
            )
        if self._shuffling:
            ex_iterable = ex_iterable.shuffle_data_sources(self._effective_generator())
        else:
            ex_iterable = ex_iterable

        if self._distributed:
            rank = self._distributed.rank
            world_size = self._distributed.world_size
            if ex_iterable.num_shards % world_size == 0:
                if self._is_main_process():
                    num_shards_per_node = ex_iterable.num_shards // world_size
                    plural = "s" if num_shards_per_node > 1 else ""
                    logger.info(
                        f"Assigning {num_shards_per_node} shard{plural} (or data source{plural}) of the dataset to each node."
                    )
                ex_iterable = ex_iterable.shard_data_sources(num_shards=world_size, index=rank, contiguous=False)
            else:
                if self._is_main_process():
                    logger.info(
                        f"Assigning 1 out of {world_size} examples of the dataset to each node. The others are skipped during the iteration."
                    )
                    logger.info(
                        f"It is more optimized to distribute the dataset shards (or data sources) across nodes. "
                        f"You can do that by using a dataset with number of shards that is a factor of world_size={world_size}. "
                        f"The current dataset has {ex_iterable.num_shards} which is not a factor of {world_size}"
                    )
                ex_iterable = StepExamplesIterable(ex_iterable, step=world_size, offset=rank)

        self._state_dict = ex_iterable._init_state_dict()
        if self._starting_state_dict:
            ex_iterable.load_state_dict(self._starting_state_dict)
        return ex_iterable

    def __iter__(self):
        if "torch" in sys.modules:
            import torch.utils.data

            worker_info = torch.utils.data.get_worker_info()
            if isinstance(self, torch.utils.data.IterableDataset) and worker_info is not None:
                # We're a torch.utils.data.IterableDataset in a PyTorch worker process
                yield from self._iter_pytorch()
                return

        ex_iterable = self._prepare_ex_iterable_for_iteration()
        if self._formatting:
            formatter = get_formatter(self._formatting.format_type, features=self.features)
            format_dict = (
                formatter.recursive_tensorize if isinstance(formatter, TensorFormatter) else cast_to_python_objects
            )
        else:
            format_dict = None

        if self._formatting and (ex_iterable.iter_arrow or self._formatting.is_table):
            if ex_iterable.iter_arrow:
                iterator = ex_iterable.iter_arrow()
            else:
                iterator = _convert_to_arrow(ex_iterable, batch_size=1)
            for key, pa_table in iterator:
                yield formatter.format_row(pa_table)
            return

        for key, example in ex_iterable:
            if self.features and not ex_iterable.is_typed:
                # `IterableDataset` automatically fills missing columns with None.
                # This is done with `_apply_feature_types_on_example`.
                example = _apply_feature_types_on_example(
                    example, self.features, token_per_repo_id=self._token_per_repo_id
                )
            yield format_dict(example) if format_dict else example

    def iter(self, batch_size: int, drop_last_batch: bool = False):
        """Iterate through the batches of size `batch_size`.

        Args:
            batch_size (:obj:`int`): size of each batch to yield.
            drop_last_batch (:obj:`bool`, default `False`): Whether a last batch smaller than the batch_size should be
                dropped
        """

        if self._formatting:
            formatter = get_formatter(self._formatting.format_type, features=self.features)
            format_dict = (
                formatter.recursive_tensorize if isinstance(formatter, TensorFormatter) else cast_to_python_objects
            )
        else:
            format_dict = None

        ex_iterable = self._prepare_ex_iterable_for_iteration(batch_size=batch_size, drop_last_batch=drop_last_batch)
        if self._formatting and (ex_iterable.iter_arrow or self._formatting.is_table):
            if ex_iterable.iter_arrow:
                iterator = ex_iterable.iter_arrow()
            else:
                iterator = _convert_to_arrow(ex_iterable, batch_size=batch_size, drop_last_batch=drop_last_batch)
            for key, pa_table in iterator:
                yield formatter.format_batch(pa_table)
            return

        iterator = iter(ex_iterable)
        for key, example in iterator:
            # If batched, first build the batch
            examples = [example] + [example for key, example in islice(iterator, batch_size - 1)]
            if drop_last_batch and len(examples) < batch_size:  # ignore last batch
                return
            batch = _examples_to_batch(examples)
            if self.features and not ex_iterable.is_typed:
                # `IterableDataset` automatically fills missing columns with None.
                # This is done with `_apply_feature_types_on_batch`.
                batch = _apply_feature_types_on_batch(batch, self.features, token_per_repo_id=self._token_per_repo_id)
            yield format_dict(batch) if format_dict else batch

    @staticmethod
    def from_generator(
        generator: Callable,
        features: Optional[Features] = None,
        gen_kwargs: Optional[dict] = None,
        split: NamedSplit = Split.TRAIN,
    ) -> IterableDataset:
        """Create an Iterable Dataset from a generator.

        Args:
            generator (`Callable`):
                A generator function that `yields` examples.
            features (`Features`, *optional*):
                Dataset features.
            gen_kwargs(`dict`, *optional*):
                Keyword arguments to be passed to the `generator` callable.
                You can define a sharded iterable dataset by passing the list of shards in `gen_kwargs`.
                This can be used to improve shuffling and when iterating over the dataset with multiple workers.
            split ([`NamedSplit`], defaults to `Split.TRAIN`):
                Split name to be assigned to the dataset.

                <Added version="2.21.0"/>
        Returns:
            `IterableDataset`

        Example:

        ```py
        >>> def gen():
        ...     yield {"text": "Good", "label": 0}
        ...     yield {"text": "Bad", "label": 1}
        ...
        >>> ds = IterableDataset.from_generator(gen)
        ```

        ```py
        >>> def gen(shards):
        ...     for shard in shards:
        ...         with open(shard) as f:
        ...             for line in f:
        ...                 yield {"line": line}
        ...
        >>> shards = [f"data{i}.txt" for i in range(32)]
        >>> ds = IterableDataset.from_generator(gen, gen_kwargs={"shards": shards})
        >>> ds = ds.shuffle(seed=42, buffer_size=10_000)  # shuffles the shards order + uses a shuffle buffer
        >>> from torch.utils.data import DataLoader
        >>> dataloader = DataLoader(ds.with_format("torch"), num_workers=4)  # give each worker a subset of 32/4=8 shards
        ```
        """
        from .io.generator import GeneratorDatasetInputStream

        return GeneratorDatasetInputStream(
            generator=generator, features=features, gen_kwargs=gen_kwargs, streaming=True, split=split
        ).read()

    @staticmethod
    def from_spark(
        df: pyspark.sql.DataFrame,
        split: Optional[NamedSplit] = None,
        features: Optional[Features] = None,
        **kwargs,
    ) -> IterableDataset:
        """Create an IterableDataset from Spark DataFrame. The dataset is streamed to the driver in batches.

        Args:
            df (`pyspark.sql.DataFrame`):
                The DataFrame containing the desired data.
            split (`NamedSplit`, *optional*):
                Split name to be assigned to the dataset.
            features (`Features`, *optional*):
                Dataset features.

        Returns:
            [`IterableDataset`]

        Example:

        ```py
        >>> df = spark.createDataFrame(
        >>>     data=[[1, "Elia"], [2, "Teo"], [3, "Fang"]],
        >>>     columns=["id", "name"],
        >>> )
        >>> ds = IterableDataset.from_spark(df)
        ```
        """
        from .io.spark import SparkDatasetReader

        if sys.platform == "win32":
            raise OSError("IterableDataset.from_spark is not currently supported on Windows")

        return SparkDatasetReader(
            df,
            split=split,
            features=features,
            streaming=True,
            **kwargs,
        ).read()

    @staticmethod
    def from_file(filename: str) -> "IterableDataset":
        """Instantiate a IterableDataset from Arrow table at filename.

        Args:
            filename (`str`):
                File name of the dataset.

        Returns:
            [`IterableDataset`]
        """
        pa_table_schema = read_schema_from_file(filename)
        inferred_features = Features.from_arrow_schema(pa_table_schema)
        ex_iterable = ArrowExamplesIterable(Dataset._generate_tables_from_cache_file, kwargs={"filename": filename})
        return IterableDataset(ex_iterable=ex_iterable, info=DatasetInfo(features=inferred_features))

    def with_format(
        self,
        type: Optional[str] = None,
    ) -> "IterableDataset":
        """
        Return a dataset with the specified format.

        Args:

            type (`str`, *optional*):
                Either output type selected in `[None, 'numpy', 'torch', 'tensorflow', 'jax', 'arrow', 'pandas', 'polars']`.
                `None` means it returns python objects (default).

        Example:

        ```py
        >>> from datasets import load_dataset
        >>> from transformers import AutoTokenizer
        >>> ds = load_dataset("cornell-movie-review-data/rotten_tomatoes", split="validation", streaming=True)
        >>> tokenizer = AutoTokenizer.from_pretrained("bert-base-cased")
        >>> ds = ds.map(lambda x: tokenizer(x['text'], truncation=True, padding=True), batched=True)
        >>> ds = ds.with_format("torch")
        >>> next(iter(ds))
        {'text': 'compassionately explores the seemingly irreconcilable situation between conservative christian parents and their estranged gay and lesbian children .',
         'label': tensor(1),
         'input_ids': tensor([  101, 18027, 16310, 16001,  1103,  9321,   178, 11604,  7235,  6617,
                1742,  2165,  2820,  1206,  6588, 22572, 12937,  1811,  2153,  1105,
                1147, 12890, 19587,  6463,  1105, 15026,  1482,   119,   102,     0,
                    0,     0,     0,     0,     0,     0,     0,     0,     0,     0,
                    0,     0,     0,     0,     0,     0,     0,     0,     0,     0,
                    0,     0,     0,     0,     0,     0,     0,     0,     0,     0,
                    0,     0,     0,     0,     0,     0,     0,     0,     0,     0,
                    0,     0,     0,     0,     0,     0,     0,     0,     0,     0,
                    0,     0,     0,     0]),
         'token_type_ids': tensor([0, 0, 0, 0, 0, 0, 0, 0, 0, 0, 0, 0, 0, 0, 0, 0, 0, 0, 0, 0, 0, 0, 0, 0,
                0, 0, 0, 0, 0, 0, 0, 0, 0, 0, 0, 0, 0, 0, 0, 0, 0, 0, 0, 0, 0, 0, 0, 0,
                0, 0, 0, 0, 0, 0, 0, 0, 0, 0, 0, 0, 0, 0, 0, 0, 0, 0, 0, 0, 0, 0, 0, 0,
                0, 0, 0, 0, 0, 0, 0, 0, 0, 0, 0, 0]),
         'attention_mask': tensor([1, 1, 1, 1, 1, 1, 1, 1, 1, 1, 1, 1, 1, 1, 1, 1, 1, 1, 1, 1, 1, 1, 1, 1,
                1, 1, 1, 1, 1, 0, 0, 0, 0, 0, 0, 0, 0, 0, 0, 0, 0, 0, 0, 0, 0, 0, 0, 0,
                0, 0, 0, 0, 0, 0, 0, 0, 0, 0, 0, 0, 0, 0, 0, 0, 0, 0, 0, 0, 0, 0, 0, 0,
                0, 0, 0, 0, 0, 0, 0, 0, 0, 0, 0, 0])}
        ```
        """
        type = get_format_type_from_alias(type)
        # TODO(QL): add format_kwargs
        # TODO(QL): add format_columns and return_all_columns
        # TODO(QL): add pandas format
        return IterableDataset(
            ex_iterable=self._ex_iterable,
            info=self._info.copy(),
            split=self._split,
            formatting=FormattingConfig(format_type=type),
            shuffling=copy.deepcopy(self._shuffling),
            distributed=copy.deepcopy(self._distributed),
            token_per_repo_id=self._token_per_repo_id,
        )

    def map(
        self,
        function: Optional[Callable] = None,
        with_indices: bool = False,
        input_columns: Optional[Union[str, list[str]]] = None,
        batched: bool = False,
        batch_size: int = 1000,
        drop_last_batch: bool = False,
        remove_columns: Optional[Union[str, list[str]]] = None,
        features: Optional[Features] = None,
        fn_kwargs: Optional[dict] = None,
    ) -> "IterableDataset":
        """
        Apply a function to all the examples in the iterable dataset (individually or in batches) and update them.
        If your function returns a column that already exists, then it overwrites it.
        The function is applied on-the-fly on the examples when iterating over the dataset.

        You can specify whether the function should be batched or not with the `batched` parameter:

        - If batched is `False`, then the function takes 1 example in and should return 1 example.
          An example is a dictionary, e.g. `{"text": "Hello there !"}`.
        - If batched is `True` and `batch_size` is 1, then the function takes a batch of 1 example as input and can return a batch with 1 or more examples.
          A batch is a dictionary, e.g. a batch of 1 example is {"text": ["Hello there !"]}.
        - If batched is `True` and `batch_size` is `n` > 1, then the function takes a batch of `n` examples as input and can return a batch with `n` examples, or with an arbitrary number of examples.
          Note that the last batch may have less than `n` examples.
          A batch is a dictionary, e.g. a batch of `n` examples is `{"text": ["Hello there !"] * n}`.

        If the function is asynchronous, then `map` will run your function in parallel, with up to one thousand simulatenous calls.
        It is recommended to use a `asyncio.Semaphore` in your function if you want to set a maximum number of operations that can run at the same time.

        Args:
            function (`Callable`, *optional*, defaults to `None`):
                Function applied on-the-fly on the examples when you iterate on the dataset.
                It must have one of the following signatures:

                - `function(example: dict[str, Any]) -> dict[str, Any]` if `batched=False` and `with_indices=False`
                - `function(example: dict[str, Any], idx: int) -> dict[str, Any]` if `batched=False` and `with_indices=True`
                - `function(batch: dict[str, list]) -> dict[str, list]` if `batched=True` and `with_indices=False`
                - `function(batch: dict[str, list], indices: list[int]) -> dict[str, list]` if `batched=True` and `with_indices=True`

                For advanced usage, the function can also return a `pyarrow.Table`.
                If the function is asynchronous, then `map` will run your function in parallel.
                Moreover if your function returns nothing (`None`), then `map` will run your function and return the dataset unchanged.
                If no function is provided, default to identity function: `lambda x: x`.
            with_indices (`bool`, defaults to `False`):
                Provide example indices to `function`. Note that in this case the signature of `function` should be `def function(example, idx[, rank]): ...`.
            input_columns (`Optional[Union[str, list[str]]]`, defaults to `None`):
                The columns to be passed into `function`
                as positional arguments. If `None`, a dict mapping to all formatted columns is passed as one argument.
            batched (`bool`, defaults to `False`):
                Provide batch of examples to `function`.
            batch_size (`int`, *optional*, defaults to `1000`):
                Number of examples per batch provided to `function` if `batched=True`.
                `batch_size <= 0` or `batch_size == None` then provide the full dataset as a single batch to `function`.
            drop_last_batch (`bool`, defaults to `False`):
                Whether a last batch smaller than the batch_size should be
                dropped instead of being processed by the function.
            remove_columns (`[list[str]]`, *optional*, defaults to `None`):
                Remove a selection of columns while doing the mapping.
                Columns will be removed before updating the examples with the output of `function`, i.e. if `function` is adding
                columns with names in `remove_columns`, these columns will be kept.
            features (`[Features]`, *optional*, defaults to `None`):
                Feature types of the resulting dataset.
            fn_kwargs (`dict`, *optional*, default `None`):
                Keyword arguments to be passed to `function`.

        Example:

        ```py
        >>> from datasets import load_dataset
        >>> ds = load_dataset("cornell-movie-review-data/rotten_tomatoes", split="train", streaming=True)
        >>> def add_prefix(example):
        ...     example["text"] = "Review: " + example["text"]
        ...     return example
        >>> ds = ds.map(add_prefix)
        >>> list(ds.take(3))
        [{'label': 1,
         'text': 'Review: the rock is destined to be the 21st century\'s new " conan " and that he\'s going to make a splash even greater than arnold schwarzenegger , jean-claud van damme or steven segal .'},
         {'label': 1,
         'text': 'Review: the gorgeously elaborate continuation of " the lord of the rings " trilogy is so huge that a column of words cannot adequately describe co-writer/director peter jackson\'s expanded vision of j . r . r . tolkien\'s middle-earth .'},
         {'label': 1, 'text': 'Review: effective but too-tepid biopic'}]
        ```
        """
        if isinstance(input_columns, str):
            input_columns = [input_columns]
        if isinstance(remove_columns, str):
            remove_columns = [remove_columns]
        if function is None:
            function = identity_func
        if fn_kwargs is None:
            fn_kwargs = {}

        ex_iterable = self._ex_iterable
        # no need to apply features if ex_iterable is typed and if there was no cast_column()
        input_features = (
            None
            if (ex_iterable.is_typed and (self._info.features is None or self._info.features == ex_iterable.features))
            else self._info.features
        )

        if self._formatting and self._formatting.is_table:
            # apply formatting before iter_arrow to keep map examples iterable happy
            ex_iterable = FormattedExamplesIterable(
                ex_iterable,
                formatting=copy.deepcopy(self._formatting),
                features=input_features,
                token_per_repo_id=self._token_per_repo_id,
            )
            ex_iterable = RebatchedArrowExamplesIterable(
                ex_iterable, batch_size=batch_size if batched else 1, drop_last_batch=drop_last_batch
            )
        else:
            if self._formatting and self._ex_iterable.iter_arrow:
                ex_iterable = RebatchedArrowExamplesIterable(
                    self._ex_iterable, batch_size=batch_size if batched else 1, drop_last_batch=drop_last_batch
                )
            if self._formatting or input_features:
                # apply formatting after iter_arrow to avoid re-encoding the examples
                ex_iterable = FormattedExamplesIterable(
                    ex_iterable,
                    formatting=copy.deepcopy(self._formatting),
                    features=input_features,
                    token_per_repo_id=self._token_per_repo_id,
                )

        ex_iterable = MappedExamplesIterable(
            ex_iterable,
            function=function,
            with_indices=with_indices,
            input_columns=input_columns,
            batched=batched,
            batch_size=batch_size,
            drop_last_batch=drop_last_batch,
            remove_columns=remove_columns,
            fn_kwargs=fn_kwargs,
            formatting=self._formatting,
            features=features,
        )
        info = self.info.copy()
        info.features = features
        return IterableDataset(
            ex_iterable=ex_iterable,
            info=info,
            split=self._split,
            formatting=self._formatting,
            shuffling=copy.deepcopy(self._shuffling),
            distributed=copy.deepcopy(self._distributed),
            token_per_repo_id=self._token_per_repo_id,
        )

    def filter(
        self,
        function: Optional[Callable] = None,
<<<<<<< HEAD
        with_indices: bool = False,
=======
        with_indices=False,
>>>>>>> 5c8869f8
        input_columns: Optional[Union[str, list[str]]] = None,
        batched: bool = False,
        batch_size: int = 1000,
        fn_kwargs: Optional[dict] = None,
    ) -> "IterableDataset":
        """Apply a filter function to all the elements so that the dataset only includes examples according to the filter function.
        The filtering is done on-the-fly when iterating over the dataset.

        If the function is asynchronous, then `filter` will run your function in parallel, with up to one thousand simulatenous calls (configurable).
        It is recommended to use a `asyncio.Semaphore` in your function if you want to set a maximum number of operations that can run at the same time.

        Args:
            function (`Callable`):
                Callable with one of the following signatures:

                - `function(example: dict[str, Any]) -> bool` if `with_indices=False, batched=False`
                - `function(example: dict[str, Any], indices: int) -> bool` if `with_indices=True, batched=False`
                - `function(example: dict[str, list]) -> list[bool]` if `with_indices=False, batched=True`
                - `function(example: dict[str, list], indices: list[int]) -> list[bool]` if `with_indices=True, batched=True`

                If the function is asynchronous, then `filter` will run your function in parallel.
                If no function is provided, defaults to an always True function: `lambda x: True`.
            with_indices (`bool`, defaults to `False`):
                Provide example indices to `function`. Note that in this case the signature of `function` should be `def function(example, idx): ...`.
            input_columns (`str` or `list[str]`, *optional*):
                The columns to be passed into `function` as
                positional arguments. If `None`, a dict mapping to all formatted columns is passed as one argument.
            batched (`bool`, defaults to `False`):
                Provide batch of examples to `function`.
            batch_size (`int`, *optional*, default `1000`):
                Number of examples per batch provided to `function` if `batched=True`.
            fn_kwargs (`dict`, *optional*, default `None`):
                Keyword arguments to be passed to `function`.

        Example:

        ```py
        >>> from datasets import load_dataset
        >>> ds = load_dataset("cornell-movie-review-data/rotten_tomatoes", split="train", streaming=True)
        >>> ds = ds.filter(lambda x: x["label"] == 0)
        >>> list(ds.take(3))
        [{'label': 0, 'movie_review': 'simplistic , silly and tedious .'},
         {'label': 0,
         'movie_review': "it's so laddish and juvenile , only teenage boys could possibly find it funny ."},
         {'label': 0,
         'movie_review': 'exploitative and largely devoid of the depth or sophistication that would make watching such a graphic treatment of the crimes bearable .'}]
        ```
        """
        if isinstance(input_columns, str):
            input_columns = [input_columns]

        # We need the examples to be decoded for certain feature types like Image or Audio,
        # format and type before filtering
        ex_iterable = self._ex_iterable
        if self._info.features or self._formatting:
            ex_iterable = FormattedExamplesIterable(
                ex_iterable,
                formatting=self._formatting,
                features=None if ex_iterable.is_typed else self._info.features,
                token_per_repo_id=self._token_per_repo_id,
            )

        ex_iterable = FilteredExamplesIterable(
            ex_iterable,
            function=function,
            with_indices=with_indices,
            input_columns=input_columns,
            batched=batched,
            batch_size=batch_size,
            fn_kwargs=fn_kwargs,
            formatting=self._formatting,
        )
        return IterableDataset(
            ex_iterable=ex_iterable,
            info=self._info,
            split=self._split,
            formatting=self._formatting,
            shuffling=copy.deepcopy(self._shuffling),
            distributed=copy.deepcopy(self._distributed),
            token_per_repo_id=self._token_per_repo_id,
        )

    def shuffle(
        self, seed: Optional[int] = None, generator: Optional[np.random.Generator] = None, buffer_size: int = 1000
    ) -> IterableDataset:
        """
        Randomly shuffles the elements of this dataset.

        This dataset fills a buffer with `buffer_size` elements, then randomly samples elements from this buffer,
        replacing the selected elements with new elements. For perfect shuffling, a buffer size greater than or
        equal to the full size of the dataset is required.

        For instance, if your dataset contains 10,000 elements but `buffer_size` is set to 1000, then `shuffle` will
        initially select a random element from only the first 1000 elements in the buffer. Once an element is
        selected, its space in the buffer is replaced by the next (i.e. 1,001-st) element,
        maintaining the 1000 element buffer.

        If the dataset is made of several shards, it also does shuffle the order of the shards.
        However if the order has been fixed by using [`~datasets.IterableDataset.skip`] or [`~datasets.IterableDataset.take`]
        then the order of the shards is kept unchanged.

        Args:
            seed (`int`, *optional*, defaults to `None`):
                Random seed that will be used to shuffle the dataset.
                It is used to sample from the shuffle buffer and also to shuffle the data shards.
            generator (`numpy.random.Generator`, *optional*):
                Numpy random Generator to use to compute the permutation of the dataset rows.
                If `generator=None` (default), uses `np.random.default_rng` (the default BitGenerator (PCG64) of NumPy).
            buffer_size (`int`, defaults to `1000`):
                Size of the buffer.

        Example:

        ```py
        >>> from datasets import load_dataset
        >>> ds = load_dataset("cornell-movie-review-data/rotten_tomatoes", split="train", streaming=True)
        >>> list(ds.take(3))
        [{'label': 1,
         'text': 'the rock is destined to be the 21st century\'s new " conan " and that he\'s going to make a splash even greater than arnold schwarzenegger , jean-claud van damme or steven segal .'},
         {'label': 1,
         'text': 'the gorgeously elaborate continuation of " the lord of the rings " trilogy is so huge that a column of words cannot adequately describe co-writer/director peter jackson\'s expanded vision of j . r . r . tolkien\'s middle-earth .'},
         {'label': 1, 'text': 'effective but too-tepid biopic'}]
        >>> shuffled_ds = ds.shuffle(seed=42)
        >>> list(shuffled_ds.take(3))
        [{'label': 1,
         'text': "a sports movie with action that's exciting on the field and a story you care about off it ."},
         {'label': 1,
         'text': 'at its best , the good girl is a refreshingly adult take on adultery . . .'},
         {'label': 1,
         'text': "sam jones became a very lucky filmmaker the day wilco got dropped from their record label , proving that one man's ruin may be another's fortune ."}]
        ```
        """
        if generator is None:
            generator = np.random.default_rng(seed)
        else:
            generator = deepcopy(generator)
        shuffling = ShufflingConfig(generator=generator, _original_seed=seed)
        return IterableDataset(
            ex_iterable=BufferShuffledExamplesIterable(
                self._ex_iterable, buffer_size=buffer_size, generator=generator
            ),
            info=self._info.copy(),
            split=self._split,
            formatting=self._formatting,
            shuffling=shuffling,
            distributed=copy.deepcopy(self._distributed),
            token_per_repo_id=self._token_per_repo_id,
        )

    def set_epoch(self, epoch: int) -> None:
        self._epoch += epoch - self._epoch  # update torch value in shared memory in-place

    def skip(self, n: int) -> "IterableDataset":
        """
        Create a new [`IterableDataset`] that skips the first `n` elements.

        Args:
            n (`int`):
                Number of elements to skip.

        Example:

        ```py
        >>> from datasets import load_dataset
        >>> ds = load_dataset("cornell-movie-review-data/rotten_tomatoes", split="train", streaming=True)
        >>> list(ds.take(3))
        [{'label': 1,
         'text': 'the rock is destined to be the 21st century\'s new " conan " and that he\'s going to make a splash even greater than arnold schwarzenegger , jean-claud van damme or steven segal .'},
         {'label': 1,
         'text': 'the gorgeously elaborate continuation of " the lord of the rings " trilogy is so huge that a column of words cannot adequately describe co-writer/director peter jackson\'s expanded vision of j . r . r . tolkien\'s middle-earth .'},
         {'label': 1, 'text': 'effective but too-tepid biopic'}]
        >>> ds = ds.skip(1)
        >>> list(ds.take(3))
        [{'label': 1,
         'text': 'the gorgeously elaborate continuation of " the lord of the rings " trilogy is so huge that a column of words cannot adequately describe co-writer/director peter jackson\'s expanded vision of j . r . r . tolkien\'s middle-earth .'},
         {'label': 1, 'text': 'effective but too-tepid biopic'},
         {'label': 1,
         'text': 'if you sometimes like to go to the movies to have fun , wasabi is a good place to start .'}]
        ```
        """
        ex_iterable = SkipExamplesIterable(
            self._ex_iterable,
            n,
            block_sources_order_when_shuffling=self._shuffling is None,
            split_when_sharding=self._distributed is None,
        )
        return IterableDataset(
            ex_iterable=ex_iterable,
            info=self._info.copy(),
            split=self._split,
            formatting=self._formatting,
            shuffling=copy.deepcopy(self._shuffling),
            distributed=copy.deepcopy(self._distributed),
            token_per_repo_id=self._token_per_repo_id,
        )

    def repeat(self, num_times: Optional[int]) -> "IterableDataset":
        """
        Create a new [`IterableDataset`] that repeats the underlying dataset `num_times` times.

        N.B. The effect of calling shuffle after repeat depends significantly on buffer size.
        With buffer_size 1, duplicate data is never seen in the same iteration, even after shuffling:
        ds.repeat(n).shuffle(seed=42, buffer_size=1) is equivalent to ds.shuffle(seed=42, buffer_size=1).repeat(n),
        and only shuffles shard orders within each iteration.
        With buffer size >= (num samples in the dataset * num_times), we get full shuffling of the repeated data, i.e. we can observe duplicates in
        the same iteration.

        Args:
            num_times (`int`) or (`None`):
                Number of times to repeat the dataset. If `None`, the dataset will be repeated indefinitely.

        Example:
        ```py
        >>> from datasets import load_dataset
        >>> ds = load_dataset("cornell-movie-review-data/rotten_tomatoes", split="train")
        >>> ds = ds.take(2).repeat(2)
        >>> list(ds)
        [{'label': 1,
         'text': 'the rock is destined to be the 21st century\'s new " conan " and that he\'s going to make a splash even greater than arnold schwarzenegger , jean-claud van damme or steven segal .'},
         {'label': 1,
         'text': 'the gorgeously elaborate continuation of " the lord of the rings " trilogy is so huge that a column of words cannot adequately describe co-writer/director peter jackson\'s expanded vision of j . r . r . tolkien\'s middle-earth .'},
         {'label': 1, 'text': 'effective but too-tepid biopic'},
         {'label': 1,
         'text': 'the rock is destined to be the 21st century\'s new " conan " and that he\'s going to make a splash even greater than arnold schwarzenegger , jean-claud van damme or steven segal .'},
         {'label': 1,
         'text': 'the gorgeously elaborate continuation of " the lord of the rings " trilogy is so huge that a column of words cannot adequately describe co-writer/director peter jackson\'s expanded vision of j . r . r . tolkien\'s middle-earth .'},
         {'label': 1, 'text': 'effective but too-tepid biopic'}]
        ```
        """
        return IterableDataset(
            ex_iterable=RepeatExamplesIterable(self._ex_iterable, num_times=num_times),
            info=self._info,
            split=self._split,
            formatting=self._formatting,
            shuffling=copy.deepcopy(self._shuffling),
            distributed=copy.deepcopy(self._distributed),
            token_per_repo_id=self._token_per_repo_id,
        )

    def take(self, n: int) -> IterableDataset:
        """
        Create a new [`IterableDataset`] with only the first `n` elements.

        Args:
            n (`int`):
                Number of elements to take.

        Example:

        ```py
        >>> from datasets import load_dataset
        >>> ds = load_dataset("cornell-movie-review-data/rotten_tomatoes", split="train", streaming=True)
        >>> small_ds = ds.take(2)
        >>> list(small_ds)
        [{'label': 1,
         'text': 'the rock is destined to be the 21st century\'s new " conan " and that he\'s going to make a splash even greater than arnold schwarzenegger , jean-claud van damme or steven segal .'},
         {'label': 1,
         'text': 'the gorgeously elaborate continuation of " the lord of the rings " trilogy is so huge that a column of words cannot adequately describe co-writer/director peter jackson\'s expanded vision of j . r . r . tolkien\'s middle-earth .'}]
        ```
        """
        ex_iterable = TakeExamplesIterable(
            self._ex_iterable,
            n,
            block_sources_order_when_shuffling=self._shuffling is None,
            split_when_sharding=self._distributed is None,
        )
        return IterableDataset(
            ex_iterable=ex_iterable,
            info=self._info.copy(),
            split=self._split,
            formatting=self._formatting,
            shuffling=copy.deepcopy(self._shuffling),
            distributed=copy.deepcopy(self._distributed),
            token_per_repo_id=self._token_per_repo_id,
        )

    def shard(
        self,
        num_shards: int,
        index: int,
        contiguous: bool = True,
    ) -> "IterableDataset":
        """Return the `index`-nth shard from dataset split into `num_shards` pieces.

        This shards deterministically. `dataset.shard(n, i)` splits the dataset into contiguous chunks,
        so it can be easily concatenated back together after processing. If `dataset.num_shards % n == l`, then the
        first `l` datasets each have `(dataset.num_shards // n) + 1` shards, and the remaining datasets have `(dataset.num_shards // n)` shards.
        `datasets.concatenate_datasets([dset.shard(n, i) for i in range(n)])` returns a dataset with the same order as the original.
        In particular, `dataset.shard(dataset.num_shards, i)` returns a dataset with 1 shard.

        Note: n should be less or equal to the number of shards in the dataset `dataset.num_shards`.

        On the other hand, `dataset.shard(n, i, contiguous=False)` contains all the shards of the dataset whose index mod `n = i`.

        Be sure to shard before using any randomizing operator (such as `shuffle`).
        It is best if the shard operator is used early in the dataset pipeline.

        Args:
            num_shards (`int`):
                How many shards to split the dataset into.
            index (`int`):
                Which shard to select and return.
            contiguous: (`bool`, defaults to `True`):
                Whether to select contiguous blocks of indices for shards.

        Example:

        ```py
        >>> from datasets import load_dataset
        >>> ds = load_dataset("amazon_polarity", split="train", streaming=True)
        >>> ds
        Dataset({
            features: ['label', 'title', 'content'],
            num_shards: 4
        })
        >>> ds.shard(num_shards=2, index=0)
        Dataset({
            features: ['label', 'title', 'content'],
            num_shards: 2
        })
        ```
        """
        ex_iterable = self._ex_iterable.shard_data_sources(num_shards=num_shards, index=index, contiguous=contiguous)
        return IterableDataset(
            ex_iterable=ex_iterable,
            info=self._info.copy(),
            split=self._split,
            formatting=self._formatting,
            shuffling=copy.deepcopy(self._shuffling),
            distributed=copy.deepcopy(self._distributed),
            token_per_repo_id=self._token_per_repo_id,
        )

    @property
    def column_names(self) -> Optional[list[str]]:
        """Names of the columns in the dataset.

        Example:

        ```py
        >>> from datasets import load_dataset
        >>> ds = load_dataset("cornell-movie-review-data/rotten_tomatoes", split="validation", streaming=True)
        >>> ds.column_names
        ['text', 'label']
        ```
        """
        return list(self._info.features.keys()) if self._info.features is not None else None

    def add_column(self, name: str, column: Union[list, np.ndarray]) -> IterableDataset:
        """Add column to Dataset.

        Args:
            name (str): Column name.
            column (list or np.array): Column data to be added.

        Returns:
            `IterableDataset`
        """
        return self.map(partial(add_column_fn, name=name, column=column), with_indices=True)

    def rename_column(self, original_column_name: str, new_column_name: str) -> "IterableDataset":
        """
        Rename a column in the dataset, and move the features associated to the original column under the new column
        name.

        Args:
            original_column_name (`str`):
                Name of the column to rename.
            new_column_name (`str`):
                New name for the column.

        Returns:
            `IterableDataset`: A copy of the dataset with a renamed column.

        Example:

        ```py
        >>> from datasets import load_dataset
        >>> ds = load_dataset("cornell-movie-review-data/rotten_tomatoes", split="train", streaming=True)
        >>> next(iter(ds))
        {'label': 1,
         'text': 'the rock is destined to be the 21st century\'s new " conan " and that he\'s going to make a splash even greater than arnold schwarzenegger , jean-claud van damme or steven segal .'}
        >>> ds = ds.rename_column("text", "movie_review")
        >>> next(iter(ds))
        {'label': 1,
         'movie_review': 'the rock is destined to be the 21st century\'s new " conan " and that he\'s going to make a splash even greater than arnold schwarzenegger , jean-claud van damme or steven segal .'}
        ```
        """
        return self.rename_columns({original_column_name: new_column_name})

<<<<<<< HEAD
    def rename_columns(self, column_mapping: dict[str, str]) -> IterableDataset:
=======
    def rename_columns(self, column_mapping: dict[str, str]) -> "IterableDataset":
>>>>>>> 5c8869f8
        """
        Rename several columns in the dataset, and move the features associated to the original columns under
        the new column names.

        Args:
            column_mapping (`dict[str, str]`): A mapping of columns to rename to their new names

        Returns:
            `IterableDataset`: A copy of the dataset with renamed columns
        """

        original_features = self._info.features.copy() if self._info.features else None
        ds_iterable = self.map(
            partial(_rename_columns_fn, column_mapping=column_mapping), remove_columns=list(column_mapping)
        )
        if original_features is not None:
            ds_iterable._info.features = Features(
                {
                    column_mapping[col] if col in column_mapping.keys() else col: feature
                    for col, feature in original_features.items()
                }
            )
        return ds_iterable

<<<<<<< HEAD
    def remove_columns(self, column_names: Union[str, list[str]]) -> IterableDataset:
=======
    def remove_columns(self, column_names: Union[str, list[str]]) -> "IterableDataset":
>>>>>>> 5c8869f8
        """
        Remove one or several column(s) in the dataset and the features associated to them.
        The removal is done on-the-fly on the examples when iterating over the dataset.


        Args:
            column_names (`Union[str, list[str]]`):
                Name of the column(s) to remove.

        Returns:
            `IterableDataset`: A copy of the dataset object without the columns to remove.

        Example:

        ```py
        >>> from datasets import load_dataset
        >>> ds = load_dataset("cornell-movie-review-data/rotten_tomatoes", split="train", streaming=True)
        >>> next(iter(ds))
        {'text': 'the rock is destined to be the 21st century\'s new " conan " and that he\'s going to make a splash even greater than arnold schwarzenegger , jean-claud van damme or steven segal .', 'label': 1}
        >>> ds = ds.remove_columns("label")
        >>> next(iter(ds))
        {'text': 'the rock is destined to be the 21st century\'s new " conan " and that he\'s going to make a splash even greater than arnold schwarzenegger , jean-claud van damme or steven segal .'}
        ```
        """
        original_features = self._info.features.copy() if self._info.features else None
        ds_iterable = self.map(remove_columns=column_names)
        if original_features is not None:
            ds_iterable._info.features = original_features.copy()
            for col, _ in original_features.items():
                if col in column_names:
                    del ds_iterable._info.features[col]

        return ds_iterable

<<<<<<< HEAD
    def select_columns(self, column_names: Union[str, list[str]]) -> IterableDataset:
=======
    def select_columns(self, column_names: Union[str, list[str]]) -> "IterableDataset":
>>>>>>> 5c8869f8
        """Select one or several column(s) in the dataset and the features
        associated to them. The selection is done on-the-fly on the examples
        when iterating over the dataset.


        Args:
            column_names (`Union[str, list[str]]`):
                Name of the column(s) to select.

        Returns:
            `IterableDataset`: A copy of the dataset object with selected columns.

        Example:

        ```py
        >>> from datasets import load_dataset
        >>> ds = load_dataset("cornell-movie-review-data/rotten_tomatoes", split="train", streaming=True)
        >>> next(iter(ds))
        {'text': 'the rock is destined to be the 21st century\'s new " conan " and that he\'s going to make a splash even greater than arnold schwarzenegger , jean-claud van damme or steven segal .', 'label': 1}
        >>> ds = ds.select_columns("text")
        >>> next(iter(ds))
        {'text': 'the rock is destined to be the 21st century\'s new " conan " and that he\'s going to make a splash even greater than arnold schwarzenegger , jean-claud van damme or steven segal .'}
        ```
        """
        if isinstance(column_names, str):
            column_names = [column_names]

        if self._info:
            info = copy.deepcopy(self._info)
            if self._info.features is not None:
                missing_columns = set(column_names) - set(self._info.features.keys())
                if missing_columns:
                    raise ValueError(
                        f"Column name {list(missing_columns)} not in the "
                        "dataset. Columns in the dataset: "
                        f"{list(self._info.features.keys())}."
                    )
                info.features = Features({c: info.features[c] for c in column_names})

        ex_iterable = SelectColumnsIterable(self._ex_iterable, column_names)
        return IterableDataset(
            ex_iterable=ex_iterable,
            info=info,
            split=self._split,
            formatting=self._formatting,
            shuffling=self._shuffling,
            distributed=self._distributed,
            token_per_repo_id=self._token_per_repo_id,
        )

    def cast_column(self, column: str, feature: FeatureType) -> "IterableDataset":
        """Cast column to feature for decoding.

        Args:
            column (`str`):
                Column name.
            feature (`Feature`):
                Target feature.

        Returns:
            `IterableDataset`

        Example:

        ```py
        >>> from datasets import load_dataset, Audio
        >>> ds = load_dataset("PolyAI/minds14", name="en-US", split="train", streaming=True)
        >>> ds.features
        {'audio': Audio(sampling_rate=8000, mono=True, decode=True, id=None),
         'english_transcription': Value(dtype='string', id=None),
         'intent_class': ClassLabel(num_classes=14, names=['abroad', 'address', 'app_error', 'atm_limit', 'balance', 'business_loan',  'card_issues', 'cash_deposit', 'direct_debit', 'freeze', 'high_value_payment', 'joint_account', 'latest_transactions', 'pay_bill'], id=None),
         'lang_id': ClassLabel(num_classes=14, names=['cs-CZ', 'de-DE', 'en-AU', 'en-GB', 'en-US', 'es-ES', 'fr-FR', 'it-IT', 'ko-KR',  'nl-NL', 'pl-PL', 'pt-PT', 'ru-RU', 'zh-CN'], id=None),
         'path': Value(dtype='string', id=None),
         'transcription': Value(dtype='string', id=None)}
        >>> ds = ds.cast_column("audio", Audio(sampling_rate=16000))
        >>> ds.features
        {'audio': Audio(sampling_rate=16000, mono=True, decode=True, id=None),
         'english_transcription': Value(dtype='string', id=None),
         'intent_class': ClassLabel(num_classes=14, names=['abroad', 'address', 'app_error', 'atm_limit', 'balance', 'business_loan',  'card_issues', 'cash_deposit', 'direct_debit', 'freeze', 'high_value_payment', 'joint_account', 'latest_transactions', 'pay_bill'], id=None),
         'lang_id': ClassLabel(num_classes=14, names=['cs-CZ', 'de-DE', 'en-AU', 'en-GB', 'en-US', 'es-ES', 'fr-FR', 'it-IT', 'ko-KR',  'nl-NL', 'pl-PL', 'pt-PT', 'ru-RU', 'zh-CN'], id=None),
         'path': Value(dtype='string', id=None),
         'transcription': Value(dtype='string', id=None)}
        ```
        """
        info = self._info.copy()
        info.features[column] = feature
        return IterableDataset(
            ex_iterable=self._ex_iterable,
            info=info,
            split=self._split,
            formatting=self._formatting,
            shuffling=copy.deepcopy(self._shuffling),
            distributed=copy.deepcopy(self._distributed),
            token_per_repo_id=self._token_per_repo_id,
        )

    def cast(
        self,
        features: Features,
    ) -> "IterableDataset":
        """
        Cast the dataset to a new set of features.

        Args:
            features ([`Features`]):
                New features to cast the dataset to.
                The name of the fields in the features must match the current column names.
                The type of the data must also be convertible from one type to the other.
                For non-trivial conversion, e.g. `string` <-> `ClassLabel` you should use [`~Dataset.map`] to update the Dataset.

        Returns:
            `IterableDataset`: A copy of the dataset with casted features.

        Example:

        ```py
        >>> from datasets import load_dataset, ClassLabel, Value
        >>> ds = load_dataset("cornell-movie-review-data/rotten_tomatoes", split="train", streaming=True)
        >>> ds.features
        {'label': ClassLabel(names=['neg', 'pos'], id=None),
         'text': Value(dtype='string', id=None)}
        >>> new_features = ds.features.copy()
        >>> new_features["label"] = ClassLabel(names=["bad", "good"])
        >>> new_features["text"] = Value("large_string")
        >>> ds = ds.cast(new_features)
        >>> ds.features
        {'label': ClassLabel(names=['bad', 'good'], id=None),
         'text': Value(dtype='large_string', id=None)}
        ```
        """
        info = self._info.copy()
        info.features = features
        return IterableDataset(
            ex_iterable=self._ex_iterable,
            info=info,
            split=self._split,
            formatting=self._formatting,
            shuffling=copy.deepcopy(self._shuffling),
            distributed=copy.deepcopy(self._distributed),
            token_per_repo_id=self._token_per_repo_id,
        )

    def _step(self, step: int, offset: int) -> "IterableDataset":
        ex_iterable = StepExamplesIterable(self._ex_iterable, step=step, offset=offset)
        return IterableDataset(
            ex_iterable=ex_iterable,
            info=self._info.copy(),
            split=self._split,
            formatting=self._formatting,
            shuffling=copy.deepcopy(self._shuffling),
            distributed=copy.deepcopy(self._distributed),
            token_per_repo_id=self._token_per_repo_id,
        )

    def _resolve_features(self) -> IterableDataset:
        if self.features is not None:
            return self
        elif self._ex_iterable.is_typed:
            features = self._ex_iterable.features
        else:
            features = _infer_features_from_batch(self.with_format(None)._head())
        info = self.info.copy()
        info.features = features
        return IterableDataset(
            ex_iterable=self._ex_iterable,
            info=info,
            split=self._split,
            formatting=self._formatting,
            shuffling=copy.deepcopy(self._shuffling),
            distributed=copy.deepcopy(self._distributed),
            token_per_repo_id=self._token_per_repo_id,
        )

    def batch(self, batch_size: int, drop_last_batch: bool = False) -> IterableDataset:
        """
        Group samples from the dataset into batches.

        Args:
            batch_size (`int`): The number of samples in each batch.
            drop_last_batch (`bool`, defaults to `False`): Whether to drop the last incomplete batch.

        Example:
        ```py
        >>> ds = load_dataset("some_dataset", streaming=True)
        >>> batched_ds = ds.batch(batch_size=32)
        ```
        """

        def batch_fn(unbatched: Mapping) -> dict:
            return {k: [v] for k, v in unbatched.items()}

        return self.map(batch_fn, batched=True, batch_size=batch_size, drop_last_batch=drop_last_batch)


def _concatenate_iterable_datasets(
    dsets: list[IterableDataset],
    info: Optional[DatasetInfo] = None,
    split: Optional[NamedSplit] = None,
    axis: int = 0,
) -> IterableDataset:
    """
    Converts a list of `IterableDataset` with the same schema into a single `IterableDataset`.
    Missing data are filled with None values.

    <Added version="2.4.0"/>

    Args:
        dsets (`list[datasets.IterableDataset]`): List of Datasets to concatenate.
        info (`DatasetInfo`, optional): Dataset information, like description, citation, etc.
        split (`NamedSplit`, optional): Name of the dataset split.
        axis (``{0, 1}``, default ``0``, meaning over rows):
            Axis to concatenate over, where ``0`` means over rows (vertically) and ``1`` means over columns
            (horizontally).

            *New in version 1.6.0*

    Example:

    ```py
    >>> ds3 = _concatenate_iterable_datasets([ds1, ds2])
    ```
    """
    dsets = [d._resolve_features() for d in dsets]

    # Perform checks (and a potentional cast if axis=0)
    if axis == 0:
        _check_if_features_can_be_aligned([dset.features for dset in dsets])
    else:
        _check_column_names([col_name for dset in dsets for col_name in dset.features])

    # TODO: improve this to account for a mix of ClassLabel and Value for example
    # right now it would keep the type of the first dataset in the list
    features = Features(
        {k: v for features in _align_features([dset.features for dset in dsets]) for k, v in features.items()}
    )

    ex_iterables = [copy.deepcopy(d._ex_iterable) for d in dsets]
    if axis == 0:
        ex_iterable = VerticallyConcatenatedMultiSourcesExamplesIterable(ex_iterables)
    else:
        ex_iterable = HorizontallyConcatenatedMultiSourcesExamplesIterable(ex_iterables)
    # Set new info - we update the features
    # setting the features also ensures to fill missing columns with None
    if info is None:
        info = DatasetInfo.from_merge([d.info for d in dsets])
    else:
        info = info.copy()
    info.features = features
    # Get all the auth tokens per repository - in case the datasets come from different private repositories
    token_per_repo_id = {repo_id: token for dataset in dsets for repo_id, token in dataset._token_per_repo_id.items()}
    # Return new daset
    return IterableDataset(ex_iterable=ex_iterable, info=info, split=split, token_per_repo_id=token_per_repo_id)


def _interleave_iterable_datasets(
    datasets: list[IterableDataset],
    probabilities: Optional[list[float]] = None,
    seed: Optional[int] = None,
    info: Optional[DatasetInfo] = None,
    split: Optional[NamedSplit] = None,
    stopping_strategy: Literal["first_exhausted", "all_exhausted"] = "first_exhausted",
) -> IterableDataset:
    """
    Interleave several iterable datasets (sources) into a single iterable dataset.
    The new iterable dataset alternates between the sources to yield examples.
    If `probabilities = None` (default) the iterable dataset will cycles through the sources in order for each next example in the iteration.
    If `probabilities` is not `None, the iterable dataset will sample a random source according to the provided probabilities for each next examples in the iteration.

    <Added version="2.4.0"/>

    Args:
        datasets (`list[IterableDataset]`): list of datasets to interleave
        probabilities (`list[float]`, optional, default None): If specified, the new iterable dataset samples
            examples from one source at a time according to these probabilities.
        seed (`int`, optional, default None): The random seed used to choose a source for each example.
        stopping_strategy (`str`, defaults to `first_exhausted`):
            Two strategies are proposed right now.
            By default, `first_exhausted` is an undersampling strategy, i.e the dataset construction is stopped as soon as one dataset has ran out of samples.
            If the strategy is `all_exhausted`,  we use an oversampling strategy, i.e the dataset construction is stopped as soon as every samples of every dataset has been added at least once.
            Note that if the strategy is `all_exhausted`, the interleaved dataset size can get enormous:
            - with no probabilities, the resulting dataset will have max_length_datasets*nb_dataset samples.
            - with given probabilities, the resulting dataset will have more samples if some datasets have really low probability of visiting.

    Output:
        `datasets.IterableDataset`
    """
    datasets = [d._resolve_features() for d in datasets]

    # Perform checks
    _check_if_features_can_be_aligned([dset.features for dset in datasets])

    # TODO: improve this to account for a mix of ClassLabel and Value for example
    # right now it would keep the type of the first dataset in the list
    features = Features(
        {k: v for features in _align_features([dset.features for dset in datasets]) for k, v in features.items()}
    )

    ex_iterables = [copy.deepcopy(d._ex_iterable) for d in datasets]

    # Use cycling or random cycling of sources
    if probabilities is None:
        ex_iterable = CyclingMultiSourcesExamplesIterable(ex_iterables, stopping_strategy=stopping_strategy)
    else:
        generator = np.random.default_rng(seed)
        ex_iterable = RandomlyCyclingMultiSourcesExamplesIterable(
            ex_iterables, generator=generator, probabilities=probabilities, stopping_strategy=stopping_strategy
        )
    # Set new info - we update the features
    # setting the features also ensures to fill missing columns with None
    if info is None:
        info = DatasetInfo.from_merge([d.info for d in datasets])
    else:
        info = info.copy()
    info.features = features
    # Get all the auth tokens per repository - in case the datasets come from different private repositories
    token_per_repo_id = {
        repo_id: token for dataset in datasets for repo_id, token in dataset._token_per_repo_id.items()
    }
    # Return new daset
    return IterableDataset(ex_iterable=ex_iterable, info=info, split=split, token_per_repo_id=token_per_repo_id)


def _split_by_node_iterable_dataset(dataset: IterableDataset, rank: int, world_size: int) -> IterableDataset:
    """
    Split an iterable dataset for the node at rank `rank` in a pool of nodes of size `world_size`.

    If the dataset has a number of shards that is a factor of `world_size` (i.e. if `dataset.num_shards % world_size == 0`),
    then the shards are evenly assigned across the nodes, which is the most optimized.
    Otherwise, each node keeps 1 example out of `world_size`, skipping the other examples.

    Args:
        dataset ([`IterableDataset`]):
            The iterable dataset to split by node.
        rank (`int`):
            Rank of the current node.
        world_size (`int`):
            Total number of nodes.

    Returns:
        [`IterableDataset`]: The iterable dataset to be used on the node at rank `rank`.
    """
    if dataset._distributed:
        rank = world_size * dataset._distributed.rank + rank
        world_size = world_size * dataset._distributed.world_size
    distributed = DistributedConfig(rank=rank, world_size=world_size)
    return IterableDataset(
        ex_iterable=dataset._ex_iterable,
        info=dataset._info.copy(),
        split=dataset._split,
        formatting=dataset._formatting,
        shuffling=copy.deepcopy(dataset._shuffling),
        distributed=distributed,
        token_per_repo_id=dataset._token_per_repo_id,
    )<|MERGE_RESOLUTION|>--- conflicted
+++ resolved
@@ -11,7 +11,6 @@
 from dataclasses import dataclass
 from functools import partial
 from itertools import cycle, islice
-<<<<<<< HEAD
 from typing import (
     TYPE_CHECKING,
     Any,
@@ -25,9 +24,6 @@
     Sequence,
     Union,
 )
-=======
-from typing import TYPE_CHECKING, Any, Callable, Optional, Union
->>>>>>> 5c8869f8
 
 import fsspec.asyn
 import numpy as np
@@ -74,11 +70,7 @@
     return x
 
 
-<<<<<<< HEAD
 def _rename_columns_fn(example: Sequence, column_mapping: Mapping) -> dict[str, Any]:
-=======
-def _rename_columns_fn(example: dict, column_mapping: dict[str, str]):
->>>>>>> 5c8869f8
     if any(col not in example for col in column_mapping):
         raise ValueError(
             f"Error when renaming {list(column_mapping)} to {list(column_mapping.values())}: columns {set(column_mapping) - set(example)} are not in the dataset."
@@ -93,21 +85,13 @@
     }
 
 
-<<<<<<< HEAD
 def add_column_fn(example: Sequence, idx: int, name: str, column: Sequence[Mapping]) -> dict[str, Mapping]:
-=======
-def add_column_fn(example: dict, idx: int, name: str, column: list[dict]):
->>>>>>> 5c8869f8
     if name in example:
         raise ValueError(f"Error when adding {name}: column {name} is already in the dataset.")
     return {name: column[idx]}
 
 
-<<<<<<< HEAD
 def _infer_features_from_batch(batch: Mapping, try_features: Optional[Features] = None) -> Features:
-=======
-def _infer_features_from_batch(batch: dict[str, list], try_features: Optional[Features] = None) -> Features:
->>>>>>> 5c8869f8
     pa_table = pa.Table.from_pydict(batch)
     if try_features is not None:
         try:
@@ -117,11 +101,7 @@
     return Features.from_arrow_schema(pa_table.schema)
 
 
-<<<<<<< HEAD
 def _examples_to_batch(examples: Iterable[Mapping[str, Sequence]]) -> dict:
-=======
-def _examples_to_batch(examples: list[dict[str, Any]]) -> dict[str, list]:
->>>>>>> 5c8869f8
     # we order the columns by order of appearance
     # to do so, we use a dict as an ordered set
     cols = {col: None for example in examples for col in example}
@@ -130,11 +110,7 @@
     return dict(zip(cols, arrays))
 
 
-<<<<<<< HEAD
 def _batch_to_examples(batch: Mapping[str, Sequence]) -> Iterator[dict[str, Sequence]]:
-=======
-def _batch_to_examples(batch: dict[str, list]) -> Iterator[dict[str, Any]]:
->>>>>>> 5c8869f8
     """Convert a batch (dict of examples) to examples list"""
     n_examples = 0 if len(batch) == 0 else len(batch[next(iter(batch))])
     for i in range(n_examples):
@@ -179,11 +155,7 @@
     def __init__(self) -> None:
         self._state_dict: Optional[MutableMapping[str, Any]] = None
 
-<<<<<<< HEAD
     def __iter__(self) -> Generator[tuple[Key, pa.Table]]:
-=======
-    def __iter__(self) -> Iterator[tuple[Key, dict]]:
->>>>>>> 5c8869f8
         """An examples iterable should yield tuples (example_key, example) of type (int/str, dict)"""
         raise NotImplementedError(f"{type(self)} doesn't implement __iter__ yet")
 
@@ -210,11 +182,7 @@
         """Either keep only the requested shard, or propagate the request to the underlying iterable."""
         raise NotImplementedError(f"{type(self)} doesn't implement shard_data_sources yet")
 
-<<<<<<< HEAD
     def split_shard_indices_by_worker(self, num_shards: int, index: int, contiguous: bool = True) -> list[int]:
-=======
-    def split_shard_indices_by_worker(self, num_shards: int, index: int, contiguous=True) -> list[int]:
->>>>>>> 5c8869f8
         if contiguous:
             div = self.num_shards // num_shards
             mod = self.num_shards % num_shards
@@ -252,11 +220,7 @@
 
 
 class ExamplesIterable(_BaseExamplesIterable):
-<<<<<<< HEAD
     def __init__(self, generate_examples_fn: Callable[..., tuple[Key, dict]], kwargs: dict) -> None:
-=======
-    def __init__(self, generate_examples_fn: Callable[..., tuple[Key, dict]], kwargs: dict):
->>>>>>> 5c8869f8
         super().__init__()
         self.generate_examples_fn = generate_examples_fn
         self.kwargs = kwargs
@@ -295,11 +259,7 @@
 class ShuffledDataSourcesExamplesIterable(ExamplesIterable):
     def __init__(
         self, generate_examples_fn: Callable[..., tuple[Key, dict]], kwargs: dict, generator: np.random.Generator
-<<<<<<< HEAD
     ) -> None:
-=======
-    ):
->>>>>>> 5c8869f8
         super().__init__(generate_examples_fn, kwargs)
         self.generator = deepcopy(generator)
 
@@ -334,11 +294,7 @@
 
 
 class ArrowExamplesIterable(_BaseExamplesIterable):
-<<<<<<< HEAD
     def __init__(self, generate_tables_fn: Callable[..., tuple[Key, pa.Table]], kwargs: dict) -> None:
-=======
-    def __init__(self, generate_tables_fn: Callable[..., tuple[Key, pa.Table]], kwargs: dict):
->>>>>>> 5c8869f8
         super().__init__()
         self.generate_tables_fn = generate_tables_fn
         self.kwargs = kwargs
@@ -614,11 +570,7 @@
 
 
 class SelectColumnsIterable(_BaseExamplesIterable):
-<<<<<<< HEAD
     def __init__(self, ex_iterable: _BaseExamplesIterable, column_names: list[str]) -> None:
-=======
-    def __init__(self, ex_iterable: _BaseExamplesIterable, column_names: list[str]):
->>>>>>> 5c8869f8
         super().__init__()
         self.ex_iterable = ex_iterable
         self.column_names = column_names
@@ -823,11 +775,7 @@
     This is done with `_apply_feature_types_on_example`.
     """
 
-<<<<<<< HEAD
     def __init__(self, ex_iterables: list[_BaseExamplesIterable]) -> None:
-=======
-    def __init__(self, ex_iterables: list[_BaseExamplesIterable]):
->>>>>>> 5c8869f8
         super().__init__()
         self.ex_iterables = ex_iterables
 
@@ -914,11 +862,7 @@
     This is done with `_apply_feature_types_on_example`.
     """
 
-<<<<<<< HEAD
     def __init__(self, ex_iterables: list[_BaseExamplesIterable]) -> None:
-=======
-    def __init__(self, ex_iterables: list[_BaseExamplesIterable]):
->>>>>>> 5c8869f8
         super().__init__()
         self.ex_iterables = ex_iterables
         # TODO(QL): implement iter_arrow
@@ -1823,11 +1767,7 @@
 
 
 def _apply_feature_types_on_batch(
-<<<<<<< HEAD
     batch: Mapping, features: Features, token_per_repo_id: dict[str, Union[str, bool, None]]
-=======
-    batch: dict, features: Features, token_per_repo_id: dict[str, Union[str, bool, None]]
->>>>>>> 5c8869f8
 ) -> dict:
     batch = dict(batch)
     # add missing columns
@@ -1862,11 +1802,7 @@
         formatting: Optional[FormattingConfig],
         features: Optional[Features],
         token_per_repo_id: dict[str, Union[str, bool, None]],
-<<<<<<< HEAD
     ) -> None:
-=======
-    ):
->>>>>>> 5c8869f8
         super().__init__()
         self.ex_iterable = ex_iterable
         self._features = features
@@ -1919,11 +1855,7 @@
                     )
                 yield key, format_dict(example)
 
-<<<<<<< HEAD
     def _iter_arrow(self) -> Generator[tuple[Key, pa.Table]]:
-=======
-    def _iter_arrow(self) -> Iterator[tuple[Key, pa.Table]]:
->>>>>>> 5c8869f8
         if not self.features:
             yield from self.ex_iterable._iter_arrow()
         for key, pa_table in self.ex_iterable._iter_arrow():
@@ -2006,11 +1938,7 @@
         shuffling: Optional[ShufflingConfig] = None,
         distributed: Optional[DistributedConfig] = None,
         token_per_repo_id: Optional[dict[str, Union[str, bool, None]]] = None,
-<<<<<<< HEAD
     ) -> None:
-=======
-    ):
->>>>>>> 5c8869f8
         if distributed and distributed.world_size > 1 and shuffling and shuffling._original_seed is None:
             raise RuntimeError(
                 "The dataset doesn't have a fixed random seed across nodes to shuffle and split the list of dataset shards by node. "
@@ -2698,11 +2626,7 @@
     def filter(
         self,
         function: Optional[Callable] = None,
-<<<<<<< HEAD
         with_indices: bool = False,
-=======
-        with_indices=False,
->>>>>>> 5c8869f8
         input_columns: Optional[Union[str, list[str]]] = None,
         batched: bool = False,
         batch_size: int = 1000,
@@ -3093,11 +3017,7 @@
         """
         return self.rename_columns({original_column_name: new_column_name})
 
-<<<<<<< HEAD
     def rename_columns(self, column_mapping: dict[str, str]) -> IterableDataset:
-=======
-    def rename_columns(self, column_mapping: dict[str, str]) -> "IterableDataset":
->>>>>>> 5c8869f8
         """
         Rename several columns in the dataset, and move the features associated to the original columns under
         the new column names.
@@ -3122,11 +3042,7 @@
             )
         return ds_iterable
 
-<<<<<<< HEAD
     def remove_columns(self, column_names: Union[str, list[str]]) -> IterableDataset:
-=======
-    def remove_columns(self, column_names: Union[str, list[str]]) -> "IterableDataset":
->>>>>>> 5c8869f8
         """
         Remove one or several column(s) in the dataset and the features associated to them.
         The removal is done on-the-fly on the examples when iterating over the dataset.
@@ -3161,11 +3077,7 @@
 
         return ds_iterable
 
-<<<<<<< HEAD
     def select_columns(self, column_names: Union[str, list[str]]) -> IterableDataset:
-=======
-    def select_columns(self, column_names: Union[str, list[str]]) -> "IterableDataset":
->>>>>>> 5c8869f8
         """Select one or several column(s) in the dataset and the features
         associated to them. The selection is done on-the-fly on the examples
         when iterating over the dataset.
