import copy
import itertools
import sys
from collections import Counter
from copy import deepcopy
from dataclasses import dataclass
from functools import partial
from itertools import cycle, islice
from typing import TYPE_CHECKING, Any, Callable, Dict, Iterable, Iterator, List, Optional, Tuple, Union

import fsspec.asyn
import numpy as np
import pyarrow as pa

from . import config
from .arrow_dataset import Dataset, DatasetInfoMixin
from .features import Features
from .features.features import FeatureType, _align_features, _check_if_features_can_be_aligned, cast_to_python_objects
from .formatting import PythonFormatter, TensorFormatter, get_format_type_from_alias, get_formatter
from .info import DatasetInfo
from .splits import NamedSplit, Split
from .table import cast_table_to_features, read_schema_from_file, table_cast
from .utils.logging import get_logger
from .utils.py_utils import Literal
from .utils.sharding import _merge_gen_kwargs, _number_of_shards_in_gen_kwargs, _shuffle_gen_kwargs, _split_gen_kwargs


if TYPE_CHECKING:
    import torch

logger = get_logger(__name__)

Key = Union[int, str]


def identity_func(x):
    return x


def _rename_columns_fn(example: Dict, column_mapping: Dict[str, str]):
    if any(col not in example for col in column_mapping):
        raise ValueError(
            f"Error when renaming {list(column_mapping)} to {list(column_mapping.values())}: columns {set(column_mapping) - set(example)} are not in the dataset."
        )
    if any(col in example for col in column_mapping.values()):
        raise ValueError(
            f"Error when renaming {list(column_mapping)} to {list(column_mapping.values())}: columns {set(example) - set(column_mapping.values())} are already in the dataset."
        )
    return {
        new_column_name: example[original_column_name]
        for original_column_name, new_column_name in column_mapping.items()
    }


def add_column_fn(example: Dict, idx: int, name: str, column: List[Dict]):
    if name in example:
        raise ValueError(f"Error when adding {name}: column {name} is already in the dataset.")
    return {name: column[idx]}


def _infer_features_from_batch(batch: Dict[str, list], try_features: Optional[Features] = None) -> Features:
    pa_table = pa.Table.from_pydict(batch)
    if try_features is not None:
        try:
            pa_table = table_cast(pa_table, pa.schema(try_features.type))
        except (TypeError, pa.ArrowInvalid, pa.ArrowNotImplementedError):
            pass
    return Features.from_arrow_schema(pa_table.schema)


def _examples_to_batch(examples: List[Dict[str, Any]]) -> Dict[str, list]:
    # we order the columns by order of appearance
    # to do so, we use a dict as an ordered set
    cols = {col: None for example in examples for col in example}
    # when an example is missing a column, we set the value to None with .get()
    arrays = [[example.get(col) for example in examples] for col in cols]
    return dict(zip(cols, arrays))


def _batch_to_examples(batch: Dict[str, list]) -> Iterator[Dict[str, Any]]:
    """Convert a batch (dict of examples) to examples list"""
    n_examples = len(batch[next(iter(batch))])
    for i in range(n_examples):
        yield {col: array[i] for col, array in batch.items()}


def _convert_to_arrow(
    iterable: Iterable[Tuple[Key, dict]],
    batch_size: int,
    drop_last_batch: bool = False,
) -> Iterator[Tuple[Key, pa.Table]]:
    """Convert and group examples in Arrow tables of size `batch_size`.

    Args:
        iterable (`Iterable[Tuple[Key, dict]]`):
            An examples iterable containing tuples (example_key, example) of type (int/str, dict)
        batch_size (`Optional[int]`):
            Size of each sub-table to yield. If None or <= 0, yields the full table.
        drop_last_batch (`bool`, defaults to `False`):
            Drop the last batch if it is smaller than `batch_size`.
    """
    if batch_size is None or batch_size <= 0:
        yield (
            "all",
            pa.Table.from_pylist(cast_to_python_objects([example for _, example in iterable], only_1d_for_numpy=True)),
        )
        return
    iterator = iter(iterable)
    for key, example in iterator:
        iterator_batch = islice(iterator, batch_size - 1)
        key_examples_list = [(key, example)] + list(iterator_batch)
        if len(key_examples_list) < batch_size and drop_last_batch:
            return
        keys, examples = zip(*key_examples_list)
        new_key = "_".join(str(key) for key in keys)
        yield new_key, pa.Table.from_pylist(cast_to_python_objects(examples, only_1d_for_numpy=True))


class _BaseExamplesIterable:
    """Base class for the examples iterable used by an IterableDataset"""

    def __init__(self) -> None:
        self._state_dict: Optional[Union[list, dict]] = None

    def __iter__(self) -> Iterator[Tuple[Key, dict]]:
        """An examples iterable should yield tuples (example_key, example) of type (int/str, dict)"""
        raise NotImplementedError(f"{type(self)} doesn't implement __iter__ yet")

    @property
    def iter_arrow(self) -> Optional[Callable[[], Iterator[Tuple[Key, pa.Table]]]]:
        return None

    @property
    def is_typed(self) -> bool:
        return False

    @property
    def features(self) -> Optional[Features]:
        return None

    def shuffle_data_sources(self, generator: np.random.Generator) -> "_BaseExamplesIterable":
        """
        Either shuffle the shards/sources of the dataset, or propagate the shuffling to the underlying iterable.
        If the order of the shards must stay fixed (when using .skip or .take for example), then this method returns self.
        """
        raise NotImplementedError(f"{type(self)} doesn't implement shuffle_data_sources yet")

    def shard_data_sources(self, num_shards: int, index: int, contiguous=True) -> "_BaseExamplesIterable":
        """Either keep only the requested shard, or propagate the request to the underlying iterable."""
        raise NotImplementedError(f"{type(self)} doesn't implement shard_data_sources yet")

    def split_shard_indices_by_worker(self, num_shards: int, index: int, contiguous=True) -> List[int]:
        if contiguous:
            div = self.num_shards // num_shards
            mod = self.num_shards % num_shards
            start = div * index + min(index, mod)
            end = start + div + (1 if index < mod else 0)
            return list(range(start, end))
        else:
            return list(range(index, self.num_shards, num_shards))

    @property
    def num_shards(self) -> int:
        raise NotImplementedError(f"{type(self)} doesn't implement num_shards yet")

    def _init_state_dict(self) -> dict:
        raise NotImplementedError(f"{type(self)} doesn't implement _init_state_dict yet")

    def load_state_dict(self, state_dict: dict) -> dict:
        def _inner_load_state_dict(state, new_state):
            if new_state is not None and isinstance(state, dict):
                for key in new_state:
                    state[key] = _inner_load_state_dict(state[key], new_state[key])
                return state
            elif new_state is not None and isinstance(state, list):
                for i in range(len(state)):
                    state[i] = _inner_load_state_dict(state[i], new_state[i])
                return state
            return new_state

        return _inner_load_state_dict(self._state_dict, state_dict)

    def state_dict(self) -> dict:
        if self._state_dict:
            return copy.deepcopy(self._state_dict)
        raise RuntimeError("State dict is not initialized, please call ex_iterable._init_state_dict() first.")


class ExamplesIterable(_BaseExamplesIterable):
    def __init__(self, generate_examples_fn: Callable[..., Tuple[Key, dict]], kwargs: dict):
        super().__init__()
        self.generate_examples_fn = generate_examples_fn
        self.kwargs = kwargs

    def _init_state_dict(self) -> dict:
        self._state_dict = {"shard_idx": 0, "shard_example_idx": 0}
        return self._state_dict

    def __iter__(self):
        shard_idx_start = self._state_dict["shard_idx"] if self._state_dict else 0
        for gen_kwags in islice(_split_gen_kwargs(self.kwargs, max_num_jobs=self.num_shards), shard_idx_start, None):
            shard_example_idx_start = self._state_dict["shard_example_idx"] if self._state_dict else 0
            for key_example in islice(self.generate_examples_fn(**gen_kwags), shard_example_idx_start, None):
                if self._state_dict:
                    self._state_dict["shard_example_idx"] += 1
                yield key_example
            if self._state_dict:
                self._state_dict["shard_idx"] += 1
                self._state_dict["shard_example_idx"] = 0

    def shuffle_data_sources(self, generator: np.random.Generator) -> "ExamplesIterable":
        return ShuffledDataSourcesExamplesIterable(self.generate_examples_fn, self.kwargs, generator)

    def shard_data_sources(self, num_shards: int, index: int, contiguous=True) -> "ExamplesIterable":
        """Keep only the requested shard."""
        gen_kwargs_list = _split_gen_kwargs(self.kwargs, max_num_jobs=self.num_shards)
        shard_indices = self.split_shard_indices_by_worker(num_shards, index, contiguous=contiguous)
        requested_gen_kwargs = _merge_gen_kwargs([gen_kwargs_list[i] for i in shard_indices])
        return ExamplesIterable(self.generate_examples_fn, requested_gen_kwargs)

    @property
    def num_shards(self) -> int:
        return _number_of_shards_in_gen_kwargs(self.kwargs)


class ShuffledDataSourcesExamplesIterable(ExamplesIterable):
    def __init__(
        self, generate_examples_fn: Callable[..., Tuple[Key, dict]], kwargs: dict, generator: np.random.Generator
    ):
        super().__init__(generate_examples_fn, kwargs)
        self.generator = deepcopy(generator)

    def _init_state_dict(self) -> dict:
        self._state_dict = {"shard_idx": 0, "shard_example_idx": 0}
        return self._state_dict

    def __iter__(self):
        """Shuffle the kwargs order to shuffle shards"""
        rng = deepcopy(self.generator)
        kwargs_with_shuffled_shards = _shuffle_gen_kwargs(rng, self.kwargs)
        shard_idx_start = self._state_dict["shard_idx"] if self._state_dict else 0
        for gen_kwags in islice(
            _split_gen_kwargs(kwargs_with_shuffled_shards, max_num_jobs=self.num_shards), shard_idx_start, None
        ):
            shard_example_idx_start = self._state_dict["shard_example_idx"] if self._state_dict else 0
            for key_example in islice(self.generate_examples_fn(**gen_kwags), shard_example_idx_start, None):
                if self._state_dict:
                    self._state_dict["shard_example_idx"] += 1
                yield key_example
            if self._state_dict:
                self._state_dict["shard_idx"] += 1
                self._state_dict["shard_example_idx"] = 0

    def shard_data_sources(self, num_shards: int, index: int, contiguous=True) -> "ExamplesIterable":
        """Keep only the requested shard."""
        rng = deepcopy(self.generator)
        kwargs_with_shuffled_shards = _shuffle_gen_kwargs(rng, self.kwargs)
        return ExamplesIterable(self.generate_examples_fn, kwargs_with_shuffled_shards).shard_data_sources(
            num_shards, index, contiguous=contiguous
        )


class ArrowExamplesIterable(_BaseExamplesIterable):
    def __init__(self, generate_tables_fn: Callable[..., Tuple[Key, pa.Table]], kwargs: dict):
        super().__init__()
        self.generate_tables_fn = generate_tables_fn
        self.kwargs = kwargs

    @property
    def iter_arrow(self):
        return self._iter_arrow

    def _init_state_dict(self) -> dict:
        self._state_dict = {"shard_idx": 0, "shard_example_idx": 0}
        return self._state_dict

    def __iter__(self):
        formatter = PythonFormatter()
        shard_idx_start = self._state_dict["shard_idx"] if self._state_dict else 0
        for gen_kwags in islice(_split_gen_kwargs(self.kwargs, max_num_jobs=self.num_shards), shard_idx_start, None):
            shard_example_idx_start = self._state_dict["shard_example_idx"] if self._state_dict else 0
            shard_example_idx = 0
            for key, pa_table in self.generate_tables_fn(**gen_kwags):
                if shard_example_idx + len(pa_table) <= shard_example_idx_start:
                    shard_example_idx += len(pa_table)
                    continue
                for pa_subtable in pa_table.to_reader(max_chunksize=config.ARROW_READER_BATCH_SIZE_IN_DATASET_ITER):
                    formatted_batch = formatter.format_batch(pa_subtable)
                    for example in _batch_to_examples(formatted_batch):
                        if shard_example_idx >= shard_example_idx_start:
                            if self._state_dict:
                                self._state_dict["shard_example_idx"] += 1
                            yield key, example
                        shard_example_idx += 1
            if self._state_dict:
                self._state_dict["shard_idx"] += 1
                self._state_dict["shard_example_idx"] = 0

    def _iter_arrow(self):
        shard_idx_start = self._state_dict["shard_idx"] if self._state_dict else 0
        for gen_kwags in islice(_split_gen_kwargs(self.kwargs, max_num_jobs=self.num_shards), shard_idx_start, None):
            shard_example_idx_start = self._state_dict["shard_example_idx"] if self._state_dict else 0
            shard_example_idx = 0
            for key, pa_table in self.generate_tables_fn(**gen_kwags):
                shard_example_idx += len(pa_table)
                if shard_example_idx <= shard_example_idx_start:
                    continue
                if self._state_dict:
                    self._state_dict["shard_example_idx"] += len(pa_table)
                yield key, pa_table
            if self._state_dict:
                self._state_dict["shard_idx"] += 1
                self._state_dict["shard_example_idx"] = 0

    def shuffle_data_sources(self, generator: np.random.Generator) -> "ArrowExamplesIterable":
        return ShuffledDataSourcesArrowExamplesIterable(self.generate_tables_fn, self.kwargs, generator)

    def shard_data_sources(self, num_shards: int, index: int, contiguous=True) -> "ArrowExamplesIterable":
        """Keep only the requested shard."""
        gen_kwargs_list = _split_gen_kwargs(self.kwargs, max_num_jobs=self.num_shards)
        shard_indices = self.split_shard_indices_by_worker(num_shards, index, contiguous=contiguous)
        requested_gen_kwargs = _merge_gen_kwargs([gen_kwargs_list[i] for i in shard_indices])
        return ArrowExamplesIterable(self.generate_tables_fn, requested_gen_kwargs)

    @property
    def num_shards(self) -> int:
        return _number_of_shards_in_gen_kwargs(self.kwargs)


class ShuffledDataSourcesArrowExamplesIterable(ArrowExamplesIterable):
    def __init__(
        self,
        generate_tables_fn: Callable[..., Tuple[Key, pa.Table]],
        kwargs: dict,
        generator: np.random.Generator,
    ):
        super().__init__(generate_tables_fn, kwargs)
        self.generator = deepcopy(generator)

    def _init_state_dict(self) -> dict:
        self._state_dict = {"shard_idx": 0, "shard_example_idx": 0}
        return self._state_dict

    def __iter__(self):
        """Shuffle the kwargs order to shuffle shards"""
        rng = deepcopy(self.generator)
        kwargs_with_shuffled_shards = _shuffle_gen_kwargs(rng, self.kwargs)
        formatter = PythonFormatter()
        shard_idx_start = self._state_dict["shard_idx"] if self._state_dict else 0
        for gen_kwags in islice(
            _split_gen_kwargs(kwargs_with_shuffled_shards, max_num_jobs=self.num_shards), shard_idx_start, None
        ):
            shard_example_idx_start = self._state_dict["shard_example_idx"] if self._state_dict else 0
            shard_example_idx = 0
            for key, pa_table in self.generate_tables_fn(**gen_kwags):
                if shard_example_idx + len(pa_table) <= shard_example_idx_start:
                    shard_example_idx += len(pa_table)
                    continue
                for pa_subtable in pa_table.to_reader(max_chunksize=config.ARROW_READER_BATCH_SIZE_IN_DATASET_ITER):
                    formatted_batch = formatter.format_batch(pa_subtable)
                    for example in _batch_to_examples(formatted_batch):
                        if shard_example_idx >= shard_example_idx_start:
                            if self._state_dict:
                                self._state_dict["shard_example_idx"] += 1
                            yield key, example
                        shard_example_idx += 1
            if self._state_dict:
                self._state_dict["shard_idx"] += 1
                self._state_dict["shard_example_idx"] = 0

    def _iter_arrow(self):
        rng = deepcopy(self.generator)
        kwargs_with_shuffled_shards = _shuffle_gen_kwargs(rng, self.kwargs)
        shard_idx_start = self._state_dict["shard_idx"] if self._state_dict else 0
        for gen_kwags in islice(
            _split_gen_kwargs(kwargs_with_shuffled_shards, max_num_jobs=self.num_shards), shard_idx_start, None
        ):
            shard_example_idx_start = self._state_dict["shard_example_idx"] if self._state_dict else 0
            shard_example_idx = 0
            for key, pa_table in self.generate_tables_fn(**gen_kwags):
                shard_example_idx += len(pa_table)
                if shard_example_idx <= shard_example_idx_start:
                    continue
                if self._state_dict:
                    self._state_dict["shard_example_idx"] += len(pa_table)
                yield key, pa_table
            if self._state_dict:
                self._state_dict["shard_idx"] += 1
                self._state_dict["shard_example_idx"] = 0

    def shard_data_sources(self, num_shards: int, index: int, contiguous=True) -> "ArrowExamplesIterable":
        """Keep only the requested shard."""
        rng = deepcopy(self.generator)
        kwargs_with_shuffled_shards = _shuffle_gen_kwargs(rng, self.kwargs)
        return ArrowExamplesIterable(self.generate_tables_fn, kwargs_with_shuffled_shards).shard_data_sources(
            num_shards, index, contiguous=contiguous
        )


class RebatchedArrowExamplesIterable(_BaseExamplesIterable):
    def __init__(self, ex_iterable: _BaseExamplesIterable, batch_size: Optional[int], drop_last_batch: bool = False):
        super().__init__()
        self.ex_iterable = ex_iterable
        self.batch_size = batch_size
        self.drop_last_batch = drop_last_batch

    @property
    def iter_arrow(self):
        return self._iter_arrow

    @property
    def is_typed(self):
        return self.ex_iterable.is_typed

    @property
    def features(self):
        return self.ex_iterable.features

    def _init_state_dict(self) -> dict:
        self._state_dict = {
            "ex_iterable": self.ex_iterable._init_state_dict(),
            "previous_state": None,
            "batch_idx": 0,
            "num_chunks_since_previous_state": 0,
            "cropped_chunk_length": 0,
        }
        return self._state_dict

    def __iter__(self):
        yield from self.ex_iterable

    def _iter_arrow(self) -> Iterator[Tuple[Key, pa.Table]]:
        """Iterate over sub-tables of size `batch_size`."""
        if self._state_dict and self._state_dict["previous_state"]:
            self.ex_iterable.load_state_dict(self._state_dict["previous_state"])
        if self.ex_iterable.iter_arrow:
            iterator = self.ex_iterable.iter_arrow()
        else:
            iterator = _convert_to_arrow(self.ex_iterable, batch_size=1)
        if self.batch_size is None or self.batch_size <= 0:
            if self._state_dict and self._state_dict["batch_idx"] > 0:
                return
            all_pa_table = pa.concat_tables([pa_table for _, pa_table in iterator])
            if self._state_dict:
                self._state_dict["batch_idx"] = 1
            yield "all", all_pa_table
            return
        keys_buffer = []
        chunks_buffer = []
        chunks_buffer_size = 0
        num_chunks_to_skip = self._state_dict["num_chunks_since_previous_state"] if self._state_dict else 0
        chunk_length_to_crop = self._state_dict["cropped_chunk_length"] if self._state_dict else 0
        if self._state_dict:
            previous_state = self.ex_iterable.state_dict()
            self._state_dict["previous_state"] = previous_state
        for key, pa_table in iterator:
            for num_chunks_since_previous_state, chunk in enumerate(pa_table.to_reader(max_chunksize=self.batch_size)):
                if num_chunks_to_skip > 1:
                    num_chunks_to_skip -= 1
                    continue
                elif num_chunks_to_skip == 1 and chunk_length_to_crop == 0:
                    num_chunks_to_skip -= 1
                    continue
                elif num_chunks_to_skip == 1 and chunk_length_to_crop > 0:
                    chunk = chunk.slice(chunk_length_to_crop, len(chunk) - chunk_length_to_crop)
                    num_chunks_to_skip = 0
                    chunk_length_to_crop = 0
                if len(chunk) == 0:
                    continue

                if chunks_buffer_size + len(chunk) < self.batch_size:
                    keys_buffer.append(key)
                    chunks_buffer.append(chunk)
                    chunks_buffer_size += len(chunk)
                    continue
                elif chunks_buffer_size + len(chunk) == self.batch_size:
                    keys_buffer.append(key)
                    chunks_buffer.append(chunk)
                    new_key = "_".join(str(_key) for _key in keys_buffer)
                    if self._state_dict:
                        self._state_dict["batch_idx"] += 1
                        self._state_dict["num_chunks_since_previous_state"] += len(chunks_buffer)
                        self._state_dict["cropped_chunk_length"] = 0
                    yield new_key, pa.Table.from_batches(chunks_buffer)
                    keys_buffer = []
                    chunks_buffer = []
                    chunks_buffer_size = 0
                    if self._state_dict:
                        self._state_dict["previous_state"] = previous_state
                        self._state_dict["num_chunks_since_previous_state"] = num_chunks_since_previous_state + 1
                else:
                    cropped_chunk_length = self.batch_size - chunks_buffer_size
                    keys_buffer.append(f"{key}[:{cropped_chunk_length}]")
                    chunks_buffer.append(chunk.slice(0, cropped_chunk_length))
                    new_key = "_".join(str(_key) for _key in keys_buffer)
                    if self._state_dict:
                        self._state_dict["batch_idx"] += 1
                        self._state_dict["num_chunks_since_previous_state"] += len(chunks_buffer)
                        self._state_dict["cropped_chunk_length"] = cropped_chunk_length
                    yield new_key, pa.Table.from_batches(chunks_buffer)
                    keys_buffer = [f"{key}[{cropped_chunk_length}:]"]
                    chunks_buffer = [chunk.slice(cropped_chunk_length, len(chunk) - cropped_chunk_length)]
                    chunks_buffer_size = len(chunk) - cropped_chunk_length
                    if self._state_dict:
                        self._state_dict["previous_state"] = previous_state
                        self._state_dict["num_chunks_since_previous_state"] = num_chunks_since_previous_state
            if self._state_dict:
                previous_state = self.ex_iterable.state_dict()
        if not self.drop_last_batch and chunks_buffer:
            new_key = "_".join(str(_key) for _key in keys_buffer)
            if self._state_dict:
                self._state_dict["previous_state"] = previous_state
                self._state_dict["batch_idx"] += 1
                self._state_dict["num_chunks_since_previous_state"] = 0
                self._state_dict["cropped_chunk_length"] = 0
            yield new_key, pa.Table.from_batches(chunks_buffer)

    def shuffle_data_sources(self, generator: np.random.Generator) -> "RebatchedArrowExamplesIterable":
        return RebatchedArrowExamplesIterable(
            self.ex_iterable.shuffle_data_sources(generator), self.batch_size, self.drop_last_batch
        )

    def shard_data_sources(self, num_shards: int, index: int, contiguous=True) -> "RebatchedArrowExamplesIterable":
        return RebatchedArrowExamplesIterable(
            self.ex_iterable.shard_data_sources(num_shards, index, contiguous=contiguous),
            self.batch_size,
            self.drop_last_batch,
        )

    @property
    def num_shards(self) -> int:
        return self.ex_iterable.num_shards


class SelectColumnsIterable(_BaseExamplesIterable):
    def __init__(self, ex_iterable: _BaseExamplesIterable, column_names: List[str]):
        super().__init__()
        self.ex_iterable = ex_iterable
        self.column_names = column_names

    @property
    def iter_arrow(self):
        if self.ex_iterable.iter_arrow:
            return self._iter_arrow

    @property
    def is_typed(self):
        return self.ex_iterable.is_typed

    @property
    def features(self):
        return self.ex_iterable.features

    def _init_state_dict(self) -> dict:
        self._state_dict = self.ex_iterable._init_state_dict()
        return self._state_dict

    def __iter__(self):
        for idx, row in self.ex_iterable:
            yield idx, {c: row[c] for c in self.column_names}

    def _iter_arrow(self) -> Iterator[Tuple[Key, pa.Table]]:
        for idx, pa_table in self.ex_iterable.iter_arrow():
            if len(pa_table) > 0:  # empty tables have no schema
                yield idx, pa_table.select(self.column_names)

    def shuffle_data_sources(self, generator: np.random.Generator) -> "SelectColumnsIterable":
        return SelectColumnsIterable(self.ex_iterable.shuffle_data_sources(generator), self.column_names)

    def shard_data_sources(self, num_shards: int, index: int, contiguous=True) -> "SelectColumnsIterable":
        return SelectColumnsIterable(
            self.ex_iterable.shard_data_sources(num_shards, index, contiguous=contiguous), self.column_names
        )

    @property
    def num_shards(self) -> int:
        return self.ex_iterable.num_shards


class StepExamplesIterable(_BaseExamplesIterable):
    def __init__(self, ex_iterable: _BaseExamplesIterable, step: int, offset: int):
        super().__init__()
        self.ex_iterable = ex_iterable
        self.step = step
        self.offset = offset
        # TODO(QL): implement iter_arrow

    @property
    def is_typed(self):
        return self.ex_iterable.is_typed

    @property
    def features(self):
        return self.ex_iterable.features

    def _init_state_dict(self) -> dict:
        self._state_dict = self.ex_iterable._init_state_dict()
        return self._state_dict

    def __iter__(self):
        ex_iterator = iter(self.ex_iterable)
        while True:
            batch = list(islice(ex_iterator, self.step))
            if len(batch) > self.offset:
                yield batch[self.offset]
            else:
                break

    def shuffle_data_sources(self, generator: np.random.Generator) -> "StepExamplesIterable":
        return StepExamplesIterable(
            self.ex_iterable.shuffle_data_sources(generator), step=self.step, offset=self.offset
        )

    def shard_data_sources(self, num_shards: int, index: int, contiguous=True) -> "StepExamplesIterable":
        return StepExamplesIterable(
            self.ex_iterable.shard_data_sources(num_shards, index, contiguous=contiguous),
            step=self.step,
            offset=self.offset,
        )

    @property
    def num_shards(self) -> int:
        return self.ex_iterable.num_shards


class CyclingMultiSourcesExamplesIterable(_BaseExamplesIterable):
    def __init__(
        self,
        ex_iterables: List[_BaseExamplesIterable],
        stopping_strategy: Literal["first_exhausted", "all_exhausted"] = "first_exhausted",
    ):
        super().__init__()
        self.ex_iterables = ex_iterables
        self.stopping_strategy = stopping_strategy

        # if undersampling ("first_exhausted"), we stop as soon as one dataset is exhausted
        # if oversampling ("all_exhausted"), we stop as soons as every dataset is exhausted, i.e as soon as every samples of every dataset has been visited at least once
        self.bool_strategy_func = np.all if (stopping_strategy == "all_exhausted") else np.any
        # TODO(QL): implement iter_arrow

    @property
    def is_typed(self):
        return self.ex_iterables[0].is_typed

    @property
    def features(self):
        return self.ex_iterables[0].features

    def _get_indices_iterator(self):
        # this is an infinite iterator to keep track of which iterator we want to pick examples from
        ex_iterable_idx = self._state_dict["ex_iterable_idx"] if self._state_dict else 0
        for next_ex_iterable_idx in islice(cycle(range(len(self.ex_iterables))), ex_iterable_idx + 1, None):
            if self._state_dict:
                self._state_dict["ex_iterable_idx"] = next_ex_iterable_idx
            yield ex_iterable_idx
            ex_iterable_idx = next_ex_iterable_idx

    def _init_state_dict(self) -> dict:
        self._state_dict = {
            "ex_iterable_idx": 0,
            "ex_iterables": [ex_iterable._init_state_dict() for ex_iterable in self.ex_iterables],
            "previous_states": [None] * len(self.ex_iterables),
            "is_exhausted": [False] * len(self.ex_iterables),
        }
        return self._state_dict

    def __iter__(self):
        # we use this to buffer one example of each iterator to know if an iterator is exhausted
        nexts = [None] * len(self.ex_iterables)
        # because of that, we need to rewind 1 example when reloading the state dict
        if self._state_dict:
            for i in range(len(self.ex_iterables)):
                if self._state_dict["previous_states"][i] is not None:
                    self.ex_iterables[i].load_state_dict(self._state_dict["previous_states"][i])
        iterators = [iter(ex_iterable) for ex_iterable in self.ex_iterables]

        indices_iterator = self._get_indices_iterator()

        is_exhausted = (
            np.array(self._state_dict["is_exhausted"]) if self._state_dict else np.full(len(self.ex_iterables), False)
        )
        for i in indices_iterator:
            # if the stopping criteria is met, break the main for loop
            if self.bool_strategy_func(is_exhausted):
                break
            # let's pick one example from the iterator at index i
            if nexts[i] is None:
                nexts[i] = next(iterators[i], False)
            result = nexts[i]
            if self._state_dict:
                self._state_dict["previous_states"][i] = deepcopy(self._state_dict["ex_iterables"][i])
            nexts[i] = next(iterators[i], False)

            # the iterator is exhausted
            if nexts[i] is False:
                is_exhausted[i] = True
                if self._state_dict:
                    self._state_dict["is_exhausted"][i] = True
                # we reset it in case the stopping crtieria isn't met yet
                nexts[i] = None
                if self._state_dict:
                    self._state_dict["ex_iterables"][i] = self.ex_iterables[i]._init_state_dict()
                    self._state_dict["previous_states"][i] = None
                iterators[i] = iter(self.ex_iterables[i])

            if result is not False:
                yield result

    def shuffle_data_sources(self, generator: np.random.Generator) -> "CyclingMultiSourcesExamplesIterable":
        """Shuffle each underlying examples iterable."""
        ex_iterables = [ex_iterable.shuffle_data_sources(generator) for ex_iterable in self.ex_iterables]
        return CyclingMultiSourcesExamplesIterable(ex_iterables, self.stopping_strategy)

    @property
    def num_shards(self) -> int:
        return min(ex_iterable.num_shards for ex_iterable in self.ex_iterables)

    def shard_data_sources(
        self, num_shards: int, index: int, contiguous=True
    ) -> "CyclingMultiSourcesExamplesIterable":
        """Either keep only the requested shard, or propagate the request to the underlying iterable."""
        return CyclingMultiSourcesExamplesIterable(
            [iterable.shard_data_sources(num_shards, index, contiguous=contiguous) for iterable in self.ex_iterables],
            stopping_strategy=self.stopping_strategy,
        )


class VerticallyConcatenatedMultiSourcesExamplesIterable(_BaseExamplesIterable):
    """
    VerticallyConcatenatedMultiSourcesExamplesIterable simply chains the input iterables.
    It doesn't require the examples iterables to always yield the same columns.
    Instead, this is handled by the `IterableDataset` class or `FormattedExamplesIterable`.

    For information, `IterableDataset` merges the features of all the datasets to concatenate into one.
    We use `IterableDataset._resolve_features` to obtain the features of all the datasets to concatenate.

    Then for each example, `IterableDataset` and `FormattedExamplesIterable` automatically fill missing columns with None.
    This is done with `_apply_feature_types_on_example`.
    """

    def __init__(self, ex_iterables: List[_BaseExamplesIterable]):
        super().__init__()
        self.ex_iterables = ex_iterables

    @property
    def is_typed(self):
        return self.ex_iterables[0].is_typed

    @property
    def features(self):
        return self.ex_iterables[0].features

    @property
    def iter_arrow(self):
        if all(ex_iterable.iter_arrow is not None for ex_iterable in self.ex_iterables):
            return self._iter_arrow

    def _init_state_dict(self) -> dict:
        self._state_dict = {
            "ex_iterable_idx": 0,
            "ex_iterables": [ex_iterable._init_state_dict() for ex_iterable in self.ex_iterables],
        }
        return self._state_dict

    def __iter__(self):
        ex_iterable_idx_start = self._state_dict["ex_iterable_idx"] if self._state_dict else 0
        for ex_iterable in islice(self.ex_iterables, ex_iterable_idx_start, None):
            yield from ex_iterable
            if self._state_dict:
                self._state_dict["ex_iterable_idx"] += 1

    def _iter_arrow(self):
        ex_iterable_idx_start = self._state_dict["ex_iterable_idx"] if self._state_dict else 0
        for ex_iterable in islice(self.ex_iterables, ex_iterable_idx_start, None):
            yield from ex_iterable.iter_arrow()
            if self._state_dict:
                self._state_dict["ex_iterable_idx"] += 1

    def shuffle_data_sources(
        self, generator: np.random.Generator
    ) -> "VerticallyConcatenatedMultiSourcesExamplesIterable":
        """Shuffle the list of examples iterable, as well as each underlying examples iterable."""
        rng = deepcopy(generator)
        ex_iterables = list(self.ex_iterables)
        rng.shuffle(ex_iterables)
        ex_iterables = [ex_iterable.shuffle_data_sources(generator) for ex_iterable in ex_iterables]
        return VerticallyConcatenatedMultiSourcesExamplesIterable(ex_iterables)

    @property
    def num_shards(self) -> int:
        return min(ex_iterable.num_shards for ex_iterable in self.ex_iterables)

    def shard_data_sources(
        self, num_shards: int, index: int, contiguous=True
    ) -> "VerticallyConcatenatedMultiSourcesExamplesIterable":
        """Either keep only the requested shard, or propagate the request to the underlying iterable."""
        return VerticallyConcatenatedMultiSourcesExamplesIterable(
            [iterable.shard_data_sources(num_shards, index, contiguous=contiguous) for iterable in self.ex_iterables]
        )


def _check_column_names(column_names: List[str]):
    """Check the column names to make sure they don't contain duplicates."""
    counter = Counter(column_names)
    if not all(count == 1 for count in counter.values()):
        duplicated_columns = [col for col in counter if counter[col] > 1]
        raise ValueError(
            f"The examples iterables can't have duplicated columns but columns {duplicated_columns} are duplicated."
        )


class HorizontallyConcatenatedMultiSourcesExamplesIterable(_BaseExamplesIterable):
    """
    HorizontallyConcatenatedMultiSourcesExamplesIterable merges examples together for the input list of iterables.
    It also checks that there are no duplicate columns (otherwise we don't know which one to keep).
    This check is done once when yielding the first example.

    However it doesn't fill missing columns with None.
    Instead, this is handled by the `IterableDataset` class or `FormattedExamplesIterable`.

    For information, `IterableDataset` merges the features of all the datasets to concatenate into one.
    We use `IterableDataset._resolve_features` to obtain the features of all the datasets to concatenate.

    Then for each example, `IterableDataset` and `FormattedExamplesIterable` automatically fill missing columns with None.
    This is done with `_apply_feature_types_on_example`.
    """

    def __init__(self, ex_iterables: List[_BaseExamplesIterable]):
        super().__init__()
        self.ex_iterables = ex_iterables
        # TODO(QL): implement iter_arrow

    @property
    def is_typed(self):
        return self.ex_iterables[0].is_typed

    @property
    def features(self):
        return self.ex_iterables[0].features

    def _init_state_dict(self) -> dict:
        self._state_dict = {"ex_iterables": [ex_iterable._init_state_dict() for ex_iterable in self.ex_iterables]}
        return self._state_dict

    def __iter__(self):
        ex_iterators = [iter(ex_iterable) for ex_iterable in self.ex_iterables]
        for i in itertools.count():
            keys = []
            examples = []
            for ex_iterator in list(ex_iterators):
                try:
                    key, example = next(ex_iterator)
                    keys.append(key)
                    examples.append(example)
                except StopIteration:
                    ex_iterators.remove(ex_iterator)
            if ex_iterators:
                if i == 0:
                    _check_column_names([column_name for example in examples for column_name in example])
                new_example = {}
                for example in examples:
                    new_example.update(example)
                new_key = "_".join(str(key) for key in keys)
                yield new_key, new_example
            else:
                break

    def shuffle_data_sources(
        self, generator: np.random.Generator
    ) -> "HorizontallyConcatenatedMultiSourcesExamplesIterable":
        """Doesn't shuffle the wrapped examples iterable since it would break the alignment between them."""
        return self

    @property
    def num_shards(self) -> int:
        return 1

    def shard_data_sources(
        self, num_shards: int, index: int, contiguous=True
    ) -> "HorizontallyConcatenatedMultiSourcesExamplesIterable":
        """Either keep only the requested shard, or propagate the request to the underlying iterable."""
        return HorizontallyConcatenatedMultiSourcesExamplesIterable(
            [iterable.shard_data_sources(num_shards, index, contiguous=contiguous) for iterable in self.ex_iterables]
        )


class RandomlyCyclingMultiSourcesExamplesIterable(CyclingMultiSourcesExamplesIterable):
    def __init__(
        self,
        ex_iterables: List[_BaseExamplesIterable],
        generator: np.random.Generator,
        probabilities: Optional[List[float]] = None,
        stopping_strategy: Literal["first_exhausted", "all_exhausted"] = "first_exhausted",
    ):
        super().__init__(ex_iterables, stopping_strategy)
        self.generator = deepcopy(generator)
        self.probabilities = probabilities
        # TODO(QL): implement iter_arrow

    @property
    def is_typed(self):
        return self.ex_iterables[0].is_typed

    @property
    def features(self):
        return self.ex_iterables[0].features

    def _get_indices_iterator(self):
        rng = deepcopy(self.generator)
        num_sources = len(self.ex_iterables)
        random_batch_size = 1000
        # this is an infinite iterator that randomly samples the index of the source to pick examples from
        index_offset = self._state_dict["bit_generator_index_offset"] if self._state_dict else 0
        if self._state_dict:
            rng.bit_generator.state = self._state_dict["bit_generator_state"]
        if self.probabilities is None:
            while True:
                for i in islice(rng.integers(0, num_sources, size=random_batch_size), index_offset, None):
                    index_offset = (index_offset + 1) % random_batch_size
                    if self._state_dict:
                        self._state_dict["bit_generator_index_offset"] = index_offset
                        if index_offset == 0:
                            self._state_dict["bit_generator_state"] = rng.bit_generator.state
                    yield int(i)
        else:
            while True:
                for i in islice(
                    rng.choice(num_sources, size=random_batch_size, p=self.probabilities), index_offset, None
                ):
                    index_offset = (index_offset + 1) % random_batch_size
                    if self._state_dict:
                        self._state_dict["bit_generator_index_offset"] = index_offset
                        if index_offset == 0:
                            self._state_dict["bit_generator_state"] = rng.bit_generator.state
                    yield int(i)

    def _init_state_dict(self) -> dict:
        self._state_dict = {
            "bit_generator_state": self.generator.bit_generator.state,
            "bit_generator_index_offset": 0,
            "ex_iterables": [ex_iterable._init_state_dict() for ex_iterable in self.ex_iterables],
            "previous_states": [None] * len(self.ex_iterables),
            "is_exhausted": [False] * len(self.ex_iterables),
        }
        return self._state_dict

    def shuffle_data_sources(self, generator: np.random.Generator) -> "RandomlyCyclingMultiSourcesExamplesIterable":
        """Shuffle the data sources of each wrapped examples iterable."""
        ex_iterables = [ex_iterable.shuffle_data_sources(generator) for ex_iterable in self.ex_iterables]
        return RandomlyCyclingMultiSourcesExamplesIterable(
            ex_iterables,
            generator=generator,
            probabilities=self.probabilities,
            stopping_strategy=self.stopping_strategy,
        )

    def shard_data_sources(
        self, num_shards: int, index: int, contiguous=True
    ) -> "RandomlyCyclingMultiSourcesExamplesIterable":
        """Either keep only the requested shard, or propagate the request to the underlying iterable."""
        return RandomlyCyclingMultiSourcesExamplesIterable(
            [iterable.shard_data_sources(num_shards, index, contiguous=contiguous) for iterable in self.ex_iterables],
            self.generator,
            self.probabilities,
            self.stopping_strategy,
        )


class MappedExamplesIterable(_BaseExamplesIterable):
    def __init__(
        self,
        ex_iterable: _BaseExamplesIterable,
        function: Callable,
        with_indices: bool = False,
        input_columns: Optional[List[str]] = None,
        batched: bool = False,
        batch_size: Optional[int] = 1000,
        drop_last_batch: bool = False,
        remove_columns: Optional[List[str]] = None,
        fn_kwargs: Optional[dict] = None,
        formatting: Optional["FormattingConfig"] = None,
        features: Optional[Features] = None,
    ):
        super().__init__()
        self.ex_iterable = ex_iterable
        self.function = function
        self.batched = batched
        self.batch_size = batch_size
        self.drop_last_batch = drop_last_batch
        self.remove_columns = remove_columns
        self.with_indices = with_indices
        self.input_columns = input_columns
        self.fn_kwargs = fn_kwargs or {}
        self.formatting = formatting  # required for iter_arrow
        self._features = features
        # sanity checks
        if formatting and formatting.format_type == "arrow":
            # batch_size should match for iter_arrow
            if not isinstance(ex_iterable, RebatchedArrowExamplesIterable):
                raise ValueError(
                    "The Arrow-formatted MappedExamplesIterable has underlying iterable"
                    f"that is a {type(ex_iterable).__name__} instead of a RebatchedArrowExamplesIterable."
                )
            elif ex_iterable.batch_size != (batch_size if batched else 1):
                raise ValueError(
                    f"The Arrow-formatted MappedExamplesIterable has batch_size={batch_size if batched else 1} which is"
                    f"different from {ex_iterable.batch_size=} from its underlying iterable."
                )

    @property
    def iter_arrow(self):
        if self.formatting and self.formatting.format_type == "arrow":
            return self._iter_arrow

    @property
    def is_typed(self):
        return self.features is not None  # user has extracted features

    @property
    def features(self):
        return self._features

    def _init_state_dict(self) -> dict:
        self._state_dict = {
            "ex_iterable": self.ex_iterable._init_state_dict(),
            "previous_state": None,
            "num_examples_since_previous_state": 0,
            "previous_state_example_idx": 0,
        }
        return self._state_dict

    def __iter__(self):
        if self.formatting and self.formatting.format_type == "arrow":
            formatter = PythonFormatter()
            for key, pa_table in self._iter_arrow(max_chunksize=1):
                yield key, formatter.format_row(pa_table)
        else:
            yield from self._iter()

    def _iter(self):
        current_idx = self._state_dict["previous_state_example_idx"] if self._state_dict else 0
        if self._state_dict and self._state_dict["previous_state"]:
            self.ex_iterable.load_state_dict(self._state_dict["previous_state"])
            num_examples_to_skip = self._state_dict["num_examples_since_previous_state"]
        else:
            num_examples_to_skip = 0
        iterator = iter(self.ex_iterable)

        if self.formatting:
            formatter = get_formatter(self.formatting.format_type)
            format_dict = (
                formatter.recursive_tensorize if isinstance(formatter, TensorFormatter) else cast_to_python_objects
            )
        else:
            format_dict = None

        if self.batched:
            if self._state_dict:
                self._state_dict["previous_state"] = self.ex_iterable.state_dict()
                self._state_dict["num_examples_since_previous_state"] = 0
                self._state_dict["previous_state_example_idx"] = current_idx
            for key, example in iterator:
                # If `batched`, first build the batch, if `batch_size` is None or <=0, then the batch is the whole dataset
                iterator_batch = (
                    iterator
                    if self.batch_size is None or self.batch_size <= 0
                    else islice(iterator, self.batch_size - 1)
                )
                key_examples_list = [(key, example)] + list(iterator_batch)
                keys, examples = zip(*key_examples_list)
                if (
                    self.drop_last_batch
                    and self.batch_size is not None
                    and self.batch_size > 0
                    and len(examples) < self.batch_size
                ):  # ignore last batch
                    return
                batch = _examples_to_batch(examples)
                batch = format_dict(batch) if format_dict else batch
                # then apply the transform
                inputs = batch
                function_args = [inputs] if self.input_columns is None else [inputs[col] for col in self.input_columns]
                if self.with_indices:
                    function_args.append([current_idx + i for i in range(len(key_examples_list))])
                transformed_batch = dict(batch)  # this will be updated with the function output
                transformed_batch.update(self.function(*function_args, **self.fn_kwargs))
                # then remove the unwanted columns
                if self.remove_columns:
                    for c in self.remove_columns:
                        del transformed_batch[c]
                if transformed_batch:
                    first_col = next(iter(transformed_batch))
                    bad_cols = [
                        col
                        for col in transformed_batch
                        if len(transformed_batch[col]) != len(transformed_batch[first_col])
                    ]
                    if bad_cols:
                        raise ValueError(
                            f"Column lengths mismatch: columns {bad_cols} have length {[len(transformed_batch[col]) for col in bad_cols]} "
                            f"while {first_col} has length {len(transformed_batch[first_col])}."
                        )
                if self.features:
                    for c in self.features.keys():
                        if c not in transformed_batch:
                            transformed_batch[c] = [None] * len(transformed_batch[first_col])
                    transformed_batch = self.features.decode_batch(transformed_batch)
                # the new key is the concatenation of the examples keys from the batch
                new_key = "_".join(str(key) for key in keys)
                # yield one example at a time from the transformed batch
                for example in _batch_to_examples(transformed_batch):
                    current_idx += 1
                    if self._state_dict:
                        self._state_dict["num_examples_since_previous_state"] += 1
                    if num_examples_to_skip > 0:
                        num_examples_to_skip -= 1
                        continue
                    yield new_key, example
                if self._state_dict:
                    self._state_dict["previous_state"] = self.ex_iterable.state_dict()
                    self._state_dict["num_examples_since_previous_state"] = 0
                    self._state_dict["previous_state_example_idx"] = current_idx
        else:
            for key, example in iterator:
                # If not batched, we can apply the transform and yield the example directly
                # first copy the example, since we might drop some keys
                example = dict(example)
                example = format_dict(example) if format_dict else example
                # then apply the transform
                inputs = example
                function_args = [inputs] if self.input_columns is None else [inputs[col] for col in self.input_columns]
                if self.with_indices:
                    function_args.append(current_idx)
                transformed_example = dict(example)  # this will be updated with the function output
                transformed_example.update(self.function(*function_args, **self.fn_kwargs))
                # then we remove the unwanted columns
                if self.remove_columns:
                    for c in self.remove_columns:
                        del transformed_example[c]
                if self.features:
                    for c in self.features.keys():
                        if c not in transformed_example:
                            transformed_example[c] = None
                    transformed_example = self.features.decode_example(transformed_example)
                current_idx += 1
                if self._state_dict:
                    self._state_dict["previous_state_example_idx"] += 1
                yield key, transformed_example

    def _iter_arrow(self, max_chunksize: Optional[int] = None) -> Iterator[Tuple[Key, pa.Table]]:
        if self.ex_iterable.iter_arrow:
            iterator = self.ex_iterable.iter_arrow()
        else:
            iterator = _convert_to_arrow(
                self.ex_iterable,
                batch_size=self.batch_size if self.batched else 1,
                drop_last_batch=self.drop_last_batch,
            )
        if self._state_dict and self._state_dict["previous_state"]:
            self.ex_iterable.load_state_dict(self._state_dict["previous_state"])
            num_examples_to_skip = self._state_dict["num_examples_since_previous_state"]
        else:
            num_examples_to_skip = 0
        if self._state_dict and max_chunksize is not None:
            self._state_dict["previous_state"] = self.ex_iterable.state_dict()
            self._state_dict["num_examples_since_previous_state"] = 0
        current_idx = self._state_dict["previous_state_example_idx"] if self._state_dict else 0
        for key, pa_table in iterator:
            if (
                self.batched
                and self.batch_size is not None
                and len(pa_table) < self.batch_size
                and self.drop_last_batch
            ):
                return
            # first build the batch
            function_args = [pa_table] if self.input_columns is None else [pa_table[col] for col in self.input_columns]
            if self.with_indices:
                if self.batched:
                    function_args.append([current_idx + i for i in range(len(pa_table))])
                else:
                    function_args.append(current_idx)
            # then apply the transform
            output_table = self.function(*function_args, **self.fn_kwargs)
            if not isinstance(output_table, pa.Table):
                raise TypeError(
                    f"Provided `function` which is applied to pyarrow tables returns a variable of type "
                    f"{type(output_table)}. Make sure provided `function` returns a a pyarrow table to update the dataset."
                )
            # we don't need to merge results for consistency with Dataset.map which merges iif both input and output are dicts
            # then remove the unwanted columns
            if self.remove_columns:
                for column in self.remove_columns:
                    if column in output_table.column_names:
                        output_table = output_table.remove_column(output_table.column_names.index(column))
            # return output
            if max_chunksize is None:
                current_idx += len(pa_table)
                if self._state_dict:
                    self._state_dict["previous_state_example_idx"] += len(pa_table)
                yield key, output_table
            else:
                for i, pa_subtable in enumerate(output_table.to_reader(max_chunksize=max_chunksize)):
                    current_idx += 1
                    if self._state_dict:
                        self._state_dict["num_examples_since_previous_state"] += 1
                    if num_examples_to_skip > 0:
                        num_examples_to_skip -= 1
                        continue
                    yield f"{key}_{i}", pa_subtable
                if self._state_dict:
                    self._state_dict["previous_state"] = self.ex_iterable.state_dict()
                    self._state_dict["num_examples_since_previous_state"] = 0
                    self._state_dict["previous_state_example_idx"] += len(pa_table)

    def shuffle_data_sources(self, generator: np.random.Generator) -> "MappedExamplesIterable":
        """Shuffle the wrapped examples iterable."""
        return MappedExamplesIterable(
            self.ex_iterable.shuffle_data_sources(generator),
            function=self.function,
            with_indices=self.with_indices,
            input_columns=self.input_columns,
            batched=self.batched,
            batch_size=self.batch_size,
            drop_last_batch=self.drop_last_batch,
            remove_columns=self.remove_columns,
            fn_kwargs=self.fn_kwargs,
            formatting=self.formatting,
            features=self.features,
        )

    def shard_data_sources(self, num_shards: int, index: int, contiguous=True) -> "MappedExamplesIterable":
        """Keep only the requested shard."""
        return MappedExamplesIterable(
            self.ex_iterable.shard_data_sources(num_shards, index, contiguous=contiguous),
            function=self.function,
            with_indices=self.with_indices,
            input_columns=self.input_columns,
            batched=self.batched,
            batch_size=self.batch_size,
            drop_last_batch=self.drop_last_batch,
            remove_columns=self.remove_columns,
            fn_kwargs=self.fn_kwargs,
            formatting=self.formatting,
            features=self.features,
        )

    @property
    def num_shards(self) -> int:
        return self.ex_iterable.num_shards


class FilteredExamplesIterable(_BaseExamplesIterable):
    def __init__(
        self,
        ex_iterable: _BaseExamplesIterable,
        function: Callable,
        with_indices: bool = False,
        input_columns: Optional[List[str]] = None,
        batched: bool = False,
        batch_size: Optional[int] = 1000,
        fn_kwargs: Optional[dict] = None,
        formatting: Optional["FormattingConfig"] = None,
    ):
        super().__init__()
        self.ex_iterable = ex_iterable
        self.function = function
        self.batched = batched
        self.batch_size = batch_size
        self.with_indices = with_indices
        self.input_columns = input_columns
        self.fn_kwargs = fn_kwargs or {}
        self.formatting = formatting  # required for iter_arrow
        # sanity checks
        if formatting and formatting.format_type == "arrow":
            # batch_size should match for iter_arrow
            if not isinstance(ex_iterable, RebatchedArrowExamplesIterable):
                raise ValueError(
                    "The Arrow-formatted FilteredExamplesIterable has underlying iterable"
                    f"that is a {type(ex_iterable).__name__} instead of a RebatchedArrowExamplesIterable."
                )
            elif ex_iterable.batch_size != (batch_size if batched else 1):
                raise ValueError(
                    f"The Arrow-formatted FilteredExamplesIterable has batch_size={batch_size if batched else 1} which is"
                    f"different from {ex_iterable.batch_size=} from its underlying iterable."
                )

    @property
    def iter_arrow(self):
        if self.formatting and self.formatting.format_type == "arrow":
            return self._iter_arrow

    @property
    def is_typed(self):
        return self.ex_iterable.is_typed

    @property
    def features(self):
        return self.ex_iterable.features

    def _init_state_dict(self) -> dict:
        self._state_dict = {
            "ex_iterable": self.ex_iterable._init_state_dict(),
            "previous_state": None,
            "num_examples_since_previous_state": 0,
            "previous_state_example_idx": 0,
        }
        return self._state_dict

    def __iter__(self):
        if self.formatting and self.formatting.format_type == "arrow":
            formatter = PythonFormatter()
            for key, pa_table in self._iter_arrow(max_chunksize=1):
                yield key, formatter.format_row(pa_table)
        else:
            yield from self._iter()

    def _iter(self):
        current_idx = self._state_dict["previous_state_example_idx"] if self._state_dict else 0
        if self._state_dict and self._state_dict["previous_state"]:
            self.ex_iterable.load_state_dict(self._state_dict["previous_state"])
            num_examples_to_skip = self._state_dict["num_examples_since_previous_state"]
        else:
            num_examples_to_skip = 0
        iterator = iter(self.ex_iterable)

        if self.formatting:
            formatter = get_formatter(self.formatting.format_type)
            format_dict = (
                formatter.recursive_tensorize if isinstance(formatter, TensorFormatter) else cast_to_python_objects
            )
        else:
            format_dict = None

        if self.batched:
            if self._state_dict:
                self._state_dict["previous_state"] = self.ex_iterable.state_dict()
                self._state_dict["num_examples_since_previous_state"] = 0
                self._state_dict["previous_state_example_idx"] = current_idx
            for key, example in iterator:
                # If `batched`, first build the batch, if `batch_size` is None or <=0, then the batch is the whole dataset
                iterator_batch = (
                    iterator
                    if self.batch_size is None or self.batch_size <= 0
                    else islice(iterator, self.batch_size - 1)
                )
                key_examples_list = [(key, example)] + list(iterator_batch)
                keys, examples = zip(*key_examples_list)
                batch = _examples_to_batch(examples)
                batch = format_dict(batch) if format_dict else batch
                # then compute the mask for the batch
                inputs = batch
                function_args = [inputs] if self.input_columns is None else [inputs[col] for col in self.input_columns]
                if self.with_indices:
                    function_args.append([current_idx + i for i in range(len(key_examples_list))])
                mask = self.function(*function_args, **self.fn_kwargs)
                # yield one example at a time from the batch
                for key_example, to_keep in zip(key_examples_list, mask):
                    current_idx += 1
                    if self._state_dict:
                        self._state_dict["num_examples_since_previous_state"] += 1
                    if num_examples_to_skip > 0:
                        num_examples_to_skip -= 1
                        continue
                    if to_keep:
                        yield key_example
                if self._state_dict:
                    self._state_dict["previous_state"] = self.ex_iterable.state_dict()
                    self._state_dict["num_examples_since_previous_state"] = 0
                    self._state_dict["previous_state_example_idx"] = current_idx
        else:
            for key, example in iterator:
                # If not batched, we can apply the filtering function direcly
                example = dict(example)
                inputs = format_dict(example) if format_dict else example
                function_args = [inputs] if self.input_columns is None else [inputs[col] for col in self.input_columns]
                if self.with_indices:
                    function_args.append(current_idx)
                to_keep = self.function(*function_args, **self.fn_kwargs)
                current_idx += 1
                if self._state_dict:
                    self._state_dict["previous_state_example_idx"] += 1
                if to_keep:
                    yield key, example

    def _iter_arrow(self, max_chunksize: Optional[int] = None):
        if self.ex_iterable.iter_arrow:
            iterator = self.ex_iterable.iter_arrow()
        else:
            iterator = _convert_to_arrow(self.ex_iterable, batch_size=self.batch_size if self.batched else 1)

        if self._state_dict and self._state_dict["previous_state"]:
            self.ex_iterable.load_state_dict(self._state_dict["previous_state"])
            num_examples_to_skip = self._state_dict["num_examples_since_previous_state"]
        else:
            num_examples_to_skip = 0
        if self._state_dict and max_chunksize is not None:
            self._state_dict["previous_state"] = self.ex_iterable.state_dict()
            self._state_dict["num_examples_since_previous_state"] = 0
        current_idx = self._state_dict["previous_state_example_idx"] if self._state_dict else 0
        for key, pa_table in iterator:
            if (
                self.batched
                and self.batch_size is not None
                and len(pa_table) < self.batch_size
                and self.drop_last_batch
            ):
                return

            function_args = [pa_table] if self.input_columns is None else [pa_table[col] for col in self.input_columns]
            if self.with_indices:
                if self.batched:
                    function_args.append([current_idx + i for i in range(len(pa_table))])
                else:
                    function_args.append(current_idx)
            # then apply the transform
            mask = self.function(*function_args, **self.fn_kwargs)
            # return output
            if self.batched:
                output_table = pa_table.filter(mask)
            elif mask.as_py() if isinstance(mask, pa.BooleanScalar) else mask:
                output_table = pa_table
            else:
                output_table = pa_table.slice(0, 0)

            if max_chunksize is None:
                current_idx += len(pa_table)
                if self._state_dict:
                    self._state_dict["previous_state_example_idx"] += len(pa_table)
                if len(output_table) > 0:
                    yield key, output_table
            else:
                for i, pa_subtable in enumerate(output_table.to_reader(max_chunksize=max_chunksize)):
                    current_idx += 1
                    if self._state_dict:
                        self._state_dict["num_examples_since_previous_state"] += 1
                    if num_examples_to_skip > 0:
                        num_examples_to_skip -= 1
                        continue
                    yield f"{key}_{i}", pa_subtable
                if self._state_dict:
                    self._state_dict["previous_state"] = self.ex_iterable.state_dict()
                    self._state_dict["num_examples_since_previous_state"] = 0
                    self._state_dict["previous_state_example_idx"] += len(pa_table)

    def shuffle_data_sources(self, seed: Optional[int]) -> "FilteredExamplesIterable":
        """Shuffle the wrapped examples iterable."""
        return FilteredExamplesIterable(
            self.ex_iterable.shuffle_data_sources(seed),
            function=self.function,
            with_indices=self.with_indices,
            input_columns=self.input_columns,
            batched=self.batched,
            batch_size=self.batch_size,
            formatting=self.formatting,
        )

    def shard_data_sources(self, num_shards: int, index: int, contiguous=True) -> "FilteredExamplesIterable":
        """Keep only the requested shard."""
        return FilteredExamplesIterable(
            self.ex_iterable.shard_data_sources(num_shards, index, contiguous=contiguous),
            function=self.function,
            with_indices=self.with_indices,
            input_columns=self.input_columns,
            batched=self.batched,
            batch_size=self.batch_size,
            formatting=self.formatting,
        )

    @property
    def num_shards(self) -> int:
        return self.ex_iterable.num_shards


class BufferShuffledExamplesIterable(_BaseExamplesIterable):
    def __init__(self, ex_iterable: _BaseExamplesIterable, buffer_size: int, generator: np.random.Generator):
        super().__init__()
        self.ex_iterable = ex_iterable
        self.buffer_size = buffer_size
        self.generator = generator
        # TODO(QL): implement iter_arrow

    @property
    def is_typed(self):
        return self.ex_iterable.is_typed

    @property
    def features(self):
        return self.ex_iterable.features

    def _init_state_dict(self) -> dict:
        self._state_dict = self.ex_iterable._init_state_dict()
        self._original_state_dict = self.state_dict()
        return self._state_dict

    def load_state_dict(self, state_dict: dict) -> dict:
        if self._state_dict:
            if state_dict != self._original_state_dict:
                logger.warning(
                    "Loading a state dict of a shuffle buffer of a dataset without the buffer content."
                    "The shuffle buffer will be refilled before starting to yield new examples."
                )
        return super().load_state_dict(state_dict)

    @staticmethod
    def _iter_random_indices(rng: np.random.Generator, buffer_size: int, random_batch_size=1000) -> Iterator[int]:
        while True:
            yield from (int(i) for i in rng.integers(0, buffer_size, size=random_batch_size))

    def __iter__(self):
        buffer_size = self.buffer_size
        rng = deepcopy(self.generator)
        indices_iterator = self._iter_random_indices(rng, buffer_size)
        # this is the shuffle buffer that we keep in memory
        mem_buffer = []
        for x in self.ex_iterable:
            if len(mem_buffer) == buffer_size:  # if the buffer is full, pick and example from it
                i = next(indices_iterator)
                yield mem_buffer[i]
                mem_buffer[i] = x  # replace the picked example by a new one
            else:  # otherwise, keep filling the buffer
                mem_buffer.append(x)
        # when we run out of examples, we shuffle the remaining examples in the buffer and yield them
        rng.shuffle(mem_buffer)
        yield from mem_buffer

    def shuffle_data_sources(self, generator: np.random.Generator) -> "BufferShuffledExamplesIterable":
        """Shuffle the wrapped examples iterable as well as the shuffling buffer."""
        return BufferShuffledExamplesIterable(
            self.ex_iterable.shuffle_data_sources(generator), buffer_size=self.buffer_size, generator=generator
        )

    def shard_data_sources(self, num_shards: int, index: int, contiguous=True) -> "BufferShuffledExamplesIterable":
        """Keep only the requested shard."""
        return BufferShuffledExamplesIterable(
            self.ex_iterable.shard_data_sources(num_shards, index, contiguous=contiguous),
            buffer_size=self.buffer_size,
            generator=self.generator,
        )

    @property
    def num_shards(self) -> int:
        return self.ex_iterable.num_shards


class SkipExamplesIterable(_BaseExamplesIterable):
    def __init__(
        self,
        ex_iterable: _BaseExamplesIterable,
        n: int,
        block_sources_order_when_shuffling: bool = True,
        split_when_sharding: bool = True,
    ):
        super().__init__()
        self.ex_iterable = ex_iterable
        self.n = n
        self.block_sources_order_when_shuffling = block_sources_order_when_shuffling
        self.split_when_sharding = split_when_sharding
        # TODO(QL): implement iter_arrow

    @property
    def is_typed(self):
        return self.ex_iterable.is_typed

    @property
    def features(self):
        return self.ex_iterable.features

    def _init_state_dict(self) -> dict:
        self._state_dict = {"skipped": False, "ex_iterable": self.ex_iterable._init_state_dict()}
        return self._state_dict

    def __iter__(self):
        ex_iterable_idx_start = 0 if self._state_dict and self._state_dict["skipped"] else self.n
        if self._state_dict:
            self._state_dict["skipped"] = True
        yield from islice(self.ex_iterable, ex_iterable_idx_start, None)

    @staticmethod
    def split_number(num, n):
        quotient = num // n
        remainder = num % n
        result = [quotient] * n
        for i in range(remainder):
            result[i] += 1
        return result

    def shuffle_data_sources(self, generator: np.random.Generator) -> "SkipExamplesIterable":
        """May not shuffle the wrapped examples iterable since it would skip examples from other shards instead."""
        if self.block_sources_order_when_shuffling:
            return self
        else:
            return SkipExamplesIterable(
                self.ex_iterable.shuffle_data_sources(generator),
                n=self.n,
                block_sources_order_when_shuffling=self.block_sources_order_when_shuffling,
                split_when_sharding=self.split_when_sharding,
            )

    def shard_data_sources(self, num_shards: int, index: int, contiguous=True) -> "SkipExamplesIterable":
        """Keep only the requested shard."""
        if self.split_when_sharding:
            return SkipExamplesIterable(
                self.ex_iterable.shard_data_sources(num_shards, index, contiguous=contiguous),
                n=self.split_number(self.n, num_shards)[index],
                block_sources_order_when_shuffling=self.block_sources_order_when_shuffling,
                split_when_sharding=self.split_when_sharding,
            )
        else:
            return self

    @property
    def num_shards(self) -> int:
        return self.ex_iterable.num_shards


class TakeExamplesIterable(_BaseExamplesIterable):
    def __init__(
        self,
        ex_iterable: _BaseExamplesIterable,
        n: int,
        block_sources_order_when_shuffling: bool = True,
        split_when_sharding: bool = True,
    ):
        super().__init__()
        self.ex_iterable = ex_iterable
        self.n = n
        self.block_sources_order_when_shuffling = block_sources_order_when_shuffling
        self.split_when_sharding = split_when_sharding
        # TODO(QL): implement iter_arrow

    @property
    def is_typed(self):
        return self.ex_iterable.is_typed

    @property
    def features(self):
        return self.ex_iterable.features

    def _init_state_dict(self) -> dict:
        self._state_dict = {"num_taken": 0, "ex_iterable": self.ex_iterable._init_state_dict()}
        return self._state_dict

    def __iter__(self):
        ex_iterable_num_taken = self._state_dict["num_taken"] if self._state_dict else 0
        for key_example in islice(self.ex_iterable, self.n - ex_iterable_num_taken):
            if self._state_dict:
                self._state_dict["num_taken"] += 1
            yield key_example

    @staticmethod
    def split_number(num, n):
        quotient = num // n
        remainder = num % n
        result = [quotient] * n
        for i in range(remainder):
            result[i] += 1
        return result

    def shuffle_data_sources(self, generator: np.random.Generator) -> "TakeExamplesIterable":
        """May not shuffle the wrapped examples iterable since it would take examples from other shards instead."""
        if self.block_sources_order_when_shuffling:
            return self
        else:
            return TakeExamplesIterable(
                self.ex_iterable.shuffle_data_sources(generator),
                n=self.n,
                block_sources_order_when_shuffling=self.block_sources_order_when_shuffling,
                split_when_sharding=self.split_when_sharding,
            )

    def shard_data_sources(self, num_shards: int, index: int, contiguous=True) -> "TakeExamplesIterable":
        """Keep only the requested shard."""
        if self.split_when_sharding:
            return TakeExamplesIterable(
                self.ex_iterable.shard_data_sources(num_shards, index, contiguous=contiguous),
                n=self.split_number(self.n, num_shards)[index],
                block_sources_order_when_shuffling=self.block_sources_order_when_shuffling,
                split_when_sharding=self.split_when_sharding,
            )
        else:
            return TakeExamplesIterable(
                self.ex_iterable.shard_data_sources(num_shards, index, contiguous=contiguous),
                n=self.n,
                block_sources_order_when_shuffling=self.block_sources_order_when_shuffling,
                split_when_sharding=self.split_when_sharding,
            )

    @property
    def num_shards(self) -> int:
        return self.ex_iterable.num_shards


def _apply_feature_types_on_example(
    example: dict, features: Features, token_per_repo_id: Dict[str, Union[str, bool, None]]
) -> dict:
    example = dict(example)
    # add missing columns
    for column_name in features:
        if column_name not in example:
            example[column_name] = None
    # we encode the example for ClassLabel feature types for example
    encoded_example = features.encode_example(example)
    # Decode example for Audio feature, e.g.
    decoded_example = features.decode_example(encoded_example, token_per_repo_id=token_per_repo_id)
    return decoded_example


def _apply_feature_types_on_batch(
    batch: dict, features: Features, token_per_repo_id: Dict[str, Union[str, bool, None]]
) -> dict:
    batch = dict(batch)
    # add missing columns
    n_examples = len(batch[next(iter(batch))])
    for column_name in features:
        if column_name not in batch:
            batch[column_name] = [None] * n_examples
    # we encode the batch for ClassLabel feature types for example
    encoded_batch = features.encode_batch(batch)
    # Decode batch for Audio feature, e.g.
    decoded_batch = features.decode_batch(encoded_batch, token_per_repo_id=token_per_repo_id)
    return decoded_batch


@dataclass
class FormattingConfig:
    format_type: Optional[str]

    def __post_init__(self):
        if self.format_type == "pandas":
            raise NotImplementedError(
                "The 'pandas' formatting is not implemented for iterable datasets. You can use 'numpy' or 'arrow' instead."
            )


class FormattedExamplesIterable(_BaseExamplesIterable):
    def __init__(
        self,
        ex_iterable: _BaseExamplesIterable,
        formatting: Optional[FormattingConfig],
        features: Optional[Features],
        token_per_repo_id: Dict[str, Union[str, bool, None]],
    ):
        super().__init__()
        self.ex_iterable = ex_iterable
        self._features = features
        self.formatting = formatting
        self.token_per_repo_id = token_per_repo_id

    @property
    def iter_arrow(self):
        if self.ex_iterable.iter_arrow and (not self.formatting or self.formatting.format_type == "arrow"):
            return self._iter_arrow

    @property
    def is_typed(self):
        return self._features is not None

    @property
    def features(self):
        return self._features

    def _init_state_dict(self) -> dict:
        self._state_dict = self.ex_iterable._init_state_dict()
        return self._state_dict

    def __iter__(self):
        if not self.formatting or self.formatting.format_type == "arrow":
            formatter = PythonFormatter()
        else:
            formatter = get_formatter(
                self.formatting.format_type,
                features=self._features if not self.ex_iterable.is_typed else None,
                token_per_repo_id=self.token_per_repo_id,
            )
        if self.ex_iterable.iter_arrow:
            # feature casting (inc column addition) handled within self._iter_arrow()
            for key, pa_table in self._iter_arrow():
                batch = formatter.format_batch(pa_table)
                for example in _batch_to_examples(batch):
                    yield key, example
        else:
            format_dict = (
                formatter.recursive_tensorize
                if isinstance(formatter, TensorFormatter)
                else cast_to_python_objects  # cast in case features is None
            )
            for key, example in self.ex_iterable:
                # don't apply feature types if already applied by ex_iterable (e.g. in case of chained with_format)
                if self.features and not self.ex_iterable.is_typed:
                    example = _apply_feature_types_on_example(
                        example, self.features, token_per_repo_id=self.token_per_repo_id
                    )
                yield key, format_dict(example)

    def _iter_arrow(self) -> Iterator[Tuple[Key, pa.Table]]:
        if not self.features:
            yield from self.ex_iterable._iter_arrow()
        for key, pa_table in self.ex_iterable._iter_arrow():
            columns = set(pa_table.column_names)
            schema = self.features.arrow_schema
            # add missing columns
            for column_name in self.features:
                if column_name not in columns:
                    col = pa.NullArray.from_buffers(pa.null(), len(pa_table), [None])
                    pa_table = pa_table.append_column(column_name, col)
            if pa_table.schema != schema:
                pa_table = cast_table_to_features(pa_table, self.features)
            yield key, pa_table

    def shuffle_data_sources(self, generator: np.random.Generator) -> "FormattedExamplesIterable":
        """Shuffle the wrapped examples iterable."""
        return FormattedExamplesIterable(
            self.ex_iterable.shuffle_data_sources(generator),
            features=self.features,
            token_per_repo_id=self.token_per_repo_id,
            formatting=self.formatting,
        )

<<<<<<< HEAD
    def shard_data_sources(self, worker_id: int, num_workers: int) -> "FormattedExamplesIterable":
        """Keep only the requested shard."""
        return FormattedExamplesIterable(
            self.ex_iterable.shard_data_sources(worker_id, num_workers),
=======
    def shard_data_sources(self, num_shards: int, index: int, contiguous=True) -> "TypedExamplesIterable":
        """Keep only the requested shard."""
        return TypedExamplesIterable(
            self.ex_iterable.shard_data_sources(num_shards, index, contiguous=contiguous),
>>>>>>> f8e33210
            features=self.features,
            token_per_repo_id=self.token_per_repo_id,
            formatting=self.formatting,
        )

    @property
    def num_shards(self) -> int:
        return self.ex_iterable.num_shards


@dataclass
class ShufflingConfig:
    generator: np.random.Generator
    _original_seed: Optional[int] = None


@dataclass
class DistributedConfig:
    rank: int
    world_size: int


def _maybe_add_torch_iterable_dataset_parent_class(cls):
    """Add torch.utils.data.IterableDataset as a parent class if 'torch' is available"""
    if config.TORCH_AVAILABLE:
        import torch.utils.data

        if torch.utils.data.IterableDataset not in cls.__bases__:
            cls.__bases__ += (torch.utils.data.IterableDataset,)


def _maybe_share_with_torch_persistent_workers(value: Union[int, "torch.Tensor"]) -> Union[int, "torch.Tensor"]:
    if config.TORCH_AVAILABLE:
        import torch

        if isinstance(value, torch.Tensor):
            return value.share_memory_()
        else:
            return torch.tensor(value).share_memory_()
    else:
        return value


class IterableDataset(DatasetInfoMixin):
    """A Dataset backed by an iterable."""

    def __init__(
        self,
        ex_iterable: _BaseExamplesIterable,
        info: Optional[DatasetInfo] = None,
        split: Optional[NamedSplit] = None,
        formatting: Optional[FormattingConfig] = None,
        shuffling: Optional[ShufflingConfig] = None,
        distributed: Optional[DistributedConfig] = None,
        token_per_repo_id: Optional[Dict[str, Union[str, bool, None]]] = None,
    ):
        if distributed and distributed.world_size > 1 and shuffling and shuffling._original_seed is None:
            raise RuntimeError(
                "The dataset doesn't have a fixed random seed across nodes to shuffle and split the list of dataset shards by node. "
                "Please pass e.g. `seed=42` in `.shuffle()` to make all the nodes use the same seed. "
            )

        info = info.copy() if info is not None else DatasetInfo()
        DatasetInfoMixin.__init__(self, info=info, split=split)

        self._ex_iterable = copy.copy(ex_iterable)
        self._formatting = formatting
        self._shuffling = shuffling
        self._distributed = distributed
        self._token_per_repo_id: Dict[str, Union[str, bool, None]] = token_per_repo_id or {}
        self._epoch: Union[int, "torch.Tensor"] = _maybe_share_with_torch_persistent_workers(0)
        self._starting_state_dict: Optional[dict] = None
        self._prepared_ex_iterable = self._prepare_ex_iterable_for_iteration()
        self._state_dict = self._prepared_ex_iterable._init_state_dict()
        _maybe_add_torch_iterable_dataset_parent_class(self.__class__)

    def state_dict(self) -> dict:
        """Get the current state_dict of the dataset.
        It corresponds to the state at the latest example it yielded.

        Resuming returns exactly where the checkpoint was saved except in two cases:

        1. examples from shuffle buffers are lost when resuming and the buffers are refilled with new data
        2. combinations of `.with_format(arrow)` and batched `.map()` may skip one batch.

        Returns:
            `dict`

        Example:

        ```py
        >>> from datasets import Dataset, concatenate_datasets
        >>> ds = Dataset.from_dict({"a": range(6)}).to_iterable_dataset(num_shards=3)
        >>> for idx, example in enumerate(ds):
        ...     print(example)
        ...     if idx == 2:
        ...         state_dict = ds.state_dict()
        ...         print("checkpoint")
        ...         break
        >>> ds.load_state_dict(state_dict)
        >>> print(f"restart from checkpoint")
        >>> for example in ds:
        ...     print(example)
        ```

        which returns:
        ```
        {'a': 0}
        {'a': 1}
        {'a': 2}
        checkpoint
        restart from checkpoint
        {'a': 3}
        {'a': 4}
        {'a': 5}
        ```

        ```py
        >>> from torchdata.stateful_dataloader import StatefulDataLoader
        >>> ds = load_dataset("deepmind/code_contests", streaming=True, split="train")
        >>> dataloader = StatefulDataLoader(ds, batch_size=32, num_workers=4)
        >>> # checkpoint
        >>> state_dict = dataloader.state_dict()  # uses ds.state_dict() under the hood
        >>> # resume from checkpoint
        >>> dataloader.load_state_dict(state_dict)  # uses ds.load_state_dict() under the hood
        ```
        """
        return copy.deepcopy(self._state_dict)

    def load_state_dict(self, state_dict: dict) -> None:
        """Load the state_dict of the dataset.
        The iteration will restart at the next example from when the state was saved.

        Resuming returns exactly where the checkpoint was saved except in two cases:

        1. examples from shuffle buffers are lost when resuming and the buffers are refilled with new data
        2. combinations of `.with_format(arrow)` and batched `.map()` may skip one batch.

        Example:

        ```py
        >>> from datasets import Dataset, concatenate_datasets
        >>> ds = Dataset.from_dict({"a": range(6)}).to_iterable_dataset(num_shards=3)
        >>> for idx, example in enumerate(ds):
        ...     print(example)
        ...     if idx == 2:
        ...         state_dict = ds.state_dict()
        ...         print("checkpoint")
        ...         break
        >>> ds.load_state_dict(state_dict)
        >>> print(f"restart from checkpoint")
        >>> for example in ds:
        ...     print(example)
        ```

        which returns:
        ```
        {'a': 0}
        {'a': 1}
        {'a': 2}
        checkpoint
        restart from checkpoint
        {'a': 3}
        {'a': 4}
        {'a': 5}
        ```

        ```py
        >>> from torchdata.stateful_dataloader import StatefulDataLoader
        >>> ds = load_dataset("deepmind/code_contests", streaming=True, split="train")
        >>> dataloader = StatefulDataLoader(ds, batch_size=32, num_workers=4)
        >>> # checkpoint
        >>> state_dict = dataloader.state_dict()  # uses ds.state_dict() under the hood
        >>> # resume from checkpoint
        >>> dataloader.load_state_dict(state_dict)  # uses ds.load_state_dict() under the hood
        ```
        """
        self._prepared_ex_iterable.load_state_dict(state_dict)
        self._starting_state_dict = state_dict

    def __repr__(self):
        return f"IterableDataset({{\n    features: {list(self._info.features.keys()) if self._info.features is not None else 'Unknown'},\n    num_shards: {self.num_shards}\n}})"

    def __getstate__(self):
        return self.__dict__

    def __setstate__(self, d):
        self.__dict__ = d
        # Re-add torch shared memory, since shared memory is not always kept when pickling
        self._epoch = _maybe_share_with_torch_persistent_workers(self._epoch)
        # Re-add torch iterable dataset as a parent class, since dynamically added parent classes are not kept when pickling
        _maybe_add_torch_iterable_dataset_parent_class(self.__class__)

    def _head(self, n=5):
        return _examples_to_batch(list(self.take(n)))

    @property
    def epoch(self) -> int:
        return int(self._epoch)

    def _effective_generator(self):
        if self._shuffling and self.epoch == 0:
            return self._shuffling.generator
        elif self._shuffling:
            # Create effective seed using self.epoch (we subtract in order to avoir overflow in long_scalars)
            effective_seed = deepcopy(self._shuffling.generator).integers(0, 1 << 63) - self.epoch
            effective_seed = (1 << 63) + effective_seed if effective_seed < 0 else effective_seed
            return np.random.default_rng(effective_seed)
        else:
            raise ValueError("This dataset is not shuffled")

    @property
    def num_shards(self) -> int:
        if self._distributed and self._ex_iterable.num_shards % self._distributed.world_size == 0:
            return self._ex_iterable.num_shards // self._distributed.world_size
        return self._ex_iterable.num_shards

    @property
    def n_shards(self) -> int:  # backward compatibility
        return self.num_shards

    def _iter_pytorch(self):
        ex_iterable = self._prepare_ex_iterable_for_iteration()
        # Fix for fsspec when using multiprocess to avoid hanging in the ML training loop. (only required for fsspec >= 0.9.0)
        # See https://github.com/fsspec/gcsfs/issues/379
        fsspec.asyn.reset_lock()
        # check if there aren't too many workers
        import torch.utils.data

        worker_info = torch.utils.data.get_worker_info()
        if self._is_main_process() and ex_iterable.num_shards < worker_info.num_workers:
            logger.warning(
                f"Too many dataloader workers: {worker_info.num_workers} (max is dataset.num_shards={ex_iterable.num_shards}). "
                f"Stopping {worker_info.num_workers - ex_iterable.num_shards} dataloader workers."
            )
            logger.info(
                f"To parallelize data loading, we give each process some shards (or data sources) to process. "
                f"Therefore it's unnecessary to have a number of workers greater than dataset.num_shards={ex_iterable.num_shards}. "
                f"To enable more parallelism, please split the dataset in more files than {ex_iterable.num_shards}."
            )
        # split workload
        _log_prefix = f"node#{self._distributed.rank} " if self._distributed else ""
        shards_indices = ex_iterable.split_shard_indices_by_worker(
            num_shards=worker_info.num_workers, index=worker_info.id, contiguous=False
        )
        if shards_indices:
            logger.debug(
                f"{_log_prefix}dataloader worker#{worker_info.id}, ': Starting to iterate over {len(shards_indices)}/{ex_iterable.num_shards} shards."
            )
            ex_iterable = ex_iterable.shard_data_sources(
                num_shards=worker_info.num_workers, index=worker_info.id, contiguous=False
            )
            self._state_dict = ex_iterable._init_state_dict()
            if self._starting_state_dict:
                ex_iterable.load_state_dict(self._starting_state_dict)

            if self._formatting:
                formatter = get_formatter(self._formatting.format_type, features=self.features)
                format_dict = (
                    formatter.recursive_tensorize if isinstance(formatter, TensorFormatter) else cast_to_python_objects
                )
            else:
                format_dict = None

            if self._formatting and (ex_iterable.iter_arrow or self._formatting == "arrow"):
                if ex_iterable.iter_arrow:
                    iterator = ex_iterable.iter_arrow()
                else:
                    iterator = _convert_to_arrow(ex_iterable, batch_size=1)
                for key, pa_table in iterator:
                    yield formatter.format_row(pa_table)
                return
            else:
                for key, example in ex_iterable:
                    if self.features and not ex_iterable.is_typed:
                        # `IterableDataset` automatically fills missing columns with None.
                        # This is done with `_apply_feature_types_on_example`.
                        example = _apply_feature_types_on_example(
                            example, self.features, token_per_repo_id=self._token_per_repo_id
                        )
                    yield format_dict(example) if format_dict else example
            logger.debug(
                f"{_log_prefix}dataloader worker#{worker_info.id}, ': Finished iterating over {len(shards_indices)}/{ex_iterable.num_shards} shards."
            )
        else:
            logger.debug(
                f"{_log_prefix}dataloader worker#{worker_info.id}, ': Stopping... Number of dataset shards < num_workers ({ex_iterable.num_shards}<{worker_info.num_workers})."
            )

    def _is_main_process(self):
        if self._distributed and self._distributed.rank > 0:
            return False
        if "torch" in sys.modules:
            import torch.utils.data

            worker_info = torch.utils.data.get_worker_info()
            if worker_info is not None and worker_info.id > 0:
                return False
        return True

    def _prepare_ex_iterable_for_iteration(
        self, batch_size: int = 1, drop_last_batch: bool = False
    ) -> _BaseExamplesIterable:
        ex_iterable = self._ex_iterable
        if self._formatting and (ex_iterable.iter_arrow or self._formatting.format_type == "arrow"):
            ex_iterable = RebatchedArrowExamplesIterable(
                ex_iterable, batch_size=batch_size, drop_last_batch=drop_last_batch
            )
        if self._shuffling:
            ex_iterable = ex_iterable.shuffle_data_sources(self._effective_generator())
        else:
            ex_iterable = ex_iterable

        if self._distributed:
            rank = self._distributed.rank
            world_size = self._distributed.world_size
            if ex_iterable.num_shards % world_size == 0:
                if self._is_main_process():
                    num_shards_per_node = ex_iterable.num_shards // world_size
                    plural = "s" if num_shards_per_node > 1 else ""
                    logger.info(
                        f"Assigning {num_shards_per_node} shard{plural} (or data source{plural}) of the dataset to each node."
                    )
                ex_iterable = ex_iterable.shard_data_sources(num_shards=world_size, index=rank, contiguous=False)
            else:
                if self._is_main_process():
                    logger.info(
                        f"Assigning 1 out of {world_size} examples of the dataset to each node. The others are skipped during the iteration."
                    )
                    logger.info(
                        f"It is more optimized to distribute the dataset shards (or data sources) across nodes. "
                        f"You can do that by using a dataset with number of shards that is a factor of world_size={world_size}. "
                        f"The current dataset has {ex_iterable.num_shards} which is not a factor of {world_size}"
                    )
                ex_iterable = StepExamplesIterable(ex_iterable, step=world_size, offset=rank)

        self._state_dict = ex_iterable._init_state_dict()
        if self._starting_state_dict:
            ex_iterable.load_state_dict(self._starting_state_dict)
        return ex_iterable

    def __iter__(self):
        if "torch" in sys.modules:
            import torch.utils.data

            worker_info = torch.utils.data.get_worker_info()
            if isinstance(self, torch.utils.data.IterableDataset) and worker_info is not None:
                # We're a torch.utils.data.IterableDataset in a PyTorch worker process
                yield from self._iter_pytorch()
                return

        ex_iterable = self._prepare_ex_iterable_for_iteration()
        if self._formatting:
            formatter = get_formatter(self._formatting.format_type, features=self.features)
            format_dict = (
                formatter.recursive_tensorize if isinstance(formatter, TensorFormatter) else cast_to_python_objects
            )
        else:
            format_dict = None

        if self._formatting and (ex_iterable.iter_arrow or self._formatting.format_type == "arrow"):
            if ex_iterable.iter_arrow:
                iterator = ex_iterable.iter_arrow()
            else:
                iterator = _convert_to_arrow(ex_iterable, batch_size=1)
            for key, pa_table in iterator:
                yield formatter.format_row(pa_table)
            return

        for key, example in ex_iterable:
            if self.features and not ex_iterable.is_typed:
                # `IterableDataset` automatically fills missing columns with None.
                # This is done with `_apply_feature_types_on_example`.
                example = _apply_feature_types_on_example(
                    example, self.features, token_per_repo_id=self._token_per_repo_id
                )
            yield format_dict(example) if format_dict else example

    def iter(self, batch_size: int, drop_last_batch: bool = False):
        """Iterate through the batches of size `batch_size`.

        Args:
            batch_size (:obj:`int`): size of each batch to yield.
            drop_last_batch (:obj:`bool`, default `False`): Whether a last batch smaller than the batch_size should be
                dropped
        """

        if self._formatting:
            formatter = get_formatter(self._formatting.format_type, features=self.features)
            format_dict = (
                formatter.recursive_tensorize if isinstance(formatter, TensorFormatter) else cast_to_python_objects
            )
        else:
            format_dict = None

        ex_iterable = self._prepare_ex_iterable_for_iteration(batch_size=batch_size, drop_last_batch=drop_last_batch)
        if self._formatting and (ex_iterable.iter_arrow or self._formatting == "arrow"):
            if ex_iterable.iter_arrow:
                iterator = ex_iterable.iter_arrow()
            else:
                iterator = _convert_to_arrow(ex_iterable, batch_size=batch_size, drop_last_batch=drop_last_batch)
            for key, pa_table in iterator:
                yield formatter.format_batch(pa_table)
            return

        iterator = iter(ex_iterable)
        for key, example in iterator:
            # If batched, first build the batch
            examples = [example] + [example for key, example in islice(iterator, batch_size - 1)]
            if drop_last_batch and len(examples) < batch_size:  # ignore last batch
                return
            batch = _examples_to_batch(examples)
            if self.features and not ex_iterable.is_typed:
                # `IterableDataset` automatically fills missing columns with None.
                # This is done with `_apply_feature_types_on_batch`.
                batch = _apply_feature_types_on_batch(batch, self.features, token_per_repo_id=self._token_per_repo_id)
            yield format_dict(batch) if format_dict else batch

    @staticmethod
    def from_generator(
        generator: Callable,
        features: Optional[Features] = None,
        gen_kwargs: Optional[dict] = None,
        split: NamedSplit = Split.TRAIN,
    ) -> "IterableDataset":
        """Create an Iterable Dataset from a generator.

        Args:
            generator (`Callable`):
                A generator function that `yields` examples.
            features (`Features`, *optional*):
                Dataset features.
            gen_kwargs(`dict`, *optional*):
                Keyword arguments to be passed to the `generator` callable.
                You can define a sharded iterable dataset by passing the list of shards in `gen_kwargs`.
                This can be used to improve shuffling and when iterating over the dataset with multiple workers.
            split ([`NamedSplit`], defaults to `Split.TRAIN`):
                Split name to be assigned to the dataset.

                <Added version="2.21.0"/>
        Returns:
            `IterableDataset`

        Example:

        ```py
        >>> def gen():
        ...     yield {"text": "Good", "label": 0}
        ...     yield {"text": "Bad", "label": 1}
        ...
        >>> ds = IterableDataset.from_generator(gen)
        ```

        ```py
        >>> def gen(shards):
        ...     for shard in shards:
        ...         with open(shard) as f:
        ...             for line in f:
        ...                 yield {"line": line}
        ...
        >>> shards = [f"data{i}.txt" for i in range(32)]
        >>> ds = IterableDataset.from_generator(gen, gen_kwargs={"shards": shards})
        >>> ds = ds.shuffle(seed=42, buffer_size=10_000)  # shuffles the shards order + uses a shuffle buffer
        >>> from torch.utils.data import DataLoader
        >>> dataloader = DataLoader(ds.with_format("torch"), num_workers=4)  # give each worker a subset of 32/4=8 shards
        ```
        """
        from .io.generator import GeneratorDatasetInputStream

        return GeneratorDatasetInputStream(
            generator=generator, features=features, gen_kwargs=gen_kwargs, streaming=True, split=split
        ).read()

    @staticmethod
    def from_spark(
        df: "pyspark.sql.DataFrame",
        split: Optional[NamedSplit] = None,
        features: Optional[Features] = None,
        **kwargs,
    ) -> "IterableDataset":
        """Create an IterableDataset from Spark DataFrame. The dataset is streamed to the driver in batches.

        Args:
            df (`pyspark.sql.DataFrame`):
                The DataFrame containing the desired data.
            split (`NamedSplit`, *optional*):
                Split name to be assigned to the dataset.
            features (`Features`, *optional*):
                Dataset features.

        Returns:
            [`IterableDataset`]

        Example:

        ```py
        >>> df = spark.createDataFrame(
        >>>     data=[[1, "Elia"], [2, "Teo"], [3, "Fang"]],
        >>>     columns=["id", "name"],
        >>> )
        >>> ds = IterableDataset.from_spark(df)
        ```
        """
        from .io.spark import SparkDatasetReader

        if sys.platform == "win32":
            raise EnvironmentError("IterableDataset.from_spark is not currently supported on Windows")

        return SparkDatasetReader(
            df,
            split=split,
            features=features,
            streaming=True,
            **kwargs,
        ).read()

    @staticmethod
    def from_file(filename: str) -> "IterableDataset":
        """Instantiate a IterableDataset from Arrow table at filename.

        Args:
            filename (`str`):
                File name of the dataset.

        Returns:
            [`IterableDataset`]
        """
        pa_table_schema = read_schema_from_file(filename)
        inferred_features = Features.from_arrow_schema(pa_table_schema)
        ex_iterable = ArrowExamplesIterable(Dataset._generate_tables_from_cache_file, kwargs={"filename": filename})
        return IterableDataset(ex_iterable=ex_iterable, info=DatasetInfo(features=inferred_features))

    def with_format(
        self,
        type: Optional[str] = None,
    ) -> "IterableDataset":
        """
        Return a dataset with the specified format.
        The 'pandas' format is currently not implemented.

        Args:

            type (`str`, *optional*):
                Either output type selected in `[None, 'numpy', 'torch', 'tensorflow', 'arrow', 'jax']`.
                `None` means it returns python objects (default).

        Example:

        ```py
        >>> from datasets import load_dataset
        >>> from transformers import AutoTokenizer
        >>> ds = load_dataset("rotten_tomatoes", split="validation", streaming=True)
        >>> tokenizer = AutoTokenizer.from_pretrained("bert-base-cased")
        >>> ds = ds.map(lambda x: tokenizer(x['text'], truncation=True, padding=True), batched=True)
        >>> ds = ds.with_format("torch")
        >>> next(iter(ds))
        {'text': 'compassionately explores the seemingly irreconcilable situation between conservative christian parents and their estranged gay and lesbian children .',
         'label': tensor(1),
         'input_ids': tensor([  101, 18027, 16310, 16001,  1103,  9321,   178, 11604,  7235,  6617,
                1742,  2165,  2820,  1206,  6588, 22572, 12937,  1811,  2153,  1105,
                1147, 12890, 19587,  6463,  1105, 15026,  1482,   119,   102,     0,
                    0,     0,     0,     0,     0,     0,     0,     0,     0,     0,
                    0,     0,     0,     0,     0,     0,     0,     0,     0,     0,
                    0,     0,     0,     0,     0,     0,     0,     0,     0,     0,
                    0,     0,     0,     0,     0,     0,     0,     0,     0,     0,
                    0,     0,     0,     0,     0,     0,     0,     0,     0,     0,
                    0,     0,     0,     0]),
         'token_type_ids': tensor([0, 0, 0, 0, 0, 0, 0, 0, 0, 0, 0, 0, 0, 0, 0, 0, 0, 0, 0, 0, 0, 0, 0, 0,
                0, 0, 0, 0, 0, 0, 0, 0, 0, 0, 0, 0, 0, 0, 0, 0, 0, 0, 0, 0, 0, 0, 0, 0,
                0, 0, 0, 0, 0, 0, 0, 0, 0, 0, 0, 0, 0, 0, 0, 0, 0, 0, 0, 0, 0, 0, 0, 0,
                0, 0, 0, 0, 0, 0, 0, 0, 0, 0, 0, 0]),
         'attention_mask': tensor([1, 1, 1, 1, 1, 1, 1, 1, 1, 1, 1, 1, 1, 1, 1, 1, 1, 1, 1, 1, 1, 1, 1, 1,
                1, 1, 1, 1, 1, 0, 0, 0, 0, 0, 0, 0, 0, 0, 0, 0, 0, 0, 0, 0, 0, 0, 0, 0,
                0, 0, 0, 0, 0, 0, 0, 0, 0, 0, 0, 0, 0, 0, 0, 0, 0, 0, 0, 0, 0, 0, 0, 0,
                0, 0, 0, 0, 0, 0, 0, 0, 0, 0, 0, 0])}
        ```
        """
        type = get_format_type_from_alias(type)
        # TODO(QL): add format_kwargs
        # TODO(QL): add format_columns and return_all_columns
        # TODO(QL): add pandas format
        ex_iterable = FormattedExamplesIterable(
            self._ex_iterable,
            formatting=FormattingConfig(format_type=type),
            features=self.features,
            token_per_repo_id=self._token_per_repo_id,
        )
        return IterableDataset(
            ex_iterable=ex_iterable,
            info=self._info.copy(),
            split=self._split,
            formatting=FormattingConfig(format_type=type),
            shuffling=copy.deepcopy(self._shuffling),
            distributed=copy.deepcopy(self._distributed),
            token_per_repo_id=self._token_per_repo_id,
        )

    def map(
        self,
        function: Optional[Callable] = None,
        with_indices: bool = False,
        input_columns: Optional[Union[str, List[str]]] = None,
        batched: bool = False,
        batch_size: Optional[int] = 1000,
        drop_last_batch: bool = False,
        remove_columns: Optional[Union[str, List[str]]] = None,
        features: Optional[Features] = None,
        fn_kwargs: Optional[dict] = None,
    ) -> "IterableDataset":
        """
        Apply a function to all the examples in the iterable dataset (individually or in batches) and update them.
        If your function returns a column that already exists, then it overwrites it.
        The function is applied on-the-fly on the examples when iterating over the dataset.

        You can specify whether the function should be batched or not with the `batched` parameter:

        - If batched is `False`, then the function takes 1 example in and should return 1 example.
          An example is a dictionary, e.g. `{"text": "Hello there !"}`.
        - If batched is `True` and `batch_size` is 1, then the function takes a batch of 1 example as input and can return a batch with 1 or more examples.
          A batch is a dictionary, e.g. a batch of 1 example is {"text": ["Hello there !"]}.
        - If batched is `True` and `batch_size` is `n` > 1, then the function takes a batch of `n` examples as input and can return a batch with `n` examples, or with an arbitrary number of examples.
          Note that the last batch may have less than `n` examples.
          A batch is a dictionary, e.g. a batch of `n` examples is `{"text": ["Hello there !"] * n}`.

        Args:
            function (`Callable`, *optional*, defaults to `None`):
                Function applied on-the-fly on the examples when you iterate on the dataset.
                It must have one of the following signatures:

                - `function(example: Dict[str, Any]) -> Dict[str, Any]` if `batched=False` and `with_indices=False`
                - `function(example: Dict[str, Any], idx: int) -> Dict[str, Any]` if `batched=False` and `with_indices=True`
                - `function(batch: Dict[str, List]) -> Dict[str, List]` if `batched=True` and `with_indices=False`
                - `function(batch: Dict[str, List], indices: List[int]) -> Dict[str, List]` if `batched=True` and `with_indices=True`

                For advanced usage, the function can also return a `pyarrow.Table`.
                Moreover if your function returns nothing (`None`), then `map` will run your function and return the dataset unchanged.
                If no function is provided, default to identity function: `lambda x: x`.
            with_indices (`bool`, defaults to `False`):
                Provide example indices to `function`. Note that in this case the signature of `function` should be `def function(example, idx[, rank]): ...`.
            input_columns (`Optional[Union[str, List[str]]]`, defaults to `None`):
                The columns to be passed into `function`
                as positional arguments. If `None`, a dict mapping to all formatted columns is passed as one argument.
            batched (`bool`, defaults to `False`):
                Provide batch of examples to `function`.
            batch_size (`int`, *optional*, defaults to `1000`):
                Number of examples per batch provided to `function` if `batched=True`.
                `batch_size <= 0` or `batch_size == None` then provide the full dataset as a single batch to `function`.
            drop_last_batch (`bool`, defaults to `False`):
                Whether a last batch smaller than the batch_size should be
                dropped instead of being processed by the function.
            remove_columns (`[List[str]]`, *optional*, defaults to `None`):
                Remove a selection of columns while doing the mapping.
                Columns will be removed before updating the examples with the output of `function`, i.e. if `function` is adding
                columns with names in `remove_columns`, these columns will be kept.
            features (`[Features]`, *optional*, defaults to `None`):
                Feature types of the resulting dataset.
            fn_kwargs (`Dict`, *optional*, default `None`):
                Keyword arguments to be passed to `function`.

        Example:

        ```py
        >>> from datasets import load_dataset
        >>> ds = load_dataset("rotten_tomatoes", split="train", streaming=True)
        >>> def add_prefix(example):
        ...     example["text"] = "Review: " + example["text"]
        ...     return example
        >>> ds = ds.map(add_prefix)
        >>> list(ds.take(3))
        [{'label': 1,
         'text': 'Review: the rock is destined to be the 21st century\'s new " conan " and that he\'s going to make a splash even greater than arnold schwarzenegger , jean-claud van damme or steven segal .'},
         {'label': 1,
         'text': 'Review: the gorgeously elaborate continuation of " the lord of the rings " trilogy is so huge that a column of words cannot adequately describe co-writer/director peter jackson\'s expanded vision of j . r . r . tolkien\'s middle-earth .'},
         {'label': 1, 'text': 'Review: effective but too-tepid biopic'}]
        ```
        """
        if isinstance(input_columns, str):
            input_columns = [input_columns]
        if isinstance(remove_columns, str):
            remove_columns = [remove_columns]
        if function is None:
            function = identity_func
        if fn_kwargs is None:
            fn_kwargs = {}

        ex_iterable = self._ex_iterable
        if self._formatting and self._formatting.format_type == "arrow":
            # apply formatting before iter_arrow to keep map examples iterable happy
            ex_iterable = FormattedExamplesIterable(
                ex_iterable,
                formatting=copy.deepcopy(self._formatting),
                # only extract features if not already extracted by ex_iterable
                features=None if ex_iterable.is_typed else self._info.features,
                token_per_repo_id=self._token_per_repo_id,
            )
            ex_iterable = RebatchedArrowExamplesIterable(
                ex_iterable, batch_size=batch_size if batched else 1, drop_last_batch=drop_last_batch
            )
        else:
            if self._formatting and self._ex_iterable.iter_arrow:
                ex_iterable = RebatchedArrowExamplesIterable(
                    self._ex_iterable, batch_size=batch_size if batched else 1, drop_last_batch=drop_last_batch
                )
            if self._formatting:
                # apply formatting after iter_arrow to avoid re-encoding the examples
                ex_iterable = FormattedExamplesIterable(
                    ex_iterable,
                    formatting=copy.deepcopy(self._formatting),
                    # only extract features if not already extracted by ex_iterable
                    features=None if ex_iterable.is_typed else self._info.features,
                    token_per_repo_id=self._token_per_repo_id,
                )

        ex_iterable = MappedExamplesIterable(
            ex_iterable,
            function=function,
            with_indices=with_indices,
            input_columns=input_columns,
            batched=batched,
            batch_size=batch_size,
            drop_last_batch=drop_last_batch,
            remove_columns=remove_columns,
            fn_kwargs=fn_kwargs,
            # pass formatting bc we need to know that we can call iter_arrow if the formatting is arrow
            formatting=copy.deepcopy(self._formatting)
            if self._formatting and self._formatting.format_type == "arrow"
            else None,  # formatting is handled within ex_iterable
            features=features,
        )
        info = self.info.copy()
        info.features = features
        return IterableDataset(
            ex_iterable=ex_iterable,
            info=info,
            split=self._split,
            formatting=None,  # formatting is applied in mapped ex_iterable; no need to re-apply it in IterableDataset
            shuffling=copy.deepcopy(self._shuffling),
            distributed=copy.deepcopy(self._distributed),
            token_per_repo_id=self._token_per_repo_id,
        )

    def filter(
        self,
        function: Optional[Callable] = None,
        with_indices=False,
        input_columns: Optional[Union[str, List[str]]] = None,
        batched: bool = False,
        batch_size: Optional[int] = 1000,
        fn_kwargs: Optional[dict] = None,
    ) -> "IterableDataset":
        """Apply a filter function to all the elements so that the dataset only includes examples according to the filter function.
        The filtering is done on-the-fly when iterating over the dataset.

        Args:
            function (`Callable`):
                Callable with one of the following signatures:

                - `function(example: Dict[str, Any]) -> bool` if `with_indices=False, batched=False`
                - `function(example: Dict[str, Any], indices: int) -> bool` if `with_indices=True, batched=False`
                - `function(example: Dict[str, List]) -> List[bool]` if `with_indices=False, batched=True`
                - `function(example: Dict[str, List], indices: List[int]) -> List[bool]` if `with_indices=True, batched=True`

                If no function is provided, defaults to an always True function: `lambda x: True`.
            with_indices (`bool`, defaults to `False`):
                Provide example indices to `function`. Note that in this case the signature of `function` should be `def function(example, idx): ...`.
            input_columns (`str` or `List[str]`, *optional*):
                The columns to be passed into `function` as
                positional arguments. If `None`, a dict mapping to all formatted columns is passed as one argument.
            batched (`bool`, defaults to `False`):
                Provide batch of examples to `function`.
            batch_size (`int`, *optional*, default `1000`):
                Number of examples per batch provided to `function` if `batched=True`.
            fn_kwargs (`Dict`, *optional*, default `None`):
                Keyword arguments to be passed to `function`.

        Example:

        ```py
        >>> from datasets import load_dataset
        >>> ds = load_dataset("rotten_tomatoes", split="train", streaming=True)
        >>> ds = ds.filter(lambda x: x["label"] == 0)
        >>> list(ds.take(3))
        [{'label': 0, 'movie_review': 'simplistic , silly and tedious .'},
         {'label': 0,
         'movie_review': "it's so laddish and juvenile , only teenage boys could possibly find it funny ."},
         {'label': 0,
         'movie_review': 'exploitative and largely devoid of the depth or sophistication that would make watching such a graphic treatment of the crimes bearable .'}]
        ```
        """
        if isinstance(input_columns, str):
            input_columns = [input_columns]

        # We need the examples to be decoded for certain feature types like Image or Audio,
        # format and type before filtering
        ex_iterable = self._ex_iterable
        if self._info.features or self._formatting:
            ex_iterable = FormattedExamplesIterable(
                ex_iterable,
                formatting=copy.deepcopy(self._formatting),
                features=None if ex_iterable.is_typed else self._info.features,
                token_per_repo_id=self._token_per_repo_id,
            )

        ex_iterable = FilteredExamplesIterable(
            ex_iterable,
            function=function,
            with_indices=with_indices,
            input_columns=input_columns,
            batched=batched,
            batch_size=batch_size,
            fn_kwargs=fn_kwargs,
            formatting=copy.deepcopy(self._formatting),  # required by iter_arrow
        )
        return IterableDataset(
            ex_iterable=ex_iterable,
            info=self._info,
            split=self._split,
            formatting=self._formatting,
            shuffling=copy.deepcopy(self._shuffling),
            distributed=copy.deepcopy(self._distributed),
            token_per_repo_id=self._token_per_repo_id,
        )

    def shuffle(
        self, seed=None, generator: Optional[np.random.Generator] = None, buffer_size: int = 1000
    ) -> "IterableDataset":
        """
        Randomly shuffles the elements of this dataset.

        This dataset fills a buffer with `buffer_size` elements, then randomly samples elements from this buffer,
        replacing the selected elements with new elements. For perfect shuffling, a buffer size greater than or
        equal to the full size of the dataset is required.

        For instance, if your dataset contains 10,000 elements but `buffer_size` is set to 1000, then `shuffle` will
        initially select a random element from only the first 1000 elements in the buffer. Once an element is
        selected, its space in the buffer is replaced by the next (i.e. 1,001-st) element,
        maintaining the 1000 element buffer.

        If the dataset is made of several shards, it also does shuffle the order of the shards.
        However if the order has been fixed by using [`~datasets.IterableDataset.skip`] or [`~datasets.IterableDataset.take`]
        then the order of the shards is kept unchanged.

        Args:
            seed (`int`, *optional*, defaults to `None`):
                Random seed that will be used to shuffle the dataset.
                It is used to sample from the shuffle buffer and also to shuffle the data shards.
            generator (`numpy.random.Generator`, *optional*):
                Numpy random Generator to use to compute the permutation of the dataset rows.
                If `generator=None` (default), uses `np.random.default_rng` (the default BitGenerator (PCG64) of NumPy).
            buffer_size (`int`, defaults to `1000`):
                Size of the buffer.

        Example:

        ```py
        >>> from datasets import load_dataset
        >>> ds = load_dataset("rotten_tomatoes", split="train", streaming=True)
        >>> list(ds.take(3))
        [{'label': 1,
         'text': 'the rock is destined to be the 21st century\'s new " conan " and that he\'s going to make a splash even greater than arnold schwarzenegger , jean-claud van damme or steven segal .'},
         {'label': 1,
         'text': 'the gorgeously elaborate continuation of " the lord of the rings " trilogy is so huge that a column of words cannot adequately describe co-writer/director peter jackson\'s expanded vision of j . r . r . tolkien\'s middle-earth .'},
         {'label': 1, 'text': 'effective but too-tepid biopic'}]
        >>> shuffled_ds = ds.shuffle(seed=42)
        >>> list(shuffled_ds.take(3))
        [{'label': 1,
         'text': "a sports movie with action that's exciting on the field and a story you care about off it ."},
         {'label': 1,
         'text': 'at its best , the good girl is a refreshingly adult take on adultery . . .'},
         {'label': 1,
         'text': "sam jones became a very lucky filmmaker the day wilco got dropped from their record label , proving that one man's ruin may be another's fortune ."}]
        ```
        """
        if generator is None:
            generator = np.random.default_rng(seed)
        else:
            generator = deepcopy(generator)
        shuffling = ShufflingConfig(generator=generator, _original_seed=seed)
        return IterableDataset(
            ex_iterable=BufferShuffledExamplesIterable(
                self._ex_iterable, buffer_size=buffer_size, generator=generator
            ),
            info=self._info.copy(),
            split=self._split,
            formatting=self._formatting,
            shuffling=shuffling,
            distributed=copy.deepcopy(self._distributed),
            token_per_repo_id=self._token_per_repo_id,
        )

    def set_epoch(self, epoch: int):
        self._epoch += epoch - self._epoch  # update torch value in shared memory in-place

    def skip(self, n: int) -> "IterableDataset":
        """
        Create a new [`IterableDataset`] that skips the first `n` elements.

        Args:
            n (`int`):
                Number of elements to skip.

        Example:

        ```py
        >>> from datasets import load_dataset
        >>> ds = load_dataset("rotten_tomatoes", split="train", streaming=True)
        >>> list(ds.take(3))
        [{'label': 1,
         'text': 'the rock is destined to be the 21st century\'s new " conan " and that he\'s going to make a splash even greater than arnold schwarzenegger , jean-claud van damme or steven segal .'},
         {'label': 1,
         'text': 'the gorgeously elaborate continuation of " the lord of the rings " trilogy is so huge that a column of words cannot adequately describe co-writer/director peter jackson\'s expanded vision of j . r . r . tolkien\'s middle-earth .'},
         {'label': 1, 'text': 'effective but too-tepid biopic'}]
        >>> ds = ds.skip(1)
        >>> list(ds.take(3))
        [{'label': 1,
         'text': 'the gorgeously elaborate continuation of " the lord of the rings " trilogy is so huge that a column of words cannot adequately describe co-writer/director peter jackson\'s expanded vision of j . r . r . tolkien\'s middle-earth .'},
         {'label': 1, 'text': 'effective but too-tepid biopic'},
         {'label': 1,
         'text': 'if you sometimes like to go to the movies to have fun , wasabi is a good place to start .'}]
        ```
        """
        ex_iterable = SkipExamplesIterable(
            self._ex_iterable,
            n,
            block_sources_order_when_shuffling=self._shuffling is None,
            split_when_sharding=self._distributed is None,
        )
        return IterableDataset(
            ex_iterable=ex_iterable,
            info=self._info.copy(),
            split=self._split,
            formatting=self._formatting,
            shuffling=copy.deepcopy(self._shuffling),
            distributed=copy.deepcopy(self._distributed),
            token_per_repo_id=self._token_per_repo_id,
        )

    def take(self, n: int) -> "IterableDataset":
        """
        Create a new [`IterableDataset`] with only the first `n` elements.

        Args:
            n (`int`):
                Number of elements to take.

        Example:

        ```py
        >>> from datasets import load_dataset
        >>> ds = load_dataset("rotten_tomatoes", split="train", streaming=True)
        >>> small_ds = ds.take(2)
        >>> list(small_ds)
        [{'label': 1,
         'text': 'the rock is destined to be the 21st century\'s new " conan " and that he\'s going to make a splash even greater than arnold schwarzenegger , jean-claud van damme or steven segal .'},
         {'label': 1,
         'text': 'the gorgeously elaborate continuation of " the lord of the rings " trilogy is so huge that a column of words cannot adequately describe co-writer/director peter jackson\'s expanded vision of j . r . r . tolkien\'s middle-earth .'}]
        ```
        """
        ex_iterable = TakeExamplesIterable(
            self._ex_iterable,
            n,
            block_sources_order_when_shuffling=self._shuffling is None,
            split_when_sharding=self._distributed is None,
        )
        return IterableDataset(
            ex_iterable=ex_iterable,
            info=self._info.copy(),
            split=self._split,
            formatting=self._formatting,
            shuffling=copy.deepcopy(self._shuffling),
            distributed=copy.deepcopy(self._distributed),
            token_per_repo_id=self._token_per_repo_id,
        )

    def shard(
        self,
        num_shards: int,
        index: int,
        contiguous: bool = True,
    ) -> "Dataset":
        """Return the `index`-nth shard from dataset split into `num_shards` pieces.

        This shards deterministically. `dataset.shard(n, i)` splits the dataset into contiguous chunks,
        so it can be easily concatenated back together after processing. If `dataset.num_shards % n == l`, then the
        first `l` datasets each have `(dataset.num_shards // n) + 1` shards, and the remaining datasets have `(dataset.num_shards // n)` shards.
        `datasets.concatenate_datasets([dset.shard(n, i) for i in range(n)])` returns a dataset with the same order as the original.
        In particular, `dataset.shard(dataset.num_shards, i)` returns a dataset with 1 shard.

        Note: n should be less or equal to the number of shards in the dataset `dataset.num_shards`.

        On the other hand, `dataset.shard(n, i, contiguous=False)` contains all the shards of the dataset whose index mod `n = i`.

        Be sure to shard before using any randomizing operator (such as `shuffle`).
        It is best if the shard operator is used early in the dataset pipeline.

        Args:
            num_shards (`int`):
                How many shards to split the dataset into.
            index (`int`):
                Which shard to select and return.
            contiguous: (`bool`, defaults to `True`):
                Whether to select contiguous blocks of indices for shards.

        Example:

        ```py
        >>> from datasets import load_dataset
        >>> ds = load_dataset("amazon_polarity", split="train", streaming=True)
        >>> ds
        Dataset({
            features: ['label', 'title', 'content'],
            num_shards: 4
        })
        >>> ds.shard(num_shards=2, index=0)
        Dataset({
            features: ['label', 'title', 'content'],
            num_shards: 2
        })
        ```
        """
        ex_iterable = self._ex_iterable.shard_data_sources(num_shards=num_shards, index=index, contiguous=contiguous)
        return IterableDataset(
            ex_iterable=ex_iterable,
            info=self._info.copy(),
            split=self._split,
            formatting=self._formatting,
            shuffling=copy.deepcopy(self._shuffling),
            distributed=copy.deepcopy(self._distributed),
            token_per_repo_id=self._token_per_repo_id,
        )

    @property
    def column_names(self) -> Optional[List[str]]:
        """Names of the columns in the dataset.

        Example:

        ```py
        >>> from datasets import load_dataset
        >>> ds = load_dataset("rotten_tomatoes", split="validation", streaming=True)
        >>> ds.column_names
        ['text', 'label']
        ```
        """
        return list(self._info.features.keys()) if self._info.features is not None else None

    def add_column(self, name: str, column: Union[list, np.array]) -> "IterableDataset":
        """Add column to Dataset.

        Args:
            name (str): Column name.
            column (list or np.array): Column data to be added.

        Returns:
            `IterableDataset`
        """
        return self.map(partial(add_column_fn, name=name, column=column), with_indices=True)

    def rename_column(self, original_column_name: str, new_column_name: str) -> "IterableDataset":
        """
        Rename a column in the dataset, and move the features associated to the original column under the new column
        name.

        Args:
            original_column_name (`str`):
                Name of the column to rename.
            new_column_name (`str`):
                New name for the column.

        Returns:
            `IterableDataset`: A copy of the dataset with a renamed column.

        Example:

        ```py
        >>> from datasets import load_dataset
        >>> ds = load_dataset("rotten_tomatoes", split="train", streaming=True)
        >>> next(iter(ds))
        {'label': 1,
         'text': 'the rock is destined to be the 21st century\'s new " conan " and that he\'s going to make a splash even greater than arnold schwarzenegger , jean-claud van damme or steven segal .'}
        >>> ds = ds.rename_column("text", "movie_review")
        >>> next(iter(ds))
        {'label': 1,
         'movie_review': 'the rock is destined to be the 21st century\'s new " conan " and that he\'s going to make a splash even greater than arnold schwarzenegger , jean-claud van damme or steven segal .'}
        ```
        """
        return self.rename_columns({original_column_name: new_column_name})

    def rename_columns(self, column_mapping: Dict[str, str]) -> "IterableDataset":
        """
        Rename several columns in the dataset, and move the features associated to the original columns under
        the new column names.

        Args:
            column_mapping (`Dict[str, str]`): A mapping of columns to rename to their new names

        Returns:
            `IterableDataset`: A copy of the dataset with renamed columns
        """

        original_features = self._info.features.copy() if self._info.features else None
        ds_iterable = self.map(
            partial(_rename_columns_fn, column_mapping=column_mapping), remove_columns=list(column_mapping)
        )
        if original_features is not None:
            ds_iterable._info.features = Features(
                {
                    column_mapping[col] if col in column_mapping.keys() else col: feature
                    for col, feature in original_features.items()
                }
            )
        return ds_iterable

    def remove_columns(self, column_names: Union[str, List[str]]) -> "IterableDataset":
        """
        Remove one or several column(s) in the dataset and the features associated to them.
        The removal is done on-the-fly on the examples when iterating over the dataset.


        Args:
            column_names (`Union[str, List[str]]`):
                Name of the column(s) to remove.

        Returns:
            `IterableDataset`: A copy of the dataset object without the columns to remove.

        Example:

        ```py
        >>> from datasets import load_dataset
        >>> ds = load_dataset("rotten_tomatoes", split="train", streaming=True)
        >>> next(iter(ds))
        {'text': 'the rock is destined to be the 21st century\'s new " conan " and that he\'s going to make a splash even greater than arnold schwarzenegger , jean-claud van damme or steven segal .', 'label': 1}
        >>> ds = ds.remove_columns("label")
        >>> next(iter(ds))
        {'text': 'the rock is destined to be the 21st century\'s new " conan " and that he\'s going to make a splash even greater than arnold schwarzenegger , jean-claud van damme or steven segal .'}
        ```
        """
        original_features = self._info.features.copy() if self._info.features else None
        ds_iterable = self.map(remove_columns=column_names)
        if original_features is not None:
            ds_iterable._info.features = original_features.copy()
            for col, _ in original_features.items():
                if col in column_names:
                    del ds_iterable._info.features[col]

        return ds_iterable

    def select_columns(self, column_names: Union[str, List[str]]) -> "IterableDataset":
        """Select one or several column(s) in the dataset and the features
        associated to them. The selection is done on-the-fly on the examples
        when iterating over the dataset.


        Args:
            column_names (`Union[str, List[str]]`):
                Name of the column(s) to select.

        Returns:
            `IterableDataset`: A copy of the dataset object with selected columns.

        Example:

        ```py
        >>> from datasets import load_dataset
        >>> ds = load_dataset("rotten_tomatoes", split="train", streaming=True)
        >>> next(iter(ds))
        {'text': 'the rock is destined to be the 21st century\'s new " conan " and that he\'s going to make a splash even greater than arnold schwarzenegger , jean-claud van damme or steven segal .', 'label': 1}
        >>> ds = ds.select_columns("text")
        >>> next(iter(ds))
        {'text': 'the rock is destined to be the 21st century\'s new " conan " and that he\'s going to make a splash even greater than arnold schwarzenegger , jean-claud van damme or steven segal .'}
        ```
        """
        if isinstance(column_names, str):
            column_names = [column_names]

        if self._info:
            info = copy.deepcopy(self._info)
            if self._info.features is not None:
                missing_columns = set(column_names) - set(self._info.features.keys())
                if missing_columns:
                    raise ValueError(
                        f"Column name {list(missing_columns)} not in the "
                        "dataset. Columns in the dataset: "
                        f"{list(self._info.features.keys())}."
                    )
                info.features = Features({c: info.features[c] for c in column_names})

        ex_iterable = SelectColumnsIterable(self._ex_iterable, column_names)
        return IterableDataset(
            ex_iterable=ex_iterable,
            info=info,
            split=self._split,
            formatting=self._formatting,
            shuffling=self._shuffling,
            distributed=self._distributed,
            token_per_repo_id=self._token_per_repo_id,
        )

    def cast_column(self, column: str, feature: FeatureType) -> "IterableDataset":
        """Cast column to feature for decoding.

        Args:
            column (`str`):
                Column name.
            feature (`Feature`):
                Target feature.

        Returns:
            `IterableDataset`

        Example:

        ```py
        >>> from datasets import load_dataset, Audio
        >>> ds = load_dataset("PolyAI/minds14", name="en-US", split="train", streaming=True)
        >>> ds.features
        {'audio': Audio(sampling_rate=8000, mono=True, decode=True, id=None),
         'english_transcription': Value(dtype='string', id=None),
         'intent_class': ClassLabel(num_classes=14, names=['abroad', 'address', 'app_error', 'atm_limit', 'balance', 'business_loan',  'card_issues', 'cash_deposit', 'direct_debit', 'freeze', 'high_value_payment', 'joint_account', 'latest_transactions', 'pay_bill'], id=None),
         'lang_id': ClassLabel(num_classes=14, names=['cs-CZ', 'de-DE', 'en-AU', 'en-GB', 'en-US', 'es-ES', 'fr-FR', 'it-IT', 'ko-KR',  'nl-NL', 'pl-PL', 'pt-PT', 'ru-RU', 'zh-CN'], id=None),
         'path': Value(dtype='string', id=None),
         'transcription': Value(dtype='string', id=None)}
        >>> ds = ds.cast_column("audio", Audio(sampling_rate=16000))
        >>> ds.features
        {'audio': Audio(sampling_rate=16000, mono=True, decode=True, id=None),
         'english_transcription': Value(dtype='string', id=None),
         'intent_class': ClassLabel(num_classes=14, names=['abroad', 'address', 'app_error', 'atm_limit', 'balance', 'business_loan',  'card_issues', 'cash_deposit', 'direct_debit', 'freeze', 'high_value_payment', 'joint_account', 'latest_transactions', 'pay_bill'], id=None),
         'lang_id': ClassLabel(num_classes=14, names=['cs-CZ', 'de-DE', 'en-AU', 'en-GB', 'en-US', 'es-ES', 'fr-FR', 'it-IT', 'ko-KR',  'nl-NL', 'pl-PL', 'pt-PT', 'ru-RU', 'zh-CN'], id=None),
         'path': Value(dtype='string', id=None),
         'transcription': Value(dtype='string', id=None)}
        ```
        """
        info = self._info.copy()
        info.features[column] = feature
        return IterableDataset(
            ex_iterable=self._ex_iterable,
            info=info,
            split=self._split,
            formatting=self._formatting,
            shuffling=copy.deepcopy(self._shuffling),
            distributed=copy.deepcopy(self._distributed),
            token_per_repo_id=self._token_per_repo_id,
        )

    def cast(
        self,
        features: Features,
    ) -> "IterableDataset":
        """
        Cast the dataset to a new set of features.

        Args:
            features ([`Features`]):
                New features to cast the dataset to.
                The name of the fields in the features must match the current column names.
                The type of the data must also be convertible from one type to the other.
                For non-trivial conversion, e.g. `string` <-> `ClassLabel` you should use [`~Dataset.map`] to update the Dataset.

        Returns:
            `IterableDataset`: A copy of the dataset with casted features.

        Example:

        ```py
        >>> from datasets import load_dataset
        >>> ds = load_dataset("rotten_tomatoes", split="train", streaming=True)
        >>> ds.features
        {'label': ClassLabel(num_classes=2, names=['neg', 'pos'], id=None),
         'text': Value(dtype='string', id=None)}
        >>> new_features = ds.features.copy()
        >>> new_features["label"] = ClassLabel(names=["bad", "good"])
        >>> new_features["text"] = Value("large_string")
        >>> ds = ds.cast(new_features)
        >>> ds.features
        {'label': ClassLabel(num_classes=2, names=['bad', 'good'], id=None),
         'text': Value(dtype='large_string', id=None)}
        ```
        """
        info = self._info.copy()
        info.features = features
        return IterableDataset(
            ex_iterable=self._ex_iterable,
            info=info,
            split=self._split,
            formatting=self._formatting,
            shuffling=copy.deepcopy(self._shuffling),
            distributed=copy.deepcopy(self._distributed),
            token_per_repo_id=self._token_per_repo_id,
        )

    def _step(self, step: int, offset: int) -> "IterableDataset":
        ex_iterable = StepExamplesIterable(self._ex_iterable, step=step, offset=offset)
        return IterableDataset(
            ex_iterable=ex_iterable,
            info=self._info.copy(),
            split=self._split,
            formatting=self._formatting,
            shuffling=copy.deepcopy(self._shuffling),
            distributed=copy.deepcopy(self._distributed),
            token_per_repo_id=self._token_per_repo_id,
        )

    def _resolve_features(self):
        if self.features is not None:
            return self
        elif self._ex_iterable.is_typed:
            features = self._ex_iterable.features
        else:
            features = _infer_features_from_batch(self.with_format(None)._head())
        info = self.info.copy()
        info.features = features
        return IterableDataset(
            ex_iterable=self._ex_iterable,
            info=info,
            split=self._split,
            formatting=self._formatting,
            shuffling=copy.deepcopy(self._shuffling),
            distributed=copy.deepcopy(self._distributed),
            token_per_repo_id=self._token_per_repo_id,
        )

    def batch(self, batch_size: int, drop_last_batch: bool = False) -> "IterableDataset":
        """
        Group samples from the dataset into batches.

        Args:
            batch_size (`int`): The number of samples in each batch.
            drop_last_batch (`bool`, defaults to `False`): Whether to drop the last incomplete batch.

        Example:
        ```py
        >>> ds = load_dataset("some_dataset", streaming=True)
        >>> batched_ds = ds.batch(batch_size=32)
        ```
        """

        def batch_fn(unbatched):
            return {k: [v] for k, v in unbatched.items()}

        return self.map(batch_fn, batched=True, batch_size=batch_size, drop_last_batch=drop_last_batch)


def _concatenate_iterable_datasets(
    dsets: List[IterableDataset],
    info: Optional[DatasetInfo] = None,
    split: Optional[NamedSplit] = None,
    axis: int = 0,
) -> IterableDataset:
    """
    Converts a list of `IterableDataset` with the same schema into a single `IterableDataset`.
    Missing data are filled with None values.

    <Added version="2.4.0"/>

    Args:
        dsets (`List[datasets.IterableDataset]`): List of Datasets to concatenate.
        info (`DatasetInfo`, optional): Dataset information, like description, citation, etc.
        split (`NamedSplit`, optional): Name of the dataset split.
        axis (``{0, 1}``, default ``0``, meaning over rows):
            Axis to concatenate over, where ``0`` means over rows (vertically) and ``1`` means over columns
            (horizontally).

            *New in version 1.6.0*

    Example:

    ```py
    >>> ds3 = _concatenate_iterable_datasets([ds1, ds2])
    ```
    """
    dsets = [d._resolve_features() for d in dsets]

    # Perform checks (and a potentional cast if axis=0)
    if axis == 0:
        _check_if_features_can_be_aligned([dset.features for dset in dsets])
    else:
        _check_column_names([col_name for dset in dsets for col_name in dset.features])

    # TODO: improve this to account for a mix of ClassLabel and Value for example
    # right now it would keep the type of the first dataset in the list
    features = Features(
        {k: v for features in _align_features([dset.features for dset in dsets]) for k, v in features.items()}
    )

    ex_iterables = [copy.deepcopy(d._ex_iterable) for d in dsets]
    if axis == 0:
        ex_iterable = VerticallyConcatenatedMultiSourcesExamplesIterable(ex_iterables)
    else:
        ex_iterable = HorizontallyConcatenatedMultiSourcesExamplesIterable(ex_iterables)
    # Set new info - we update the features
    # setting the features also ensures to fill missing columns with None
    if info is None:
        info = DatasetInfo.from_merge([d.info for d in dsets])
    else:
        info = info.copy()
    info.features = features
    # Get all the auth tokens per repository - in case the datasets come from different private repositories
    token_per_repo_id = {repo_id: token for dataset in dsets for repo_id, token in dataset._token_per_repo_id.items()}
    # Return new daset
    return IterableDataset(ex_iterable=ex_iterable, info=info, split=split, token_per_repo_id=token_per_repo_id)


def _interleave_iterable_datasets(
    datasets: List[IterableDataset],
    probabilities: Optional[List[float]] = None,
    seed: Optional[int] = None,
    info: Optional[DatasetInfo] = None,
    split: Optional[NamedSplit] = None,
    stopping_strategy: Literal["first_exhausted", "all_exhausted"] = "first_exhausted",
) -> IterableDataset:
    """
    Interleave several iterable datasets (sources) into a single iterable dataset.
    The new iterable dataset alternates between the sources to yield examples.
    If `probabilities = None` (default) the iterable dataset will cycles through the sources in order for each next example in the iteration.
    If `probabilities` is not `None, the iterable dataset will sample a random source according to the provided probabilities for each next examples in the iteration.

    <Added version="2.4.0"/>

    Args:
        datasets (`List[IterableDataset]`): list of datasets to interleave
        probabilities (`List[float]`, optional, default None): If specified, the new iterable dataset samples
            examples from one source at a time according to these probabilities.
        seed (`int`, optional, default None): The random seed used to choose a source for each example.
        stopping_strategy (`str`, defaults to `first_exhausted`):
            Two strategies are proposed right now.
            By default, `first_exhausted` is an undersampling strategy, i.e the dataset construction is stopped as soon as one dataset has ran out of samples.
            If the strategy is `all_exhausted`,  we use an oversampling strategy, i.e the dataset construction is stopped as soon as every samples of every dataset has been added at least once.
            Note that if the strategy is `all_exhausted`, the interleaved dataset size can get enormous:
            - with no probabilities, the resulting dataset will have max_length_datasets*nb_dataset samples.
            - with given probabilities, the resulting dataset will have more samples if some datasets have really low probability of visiting.

    Output:
        `datasets.IterableDataset`
    """
    datasets = [d._resolve_features() for d in datasets]

    # Perform checks
    _check_if_features_can_be_aligned([dset.features for dset in datasets])

    # TODO: improve this to account for a mix of ClassLabel and Value for example
    # right now it would keep the type of the first dataset in the list
    features = Features(
        {k: v for features in _align_features([dset.features for dset in datasets]) for k, v in features.items()}
    )

    ex_iterables = [copy.deepcopy(d._ex_iterable) for d in datasets]

    # Use cycling or random cycling of sources
    if probabilities is None:
        ex_iterable = CyclingMultiSourcesExamplesIterable(ex_iterables, stopping_strategy=stopping_strategy)
    else:
        generator = np.random.default_rng(seed)
        ex_iterable = RandomlyCyclingMultiSourcesExamplesIterable(
            ex_iterables, generator=generator, probabilities=probabilities, stopping_strategy=stopping_strategy
        )
    # Set new info - we update the features
    # setting the features also ensures to fill missing columns with None
    if info is None:
        info = DatasetInfo.from_merge([d.info for d in datasets])
    else:
        info = info.copy()
    info.features = features
    # Get all the auth tokens per repository - in case the datasets come from different private repositories
    token_per_repo_id = {
        repo_id: token for dataset in datasets for repo_id, token in dataset._token_per_repo_id.items()
    }
    # Return new daset
    return IterableDataset(ex_iterable=ex_iterable, info=info, split=split, token_per_repo_id=token_per_repo_id)


def _split_by_node_iterable_dataset(dataset: IterableDataset, rank: int, world_size: int) -> IterableDataset:
    """
    Split an iterable dataset for the node at rank `rank` in a pool of nodes of size `world_size`.

    If the dataset has a number of shards that is a factor of `world_size` (i.e. if `dataset.num_shards % world_size == 0`),
    then the shards are evenly assigned across the nodes, which is the most optimized.
    Otherwise, each node keeps 1 example out of `world_size`, skipping the other examples.

    Args:
        dataset ([`IterableDataset`]):
            The iterable dataset to split by node.
        rank (`int`):
            Rank of the current node.
        world_size (`int`):
            Total number of nodes.

    Returns:
        [`IterableDataset`]: The iterable dataset to be used on the node at rank `rank`.
    """
    if dataset._distributed:
        rank = world_size * dataset._distributed.rank + rank
        world_size = world_size * dataset._distributed.world_size
    distributed = DistributedConfig(rank=rank, world_size=world_size)
    return IterableDataset(
        ex_iterable=dataset._ex_iterable,
        info=dataset._info.copy(),
        split=dataset._split,
        formatting=dataset._formatting,
        shuffling=copy.deepcopy(dataset._shuffling),
        distributed=distributed,
        token_per_repo_id=dataset._token_per_repo_id,
    )<|MERGE_RESOLUTION|>--- conflicted
+++ resolved
@@ -1817,17 +1817,10 @@
             formatting=self.formatting,
         )
 
-<<<<<<< HEAD
-    def shard_data_sources(self, worker_id: int, num_workers: int) -> "FormattedExamplesIterable":
+    def shard_data_sources(self, num_shards: int, index: int, contiguous=True) -> "FormattedExamplesIterable":
         """Keep only the requested shard."""
         return FormattedExamplesIterable(
-            self.ex_iterable.shard_data_sources(worker_id, num_workers),
-=======
-    def shard_data_sources(self, num_shards: int, index: int, contiguous=True) -> "TypedExamplesIterable":
-        """Keep only the requested shard."""
-        return TypedExamplesIterable(
             self.ex_iterable.shard_data_sources(num_shards, index, contiguous=contiguous),
->>>>>>> f8e33210
             features=self.features,
             token_per_repo_id=self.token_per_repo_id,
             formatting=self.formatting,
