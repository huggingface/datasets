import copy
from dataclasses import dataclass
from itertools import cycle, islice
from typing import Any, Callable, Dict, Iterable, Iterator, List, Optional, Union

import numpy as np
import pyarrow as pa

from .arrow_dataset import DatasetInfoMixin
from .features import Features, FeatureType
from .formatting import PythonFormatter
from .info import DatasetInfo
from .splits import NamedSplit
from .table import table_cast


def _infer_features_from_batch(batch: Dict[str, list], try_features: Optional[Features] = None) -> Features:
    pa_table = pa.Table.from_pydict(batch)
    if try_features is not None:
        try:
            pa_table = table_cast(pa_table, pa.schema(try_features.type))
        except (TypeError, pa.ArrowInvalid, pa.ArrowNotImplementedError):
            pass
    return Features.from_arrow_schema(pa_table.schema)


def _examples_to_batch(examples: List[Dict[str, Any]]) -> Dict[str, list]:
    cols = sorted(examples[0].keys())
    arrays = []
    for col in cols:
        arrays.append([example[col] for example in examples])
    return dict(zip(cols, arrays))


def _batch_to_examples(batch: Dict[str, list]) -> List[Dict[str, Any]]:
    """Convert a batch (dict of examples) to examples list"""
    n_examples = len(batch[next(iter(batch))])
    for i in range(n_examples):
        yield {col: array[i] for col, array in batch.items()}


class _BaseExamplesIterable:
    """Base class for the examples iterable used by an IterableDataset"""

    def __iter__(self):
        """An examples iterable should yield tuples (example_key, example) of type (int/str, dict)"""
        raise NotImplementedError()

    def shuffle_data_sources(self, seed: Optional[int]) -> "_BaseExamplesIterable":
        """
        Either shuffle the shards/sources of the dataset, or propagate the shuffling to the underlying iterable.
        If the order of the shards must stay fixed (when using .skip or .take for example), then this method returns self.
        """
        raise NotImplementedError()

    @property
    def n_shards(self) -> int:
        raise NotImplementedError()


def _shuffle_kwargs(seed: Optional[int], kwargs: dict) -> dict:
    shuffled_kwargs = {}
    if seed is None:
        # We use the current NumPy's seed
        _, seed, pos, *_ = np.random.get_state()
        seed: int = seed[pos] if pos < 624 else seed[0]
        _ = np.random.random()  # do 1 step of rng
    for key, value in sorted(kwargs.items()):
        if isinstance(value, list):
            value = list(value)
            # We use the same seed for all the lists that have the same length
            # This way entangled lists of (shard, shard_metadata) are still in the right order
            np.random.default_rng(seed + len(value)).shuffle(value)
            shuffled_kwargs[key] = value
        else:
            shuffled_kwargs[key] = value
    return shuffled_kwargs


class ExamplesIterable(_BaseExamplesIterable):
    def __init__(self, generate_examples_fn: Callable, kwargs: dict):
        self.generate_examples_fn = generate_examples_fn
        self.kwargs = kwargs

    def __iter__(self):
        yield from self.generate_examples_fn(**self.kwargs)

    def shuffle_data_sources(self, seed: Optional[int]) -> "ExamplesIterable":
        return ShardShuffledExamplesIterable(self.generate_examples_fn, self.kwargs, seed)

    @property
    def n_shards(self) -> int:
        max_length = max((len(value) for value in self.kwargs.values() if isinstance(value, list)), default=0)
        return max(1, max_length)


class ShardShuffledExamplesIterable(ExamplesIterable):
    def __init__(self, generate_examples_fn: Callable, kwargs: dict, seed: Optional[int]):
        super().__init__(generate_examples_fn, kwargs)
        self.seed = seed

    def __iter__(self):
        """Shuffle the kwargs order to shuffle shards"""
        kwargs_with_shuffled_shards = _shuffle_kwargs(self.seed, self.kwargs)
        yield from self.generate_examples_fn(**kwargs_with_shuffled_shards)


class CyclingMultiSourcesExamplesIterable(_BaseExamplesIterable):
    def __init__(self, ex_iterables: List[_BaseExamplesIterable]):
        self.ex_iterables = ex_iterables

    def __iter__(self):
        iterators = [iter(ex_iterable) for ex_iterable in self.ex_iterables]
        # this is an infinite iterator to keep track of which iterator we want to pick examples from
        indices_iterator = cycle(range(len(iterators)))
        for i in indices_iterator:
            try:  # let's pick one example from the iterator at index i
                yield next(iterators[i])
            except StopIteration:  # if we ran out of examples on this iterator, break the main for loop
                break

    def shuffle_data_sources(self, seed: Optional[int]) -> "CyclingMultiSourcesExamplesIterable":
        """Shuffle each underlying examples iterable."""
        ex_iterables = [ex_iterable.shuffle_data_sources(seed) for ex_iterable in self.ex_iterables]
        return CyclingMultiSourcesExamplesIterable(ex_iterables)

    @property
    def n_shards(self) -> int:
        return sum(ex_iterable.n_shards for ex_iterable in self.ex_iterables)


class RandomlyCyclingMultiSourcesExamplesIterable(CyclingMultiSourcesExamplesIterable):
    def __init__(self, ex_iterables, seed: Optional[int] = None, probabilities: Optional[List[float]] = None):
        super().__init__(ex_iterables)
        self.seed = seed
        self.probabilities = probabilities

    @staticmethod
    def _iter_random_indices(
        rng: np.random.Generator,
        num_sources: int,
        random_batch_size=1000,
        p: Optional[List[float]] = None,
    ) -> Iterator[int]:
        """Get an infinite iterator that randomly samples the index of the source to pick examples from."""
        if p is None:
            while True:
                yield from (int(i) for i in rng.integers(0, num_sources, size=random_batch_size))
        else:
            while True:
                yield from (int(i) for i in rng.choice(num_sources, size=random_batch_size, p=p))

    def __iter__(self):
        rng = np.random.default_rng(self.seed)
        iterators = [iter(ex_iterable) for ex_iterable in self.ex_iterables]
        # this is an infinite iterator that randomly samples the index of the source to pick examples from
        indices_iterator = self._iter_random_indices(rng, len(iterators), p=self.probabilities)
        for i in indices_iterator:
            try:  # let's pick one example from the iterator at index i
                yield next(iterators[i])
            except StopIteration:  # if we ran out of examples on this iterator, break the main for loop
                break

    def shuffle_data_sources(self, seed: Optional[int]) -> "RandomlyCyclingMultiSourcesExamplesIterable":
        """Shuffle the data sources of each wrapped examples iterable."""
        ex_iterables = [ex_iterable.shuffle_data_sources(seed) for ex_iterable in self.ex_iterables]
        return RandomlyCyclingMultiSourcesExamplesIterable(ex_iterables, seed=seed, probabilities=self.probabilities)


class MappedExamplesIterable(_BaseExamplesIterable):
    def __init__(
        self,
        ex_iterable: _BaseExamplesIterable,
        function: Callable,
        with_indices: bool = False,
        input_columns: Optional[List[str]] = None,
        batched: bool = False,
        batch_size: int = 1000,
        remove_columns: Optional[List[str]] = None,
    ):
        self.ex_iterable = ex_iterable
        self.function = function
        self.batched = batched
        self.batch_size = batch_size
        self.remove_columns = remove_columns
        self.with_indices = with_indices
        self.input_columns = input_columns

    def __iter__(self):
        iterator = iter(self.ex_iterable)
        current_idx = 0
        if self.batched:
            for key, example in iterator:
                # If batched, first build the batch
                key_examples_list = [(key, example)] + [
                    (key, example) for key, example in islice(iterator, self.batch_size - 1)
                ]
                keys, examples = zip(*key_examples_list)
                batch = _examples_to_batch(examples)
                # then apply the transform
                inputs = batch
                function_args = [inputs] if self.input_columns is None else [inputs[col] for col in self.input_columns]
                if self.with_indices:
                    function_args.append([current_idx + i for i in range(len(key_examples_list))])
                transformed_batch = dict(batch)  # this will be updated with the function output
                transformed_batch.update(self.function(*function_args))
                # then remove the unwanted columns
                if self.remove_columns:
                    for c in self.remove_columns:
                        del transformed_batch[c]
                if transformed_batch:
                    first_col = next(iter(transformed_batch))
                    bad_cols = [
                        col
                        for col in transformed_batch
                        if len(transformed_batch[col]) != len(transformed_batch[first_col])
                    ]
                    if bad_cols:
                        raise ValueError(
                            f"Column lengths mismatch: columns {bad_cols} have length {[len(transformed_batch[col]) for col in bad_cols]} while {first_col} has length {len(transformed_batch[first_col])}."
                        )
                # the new key is the concatenation of the examples keys from the batch
                new_key = "_".join(str(key) for key in keys)
                # yield one example at a time from the transformed batch
                for batch_idx, example in enumerate(_batch_to_examples(transformed_batch)):
                    yield new_key, example
                current_idx += batch_idx + 1
        else:
            for key, example in iterator:
                # If not batched, we can apply the transform and yield the example directly
                # first copy the example, since we might drop some keys
                example = dict(example)
                # then apply the transform
                inputs = example
                function_args = [inputs] if self.input_columns is None else [inputs[col] for col in self.input_columns]
                if self.with_indices:
                    function_args.append(current_idx)
                transformed_example = dict(example)  # this will be updated with the function output
                transformed_example.update(self.function(*function_args))
                # then we remove the unwanted columns
                if self.remove_columns:
                    for c in self.remove_columns:
                        del transformed_example[c]
                yield key, transformed_example
                current_idx += 1

    def shuffle_data_sources(self, seed: Optional[int]) -> "MappedExamplesIterable":
        """Shuffle the wrapped examples iterable."""
        return MappedExamplesIterable(
            self.ex_iterable.shuffle_data_sources(seed),
            function=self.function,
            with_indices=self.with_indices,
            input_columns=self.input_columns,
            batched=self.batched,
            batch_size=self.batch_size,
            remove_columns=self.remove_columns,
        )

    @property
    def n_shards(self) -> int:
        return self.ex_iterable.n_shards


class FilteredExamplesIterable(_BaseExamplesIterable):
    def __init__(
        self,
        ex_iterable: _BaseExamplesIterable,
        function: Callable,
        with_indices: bool = False,
        input_columns: Optional[List[str]] = None,
        batched: bool = False,
        batch_size: int = 1000,
    ):
        self.ex_iterable = ex_iterable
        self.function = function
        self.batched = batched
        self.batch_size = batch_size
        self.with_indices = with_indices
        self.input_columns = input_columns

    def __iter__(self):
        iterator = iter(self.ex_iterable)
        current_idx = 0
        if self.batched:
            for key, example in iterator:
                # If batched, first build the batch
                key_examples_list = [(key, example)] + [
                    (key, example) for key, example in islice(iterator, self.batch_size - 1)
                ]
                keys, examples = zip(*key_examples_list)
                batch = _examples_to_batch(examples)
                # then compute the mask for the batch
                inputs = batch
                function_args = [inputs] if self.input_columns is None else [inputs[col] for col in self.input_columns]
                if self.with_indices:
                    function_args.append([current_idx + i for i in range(len(key_examples_list))])
                mask = self.function(*function_args)
                # yield one example at a time from the batch
                for batch_idx, (key_example, to_keep) in enumerate(zip(key_examples_list, mask)):
                    if to_keep:
                        yield key_example
                current_idx += batch_idx + 1
        else:
            for key, example in iterator:
                # If not batched, we can apply the filtering function direcly
                inputs = dict(example)
                function_args = [inputs] if self.input_columns is None else [inputs[col] for col in self.input_columns]
                if self.with_indices:
                    function_args.append(current_idx)
                to_keep = self.function(*function_args)
                if to_keep:
                    yield key, example
                current_idx += 1

    def shuffle_data_sources(self, seed: Optional[int]) -> "MappedExamplesIterable":
        """Shuffle the wrapped examples iterable."""
        return FilteredExamplesIterable(
            self.ex_iterable.shuffle_data_sources(seed),
            function=self.function,
            with_indices=self.with_indices,
            input_columns=self.input_columns,
            batched=self.batched,
            batch_size=self.batch_size,
        )

    @property
    def n_shards(self) -> int:
        return self.ex_iterable.n_shards


class BufferShuffledExamplesIterable(_BaseExamplesIterable):
    def __init__(self, ex_iterable: _BaseExamplesIterable, buffer_size: int, seed: Optional[int]):
        self.ex_iterable = ex_iterable
        self.buffer_size = buffer_size
        self.seed = seed

    @staticmethod
    def _iter_random_indices(rng: np.random.Generator, buffer_size: int, random_batch_size=1000) -> Iterator[int]:
        while True:
            yield from (int(i) for i in rng.integers(0, buffer_size, size=random_batch_size))

    def __iter__(self):
        buffer_size = self.buffer_size
        rng = np.random.default_rng(self.seed)
        indices_iterator = self._iter_random_indices(rng, buffer_size)
        # this is the shuffle buffer that we keep in memory
        mem_buffer = []
        for x in self.ex_iterable:
            if len(mem_buffer) == buffer_size:  # if the buffer is full, pick and example from it
                i = next(indices_iterator)
                yield mem_buffer[i]
                mem_buffer[i] = x  # replace the picked example by a new one
            else:  # otherwise, keep filling the buffer
                mem_buffer.append(x)
        # when we run out of examples, we shuffle the remaining examples in the buffer and yield them
        rng.shuffle(mem_buffer)
        yield from mem_buffer

    def shuffle_data_sources(self, seed: Optional[int]) -> "BufferShuffledExamplesIterable":
        """Shuffle the wrapped examples iterable as well as the shuffling buffer."""
        return BufferShuffledExamplesIterable(
            self.ex_iterable.shuffle_data_sources(seed), buffer_size=self.buffer_size, seed=seed
        )

    @property
    def n_shards(self) -> int:
        return self.ex_iterable.n_shards


class SkipExamplesIterable(_BaseExamplesIterable):
    def __init__(self, ex_iterable: _BaseExamplesIterable, n: int):
        self.ex_iterable = ex_iterable
        self.n = n

    def __iter__(self):
        ex_iterator = iter(self.ex_iterable)
        for _ in islice(ex_iterator, self.n):
            pass
        yield from ex_iterator

    def shuffle_data_sources(self, seed: Optional[int]) -> "SkipExamplesIterable":
        """Doesn't shuffle the wrapped examples iterable since it would skip exampels from other shards instead."""
        return self

    @property
    def n_shards(self) -> int:
        return self.ex_iterable.n_shards


class TakeExamplesIterable(_BaseExamplesIterable):
    def __init__(self, ex_iterable: _BaseExamplesIterable, n: int):
        self.ex_iterable = ex_iterable
        self.n = n

    def __iter__(self):
        yield from islice(self.ex_iterable, self.n)

    def shuffle_data_sources(self, seed: Optional[int]) -> "TakeExamplesIterable":
        """Doesn't shuffle the wrapped examples iterable since it would take examples from other shards instead."""
        return self

    @property
    def n_shards(self) -> int:
        return self.ex_iterable.n_shards


class TypedExamplesIterable(_BaseExamplesIterable):
    def __init__(self, ex_iterable: _BaseExamplesIterable, features: Features):
        self.ex_iterable = ex_iterable
        self.features = features

    def __iter__(self):
        for key, example in self.ex_iterable:
            # we encode the example for ClassLabel feature types for example
            encoded_example = self.features.encode_example(example)
            # Decode example for Audio feature, e.g.
            decoded_example = self.features.decode_example(encoded_example)
            yield key, decoded_example

    def shuffle_data_sources(self, seed: Optional[int]) -> "TypedExamplesIterable":
        """Shuffle the wrapped examples iterable."""
        return TypedExamplesIterable(
            self.ex_iterable.shuffle_data_sources(seed),
            features=self.features,
        )

    @property
    def n_shards(self) -> int:
        return self.ex_iterable.n_shards


def _generate_examples_from_tables_wrapper(generate_tables_fn):
    def wrapper(**kwargs):
        python_formatter = PythonFormatter()
        for key, table in generate_tables_fn(**kwargs):
            batch = python_formatter.format_batch(table)
            for i, example in enumerate(_batch_to_examples(batch)):
                yield f"{key}_{i}", example

    return wrapper


@dataclass
class ShufflingConfig:
    seed: Optional[int] = None


class IterableDataset(DatasetInfoMixin):
    """A Dataset backed by an iterable."""

    def __init__(
        self,
        ex_iterable: _BaseExamplesIterable,
        info: Optional[DatasetInfo] = None,
        split: Optional[NamedSplit] = None,
        format_type: Optional[str] = None,
        shuffling: Optional[ShufflingConfig] = None,
    ):
        info = info.copy() if info is not None else DatasetInfo()
        DatasetInfoMixin.__init__(self, info=info, split=split)

        self._ex_iterable = ex_iterable
        self._format_type = format_type
        self._shuffling = shuffling
        self._epoch = 0

    def _head(self, n=5):
        return _examples_to_batch([x for key, x in islice(self._iter(), n)])

    @property
    def _effective_seed(self):
        if self._shuffling:
            return self._shuffling.seed + self._epoch if self._shuffling.seed is not None else None
        else:
            return None

    @property
    def n_shards(self) -> int:
        return self._ex_iterable.n_shards

    def _iter(self):
        if self._shuffling:
            ex_iterable = self._ex_iterable.shuffle_data_sources(self._effective_seed)
        else:
            ex_iterable = self._ex_iterable
        yield from ex_iterable

    def __iter__(self):
        for key, example in self._iter():
            if self.features:
                # we encode the example for ClassLabel feature types for example
                encoded_example = self.features.encode_example(example)
                # Decode example for Audio feature, e.g.
                decoded_example = self.features.decode_example(encoded_example)
                yield decoded_example
            else:
                yield example

    def with_format(
        self,
        type: Optional[str] = None,
    ) -> "IterableDataset":
        """
        Return a dataset with the specified format.
        This method only supports the "torch" format for now.

        Args:

            type (:obj:`str`, optional, default None): if set to "torch", the returned dataset
                will be a subclass of torch.utils.data.IterableDataset to be used in a DataLoader
        """
        # TODO(QL): add examples formatting to get tensors when using the "torch" format
        # TODO(QL): add format_kwargs
        # TODO(QL): add format_columns and return_all_columns
        # TODO(QL): add pandas, numpy and tf formats
        return iterable_dataset(
            ex_iterable=self._ex_iterable,
            info=copy.deepcopy(self._info),
            split=self._split,
            format_type=type,
            shuffling=copy.deepcopy(self._shuffling),
        )

    def map(
        self,
        function: Callable,
        with_indices: bool = False,
        input_columns: Optional[Union[str, List[str]]] = None,
        batched: bool = False,
        batch_size: int = 1000,
        remove_columns: Optional[Union[str, List[str]]] = None,
<<<<<<< HEAD
    ) -> "IterableDataset":
=======
    ):
>>>>>>> 4b933400
        """
        Apply a function to all the examples in the iterable dataset (individually or in batches) and update them.
        If your function returns a column that already exists, then it overwrites it.
        The function is applied on-the-fly on the examples when iterating over the dataset.

        You can specify whether the function should be batched or not with the ``batched`` parameter:

        - If batched is False, then the function takes 1 example in and should return 1 example.
          An example is a dictionary, e.g. {"text": "Hello there !"}
        - If batched is True and batch_size is 1, then the function takes a batch of 1 example as input and can return a batch with 1 or more examples.
          A batch is a dictionary, e.g. a batch of 1 example is {"text": ["Hello there !"]}
        - If batched is True and batch_size is ``n`` > 1, then the function takes a batch of ``n`` examples as input and can return a batch with ``n`` examples, or with an arbitrary number of examples.
          Note that the last batch may have less than ``n`` examples.
          A batch is a dictionary, e.g. a batch of ``n`` examples is {"text": ["Hello there !"] * n}

        Args:
            function (:obj:`Callable`, optional, default None): if not None, this function is applied
                on-the-fly on the examples when you iterate on the dataset.
            with_indices (:obj:`bool`, defaults to `False`): Provide example indices to `function`. Note that in this case the signature of `function` should be `def function(example, idx[, rank]): ...`.
            input_columns (`Optional[Union[str, List[str]]]`, default `None`): The columns to be passed into `function`
                as positional arguments. If `None`, a dict mapping to all formatted columns is passed as one argument.
            batched (:obj:`bool`, default `False`): Provide batch of examples to `function`.
            batch_size (:obj:`int`, optional, default ``1000``): Number of examples per batch provided to `function` if `batched=True`.
            remove_columns (`Optional[List[str]]`, defaults to `None`): Remove a selection of columns while doing the mapping.
                Columns will be removed before updating the examples with the output of `function`, i.e. if `function` is adding
                columns with names in `remove_columns`, these columns will be kept.
        """
        if isinstance(input_columns, str):
            input_columns = [input_columns]
        if isinstance(remove_columns, str):
            remove_columns = [remove_columns]
        info = copy.deepcopy(self._info)
        info.features = None
        ex_iterable = MappedExamplesIterable(
            TypedExamplesIterable(self._ex_iterable, self._info.features)
            if self._info.features is not None
            else self._ex_iterable,
            function=function,
            with_indices=with_indices,
            input_columns=input_columns,
<<<<<<< HEAD
            batched=batched,
            batch_size=batch_size,
            remove_columns=remove_columns,
        )
        return iterable_dataset(
            ex_iterable=ex_iterable,
            info=info,
            split=self._split,
            format_type=self._format_type,
            shuffling=copy.deepcopy(self._shuffling),
        )

    def filter(
        self,
        function: Optional[Callable] = None,
        with_indices=False,
        input_columns: Optional[Union[str, List[str]]] = None,
        batched: bool = False,
        batch_size: Optional[int] = 1000,
    ) -> "IterableDataset":
        """Apply a filter function to all the elements so that the dataset only includes examples according to the filter function.
        The filtering is done on-the-fly when iterating over the dataset.

        Args:
            function (:obj:`Callable`): Callable with one of the following signatures:

                - ``function(example: Union[Dict, Any]) -> bool`` if ``with_indices=False, batched=False``
                - ``function(example: Union[Dict, Any], indices: int) -> bool`` if ``with_indices=True, batched=False``
                - ``function(example: Union[Dict, Any]) -> List[bool]`` if ``with_indices=False, batched=True``
                - ``function(example: Union[Dict, Any], indices: int) -> List[bool]`` if ``with_indices=True, batched=True``

                If no function is provided, defaults to an always True function: ``lambda x: True``.
            with_indices (:obj:`bool`, default `False`): Provide example indices to `function`. Note that in this case the signature of `function` should be `def function(example, idx): ...`.
            input_columns (:obj:`str` or `List[str]`, optional): The columns to be passed into `function` as
                positional arguments. If `None`, a dict mapping to all formatted columns is passed as one argument.
            batched (:obj:`bool`, defaults to `False`): Provide batch of examples to `function`
            batch_size (:obj:`int`, optional, default ``1000``): Number of examples per batch provided to `function` if `batched=True`.
        """
        if isinstance(input_columns, str):
            input_columns = [input_columns]

        # TODO(QL): keep the features (right now if we keep it it would call decode_example again on an already decoded example)
        info = copy.deepcopy(self._info)
        info.features = None

        # We need the examples to be decoded for certain feature types like Image or Audio, so we use TypedExamplesIterable here
        ex_iterable = FilteredExamplesIterable(
            TypedExamplesIterable(self._ex_iterable, self._info.features)
            if self._info.features is not None
            else self._ex_iterable,
            function=function,
            with_indices=with_indices,
            input_columns=input_columns,
=======
>>>>>>> 4b933400
            batched=batched,
            batch_size=batch_size,
            remove_columns=remove_columns,
        )
        return iterable_dataset(
            ex_iterable=ex_iterable,
            info=info,
            split=self._split,
            format_type=self._format_type,
            shuffling=copy.deepcopy(self._shuffling),
        )

    def shuffle(self, buffer_size, seed=None) -> "IterableDataset":
        """
        Randomly shuffles the elements of this dataset.

        This dataset fills a buffer with buffer_size elements, then randomly samples elements from this buffer,
        replacing the selected elements with new elements. For perfect shuffling, a buffer size greater than or
        equal to the full size of the dataset is required.

        For instance, if your dataset contains 10,000 elements but ``buffer_size`` is set to 1,000, then shuffle will
        initially select a random element from only the first 1,000 elements in the buffer. Once an element is
        selected, its space in the buffer is replaced by the next (i.e. 1,001-st) element,
        maintaining the 1,000 element buffer.

        If the dataset is made of several shards, it also does shuffle the order of the shards.
        However if the order has been fixed by using :func:`datasets.IterableDataset.skip` or :func:`datasets.IterableDataset.take`
        then the order of the shards is kept unchanged.

        Args:
            buffer_size (:obj:`int`): size of the buffer.
            seed (:obj:`int`, optional, default None): random seed that will be used to create the distribution.
        """
        shuffling = ShufflingConfig(seed=seed)
        return iterable_dataset(
            ex_iterable=BufferShuffledExamplesIterable(self._ex_iterable, buffer_size, seed=seed).shuffle_data_sources(
                seed=seed
            ),
            info=copy.deepcopy(self._info),
            split=self._split,
            format_type=self._format_type,
            shuffling=shuffling,
        )

    def set_epoch(self, epoch: int):
        self._epoch = epoch

    def skip(self, n) -> "IterableDataset":
        """
        Create a new IterableDataset that skips the first ``n`` elements.

        Args:
            n (:obj:`int`): number of elements to skip.
        """
        ex_iterable = SkipExamplesIterable(self._ex_iterable, n)
        return iterable_dataset(
            ex_iterable=ex_iterable,
            info=copy.deepcopy(self._info),
            split=self._split,
            format_type=self._format_type,
            shuffling=copy.deepcopy(self._shuffling),
        )

    def take(self, n) -> "IterableDataset":
        """
        Create a new IterableDataset with only the first ``n`` elements.

        Args:
            n (:obj:`int`): number of elements to take.
        """
        ex_iterable = TakeExamplesIterable(self._ex_iterable, n)
        return iterable_dataset(
            ex_iterable=ex_iterable,
            info=copy.deepcopy(self._info),
            split=self._split,
            format_type=self._format_type,
            shuffling=copy.deepcopy(self._shuffling),
        )

    def remove_columns(self, column_names: Union[str, List[str]]) -> "IterableDataset":
        """
        Remove one or several column(s) in the dataset and the features associated to them.
        The removal is done on-the-fly on the examples when iterating over the dataset.


        Args:
            column_names (:obj:`Union[str, List[str]]`): Name of the column(s) to remove.

        Returns:
            :class:`IterableDataset`: A copy of the dataset object without the columns to remove.
        """
        if isinstance(column_names, str):
            column_names = [column_names]

        def remove_fn(example):
            return {k: v for k, v in example.items() if k not in column_names}

        return self.map(remove_fn)

    def cast_column(self, column: str, feature: FeatureType) -> "IterableDataset":
        """Cast column to feature for decoding.

        Args:
            column (:obj:`str`): Column name.
            feature (:class:`Feature`): Target feature.

        Returns:
            :class:`IterableDataset`
        """
        info = copy.deepcopy(self._info)
        info.features[column] = feature
        return iterable_dataset(
            ex_iterable=self._ex_iterable,
            info=info,
            split=self._split,
            format_type=self._format_type,
            shuffling=copy.deepcopy(self._shuffling),
        )


def iterable_dataset(
    ex_iterable: Iterable,
    info: Optional[DatasetInfo] = None,
    split: Optional[NamedSplit] = None,
    format_type: Optional[str] = None,
    shuffling: Optional[ShufflingConfig] = None,
):
    if format_type is not None and format_type == "torch":
        import torch

        class TorchIterableDataset(IterableDataset, torch.utils.data.IterableDataset):
            pass

        cls = TorchIterableDataset
    else:
        cls = IterableDataset
    return cls(
        ex_iterable=ex_iterable,
        info=info,
        split=split,
        format_type=format_type,
        shuffling=shuffling,
    )<|MERGE_RESOLUTION|>--- conflicted
+++ resolved
@@ -529,11 +529,7 @@
         batched: bool = False,
         batch_size: int = 1000,
         remove_columns: Optional[Union[str, List[str]]] = None,
-<<<<<<< HEAD
     ) -> "IterableDataset":
-=======
-    ):
->>>>>>> 4b933400
         """
         Apply a function to all the examples in the iterable dataset (individually or in batches) and update them.
         If your function returns a column that already exists, then it overwrites it.
@@ -574,7 +570,6 @@
             function=function,
             with_indices=with_indices,
             input_columns=input_columns,
-<<<<<<< HEAD
             batched=batched,
             batch_size=batch_size,
             remove_columns=remove_columns,
@@ -628,11 +623,8 @@
             function=function,
             with_indices=with_indices,
             input_columns=input_columns,
-=======
->>>>>>> 4b933400
             batched=batched,
             batch_size=batch_size,
-            remove_columns=remove_columns,
         )
         return iterable_dataset(
             ex_iterable=ex_iterable,
