import copy
import itertools
import sys
from collections import Counter
from copy import deepcopy
from dataclasses import dataclass
from itertools import cycle, islice
from typing import Any, Callable, Dict, Iterable, Iterator, List, Optional, Tuple, Union

import numpy as np
import pyarrow as pa

from . import config
from .arrow_dataset import DatasetInfoMixin
from .features import Features
from .features.features import FeatureType, _align_features, _check_if_features_can_be_aligned, cast_to_python_objects
from .filesystems import _reset_fsspec_lock
from .formatting import PythonFormatter, TensorFormatter, get_format_type_from_alias, get_formatter
from .info import DatasetInfo
from .splits import NamedSplit
from .table import cast_table_to_features, table_cast
from .utils.logging import get_logger
from .utils.py_utils import Literal
from .utils.sharding import _merge_gen_kwargs, _number_of_shards_in_gen_kwargs, _shuffle_gen_kwargs, _split_gen_kwargs


logger = get_logger(__name__)

Key = Union[int, str]


def _infer_features_from_batch(batch: Dict[str, list], try_features: Optional[Features] = None) -> Features:
    pa_table = pa.Table.from_pydict(batch)
    if try_features is not None:
        try:
            pa_table = table_cast(pa_table, pa.schema(try_features.type))
        except (TypeError, pa.ArrowInvalid, pa.ArrowNotImplementedError):
            pass
    return Features.from_arrow_schema(pa_table.schema)


def _examples_to_batch(examples: List[Dict[str, Any]]) -> Dict[str, list]:
    # we order the columns by order of appearance
    # to do so, we use a dict as an ordered set
    cols = {col: None for example in examples for col in example}
    # when an example is missing a column, we set the value to None with .get()
    arrays = [[example.get(col) for example in examples] for col in cols]
    return dict(zip(cols, arrays))


def _batch_to_examples(batch: Dict[str, list]) -> List[Dict[str, Any]]:
    """Convert a batch (dict of examples) to examples list"""
    n_examples = len(batch[next(iter(batch))])
    for i in range(n_examples):
        yield {col: array[i] for col, array in batch.items()}


class _HasNextIterator(Iterator):
    """Iterator with an hasnext() function. Taken from https://stackoverflow.com/questions/1966591/has-next-in-python-iterators."""

    def __init__(self, it):
        self.it = iter(it)
        self._hasnext = None

    def __iter__(self):
        return self

    def __next__(self):
        if self._hasnext:
            result = self._thenext
        else:
            result = next(self.it)
        self._hasnext = None
        return result

    def hasnext(self):
        if self._hasnext is None:
            try:
                self._thenext = next(self.it)
            except StopIteration:
                self._hasnext = False
            else:
                self._hasnext = True
        return self._hasnext


def _convert_to_arrow(
    iterable: Iterable[Tuple[Key, dict]],
    batch_size: int,
<<<<<<< HEAD
    drop_last_batch=False,
) -> Iterator[Tuple[Key, pa.Table]]:
    """Iterate over sub-tables of size `batch_size`.
=======
    drop_last_batch: bool = False,
) -> Iterator[Tuple[Key, pa.Table]]:
    """Convert and group examples in Arrow tables of size `batch_size`.
>>>>>>> 006bf33a

    Args:
        iterable (`Iterable[Tuple[Key, dict]]`):
            An examples iterable containing tuples (example_key, example) of type (int/str, dict)
        batch_size (`Optional[int]`):
            Size of each sub-table to yield. If None or <= 0, yields the full table.
        drop_last_batch (`bool`, defaults to `False`):
            Drop the last batch if it is smaller than `batch_size`.
    """
    if batch_size is None or batch_size <= 0:
        yield "all", pa.Table.from_pylist([example for _, example in iterable])
        return
    iterator = iter(iterable)
    for key, example in iterator:
        iterator_batch = islice(iterator, batch_size - 1)
        key_examples_list = [(key, example)] + [(key, example) for key, example in iterator_batch]
        if len(key_examples_list) < batch_size and drop_last_batch:
            return
        keys, examples = zip(*key_examples_list)
        new_key = "_".join(str(key) for key in keys)
        yield new_key, pa.Table.from_pylist(examples)


def _batch_arrow_tables(
    iterable: Iterable[Tuple[Key, pa.Table]],
    batch_size: Optional[int],
<<<<<<< HEAD
    drop_last_batch=False,
=======
    drop_last_batch: bool = False,
>>>>>>> 006bf33a
) -> Iterator[Tuple[Key, pa.Table]]:
    """Iterate over sub-tables of size `batch_size`.

    Args:
        iterable (`Iterable[Tuple[Key, pa.Table]]`):
            A tables iterable containing tuples (table_key, table) of type (int/str, pa.Table)
        batch_size (`Optional[int]`):
            Size of each sub-table to yield. If None or <= 0, yields the full table.
        drop_last_batch (`bool`, defaults to `False`):
            Drop the last batch if it is smaller than `batch_size`.
    """
    if batch_size is None or batch_size <= 0:
        yield "all", pa.concat_tables([pa_table for _, pa_table in iterable])
        return
    keys_buffer = []
    chunks_buffer = []
    chunks_buffer_size = 0
    for key, pa_table in iterable:
        for chunk in pa_table.to_reader(max_chunksize=batch_size):
            if len(chunk) == 0:
                continue
            elif chunks_buffer_size + len(chunk) < batch_size:
                keys_buffer.append(key)
                chunks_buffer.append(chunk)
                chunks_buffer_size += len(chunk)
                continue
            elif chunks_buffer_size + len(chunk) == batch_size:
                keys_buffer.append(key)
                chunks_buffer.append(chunk)
                new_key = "_".join(str(_key) for _key in keys_buffer)
                yield new_key, pa.Table.from_batches(chunks_buffer)
                keys_buffer = []
                chunks_buffer = []
                chunks_buffer_size = 0
            else:
                cropped_chunk_length = batch_size - chunks_buffer_size
                keys_buffer.append(f"{key}[:{cropped_chunk_length}]")
                chunks_buffer.append(chunk.slice(0, cropped_chunk_length))
                new_key = "_".join(str(_key) for _key in keys_buffer)
                yield new_key, pa.Table.from_batches(chunks_buffer)
                keys_buffer = [f"{key}[{cropped_chunk_length}:]"]
                chunks_buffer = [chunk.slice(cropped_chunk_length, len(chunk) - cropped_chunk_length)]
                chunks_buffer_size = len(chunk) - cropped_chunk_length
    if not drop_last_batch and chunks_buffer:
        new_key = "_".join(str(_key) for _key in keys_buffer)
        yield new_key, pa.Table.from_batches(chunks_buffer)


class _BaseExamplesIterable:
    """Base class for the examples iterable used by an IterableDataset"""

    def __init__(self) -> None:
        self.iter_arrow: Optional[Callable[[], Iterator[Tuple[Key, pa.Table]]]] = None

    def __iter__(self) -> Iterator[Tuple[Key, dict]]:
        """An examples iterable should yield tuples (example_key, example) of type (int/str, dict)"""
        raise NotImplementedError(f"{type(self)} doesn't implement __iter__ yet")

    def shuffle_data_sources(self, generator: np.random.Generator) -> "_BaseExamplesIterable":
        """
        Either shuffle the shards/sources of the dataset, or propagate the shuffling to the underlying iterable.
        If the order of the shards must stay fixed (when using .skip or .take for example), then this method returns self.
        """
        raise NotImplementedError(f"{type(self)} doesn't implement shuffle_data_sources yet")

    def shard_data_sources(self, worker_id: int, num_workers: int) -> "_BaseExamplesIterable":
        """Either keep only the requested shard, or propagate the request to the underlying iterable."""
        raise NotImplementedError(f"{type(self)} doesn't implement shard_data_sources yet")

    def split_shard_indices_by_worker(self, worker_id: int, num_workers: int) -> List[int]:
        return list(range(worker_id, self.n_shards, num_workers))

    @property
    def n_shards(self) -> int:
        raise NotImplementedError(f"{type(self)} doesn't implement n_shards yet")


class ExamplesIterable(_BaseExamplesIterable):
    def __init__(self, generate_examples_fn: Callable[..., Tuple[Key, dict]], kwargs: dict):
        super().__init__()
        self.generate_examples_fn = generate_examples_fn
        self.kwargs = kwargs

    def __iter__(self):
        yield from self.generate_examples_fn(**self.kwargs)

    def shuffle_data_sources(self, generator: np.random.Generator) -> "ExamplesIterable":
        return ShuffledDataSourcesExamplesIterable(self.generate_examples_fn, self.kwargs, generator)

    def shard_data_sources(self, worker_id: int, num_workers: int) -> "ExamplesIterable":
        """Keep only the requested shard."""
        gen_kwargs_list = _split_gen_kwargs(self.kwargs, max_num_jobs=self.n_shards)
        shard_indices = self.split_shard_indices_by_worker(worker_id, num_workers)
        requested_gen_kwargs = _merge_gen_kwargs([gen_kwargs_list[i] for i in shard_indices])
        return ExamplesIterable(self.generate_examples_fn, requested_gen_kwargs)

    @property
    def n_shards(self) -> int:
        return _number_of_shards_in_gen_kwargs(self.kwargs)


class ShuffledDataSourcesExamplesIterable(ExamplesIterable):
    def __init__(
        self, generate_examples_fn: Callable[..., Tuple[Key, dict]], kwargs: dict, generator: np.random.Generator
    ):
        super().__init__(generate_examples_fn, kwargs)
        self.generator = deepcopy(generator)

    def __iter__(self):
        """Shuffle the kwargs order to shuffle shards"""
        rng = deepcopy(self.generator)
        kwargs_with_shuffled_shards = _shuffle_gen_kwargs(rng, self.kwargs)
        yield from self.generate_examples_fn(**kwargs_with_shuffled_shards)

    def shard_data_sources(self, worker_id: int, num_workers: int) -> "ExamplesIterable":
        """Keep only the requested shard."""
        rng = deepcopy(self.generator)
        kwargs_with_shuffled_shards = _shuffle_gen_kwargs(rng, self.kwargs)
        return ExamplesIterable(self.generate_examples_fn, kwargs_with_shuffled_shards).shard_data_sources(
            worker_id, num_workers
        )


class ArrowExamplesIterable(_BaseExamplesIterable):
    def __init__(self, generate_tables_fn: Callable[..., Tuple[Key, pa.Table]], kwargs: dict):
        super().__init__()
        self.generate_tables_fn = generate_tables_fn
        self.kwargs = kwargs
        self.iter_arrow = self._iter_arrow

    def __iter__(self):
        formatter = PythonFormatter()
        for key, pa_table in self.generate_tables_fn(**self.kwargs):
            for pa_subtable in pa_table.to_reader(max_chunksize=config.ARROW_READER_BATCH_SIZE_IN_DATASET_ITER):
                formatted_batch = formatter.format_batch(pa_subtable)
                for example in _batch_to_examples(formatted_batch):
                    yield key, example

    def _iter_arrow(self):
        yield from self.generate_tables_fn(**self.kwargs)

    def shuffle_data_sources(self, generator: np.random.Generator) -> "ExamplesIterable":
        return ShuffledDataSourcesArrowExamplesIterable(self.generate_tables_fn, self.kwargs, generator)

    def shard_data_sources(self, shard_indices: List[int]) -> "ExamplesIterable":
        """Keep only the requested shard."""
        gen_kwargs_list = _split_gen_kwargs(self.kwargs, max_num_jobs=self.n_shards)
        requested_gen_kwargs = _merge_gen_kwargs([gen_kwargs_list[i] for i in shard_indices])
<<<<<<< HEAD
        return ArrowExamplesIterable(self.generate_tables_fn, requested_gen_kwargs)
=======
        return ArrowExamplesIterable(
            self.generate_tables_fn, requested_gen_kwargs, generate_tables_fn=self.generate_tables_fn
        )
>>>>>>> 006bf33a

    @property
    def n_shards(self) -> int:
        return _number_of_shards_in_gen_kwargs(self.kwargs)


class ShuffledDataSourcesArrowExamplesIterable(ArrowExamplesIterable):
    def __init__(
        self,
        generate_tables_fn: Callable[..., Tuple[Key, pa.Table]],
        kwargs: dict,
        generator: np.random.Generator,
    ):
        super().__init__(generate_tables_fn, kwargs)
        self.generator = deepcopy(generator)

    def __iter__(self):
        """Shuffle the kwargs order to shuffle shards"""
        rng = deepcopy(self.generator)
        kwargs_with_shuffled_shards = _shuffle_gen_kwargs(rng, self.kwargs)
        formatter = PythonFormatter()
        for key, pa_table in self.generate_tables_fn(**kwargs_with_shuffled_shards):
            for pa_subtable in pa_table.to_reader(max_chunksize=config.ARROW_READER_BATCH_SIZE_IN_DATASET_ITER):
                formatted_batch = formatter.format_batch(pa_subtable)
                for example in _batch_to_examples(formatted_batch):
                    yield key, example

    def _iter_arrow(self):
        rng = deepcopy(self.generator)
        kwargs_with_shuffled_shards = _shuffle_gen_kwargs(rng, self.kwargs)
        yield from self.generate_tables_fn(**kwargs_with_shuffled_shards)

    def shard_data_sources(self, shard_indices: List[int]) -> "ExamplesIterable":
        """Keep only the requested shard."""
        rng = deepcopy(self.generator)
        kwargs_with_shuffled_shards = _shuffle_gen_kwargs(rng, self.kwargs)
        return ArrowExamplesIterable(self.generate_tables_fn, kwargs_with_shuffled_shards).shard_data_sources(
            shard_indices
        )


class SelectColumnsIterable(_BaseExamplesIterable):
    def __init__(self, ex_iterable: _BaseExamplesIterable, column_names: List[str]):
        super().__init__()
        self.ex_iterable = ex_iterable
        self.column_names = column_names
        if self.ex_iterable.iter_arrow:
            self.iter_arrow = self._iter_arrow

    def __iter__(self):
        for idx, row in self.ex_iterable:
            yield idx, {c: row[c] for c in self.column_names}

    def _iter_arrow(self) -> Iterator[Tuple[Key, pa.Table]]:
        for idx, pa_table in self.ex_iterable.iter_arrow():
            yield idx, pa_table.select(self.column_names)

    def shuffle_data_sources(self, generator: np.random.Generator) -> "SelectColumnsIterable":
        return SelectColumnsIterable(self.ex_iterable.shuffle_data_sources(generator), self.column_names)

    def shard_data_sources(self, worker_id: int, num_workers: int) -> "SelectColumnsIterable":
        return SelectColumnsIterable(self.ex_iterable.shard_data_sources(worker_id, num_workers), self.column_names)

    @property
    def n_shards(self) -> int:
        return self.ex_iterable.n_shards


class StepExamplesIterable(_BaseExamplesIterable):
    def __init__(self, ex_iterable: _BaseExamplesIterable, step: int, offset: int):
        super().__init__()
        self.ex_iterable = ex_iterable
        self.step = step
        self.offset = offset
        # TODO(QL): implement iter_arrow

    def __iter__(self):
        ex_iterator = iter(self.ex_iterable)
        while True:
            batch = list(islice(ex_iterator, self.step))
            if len(batch) > self.offset:
                yield batch[self.offset]
            else:
                break

    def shuffle_data_sources(self, generator: np.random.Generator) -> "StepExamplesIterable":
        return StepExamplesIterable(
            self.ex_iterable.shuffle_data_sources(generator), step=self.step, offset=self.offset
        )

    def shard_data_sources(self, worker_id: int, num_workers: int) -> "StepExamplesIterable":
        return StepExamplesIterable(
            self.ex_iterable.shard_data_sources(worker_id, num_workers), step=self.step, offset=self.offset
        )

    @property
    def n_shards(self) -> int:
        return self.ex_iterable.n_shards


class CyclingMultiSourcesExamplesIterable(_BaseExamplesIterable):
    def __init__(
        self,
        ex_iterables: List[_BaseExamplesIterable],
        stopping_strategy: Literal["first_exhausted", "all_exhausted"] = "first_exhausted",
    ):
        super().__init__()
        self.ex_iterables = ex_iterables
        self.stopping_strategy = stopping_strategy

        # if undersampling ("first_exhausted"), we stop as soon as one dataset is exhausted
        # if oversampling ("all_exhausted"), we stop as soons as every dataset is exhausted, i.e as soon as every samples of every dataset has been visited at least once
        self.bool_strategy_func = np.all if (stopping_strategy == "all_exhausted") else np.any
        # TODO(QL): implement iter_arrow

    def _get_indices_iterator(self):
        # this is an infinite iterator to keep track of which iterator we want to pick examples from
        return cycle(range(len(self.ex_iterables)))

    def __iter__(self):
        iterators = [_HasNextIterator(ex_iterable) for ex_iterable in self.ex_iterables]

        indices_iterator = self._get_indices_iterator()

        is_exhausted = np.full(len(self.ex_iterables), False)
        for i in indices_iterator:
            try:  # let's pick one example from the iterator at index i
                yield next(iterators[i])

                # it will resume from the yield at the next call so that we can directly test if the iterable is exhausted and if we need to break out of the loop
                if not iterators[i].hasnext():
                    is_exhausted[i] = True

                    if self.bool_strategy_func(is_exhausted):
                        # if the stopping criteria is met, break the main for loop
                        break
                    # otherwise reinitialise the iterator and yield the first example
                    iterators[i] = _HasNextIterator(self.ex_iterables[i])

            except StopIteration:
                # here it means that the i-th iterabledataset is empty, i.e we never have the occasion to yield an element of the i-th dataset.
                # we still check if the stopping criteria is met and if we break out of the loop in case of an oversampling strategy
                is_exhausted[i] = True

                if self.bool_strategy_func(is_exhausted):
                    # if the stopping criteria is met, break the main for loop
                    break

    def shuffle_data_sources(self, generator: np.random.Generator) -> "CyclingMultiSourcesExamplesIterable":
        """Shuffle each underlying examples iterable."""
        ex_iterables = [ex_iterable.shuffle_data_sources(generator) for ex_iterable in self.ex_iterables]
        return CyclingMultiSourcesExamplesIterable(ex_iterables, self.stopping_strategy)

    @property
    def n_shards(self) -> int:
        return min(ex_iterable.n_shards for ex_iterable in self.ex_iterables)

    def shard_data_sources(self, worker_id: int, num_workers: int) -> "CyclingMultiSourcesExamplesIterable":
        """Either keep only the requested shard, or propagate the request to the underlying iterable."""
        return CyclingMultiSourcesExamplesIterable(
            [iterable.shard_data_sources(worker_id, num_workers) for iterable in self.ex_iterables],
            stopping_strategy=self.stopping_strategy,
        )


class VerticallyConcatenatedMultiSourcesExamplesIterable(_BaseExamplesIterable):
    """
    VerticallyConcatenatedMultiSourcesExamplesIterable simply chains the input iterables.
    It doesn't require the examples iterables to always yield the same columns.
    Instead, this is handled by the `IterableDataset` class or `TypedExamplesIterable`.

    For information, `IterableDataset` merges the features of all the datasets to concatenate into one.
    We use `IterableDataset._resolve_features` to obtain the features of all the datasets to concatenate.

    Then for each example, `IterableDataset` and `TypedExamplesIterable` automatically fill missing columns with None.
    This is done with `_apply_feature_types_on_example`.
    """

    def __init__(self, ex_iterables: List[_BaseExamplesIterable]):
        super().__init__()
        self.ex_iterables = ex_iterables
        if all(ex_iterable.iter_arrow is not None for ex_iterable in ex_iterables):
            self.iter_arrow = self._iter_arrow

    def __iter__(self):
        for ex_iterable in self.ex_iterables:
            yield from ex_iterable

    def _iter_arrow(self):
        for ex_iterable in self.ex_iterables:
            yield from ex_iterable.iter_arrow()

    def shuffle_data_sources(
        self, generator: np.random.Generator
    ) -> "VerticallyConcatenatedMultiSourcesExamplesIterable":
        """Shuffle the list of examples iterable, as well as each underlying examples iterable."""
        rng = deepcopy(generator)
        ex_iterables = list(self.ex_iterables)
        rng.shuffle(ex_iterables)
        ex_iterables = [ex_iterable.shuffle_data_sources(generator) for ex_iterable in ex_iterables]
        return VerticallyConcatenatedMultiSourcesExamplesIterable(ex_iterables)

    @property
    def n_shards(self) -> int:
        return min(ex_iterable.n_shards for ex_iterable in self.ex_iterables)

    def shard_data_sources(
        self, worker_id: int, num_workers: int
    ) -> "VerticallyConcatenatedMultiSourcesExamplesIterable":
        """Either keep only the requested shard, or propagate the request to the underlying iterable."""
        return VerticallyConcatenatedMultiSourcesExamplesIterable(
            [iterable.shard_data_sources(worker_id, num_workers) for iterable in self.ex_iterables]
        )


def _check_column_names(column_names: List[str]):
    """Check the column names to make sure they don't contain duplicates."""
    counter = Counter(column_names)
    if not all(count == 1 for count in counter.values()):
        duplicated_columns = [col for col in counter if counter[col] > 1]
        raise ValueError(
            f"The examples iterables can't have duplicated columns but columns {duplicated_columns} are duplicated."
        )


class HorizontallyConcatenatedMultiSourcesExamplesIterable(_BaseExamplesIterable):
    """
    HorizontallyConcatenatedMultiSourcesExamplesIterable merges examples together for the input list of iterables.
    It also checks that there are no duplicate columns (otherwise we don't know which one to keep).
    This check is done once when yielding the first example.

    However it doesn't fill missing columns with None.
    Instead, this is handled by the `IterableDataset` class or `TypedExamplesIterable`.

    For information, `IterableDataset` merges the features of all the datasets to concatenate into one.
    We use `IterableDataset._resolve_features` to obtain the features of all the datasets to concatenate.

    Then for each example, `IterableDataset` and `TypedExamplesIterable` automatically fill missing columns with None.
    This is done with `_apply_feature_types_on_example`.
    """

    def __init__(self, ex_iterables: List[_BaseExamplesIterable]):
        super().__init__()
        self.ex_iterables = ex_iterables
        # TODO(QL): implement iter_arrow

    def __iter__(self):
        ex_iterators = [iter(ex_iterable) for ex_iterable in self.ex_iterables]
        for i in itertools.count():
            keys = []
            examples = []
            for ex_iterator in list(ex_iterators):
                try:
                    key, example = next(ex_iterator)
                    keys.append(key)
                    examples.append(example)
                except StopIteration:
                    ex_iterators.remove(ex_iterator)
            if ex_iterators:
                if i == 0:
                    _check_column_names([column_name for example in examples for column_name in example])
                new_example = {}
                for example in examples:
                    new_example.update(example)
                new_key = "_".join(str(key) for key in keys)
                yield new_key, new_example
            else:
                break

    def shuffle_data_sources(
        self, generator: np.random.Generator
    ) -> "HorizontallyConcatenatedMultiSourcesExamplesIterable":
        """Doesn't shuffle the wrapped examples iterable since it would break the alignment between them."""
        return self

    @property
    def n_shards(self) -> int:
        return 1

    def shard_data_sources(
        self, worker_id: int, num_workers: int
    ) -> "HorizontallyConcatenatedMultiSourcesExamplesIterable":
        """Either keep only the requested shard, or propagate the request to the underlying iterable."""
        return HorizontallyConcatenatedMultiSourcesExamplesIterable(
            [iterable.shard_data_sources(worker_id, num_workers) for iterable in self.ex_iterables]
        )


class RandomlyCyclingMultiSourcesExamplesIterable(CyclingMultiSourcesExamplesIterable):
    def __init__(
        self,
        ex_iterables: List[_BaseExamplesIterable],
        generator: np.random.Generator,
        probabilities: Optional[List[float]] = None,
        stopping_strategy: Literal["first_exhausted", "all_exhausted"] = "first_exhausted",
    ):
        super().__init__(ex_iterables, stopping_strategy)
        self.generator = deepcopy(generator)
        self.probabilities = probabilities
        # TODO(QL): implement iter_arrow

    @staticmethod
    def _iter_random_indices(
        rng: np.random.Generator,
        num_sources: int,
        random_batch_size=1000,
        p: Optional[List[float]] = None,
    ) -> Iterator[int]:
        """Get an infinite iterator that randomly samples the index of the source to pick examples from."""
        if p is None:
            while True:
                yield from (int(i) for i in rng.integers(0, num_sources, size=random_batch_size))
        else:
            while True:
                yield from (int(i) for i in rng.choice(num_sources, size=random_batch_size, p=p))

    def _get_indices_iterator(self):
        rng = deepcopy(self.generator)
        # this is an infinite iterator that randomly samples the index of the source to pick examples from
        return self._iter_random_indices(rng, len(self.ex_iterables), p=self.probabilities)

    def shuffle_data_sources(self, generator: np.random.Generator) -> "RandomlyCyclingMultiSourcesExamplesIterable":
        """Shuffle the data sources of each wrapped examples iterable."""
        ex_iterables = [ex_iterable.shuffle_data_sources(generator) for ex_iterable in self.ex_iterables]
        return RandomlyCyclingMultiSourcesExamplesIterable(
            ex_iterables,
            generator=generator,
            probabilities=self.probabilities,
            stopping_strategy=self.stopping_strategy,
        )

    def shard_data_sources(self, worker_id: int, num_workers: int) -> "RandomlyCyclingMultiSourcesExamplesIterable":
        """Either keep only the requested shard, or propagate the request to the underlying iterable."""
        return RandomlyCyclingMultiSourcesExamplesIterable(
            [iterable.shard_data_sources(worker_id, num_workers) for iterable in self.ex_iterables],
            self.generator,
            self.probabilities,
            self.stopping_strategy,
        )


class MappedExamplesIterable(_BaseExamplesIterable):
    def __init__(
        self,
        ex_iterable: _BaseExamplesIterable,
        function: Callable,
        with_indices: bool = False,
        input_columns: Optional[List[str]] = None,
        batched: bool = False,
        batch_size: Optional[int] = 1000,
        drop_last_batch: bool = False,
        remove_columns: Optional[List[str]] = None,
        fn_kwargs: Optional[dict] = None,
<<<<<<< HEAD
        formatting: Optional["FormattingConfig"] = None,
=======
        format_type: Optional[str] = None,
>>>>>>> 006bf33a
    ):
        super().__init__()
        self.ex_iterable = ex_iterable
        self.function = function
        self.batched = batched
        self.batch_size = batch_size
        self.drop_last_batch = drop_last_batch
        self.remove_columns = remove_columns
        self.with_indices = with_indices
        self.input_columns = input_columns
        self.fn_kwargs = fn_kwargs or {}
<<<<<<< HEAD
        self.formatting = formatting
        if self.formatting and self.formatting.format_type == "arrow":
            self.iter_arrow = self._iter_arrow

    def __iter__(self):
        if self.formatting and self.formatting.format_type == "arrow":
=======
        self.format_type = get_format_type_from_alias(format_type)
        if format_type == "arrow":
            self.iter_arrow = self._iter_arrow

    def __iter__(self):
        if self.format_type == "arrow":
>>>>>>> 006bf33a
            yield from ArrowExamplesIterable(self._iter_arrow, {})
        else:
            yield from self._iter()

    def _iter(self):
        iterator = iter(self.ex_iterable)
        current_idx = 0

        if self.formatting:
            formatter = get_formatter(self.formatting.format_type)
            format_dict = (
                formatter.recursive_tensorize if isinstance(formatter, TensorFormatter) else cast_to_python_objects
            )
        else:
            format_dict = None

        if self.batched:
            for key, example in iterator:
                # If `batched`, first build the batch, if `batch_size` is None or <=0, then the batch is the whole dataset
                iterator_batch = (
                    iterator
                    if self.batch_size is None or self.batch_size <= 0
                    else islice(iterator, self.batch_size - 1)
                )
                key_examples_list = [(key, example)] + [(key, example) for key, example in iterator_batch]
                keys, examples = zip(*key_examples_list)
                if (
                    self.drop_last_batch
                    and self.batch_size is not None
                    and self.batch_size > 0
                    and len(examples) < self.batch_size
                ):  # ignore last batch
                    return
                batch = _examples_to_batch(examples)
                batch = format_dict(batch) if format_dict else batch
                # then apply the transform
                inputs = batch
                function_args = [inputs] if self.input_columns is None else [inputs[col] for col in self.input_columns]
                if self.with_indices:
                    function_args.append([current_idx + i for i in range(len(key_examples_list))])
                transformed_batch = dict(batch)  # this will be updated with the function output
                transformed_batch.update(self.function(*function_args, **self.fn_kwargs))
                # then remove the unwanted columns
                if self.remove_columns:
                    for c in self.remove_columns:
                        del transformed_batch[c]
                if transformed_batch:
                    first_col = next(iter(transformed_batch))
                    bad_cols = [
                        col
                        for col in transformed_batch
                        if len(transformed_batch[col]) != len(transformed_batch[first_col])
                    ]
                    if bad_cols:
                        raise ValueError(
                            f"Column lengths mismatch: columns {bad_cols} have length {[len(transformed_batch[col]) for col in bad_cols]} while {first_col} has length {len(transformed_batch[first_col])}."
                        )
                # the new key is the concatenation of the examples keys from the batch
                new_key = "_".join(str(key) for key in keys)
                # yield one example at a time from the transformed batch
                for batch_idx, example in enumerate(_batch_to_examples(transformed_batch)):
                    yield new_key, example
                current_idx += batch_idx + 1
        else:
            for key, example in iterator:
                # If not batched, we can apply the transform and yield the example directly
                # first copy the example, since we might drop some keys
                example = dict(example)
                example = format_dict(example) if format_dict else example
                # then apply the transform
                inputs = example
                function_args = [inputs] if self.input_columns is None else [inputs[col] for col in self.input_columns]
                if self.with_indices:
                    function_args.append(current_idx)
                transformed_example = dict(example)  # this will be updated with the function output
                transformed_example.update(self.function(*function_args, **self.fn_kwargs))
                # then we remove the unwanted columns
                if self.remove_columns:
                    for c in self.remove_columns:
                        del transformed_example[c]
                yield key, transformed_example
                current_idx += 1

    def _iter_arrow(self) -> Iterator[Tuple[Key, pa.Table]]:
        if self.ex_iterable.iter_arrow:
            iterator = _batch_arrow_tables(
                self.ex_iterable.iter_arrow(),
                batch_size=self.batch_size if self.batched else 1,
                drop_last_batch=self.drop_last_batch,
            )
        else:
            iterator = _convert_to_arrow(
                self.ex_iterable,
                batch_size=self.batch_size if self.batched else 1,
                drop_last_batch=self.drop_last_batch,
            )
        current_idx = 0
        for key, pa_table in iterator:
            # first build the batch
            function_args = [pa_table] if self.input_columns is None else [pa_table[col] for col in self.input_columns]
            if self.with_indices:
                if self.batched:
                    function_args.append([current_idx + i for i in range(len(pa_table))])
                else:
                    function_args.append(current_idx)
            # then apply the transform
            output_table = self.function(*function_args, **self.fn_kwargs)
            if not isinstance(output_table, pa.Table):
                raise TypeError(
                    f"Provided `function` which is applied to pyarrow tables returns a variable of type {type(output_table)}. Make sure provided `function` returns a a pyarrow table to update the dataset."
                )
            # we don't need to merge results for consistency with Dataset.map which merges iif both input and output are dicts
            # then remove the unwanted columns
            if self.remove_columns:
                for column in self.remove_columns:
                    if column in output_table.column_names:
                        output_table = output_table.remove_column(output_table.column_names.index(column))
            # return output
            yield key, output_table
            current_idx += len(pa_table)

    def shuffle_data_sources(self, generator: np.random.Generator) -> "MappedExamplesIterable":
        """Shuffle the wrapped examples iterable."""
        return MappedExamplesIterable(
            self.ex_iterable.shuffle_data_sources(generator),
            function=self.function,
            with_indices=self.with_indices,
            input_columns=self.input_columns,
            batched=self.batched,
            batch_size=self.batch_size,
            remove_columns=self.remove_columns,
            fn_kwargs=self.fn_kwargs,
        )

    def shard_data_sources(self, worker_id: int, num_workers: int) -> "MappedExamplesIterable":
        """Keep only the requested shard."""
        return MappedExamplesIterable(
            self.ex_iterable.shard_data_sources(worker_id, num_workers),
            function=self.function,
            with_indices=self.with_indices,
            input_columns=self.input_columns,
            batched=self.batched,
            batch_size=self.batch_size,
            remove_columns=self.remove_columns,
            fn_kwargs=self.fn_kwargs,
        )

    @property
    def n_shards(self) -> int:
        return self.ex_iterable.n_shards


class FilteredExamplesIterable(_BaseExamplesIterable):
    def __init__(
        self,
        ex_iterable: _BaseExamplesIterable,
        function: Callable,
        with_indices: bool = False,
        input_columns: Optional[List[str]] = None,
        batched: bool = False,
        batch_size: Optional[int] = 1000,
        fn_kwargs: Optional[dict] = None,
<<<<<<< HEAD
        formatting: Optional["FormattingConfig"] = None,
=======
        format_type: Optional[str] = None,
>>>>>>> 006bf33a
    ):
        super().__init__()
        self.ex_iterable = ex_iterable
        self.function = function
        self.batched = batched
        self.batch_size = batch_size
        self.with_indices = with_indices
        self.input_columns = input_columns
        self.fn_kwargs = fn_kwargs or {}
<<<<<<< HEAD
        self.formatting = formatting
        if self.formatting and self.formatting.format_type == "arrow":
            self.iter_arrow = self._iter_arrow

    def __iter__(self):
        if self.formatting and self.formatting.format_type == "arrow":
=======
        self.format_type = get_format_type_from_alias(format_type)
        if format_type == "arrow":
            self.iter_arrow = self._iter_arrow

    def __iter__(self):
        if self.format_type == "arrow":
>>>>>>> 006bf33a
            yield from ArrowExamplesIterable(self._iter_arrow, {})
        else:
            yield from self._iter()

    def _iter(self):
<<<<<<< HEAD
        if self.formatting:
            formatter = get_formatter(self.formatting.format_type)
            format_dict = (
                formatter.recursive_tensorize if isinstance(formatter, TensorFormatter) else cast_to_python_objects
            )
        else:
            format_dict = None

=======
>>>>>>> 006bf33a
        iterator = iter(self.ex_iterable)
        current_idx = 0
        if self.batched:
            for key, example in iterator:
                # If `batched`, first build the batch, if `batch_size` is None or <=0, then the batch is the whole dataset
                iterator_batch = (
                    iterator
                    if self.batch_size is None or self.batch_size <= 0
                    else islice(iterator, self.batch_size - 1)
                )
                key_examples_list = [(key, example)] + [(key, example) for key, example in iterator_batch]
                keys, examples = zip(*key_examples_list)
                batch = _examples_to_batch(examples)
                batch = format_dict(batch) if format_dict else batch
                # then compute the mask for the batch
                inputs = batch
                function_args = [inputs] if self.input_columns is None else [inputs[col] for col in self.input_columns]
                if self.with_indices:
                    function_args.append([current_idx + i for i in range(len(key_examples_list))])
                mask = self.function(*function_args, **self.fn_kwargs)
                # yield one example at a time from the batch
                for batch_idx, (key_example, to_keep) in enumerate(zip(key_examples_list, mask)):
                    if to_keep:
                        yield key_example
                current_idx += batch_idx + 1
        else:
            for key, example in iterator:
                # If not batched, we can apply the filtering function direcly
                example = dict(example)
                inputs = format_dict(example) if format_dict else example
                function_args = [inputs] if self.input_columns is None else [inputs[col] for col in self.input_columns]
                if self.with_indices:
                    function_args.append(current_idx)
                to_keep = self.function(*function_args, **self.fn_kwargs)
                if to_keep:
                    yield key, example
                current_idx += 1

    def _iter_arrow(self):
        if self.ex_iterable.iter_arrow:
            iterator = _batch_arrow_tables(
                self.ex_iterable.iter_arrow(), batch_size=self.batch_size if self.batched else 1
            )
        else:
            iterator = _convert_to_arrow(self.ex_iterable, batch_size=self.batch_size if self.batched else 1)
        current_idx = 0
        for key, pa_table in iterator:
            # first build the batch
            function_args = [pa_table] if self.input_columns is None else [pa_table[col] for col in self.input_columns]
            if self.with_indices:
                if self.batched:
                    function_args.append([current_idx + i for i in range(len(pa_table))])
                else:
                    function_args.append(current_idx)
            # then apply the transform
            mask = self.function(*function_args, **self.fn_kwargs)
            # yield the filtered table
            if self.batched:
                yield key, pa_table.filter(mask)
            elif mask.as_py() if isinstance(mask, pa.BooleanScalar) else mask:
                yield key, pa_table
            current_idx += len(pa_table)

    def shuffle_data_sources(self, seed: Optional[int]) -> "FilteredExamplesIterable":
        """Shuffle the wrapped examples iterable."""
        return FilteredExamplesIterable(
            self.ex_iterable.shuffle_data_sources(seed),
            function=self.function,
            with_indices=self.with_indices,
            input_columns=self.input_columns,
            batched=self.batched,
            batch_size=self.batch_size,
        )

    def shard_data_sources(self, worker_id: int, num_workers: int) -> "FilteredExamplesIterable":
        """Keep only the requested shard."""
        return FilteredExamplesIterable(
            self.ex_iterable.shard_data_sources(worker_id, num_workers),
            function=self.function,
            with_indices=self.with_indices,
            input_columns=self.input_columns,
            batched=self.batched,
            batch_size=self.batch_size,
        )

    @property
    def n_shards(self) -> int:
        return self.ex_iterable.n_shards


class BufferShuffledExamplesIterable(_BaseExamplesIterable):
    def __init__(self, ex_iterable: _BaseExamplesIterable, buffer_size: int, generator: np.random.Generator):
        super().__init__()
        self.ex_iterable = ex_iterable
        self.buffer_size = buffer_size
        self.generator = generator
        # TODO(QL): implement iter_arrow

    @staticmethod
    def _iter_random_indices(rng: np.random.Generator, buffer_size: int, random_batch_size=1000) -> Iterator[int]:
        while True:
            yield from (int(i) for i in rng.integers(0, buffer_size, size=random_batch_size))

    def __iter__(self):
        buffer_size = self.buffer_size
        rng = deepcopy(self.generator)
        indices_iterator = self._iter_random_indices(rng, buffer_size)
        # this is the shuffle buffer that we keep in memory
        mem_buffer = []
        for x in self.ex_iterable:
            if len(mem_buffer) == buffer_size:  # if the buffer is full, pick and example from it
                i = next(indices_iterator)
                yield mem_buffer[i]
                mem_buffer[i] = x  # replace the picked example by a new one
            else:  # otherwise, keep filling the buffer
                mem_buffer.append(x)
        # when we run out of examples, we shuffle the remaining examples in the buffer and yield them
        rng.shuffle(mem_buffer)
        yield from mem_buffer

    def shuffle_data_sources(self, generator: np.random.Generator) -> "BufferShuffledExamplesIterable":
        """Shuffle the wrapped examples iterable as well as the shuffling buffer."""
        return BufferShuffledExamplesIterable(
            self.ex_iterable.shuffle_data_sources(generator), buffer_size=self.buffer_size, generator=generator
        )

    def shard_data_sources(self, worker_id: int, num_workers: int) -> "BufferShuffledExamplesIterable":
        """Keep only the requested shard."""
        return BufferShuffledExamplesIterable(
            self.ex_iterable.shard_data_sources(worker_id, num_workers),
            buffer_size=self.buffer_size,
            generator=self.generator,
        )

    @property
    def n_shards(self) -> int:
        return self.ex_iterable.n_shards


class SkipExamplesIterable(_BaseExamplesIterable):
    def __init__(self, ex_iterable: _BaseExamplesIterable, n: int):
        super().__init__()
        self.ex_iterable = ex_iterable
        self.n = n
        # TODO(QL): implement iter_arrow

    def __iter__(self):
        yield from islice(self.ex_iterable, self.n, None)

    def shuffle_data_sources(self, generator: np.random.Generator) -> "SkipExamplesIterable":
        """Doesn't shuffle the wrapped examples iterable since it would skip examples from other shards instead."""
        return self

    @property
    def n_shards(self) -> int:
        return self.ex_iterable.n_shards


class TakeExamplesIterable(_BaseExamplesIterable):
    def __init__(self, ex_iterable: _BaseExamplesIterable, n: int):
        super().__init__()
        self.ex_iterable = ex_iterable
        self.n = n
        # TODO(QL): implement iter_arrow

    def __iter__(self):
        yield from islice(self.ex_iterable, self.n)

    def shuffle_data_sources(self, generator: np.random.Generator) -> "TakeExamplesIterable":
        """Doesn't shuffle the wrapped examples iterable since it would take examples from other shards instead."""
        return self

    @staticmethod
    def split_number(num, n):
        quotient = num // n
        remainder = num % n
        result = [quotient] * n
        for i in range(remainder):
            result[i] += 1
        return result

    def shard_data_sources(self, worker_id: int, num_workers: int) -> "TakeExamplesIterable":
        """Keep only the requested shard."""
        return TakeExamplesIterable(
            self.ex_iterable.shard_data_sources(worker_id, num_workers),
            n=self.split_number(self.n, num_workers)[worker_id],
        )

    @property
    def n_shards(self) -> int:
        return self.ex_iterable.n_shards


def _apply_feature_types_on_example(
    example: dict, features: Features, token_per_repo_id: Dict[str, Union[str, bool, None]]
) -> dict:
    example = dict(example)
    # add missing columns
    for column_name in features:
        if column_name not in example:
            example[column_name] = None
    # we encode the example for ClassLabel feature types for example
    encoded_example = features.encode_example(example)
    # Decode example for Audio feature, e.g.
    decoded_example = features.decode_example(encoded_example, token_per_repo_id=token_per_repo_id)
    return decoded_example


def _apply_feature_types_on_batch(
    batch: dict, features: Features, token_per_repo_id: Dict[str, Union[str, bool, None]]
) -> dict:
    batch = dict(batch)
    # add missing columns
    n_examples = len(batch[next(iter(batch))])
    for column_name in features:
        if column_name not in batch:
            batch[column_name] = [None] * n_examples
    # we encode the batch for ClassLabel feature types for example
    encoded_batch = features.encode_batch(batch)
    # Decode batch for Audio feature, e.g.
    decoded_batch = features.decode_batch(encoded_batch, token_per_repo_id=token_per_repo_id)
    return decoded_batch


class TypedExamplesIterable(_BaseExamplesIterable):
    def __init__(
        self,
        ex_iterable: _BaseExamplesIterable,
        features: Features,
        token_per_repo_id: Dict[str, Union[str, bool, None]],
    ):
        super().__init__()
        self.ex_iterable = ex_iterable
        self.features = features
        self.token_per_repo_id = token_per_repo_id
        if self.ex_iterable.iter_arrow is not None:
            self.iter_arrow = self._iter_arrow

    def __iter__(self):
        # Then for each example, `TypedExamplesIterable` automatically fills missing columns with None.
        # This is done with `_apply_feature_types_on_example`.
        for key, example in self.ex_iterable:
            yield key, _apply_feature_types_on_example(
                example, self.features, token_per_repo_id=self.token_per_repo_id
            )

    def _iter_arrow(self) -> Iterator[Tuple[Key, pa.Table]]:
        schema = self.features.arrow_schema
        for key, pa_table in self.ex_iterable.iter_arrow():
            columns = set(pa_table.column_names)
            # add missing columns
            for column_name in self.features:
                if column_name not in columns:
                    col = pa.NullArray.from_buffers(pa.null(), len(pa_table), [None])
                    pa_table = pa_table.append_column(column_name, col)
            if pa_table.schema != schema:
                pa_table = cast_table_to_features(pa_table, self.features)
            yield key, pa_table

    def shuffle_data_sources(self, generator: np.random.Generator) -> "TypedExamplesIterable":
        """Shuffle the wrapped examples iterable."""
        return TypedExamplesIterable(
            self.ex_iterable.shuffle_data_sources(generator),
            features=self.features,
            token_per_repo_id=self.token_per_repo_id,
        )

    def shard_data_sources(self, worker_id: int, num_workers: int) -> "TypedExamplesIterable":
        """Keep only the requested shard."""
        return TypedExamplesIterable(
            self.ex_iterable.shard_data_sources(worker_id, num_workers),
            features=self.features,
            token_per_repo_id=self.token_per_repo_id,
        )

    @property
    def n_shards(self) -> int:
        return self.ex_iterable.n_shards


<<<<<<< HEAD
@dataclass
class FormattingConfig:
    format_type: Optional[str]

    def __post_init__(self):
        if self.format_type == "pandas":
            raise NotImplementedError(
                "The 'pandas' formatting is not implemented for iterable datasets. You can use 'numpy' or 'arrow' instead."
            )


=======
>>>>>>> 006bf33a
@dataclass
class ShufflingConfig:
    generator: np.random.Generator
    _original_seed: Optional[int] = None


@dataclass
class DistributedConfig:
    rank: int
    world_size: int


def _maybe_add_torch_iterable_dataset_parent_class(cls):
    """Add torch.utils.data.IterableDataset as a parent class if 'torch' is available"""
    if config.TORCH_AVAILABLE:
        import torch.utils.data

        if torch.utils.data.IterableDataset not in cls.__bases__:
            cls.__bases__ += (torch.utils.data.IterableDataset,)


class IterableDataset(DatasetInfoMixin):
    """A Dataset backed by an iterable."""

    def __init__(
        self,
        ex_iterable: _BaseExamplesIterable,
        info: Optional[DatasetInfo] = None,
        split: Optional[NamedSplit] = None,
        formatting: Optional[FormattingConfig] = None,
        shuffling: Optional[ShufflingConfig] = None,
        distributed: Optional[DistributedConfig] = None,
        token_per_repo_id: Optional[Dict[str, Union[str, bool, None]]] = None,
        format_type="deprecated",
    ):
        if distributed and distributed.world_size > 1 and shuffling and shuffling._original_seed is None:
            raise RuntimeError(
                "The dataset doesn't have a fixed random seed across nodes to shuffle and split the list of dataset shards by node. "
                "Please pass e.g. `seed=42` in `.shuffle()` to make all the nodes use the same seed. "
            )
        if format_type != "deprecated":
            formatting = FormattingConfig(format_type=format_type)

        info = info.copy() if info is not None else DatasetInfo()
        DatasetInfoMixin.__init__(self, info=info, split=split)

        self._ex_iterable = ex_iterable
        self._formatting = formatting
        self._shuffling = shuffling
        self._distributed = distributed
        self._epoch = 0
        self._token_per_repo_id: Dict[str, Union[str, bool, None]] = token_per_repo_id or {}
        _maybe_add_torch_iterable_dataset_parent_class(self.__class__)

    def __getstate__(self):
        return self.__dict__

    def __setstate__(self, d):
        self.__dict__ = d
        # Re-add torch iterable dataset as a parent class, since dynamically added parent classes are not kept when pickling
        _maybe_add_torch_iterable_dataset_parent_class(self.__class__)

    def _head(self, n=5):
        return _examples_to_batch(list(self.take(n)))

    def _effective_generator(self):
        if self._shuffling and self._epoch == 0:
            return self._shuffling.generator
        elif self._shuffling:
            # Create effective seed using self._epoch (we subtract in order to avoir overflow in long_scalars)
            effective_seed = deepcopy(self._shuffling.generator).integers(0, 1 << 63) - self._epoch
            effective_seed = (1 << 63) + effective_seed if effective_seed < 0 else effective_seed
            return np.random.default_rng(effective_seed)
        else:
            raise ValueError("This dataset is not shuffled")

    @property
    def n_shards(self) -> int:
        if self._distributed and self._ex_iterable.n_shards % self._distributed.world_size == 0:
            return self._ex_iterable.n_shards // self._distributed.world_size
        return self._ex_iterable.n_shards

    def _iter_pytorch(self):
        ex_iterable = self._prepare_ex_iterable_for_iteration()
        # fix for fsspec when using multiprocess
        _reset_fsspec_lock()
        # check if there aren't too many workers
        import torch.utils.data

        worker_info = torch.utils.data.get_worker_info()
        if self._is_main_process() and ex_iterable.n_shards < worker_info.num_workers:
            logger.warning(
                f"Too many dataloader workers: {worker_info.num_workers} (max is dataset.n_shards={ex_iterable.n_shards}). "
                f"Stopping {worker_info.num_workers - ex_iterable.n_shards} dataloader workers."
            )
            logger.warning(
                f"To parallelize data loading, we give each process some shards (or data sources) to process. "
                f"Therefore it's unnecessary to have a number of workers greater than dataset.n_shards={ex_iterable.n_shards}. "
                f"To enable more parallelism, please split the dataset in more files than {ex_iterable.n_shards}."
            )
        # split workload
        _log_prefix = f"node#{self._distributed.rank} " if self._distributed else ""
        shards_indices = self._ex_iterable.split_shard_indices_by_worker(worker_info.id, worker_info.num_workers)
        if shards_indices:
            logger.debug(
                f"{_log_prefix}dataloader worker#{worker_info.id}, ': Starting to iterate over {len(shards_indices)}/{ex_iterable.n_shards} shards."
            )
            ex_iterable = ex_iterable.shard_data_sources(worker_id=worker_info.id, num_workers=worker_info.num_workers)

            if self._formatting:
                formatter = get_formatter(self._formatting.format_type, features=self.features)
                format_dict = (
                    formatter.recursive_tensorize if isinstance(formatter, TensorFormatter) else cast_to_python_objects
                )
            else:
                format_dict = None

            if self._formatting and (ex_iterable.iter_arrow or self._formatting == "arrow"):
                if ex_iterable.iter_arrow:
                    iterator = _batch_arrow_tables(ex_iterable.iter_arrow(), batch_size=1)
                else:
                    iterator = _convert_to_arrow(ex_iterable, batch_size=1)
                for key, pa_table in iterator:
                    yield formatter.format_row(pa_table)
                return
            else:
                for key, example in ex_iterable:
                    if self.features:
                        # `IterableDataset` automatically fills missing columns with None.
                        # This is done with `_apply_feature_types_on_example`.
                        example = _apply_feature_types_on_example(
                            example, self.features, token_per_repo_id=self._token_per_repo_id
                        )
                    yield format_dict(example) if format_dict else example
            logger.debug(
                f"{_log_prefix}dataloader worker#{worker_info.id}, ': Finished iterating over {len(shards_indices)}/{ex_iterable.n_shards} shards."
            )
        else:
            logger.debug(
                f"{_log_prefix}dataloader worker#{worker_info.id}, ': Stopping... Number of dataset shards < num_workers ({ex_iterable.n_shards}<{worker_info.num_workers})."
            )

    def _is_main_process(self):
        if self._distributed and self._distributed.rank > 0:
            return False
        if "torch" in sys.modules:
            import torch.utils.data

            worker_info = torch.utils.data.get_worker_info()
            if worker_info is not None and worker_info.id > 0:
                return False
        return True

    def _prepare_ex_iterable_for_iteration(self) -> _BaseExamplesIterable:
        if self._shuffling:
            ex_iterable = self._ex_iterable.shuffle_data_sources(self._effective_generator())
        else:
            ex_iterable = self._ex_iterable

        if self._distributed:
            rank = self._distributed.rank
            world_size = self._distributed.world_size
            if ex_iterable.n_shards % world_size == 0:
                if self._is_main_process():
                    n_shards_per_node = ex_iterable.n_shards // world_size
                    plural = "s" if n_shards_per_node > 1 else ""
                    logger.warning(
                        f"Assigning {n_shards_per_node} shard{plural} (or data source{plural}) of the dataset to each node."
                    )
                ex_iterable = ex_iterable.shard_data_sources(rank, world_size)
            else:
                if self._is_main_process():
                    logger.warning(
                        f"Assigning 1 out of {world_size} examples of the dataset to each node. The others are skipped during the iteration."
                    )
                    logger.info(
                        f"It is more optimized to distribute the dataset shards (or data sources) across nodes. "
                        f"You can do that by using a dataset with number of shards that is a factor of world_size={world_size}. "
                        f"The current dataset has {ex_iterable.n_shards} which is not a factor of {world_size}"
                    )
                ex_iterable = StepExamplesIterable(ex_iterable, step=world_size, offset=rank)

        return ex_iterable

    def __iter__(self):
<<<<<<< HEAD
=======
        if self._format_type == "arrow":
            yield from self.iter(batch_size=1)
            return

        ex_iterable = self._prepare_ex_iterable_for_iteration()

>>>>>>> 006bf33a
        if "torch" in sys.modules:
            import torch.utils.data

            worker_info = torch.utils.data.get_worker_info()
            if isinstance(self, torch.utils.data.IterableDataset) and worker_info is not None:
                # We're a torch.utils.data.IterableDataset in a PyTorch worker process
                yield from self._iter_pytorch()
                return

        ex_iterable = self._prepare_ex_iterable_for_iteration()
        if self._formatting:
            formatter = get_formatter(self._formatting.format_type, features=self.features)
            format_dict = (
                formatter.recursive_tensorize if isinstance(formatter, TensorFormatter) else cast_to_python_objects
            )
        else:
            format_dict = None

        if self._formatting and (ex_iterable.iter_arrow or self._formatting == "arrow"):
            if ex_iterable.iter_arrow:
                iterator = _batch_arrow_tables(ex_iterable.iter_arrow(), batch_size=1)
            else:
                iterator = _convert_to_arrow(ex_iterable, batch_size=1)
            for key, pa_table in iterator:
                yield formatter.format_row(pa_table)
            return

        for key, example in ex_iterable:
            if self.features:
                # `IterableDataset` automatically fills missing columns with None.
                # This is done with `_apply_feature_types_on_example`.
                example = _apply_feature_types_on_example(
                    example, self.features, token_per_repo_id=self._token_per_repo_id
                )
            yield format_dict(example) if format_dict else example

    def iter(self, batch_size: int, drop_last_batch: bool = False):
        """Iterate through the batches of size `batch_size`.

        Args:
            batch_size (:obj:`int`): size of each batch to yield.
            drop_last_batch (:obj:`bool`, default `False`): Whether a last batch smaller than the batch_size should be
                dropped
        """
<<<<<<< HEAD

        if self._formatting:
            formatter = get_formatter(self._formatting.format_type, features=self.features)
            format_dict = (
                formatter.recursive_tensorize if isinstance(formatter, TensorFormatter) else cast_to_python_objects
            )
        else:
            format_dict = None

        ex_iterable = self._prepare_ex_iterable_for_iteration()
        if self._formatting and (ex_iterable.iter_arrow or self._formatting == "arrow"):
=======
        ex_iterable = self._prepare_ex_iterable_for_iteration()
        if self._format_type == "arrow":
>>>>>>> 006bf33a
            if ex_iterable.iter_arrow:
                iterator = _batch_arrow_tables(
                    ex_iterable.iter_arrow(), batch_size=batch_size, drop_last_batch=drop_last_batch
                )
            else:
                iterator = _convert_to_arrow(ex_iterable, batch_size=batch_size, drop_last_batch=drop_last_batch)
            for key, pa_table in iterator:
<<<<<<< HEAD
                yield formatter.format_batch(pa_table)
            return

=======
                if self.features:
                    columns = set(pa_table.colum_names)
                    # add missing columns
                    for column_name in self.features:
                        if column_name not in columns:
                            col = pa.NullArray.from_buffers(pa.null(), len(pa_table), [None])
                            pa_table = pa_table.append_column(column_name, col)
                    yield cast_table_to_features(pa_table, self.features)
                else:
                    yield pa_table
            return
>>>>>>> 006bf33a
        iterator = iter(ex_iterable)
        for key, example in iterator:
            # If batched, first build the batch
            examples = [example] + [example for key, example in islice(iterator, batch_size - 1)]
            if drop_last_batch and len(examples) < batch_size:  # ignore last batch
                return
            batch = _examples_to_batch(examples)
            if self.features:
                # `IterableDataset` automatically fills missing columns with None.
                # This is done with `_apply_feature_types_on_batch`.
                batch = _apply_feature_types_on_batch(batch, self.features, token_per_repo_id=self._token_per_repo_id)
            yield format_dict(batch) if format_dict else batch

    @staticmethod
    def from_generator(
        generator: Callable,
        features: Optional[Features] = None,
        gen_kwargs: Optional[dict] = None,
    ) -> "IterableDataset":
        """Create an Iterable Dataset from a generator.

        Args:
            generator (`Callable`):
                A generator function that `yields` examples.
            features (`Features`, *optional*):
                Dataset features.
            gen_kwargs(`dict`, *optional*):
                Keyword arguments to be passed to the `generator` callable.
                You can define a sharded iterable dataset by passing the list of shards in `gen_kwargs`.
                This can be used to improve shuffling and when iterating over the dataset with multiple workers.

        Returns:
            `IterableDataset`

        Example:

        ```py
        >>> def gen():
        ...     yield {"text": "Good", "label": 0}
        ...     yield {"text": "Bad", "label": 1}
        ...
        >>> ds = IterableDataset.from_generator(gen)
        ```

        ```py
        >>> def gen(shards):
        ...     for shard in shards:
        ...         with open(shard) as f:
        ...             for line in f:
        ...                 yield {"line": line}
        ...
        >>> shards = [f"data{i}.txt" for i in range(32)]
        >>> ds = IterableDataset.from_generator(gen, gen_kwargs={"shards": shards})
        >>> ds = ds.shuffle(seed=42, buffer_size=10_000)  # shuffles the shards order + uses a shuffle buffer
        >>> from torch.utils.data import DataLoader
        >>> dataloader = DataLoader(ds.with_format("torch"), num_workers=4)  # give each worker a subset of 32/4=8 shards
        ```
        """
        from .io.generator import GeneratorDatasetInputStream

        return GeneratorDatasetInputStream(
            generator=generator,
            features=features,
            gen_kwargs=gen_kwargs,
            streaming=True,
        ).read()

    @staticmethod
    def from_spark(
        df: "pyspark.sql.DataFrame",
        split: Optional[NamedSplit] = None,
        features: Optional[Features] = None,
        **kwargs,
    ) -> "IterableDataset":
        """Create an IterableDataset from Spark DataFrame. The dataset is streamed to the driver in batches.

        Args:
            df (`pyspark.sql.DataFrame`):
                The DataFrame containing the desired data.
            split (`NamedSplit`, *optional*):
                Split name to be assigned to the dataset.
            features (`Features`, *optional*):
                Dataset features.

        Returns:
            [`IterableDataset`]

        Example:

        ```py
        >>> df = spark.createDataFrame(
        >>>     data=[[1, "Elia"], [2, "Teo"], [3, "Fang"]],
        >>>     columns=["id", "name"],
        >>> )
        >>> ds = IterableDataset.from_spark(df)
        ```
        """
        from .io.spark import SparkDatasetReader

        if sys.platform == "win32":
            raise EnvironmentError("IterableDataset.from_spark is not currently supported on Windows")

        return SparkDatasetReader(
            df,
            split=split,
            features=features,
            streaming=True,
            **kwargs,
        ).read()

    def with_format(
        self,
        type: Optional[str] = None,
    ) -> "IterableDataset":
        """
        Return a dataset with the specified format.
        Supported formats: "arrow", or None for regular python objects.
        The other formats are currently not implemented.

        Args:

            type (`str`, optional, default None): if set to "torch", the returned dataset
                will be a subclass of torch.utils.data.IterableDataset to be used in a DataLoader
        """
        type = get_format_type_from_alias(type)
        # TODO(QL): add examples formatting to get tensors when using the "torch" format
        # TODO(QL): add format_kwargs
        # TODO(QL): add format_columns and return_all_columns
        # TODO(QL): add pandas, numpy and tf formats
        return IterableDataset(
            ex_iterable=self._ex_iterable,
            info=self._info.copy(),
            split=self._split,
            format_type=type,
            shuffling=copy.deepcopy(self._shuffling),
            distributed=copy.deepcopy(self._distributed),
            token_per_repo_id=self._token_per_repo_id,
        )

    def map(
        self,
        function: Optional[Callable] = None,
        with_indices: bool = False,
        input_columns: Optional[Union[str, List[str]]] = None,
        batched: bool = False,
        batch_size: Optional[int] = 1000,
        drop_last_batch: bool = False,
        remove_columns: Optional[Union[str, List[str]]] = None,
        features: Optional[Features] = None,
        fn_kwargs: Optional[dict] = None,
    ) -> "IterableDataset":
        """
        Apply a function to all the examples in the iterable dataset (individually or in batches) and update them.
        If your function returns a column that already exists, then it overwrites it.
        The function is applied on-the-fly on the examples when iterating over the dataset.

        You can specify whether the function should be batched or not with the `batched` parameter:

        - If batched is `False`, then the function takes 1 example in and should return 1 example.
          An example is a dictionary, e.g. `{"text": "Hello there !"}`.
        - If batched is `True` and `batch_size` is 1, then the function takes a batch of 1 example as input and can return a batch with 1 or more examples.
          A batch is a dictionary, e.g. a batch of 1 example is {"text": ["Hello there !"]}.
        - If batched is `True` and `batch_size` is `n` > 1, then the function takes a batch of `n` examples as input and can return a batch with `n` examples, or with an arbitrary number of examples.
          Note that the last batch may have less than `n` examples.
          A batch is a dictionary, e.g. a batch of `n` examples is `{"text": ["Hello there !"] * n}`.

        Args:
            function (`Callable`, *optional*, defaults to `None`):
                Function applied on-the-fly on the examples when you iterate on the dataset.
                It must have one of the following signatures:

                - `function(example: Dict[str, Any]) -> Dict[str, Any]` if `batched=False` and `with_indices=False`
                - `function(example: Dict[str, Any], idx: int) -> Dict[str, Any]` if `batched=False` and `with_indices=True`
                - `function(batch: Dict[str, List]) -> Dict[str, List]` if `batched=True` and `with_indices=False`
                - `function(batch: Dict[str, List], indices: List[int]) -> Dict[str, List]` if `batched=True` and `with_indices=True`

                For advanced usage, the function can also return a `pyarrow.Table`.
                Moreover if your function returns nothing (`None`), then `map` will run your function and return the dataset unchanged.
                If no function is provided, default to identity function: `lambda x: x`.
            with_indices (`bool`, defaults to `False`):
                Provide example indices to `function`. Note that in this case the signature of `function` should be `def function(example, idx[, rank]): ...`.
            input_columns (`Optional[Union[str, List[str]]]`, defaults to `None`):
                The columns to be passed into `function`
                as positional arguments. If `None`, a dict mapping to all formatted columns is passed as one argument.
            batched (`bool`, defaults to `False`):
                Provide batch of examples to `function`.
            batch_size (`int`, *optional*, defaults to `1000`):
                Number of examples per batch provided to `function` if `batched=True`.
                `batch_size <= 0` or `batch_size == None` then provide the full dataset as a single batch to `function`.
            drop_last_batch (`bool`, defaults to `False`):
                Whether a last batch smaller than the batch_size should be
                dropped instead of being processed by the function.
            remove_columns (`[List[str]]`, *optional*, defaults to `None`):
                Remove a selection of columns while doing the mapping.
                Columns will be removed before updating the examples with the output of `function`, i.e. if `function` is adding
                columns with names in `remove_columns`, these columns will be kept.
            features (`[Features]`, *optional*, defaults to `None`):
                Feature types of the resulting dataset.
            fn_kwargs (`Dict`, *optional*, default `None`):
                Keyword arguments to be passed to `function`.

        Example:

        ```py
        >>> from datasets import load_dataset
        >>> ds = load_dataset("rotten_tomatoes", split="train", streaming=True)
        >>> def add_prefix(example):
        ...     example["text"] = "Review: " + example["text"]
        ...     return example
        >>> ds = ds.map(add_prefix)
        >>> list(ds.take(3))
        [{'label': 1,
         'text': 'Review: the rock is destined to be the 21st century\'s new " conan " and that he\'s going to make a splash even greater than arnold schwarzenegger , jean-claud van damme or steven segal .'},
         {'label': 1,
         'text': 'Review: the gorgeously elaborate continuation of " the lord of the rings " trilogy is so huge that a column of words cannot adequately describe co-writer/director peter jackson\'s expanded vision of j . r . r . tolkien\'s middle-earth .'},
         {'label': 1, 'text': 'Review: effective but too-tepid biopic'}]
        ```
        """
        if isinstance(input_columns, str):
            input_columns = [input_columns]
        if isinstance(remove_columns, str):
            remove_columns = [remove_columns]
        if function is None:
            function = lambda x: x  # noqa: E731
        if fn_kwargs is None:
            fn_kwargs = {}
        ex_iterable = MappedExamplesIterable(
            TypedExamplesIterable(self._ex_iterable, self._info.features, token_per_repo_id=self._token_per_repo_id)
            if self._info.features is not None
            else self._ex_iterable,
            function=function,
            with_indices=with_indices,
            input_columns=input_columns,
            batched=batched,
            batch_size=batch_size,
            drop_last_batch=drop_last_batch,
            remove_columns=remove_columns,
            fn_kwargs=fn_kwargs,
<<<<<<< HEAD
            formatting=self._formatting,
=======
            format_type=self._format_type,
>>>>>>> 006bf33a
        )
        info = self.info.copy()
        info.features = features
        return IterableDataset(
            ex_iterable=ex_iterable,
            info=info,
            split=self._split,
            formatting=self._formatting,
            shuffling=copy.deepcopy(self._shuffling),
            distributed=copy.deepcopy(self._distributed),
            token_per_repo_id=self._token_per_repo_id,
        )

    def filter(
        self,
        function: Optional[Callable] = None,
        with_indices=False,
        input_columns: Optional[Union[str, List[str]]] = None,
        batched: bool = False,
        batch_size: Optional[int] = 1000,
        fn_kwargs: Optional[dict] = None,
    ) -> "IterableDataset":
        """Apply a filter function to all the elements so that the dataset only includes examples according to the filter function.
        The filtering is done on-the-fly when iterating over the dataset.

        Args:
            function (`Callable`):
                Callable with one of the following signatures:

                - `function(example: Dict[str, Any]) -> bool` if `with_indices=False, batched=False`
                - `function(example: Dict[str, Any], indices: int) -> bool` if `with_indices=True, batched=False`
                - `function(example: Dict[str, List]) -> List[bool]` if `with_indices=False, batched=True`
                - `function(example: Dict[str, List], indices: List[int]) -> List[bool]` if `with_indices=True, batched=True`

                If no function is provided, defaults to an always True function: `lambda x: True`.
            with_indices (`bool`, defaults to `False`):
                Provide example indices to `function`. Note that in this case the signature of `function` should be `def function(example, idx): ...`.
            input_columns (`str` or `List[str]`, *optional*):
                The columns to be passed into `function` as
                positional arguments. If `None`, a dict mapping to all formatted columns is passed as one argument.
            batched (`bool`, defaults to `False`):
                Provide batch of examples to `function`.
            batch_size (`int`, *optional*, default `1000`):
                Number of examples per batch provided to `function` if `batched=True`.
            fn_kwargs (`Dict`, *optional*, default `None`):
                Keyword arguments to be passed to `function`.

        Example:

        ```py
        >>> from datasets import load_dataset
        >>> ds = load_dataset("rotten_tomatoes", split="train", streaming=True)
        >>> ds = ds.filter(lambda x: x["label"] == 0)
        >>> list(ds.take(3))
        [{'label': 0, 'movie_review': 'simplistic , silly and tedious .'},
         {'label': 0,
         'movie_review': "it's so laddish and juvenile , only teenage boys could possibly find it funny ."},
         {'label': 0,
         'movie_review': 'exploitative and largely devoid of the depth or sophistication that would make watching such a graphic treatment of the crimes bearable .'}]
        ```
        """
        if isinstance(input_columns, str):
            input_columns = [input_columns]

        # TODO(QL): keep the features (right now if we keep it it would call decode_example again on an already decoded example)
        info = copy.deepcopy(self._info)
        info.features = None

        # We need the examples to be decoded for certain feature types like Image or Audio, so we use TypedExamplesIterable here
        ex_iterable = FilteredExamplesIterable(
            TypedExamplesIterable(self._ex_iterable, self._info.features, token_per_repo_id=self._token_per_repo_id)
            if self._info.features is not None
            else self._ex_iterable,
            function=function,
            with_indices=with_indices,
            input_columns=input_columns,
            batched=batched,
            batch_size=batch_size,
            fn_kwargs=fn_kwargs,
<<<<<<< HEAD
            formatting=self._formatting,
=======
            format_type=self._format_type,
>>>>>>> 006bf33a
        )
        return IterableDataset(
            ex_iterable=ex_iterable,
            info=info,
            split=self._split,
            formatting=self._formatting,
            shuffling=copy.deepcopy(self._shuffling),
            distributed=copy.deepcopy(self._distributed),
            token_per_repo_id=self._token_per_repo_id,
        )

    def shuffle(
        self, seed=None, generator: Optional[np.random.Generator] = None, buffer_size: int = 1000
    ) -> "IterableDataset":
        """
        Randomly shuffles the elements of this dataset.

        This dataset fills a buffer with `buffer_size` elements, then randomly samples elements from this buffer,
        replacing the selected elements with new elements. For perfect shuffling, a buffer size greater than or
        equal to the full size of the dataset is required.

        For instance, if your dataset contains 10,000 elements but `buffer_size` is set to 1000, then `shuffle` will
        initially select a random element from only the first 1000 elements in the buffer. Once an element is
        selected, its space in the buffer is replaced by the next (i.e. 1,001-st) element,
        maintaining the 1000 element buffer.

        If the dataset is made of several shards, it also does shuffle the order of the shards.
        However if the order has been fixed by using [`~datasets.IterableDataset.skip`] or [`~datasets.IterableDataset.take`]
        then the order of the shards is kept unchanged.

        Args:
            seed (`int`, *optional*, defaults to `None`):
                Random seed that will be used to shuffle the dataset.
                It is used to sample from the shuffle buffe and also to shuffle the data shards.
            generator (`numpy.random.Generator`, *optional*):
                Numpy random Generator to use to compute the permutation of the dataset rows.
                If `generator=None` (default), uses `np.random.default_rng` (the default BitGenerator (PCG64) of NumPy).
            buffer_size (`int`, defaults to `1000`):
                Size of the buffer.

        Example:

        ```py
        >>> from datasets import load_dataset
        >>> ds = load_dataset("rotten_tomatoes", split="train", streaming=True)
        >>> list(ds.take(3))
        [{'label': 1,
         'text': 'the rock is destined to be the 21st century\'s new " conan " and that he\'s going to make a splash even greater than arnold schwarzenegger , jean-claud van damme or steven segal .'},
         {'label': 1,
         'text': 'the gorgeously elaborate continuation of " the lord of the rings " trilogy is so huge that a column of words cannot adequately describe co-writer/director peter jackson\'s expanded vision of j . r . r . tolkien\'s middle-earth .'},
         {'label': 1, 'text': 'effective but too-tepid biopic'}]
        >>> shuffled_ds = ds.shuffle(seed=42)
        >>> list(shuffled_ds.take(3))
        [{'label': 1,
         'text': "a sports movie with action that's exciting on the field and a story you care about off it ."},
         {'label': 1,
         'text': 'at its best , the good girl is a refreshingly adult take on adultery . . .'},
         {'label': 1,
         'text': "sam jones became a very lucky filmmaker the day wilco got dropped from their record label , proving that one man's ruin may be another's fortune ."}]
        ```
        """
        if generator is None:
            generator = np.random.default_rng(seed)
        else:
            generator = deepcopy(generator)
        shuffling = ShufflingConfig(generator=generator, _original_seed=seed)
        return IterableDataset(
            ex_iterable=BufferShuffledExamplesIterable(
                self._ex_iterable, buffer_size=buffer_size, generator=generator
            ).shuffle_data_sources(generator),
            info=self._info.copy(),
            split=self._split,
            formatting=self._formatting,
            shuffling=shuffling,
            distributed=copy.deepcopy(self._distributed),
            token_per_repo_id=self._token_per_repo_id,
        )

    def set_epoch(self, epoch: int):
        self._epoch = epoch

    def skip(self, n) -> "IterableDataset":
        """
        Create a new [`IterableDataset`] that skips the first `n` elements.

        Args:
            n (`int`):
                Number of elements to skip.

        Example:

        ```py
        >>> from datasets import load_dataset
        >>> ds = load_dataset("rotten_tomatoes", split="train", streaming=True)
        >>> list(ds.take(3))
        [{'label': 1,
         'text': 'the rock is destined to be the 21st century\'s new " conan " and that he\'s going to make a splash even greater than arnold schwarzenegger , jean-claud van damme or steven segal .'},
         {'label': 1,
         'text': 'the gorgeously elaborate continuation of " the lord of the rings " trilogy is so huge that a column of words cannot adequately describe co-writer/director peter jackson\'s expanded vision of j . r . r . tolkien\'s middle-earth .'},
         {'label': 1, 'text': 'effective but too-tepid biopic'}]
        >>> ds = ds.skip(1)
        >>> list(ds.take(3))
        [{'label': 1,
         'text': 'the gorgeously elaborate continuation of " the lord of the rings " trilogy is so huge that a column of words cannot adequately describe co-writer/director peter jackson\'s expanded vision of j . r . r . tolkien\'s middle-earth .'},
         {'label': 1, 'text': 'effective but too-tepid biopic'},
         {'label': 1,
         'text': 'if you sometimes like to go to the movies to have fun , wasabi is a good place to start .'}]
        ```
        """
        ex_iterable = SkipExamplesIterable(self._ex_iterable, n)
        return IterableDataset(
            ex_iterable=ex_iterable,
            info=self._info.copy(),
            split=self._split,
            formatting=self._formatting,
            shuffling=copy.deepcopy(self._shuffling),
            distributed=copy.deepcopy(self._distributed),
            token_per_repo_id=self._token_per_repo_id,
        )

    def take(self, n) -> "IterableDataset":
        """
        Create a new [`IterableDataset`] with only the first `n` elements.

        Args:
            n (`int`):
                Number of elements to take.

        Example:

        ```py
        >>> from datasets import load_dataset
        >>> ds = load_dataset("rotten_tomatoes", split="train", streaming=True)
        >>> small_ds = ds.take(2)
        >>> list(small_ds)
        [{'label': 1,
         'text': 'the rock is destined to be the 21st century\'s new " conan " and that he\'s going to make a splash even greater than arnold schwarzenegger , jean-claud van damme or steven segal .'},
         {'label': 1,
         'text': 'the gorgeously elaborate continuation of " the lord of the rings " trilogy is so huge that a column of words cannot adequately describe co-writer/director peter jackson\'s expanded vision of j . r . r . tolkien\'s middle-earth .'}]
        ```
        """
        ex_iterable = TakeExamplesIterable(self._ex_iterable, n)
        return IterableDataset(
            ex_iterable=ex_iterable,
            info=self._info.copy(),
            split=self._split,
            formatting=self._formatting,
            shuffling=copy.deepcopy(self._shuffling),
            distributed=copy.deepcopy(self._distributed),
            token_per_repo_id=self._token_per_repo_id,
        )

    @property
    def column_names(self) -> Optional[List[str]]:
        """Names of the columns in the dataset.

        Example:

        ```py
        >>> from datasets import load_dataset
        >>> ds = load_dataset("rotten_tomatoes", split="validation", streaming=True)
        >>> ds.column_names
        ['text', 'label']
        ```
        """
        return list(self._info.features.keys()) if self._info.features is not None else None

    def add_column(self, name: str, column: Union[list, np.array]) -> "IterableDataset":
        """Add column to Dataset.

        Args:
            name (str): Column name.
            column (list or np.array): Column data to be added.

        Returns:
            `IterableDataset`
        """

        def add_column_fn(example, idx):
            if name in example:
                raise ValueError(f"Error when adding {name}: column {name} is already in the dataset.")
            return {name: column[idx]}

        return self.map(add_column_fn, with_indices=True)

    def rename_column(self, original_column_name: str, new_column_name: str) -> "IterableDataset":
        """
        Rename a column in the dataset, and move the features associated to the original column under the new column
        name.

        Args:
            original_column_name (`str`):
                Name of the column to rename.
            new_column_name (`str`):
                New name for the column.

        Returns:
            `IterableDataset`: A copy of the dataset with a renamed column.

        Example:

        ```py
        >>> from datasets import load_dataset
        >>> ds = load_dataset("rotten_tomatoes", split="train", streaming=True)
        >>> next(iter(ds))
        {'label': 1,
         'text': 'the rock is destined to be the 21st century\'s new " conan " and that he\'s going to make a splash even greater than arnold schwarzenegger , jean-claud van damme or steven segal .'}
        >>> ds = ds.rename_column("text", "movie_review")
        >>> next(iter(ds))
        {'label': 1,
         'movie_review': 'the rock is destined to be the 21st century\'s new " conan " and that he\'s going to make a splash even greater than arnold schwarzenegger , jean-claud van damme or steven segal .'}
        ```
        """

        def rename_column_fn(example):
            if original_column_name not in example:
                raise ValueError(
                    f"Error when renaming {original_column_name} to {new_column_name}: column {original_column_name} is not in the dataset."
                )
            if new_column_name in example:
                raise ValueError(
                    f"Error when renaming {original_column_name} to {new_column_name}: column {new_column_name} is already in the dataset."
                )
            return {new_column_name: example[original_column_name]}

        original_features = self._info.features.copy() if self._info.features else None
        ds_iterable = self.map(rename_column_fn, remove_columns=[original_column_name])
        if original_features is not None:
            ds_iterable._info.features = Features(
                {
                    new_column_name if col == original_column_name else col: feature
                    for col, feature in original_features.items()
                }
            )
        return ds_iterable

    def rename_columns(self, column_mapping: Dict[str, str]) -> "IterableDataset":
        """
        Rename several columns in the dataset, and move the features associated to the original columns under
        the new column names.

        Args:
            column_mapping (`Dict[str, str]`): A mapping of columns to rename to their new names

        Returns:
            `IterableDataset`: A copy of the dataset with renamed columns
        """

        def rename_columns_fn(example):
            if any(col not in example for col in column_mapping):
                raise ValueError(
                    f"Error when renaming {list(column_mapping)} to {list(column_mapping.values())}: columns {set(column_mapping) - set(example)} are not in the dataset."
                )
            if any(col in example for col in column_mapping.values()):
                raise ValueError(
                    f"Error when renaming {list(column_mapping)} to {list(column_mapping.values())}: columns {set(example) - set(column_mapping.values())} are already in the dataset."
                )
            return {
                new_column_name: example[original_column_name]
                for original_column_name, new_column_name in column_mapping.items()
            }

        original_features = self._info.features.copy() if self._info.features else None
        ds_iterable = self.map(rename_columns_fn, remove_columns=list(column_mapping))
        if original_features is not None:
            ds_iterable._info.features = Features(
                {
                    column_mapping[col] if col in column_mapping.keys() else col: feature
                    for col, feature in original_features.items()
                }
            )
        return ds_iterable

    def remove_columns(self, column_names: Union[str, List[str]]) -> "IterableDataset":
        """
        Remove one or several column(s) in the dataset and the features associated to them.
        The removal is done on-the-fly on the examples when iterating over the dataset.


        Args:
            column_names (`Union[str, List[str]]`):
                Name of the column(s) to remove.

        Returns:
            `IterableDataset`: A copy of the dataset object without the columns to remove.

        Example:

        ```py
        >>> from datasets import load_dataset
        >>> ds = load_dataset("rotten_tomatoes", split="train", streaming=True)
        >>> next(iter(ds))
        {'text': 'the rock is destined to be the 21st century\'s new " conan " and that he\'s going to make a splash even greater than arnold schwarzenegger , jean-claud van damme or steven segal .', 'label': 1}
        >>> ds = ds.remove_columns("label")
        >>> next(iter(ds))
        {'text': 'the rock is destined to be the 21st century\'s new " conan " and that he\'s going to make a splash even greater than arnold schwarzenegger , jean-claud van damme or steven segal .'}
        ```
        """
        original_features = self._info.features.copy() if self._info.features else None
        ds_iterable = self.map(remove_columns=column_names)
        if original_features is not None:
            ds_iterable._info.features = original_features.copy()
            for col, _ in original_features.items():
                if col in column_names:
                    del ds_iterable._info.features[col]
        return ds_iterable

    def select_columns(self, column_names: Union[str, List[str]]) -> "IterableDataset":
        """Select one or several column(s) in the dataset and the features
        associated to them. The selection is done on-the-fly on the examples
        when iterating over the dataset.


        Args:
            column_names (`Union[str, List[str]]`):
                Name of the column(s) to select.

        Returns:
            `IterableDataset`: A copy of the dataset object with selected columns.

        Example:

        ```py
        >>> from datasets import load_dataset
        >>> ds = load_dataset("rotten_tomatoes", split="train", streaming=True)
        >>> next(iter(ds))
        {'text': 'the rock is destined to be the 21st century\'s new " conan " and that he\'s going to make a splash even greater than arnold schwarzenegger , jean-claud van damme or steven segal .', 'label': 1}
        >>> ds = ds.select_columns("text")
        >>> next(iter(ds))
        {'text': 'the rock is destined to be the 21st century\'s new " conan " and that he\'s going to make a splash even greater than arnold schwarzenegger , jean-claud van damme or steven segal .'}
        ```
        """
        if isinstance(column_names, str):
            column_names = [column_names]

        if self._info:
            info = copy.deepcopy(self._info)
            if self._info.features is not None:
                for column_name in column_names:
                    if column_name not in self._info.features:
                        raise ValueError(
                            f"Column name {column_name} not in the "
                            "dataset. Columns in the dataset: "
                            f"{list(self._info.features.keys())}."
                        )
                info.features = Features({c: info.features[c] for c in column_names})

        ex_iterable = SelectColumnsIterable(self._ex_iterable, column_names)
        return IterableDataset(
            ex_iterable=ex_iterable,
            info=info,
            split=self._split,
            formatting=self._formatting,
            shuffling=self._shuffling,
            distributed=self._distributed,
            token_per_repo_id=self._token_per_repo_id,
        )

    def cast_column(self, column: str, feature: FeatureType) -> "IterableDataset":
        """Cast column to feature for decoding.

        Args:
            column (`str`):
                Column name.
            feature (`Feature`):
                Target feature.

        Returns:
            `IterableDataset`

        Example:

        ```py
        >>> from datasets import load_dataset, Audio
        >>> ds = load_dataset("PolyAI/minds14", name="en-US", split="train", streaming=True)
        >>> ds.features
        {'audio': Audio(sampling_rate=8000, mono=True, decode=True, id=None),
         'english_transcription': Value(dtype='string', id=None),
         'intent_class': ClassLabel(num_classes=14, names=['abroad', 'address', 'app_error', 'atm_limit', 'balance', 'business_loan',  'card_issues', 'cash_deposit', 'direct_debit', 'freeze', 'high_value_payment', 'joint_account', 'latest_transactions', 'pay_bill'], id=None),
         'lang_id': ClassLabel(num_classes=14, names=['cs-CZ', 'de-DE', 'en-AU', 'en-GB', 'en-US', 'es-ES', 'fr-FR', 'it-IT', 'ko-KR',  'nl-NL', 'pl-PL', 'pt-PT', 'ru-RU', 'zh-CN'], id=None),
         'path': Value(dtype='string', id=None),
         'transcription': Value(dtype='string', id=None)}
        >>> ds = ds.cast_column("audio", Audio(sampling_rate=16000))
        >>> ds.features
        {'audio': Audio(sampling_rate=16000, mono=True, decode=True, id=None),
         'english_transcription': Value(dtype='string', id=None),
         'intent_class': ClassLabel(num_classes=14, names=['abroad', 'address', 'app_error', 'atm_limit', 'balance', 'business_loan',  'card_issues', 'cash_deposit', 'direct_debit', 'freeze', 'high_value_payment', 'joint_account', 'latest_transactions', 'pay_bill'], id=None),
         'lang_id': ClassLabel(num_classes=14, names=['cs-CZ', 'de-DE', 'en-AU', 'en-GB', 'en-US', 'es-ES', 'fr-FR', 'it-IT', 'ko-KR',  'nl-NL', 'pl-PL', 'pt-PT', 'ru-RU', 'zh-CN'], id=None),
         'path': Value(dtype='string', id=None),
         'transcription': Value(dtype='string', id=None)}
        ```
        """
        info = self._info.copy()
        info.features[column] = feature
        # check that it's still valid, especially with regard to task templates
        try:
            info.copy()
        except ValueError:
            info.task_templates = None
        return IterableDataset(
            ex_iterable=self._ex_iterable,
            info=info,
            split=self._split,
            formatting=self._formatting,
            shuffling=copy.deepcopy(self._shuffling),
            distributed=copy.deepcopy(self._distributed),
            token_per_repo_id=self._token_per_repo_id,
        )

    def cast(
        self,
        features: Features,
    ) -> "IterableDataset":
        """
        Cast the dataset to a new set of features.

        Args:
            features ([`Features`]):
                New features to cast the dataset to.
                The name of the fields in the features must match the current column names.
                The type of the data must also be convertible from one type to the other.
                For non-trivial conversion, e.g. `string` <-> `ClassLabel` you should use [`~Dataset.map`] to update the Dataset.

        Returns:
            `IterableDataset`: A copy of the dataset with casted features.

        Example:

        ```py
        >>> from datasets import load_dataset
        >>> ds = load_dataset("rotten_tomatoes", split="train", streaming=True)
        >>> ds.features
        {'label': ClassLabel(num_classes=2, names=['neg', 'pos'], id=None),
         'text': Value(dtype='string', id=None)}
        >>> new_features = ds.features.copy()
        >>> new_features["label"] = ClassLabel(names=["bad", "good"])
        >>> new_features["text"] = Value("large_string")
        >>> ds = ds.cast(new_features)
        >>> ds.features
        {'label': ClassLabel(num_classes=2, names=['bad', 'good'], id=None),
         'text': Value(dtype='large_string', id=None)}
        ```
        """
        info = self._info.copy()
        info.features = features
        # check that it's still valid, especially with regard to task templates
        try:
            info.copy()
        except ValueError:
            info.task_templates = None
        return IterableDataset(
            ex_iterable=self._ex_iterable,
            info=info,
            split=self._split,
            formatting=self._formatting,
            shuffling=copy.deepcopy(self._shuffling),
            distributed=copy.deepcopy(self._distributed),
            token_per_repo_id=self._token_per_repo_id,
        )

    def _step(self, step: int, offset: int) -> "IterableDataset":
        ex_iterable = StepExamplesIterable(self._ex_iterable, step=step, offset=offset)
        return IterableDataset(
            ex_iterable=ex_iterable,
            info=self._info.copy(),
            split=self._split,
            formatting=self._formatting,
            shuffling=copy.deepcopy(self._shuffling),
            distributed=copy.deepcopy(self._distributed),
            token_per_repo_id=self._token_per_repo_id,
        )

    def _resolve_features(self):
        if self.features is not None:
            return self
        elif isinstance(self._ex_iterable, TypedExamplesIterable):
            features = self._ex_iterable.features
        else:
            features = _infer_features_from_batch(self.with_format(None)._head())
        info = self.info.copy()
        info.features = features
        return IterableDataset(
            ex_iterable=self._ex_iterable,
            info=info,
            split=self._split,
            formatting=self._formatting,
            shuffling=copy.deepcopy(self._shuffling),
            distributed=copy.deepcopy(self._distributed),
            token_per_repo_id=self._token_per_repo_id,
        )


def _concatenate_iterable_datasets(
    dsets: List[IterableDataset],
    info: Optional[DatasetInfo] = None,
    split: Optional[NamedSplit] = None,
    axis: int = 0,
) -> IterableDataset:
    """
    Converts a list of `IterableDataset` with the same schema into a single `IterableDataset`.
    Missing data are filled with None values.

    <Added version="2.4.0"/>

    Args:
        dsets (`List[datasets.IterableDataset]`): List of Datasets to concatenate.
        info (`DatasetInfo`, optional): Dataset information, like description, citation, etc.
        split (`NamedSplit`, optional): Name of the dataset split.
        axis (``{0, 1}``, default ``0``, meaning over rows):
            Axis to concatenate over, where ``0`` means over rows (vertically) and ``1`` means over columns
            (horizontally).

            *New in version 1.6.0*

    Example:

    ```py
    >>> ds3 = _concatenate_iterable_datasets([ds1, ds2])
    ```
    """
    dsets = [d._resolve_features() for d in dsets]

    # Perform checks (and a potentional cast if axis=0)
    if axis == 0:
        _check_if_features_can_be_aligned([dset.features for dset in dsets])
    else:
        _check_column_names([col_name for dset in dsets for col_name in dset.features])

    # TODO: improve this to account for a mix of ClassLabel and Value for example
    # right now it would keep the type of the first dataset in the list
    features = Features(
        {k: v for features in _align_features([dset.features for dset in dsets]) for k, v in features.items()}
    )

    ex_iterables = [d._ex_iterable for d in dsets]
    if axis == 0:
        ex_iterable = VerticallyConcatenatedMultiSourcesExamplesIterable(ex_iterables)
    else:
        ex_iterable = HorizontallyConcatenatedMultiSourcesExamplesIterable(ex_iterables)
    # Set new info - we update the features
    # setting the features also ensures to fill missing columns with None
    if info is None:
        info = DatasetInfo.from_merge([d.info for d in dsets])
    else:
        info = info.copy()
    info.features = features
    # Get all the auth tokens per repository - in case the datasets come from different private repositories
    token_per_repo_id = {repo_id: token for dataset in dsets for repo_id, token in dataset._token_per_repo_id.items()}
    # Return new daset
    return IterableDataset(ex_iterable=ex_iterable, info=info, split=split, token_per_repo_id=token_per_repo_id)


def _interleave_iterable_datasets(
    datasets: List[IterableDataset],
    probabilities: Optional[List[float]] = None,
    seed: Optional[int] = None,
    info: Optional[DatasetInfo] = None,
    split: Optional[NamedSplit] = None,
    stopping_strategy: Literal["first_exhausted", "all_exhausted"] = "first_exhausted",
) -> IterableDataset:
    """
    Interleave several iterable datasets (sources) into a single iterable dataset.
    The new iterable dataset alternates between the sources to yield examples.
    If `probabilities = None` (default) the iterable dataset will cycles through the sources in order for each next example in the iteration.
    If `probabilities` is not `None, the iterable dataset will sample a random source according to the provided probabilities for each next examples in the iteration.

    <Added version="2.4.0"/>

    Args:
        datasets (`List[IterableDataset]`): list of datasets to interleave
        probabilities (`List[float]`, optional, default None): If specified, the new iterable dataset samples
            examples from one source at a time according to these probabilities.
        seed (`int`, optional, default None): The random seed used to choose a source for each example.
        stopping_strategy (`str`, defaults to `first_exhausted`):
            Two strategies are proposed right now.
            By default, `first_exhausted` is an undersampling strategy, i.e the dataset construction is stopped as soon as one dataset has ran out of samples.
            If the strategy is `all_exhausted`,  we use an oversampling strategy, i.e the dataset construction is stopped as soon as every samples of every dataset has been added at least once.
            Note that if the strategy is `all_exhausted`, the interleaved dataset size can get enormous:
            - with no probabilities, the resulting dataset will have max_length_datasets*nb_dataset samples.
            - with given probabilities, the resulting dataset will have more samples if some datasets have really low probability of visiting.

    Output:
        `datasets.IterableDataset`
    """
    datasets = [d._resolve_features() for d in datasets]

    # Perform checks
    _check_if_features_can_be_aligned([dset.features for dset in datasets])

    # TODO: improve this to account for a mix of ClassLabel and Value for example
    # right now it would keep the type of the first dataset in the list
    features = Features(
        {k: v for features in _align_features([dset.features for dset in datasets]) for k, v in features.items()}
    )

    ex_iterables = [d._ex_iterable for d in datasets]

    # Use cycling or random cycling of sources
    if probabilities is None:
        ex_iterable = CyclingMultiSourcesExamplesIterable(ex_iterables, stopping_strategy=stopping_strategy)
    else:
        generator = np.random.default_rng(seed)
        ex_iterable = RandomlyCyclingMultiSourcesExamplesIterable(
            ex_iterables, generator=generator, probabilities=probabilities, stopping_strategy=stopping_strategy
        )
    # Set new info - we update the features
    # setting the features also ensures to fill missing columns with None
    if info is None:
        info = DatasetInfo.from_merge([d.info for d in datasets])
    else:
        info = info.copy()
    info.features = features
    # Get all the auth tokens per repository - in case the datasets come from different private repositories
    token_per_repo_id = {
        repo_id: token for dataset in datasets for repo_id, token in dataset._token_per_repo_id.items()
    }
    # Return new daset
    return IterableDataset(ex_iterable=ex_iterable, info=info, split=split, token_per_repo_id=token_per_repo_id)


def _split_by_node_iterable_dataset(dataset: IterableDataset, rank: int, world_size: int) -> IterableDataset:
    """
    Split an iterable dataset for the node at rank `rank` in a pool of nodes of size `world_size`.

    If the dataset has a number of shards that is a factor of `world_size` (i.e. if `dataset.n_shards % world_size == 0`),
    then the shards are evenly assigned across the nodes, which is the most optimized.
    Otherwise, each node keeps 1 example out of `world_size`, skipping the other examples.

    Args:
        dataset ([`IterableDataset`]):
            The iterable dataset to split by node.
        rank (`int`):
            Rank of the current node.
        world_size (`int`):
            Total number of nodes.

    Returns:
        [`IterableDataset`]: The iterable dataset to be used on the node at rank `rank`.
    """
    if dataset._distributed:
        world_size = world_size * dataset._distributed.world_size
        rank = world_size * dataset._distributed.rank + rank
    distributed = DistributedConfig(rank=rank, world_size=world_size)
    return IterableDataset(
        ex_iterable=dataset._ex_iterable,
        info=dataset._info.copy(),
        split=dataset._split,
        formatting=dataset._formatting,
        shuffling=copy.deepcopy(dataset._shuffling),
        distributed=distributed,
        token_per_repo_id=dataset._token_per_repo_id,
    )<|MERGE_RESOLUTION|>--- conflicted
+++ resolved
@@ -87,15 +87,9 @@
 def _convert_to_arrow(
     iterable: Iterable[Tuple[Key, dict]],
     batch_size: int,
-<<<<<<< HEAD
-    drop_last_batch=False,
-) -> Iterator[Tuple[Key, pa.Table]]:
-    """Iterate over sub-tables of size `batch_size`.
-=======
     drop_last_batch: bool = False,
 ) -> Iterator[Tuple[Key, pa.Table]]:
     """Convert and group examples in Arrow tables of size `batch_size`.
->>>>>>> 006bf33a
 
     Args:
         iterable (`Iterable[Tuple[Key, dict]]`):
@@ -122,11 +116,7 @@
 def _batch_arrow_tables(
     iterable: Iterable[Tuple[Key, pa.Table]],
     batch_size: Optional[int],
-<<<<<<< HEAD
-    drop_last_batch=False,
-=======
     drop_last_batch: bool = False,
->>>>>>> 006bf33a
 ) -> Iterator[Tuple[Key, pa.Table]]:
     """Iterate over sub-tables of size `batch_size`.
 
@@ -275,13 +265,7 @@
         """Keep only the requested shard."""
         gen_kwargs_list = _split_gen_kwargs(self.kwargs, max_num_jobs=self.n_shards)
         requested_gen_kwargs = _merge_gen_kwargs([gen_kwargs_list[i] for i in shard_indices])
-<<<<<<< HEAD
         return ArrowExamplesIterable(self.generate_tables_fn, requested_gen_kwargs)
-=======
-        return ArrowExamplesIterable(
-            self.generate_tables_fn, requested_gen_kwargs, generate_tables_fn=self.generate_tables_fn
-        )
->>>>>>> 006bf33a
 
     @property
     def n_shards(self) -> int:
@@ -635,11 +619,7 @@
         drop_last_batch: bool = False,
         remove_columns: Optional[List[str]] = None,
         fn_kwargs: Optional[dict] = None,
-<<<<<<< HEAD
         formatting: Optional["FormattingConfig"] = None,
-=======
-        format_type: Optional[str] = None,
->>>>>>> 006bf33a
     ):
         super().__init__()
         self.ex_iterable = ex_iterable
@@ -651,21 +631,12 @@
         self.with_indices = with_indices
         self.input_columns = input_columns
         self.fn_kwargs = fn_kwargs or {}
-<<<<<<< HEAD
         self.formatting = formatting
         if self.formatting and self.formatting.format_type == "arrow":
             self.iter_arrow = self._iter_arrow
 
     def __iter__(self):
         if self.formatting and self.formatting.format_type == "arrow":
-=======
-        self.format_type = get_format_type_from_alias(format_type)
-        if format_type == "arrow":
-            self.iter_arrow = self._iter_arrow
-
-    def __iter__(self):
-        if self.format_type == "arrow":
->>>>>>> 006bf33a
             yield from ArrowExamplesIterable(self._iter_arrow, {})
         else:
             yield from self._iter()
@@ -828,11 +799,7 @@
         batched: bool = False,
         batch_size: Optional[int] = 1000,
         fn_kwargs: Optional[dict] = None,
-<<<<<<< HEAD
         formatting: Optional["FormattingConfig"] = None,
-=======
-        format_type: Optional[str] = None,
->>>>>>> 006bf33a
     ):
         super().__init__()
         self.ex_iterable = ex_iterable
@@ -842,27 +809,17 @@
         self.with_indices = with_indices
         self.input_columns = input_columns
         self.fn_kwargs = fn_kwargs or {}
-<<<<<<< HEAD
         self.formatting = formatting
         if self.formatting and self.formatting.format_type == "arrow":
             self.iter_arrow = self._iter_arrow
 
     def __iter__(self):
         if self.formatting and self.formatting.format_type == "arrow":
-=======
-        self.format_type = get_format_type_from_alias(format_type)
-        if format_type == "arrow":
-            self.iter_arrow = self._iter_arrow
-
-    def __iter__(self):
-        if self.format_type == "arrow":
->>>>>>> 006bf33a
             yield from ArrowExamplesIterable(self._iter_arrow, {})
         else:
             yield from self._iter()
 
     def _iter(self):
-<<<<<<< HEAD
         if self.formatting:
             formatter = get_formatter(self.formatting.format_type)
             format_dict = (
@@ -871,8 +828,6 @@
         else:
             format_dict = None
 
-=======
->>>>>>> 006bf33a
         iterator = iter(self.ex_iterable)
         current_idx = 0
         if self.batched:
@@ -1153,7 +1108,6 @@
         return self.ex_iterable.n_shards
 
 
-<<<<<<< HEAD
 @dataclass
 class FormattingConfig:
     format_type: Optional[str]
@@ -1165,8 +1119,6 @@
             )
 
 
-=======
->>>>>>> 006bf33a
 @dataclass
 class ShufflingConfig:
     generator: np.random.Generator
@@ -1352,15 +1304,6 @@
         return ex_iterable
 
     def __iter__(self):
-<<<<<<< HEAD
-=======
-        if self._format_type == "arrow":
-            yield from self.iter(batch_size=1)
-            return
-
-        ex_iterable = self._prepare_ex_iterable_for_iteration()
-
->>>>>>> 006bf33a
         if "torch" in sys.modules:
             import torch.utils.data
 
@@ -1405,7 +1348,6 @@
             drop_last_batch (:obj:`bool`, default `False`): Whether a last batch smaller than the batch_size should be
                 dropped
         """
-<<<<<<< HEAD
 
         if self._formatting:
             formatter = get_formatter(self._formatting.format_type, features=self.features)
@@ -1417,10 +1359,6 @@
 
         ex_iterable = self._prepare_ex_iterable_for_iteration()
         if self._formatting and (ex_iterable.iter_arrow or self._formatting == "arrow"):
-=======
-        ex_iterable = self._prepare_ex_iterable_for_iteration()
-        if self._format_type == "arrow":
->>>>>>> 006bf33a
             if ex_iterable.iter_arrow:
                 iterator = _batch_arrow_tables(
                     ex_iterable.iter_arrow(), batch_size=batch_size, drop_last_batch=drop_last_batch
@@ -1428,23 +1366,9 @@
             else:
                 iterator = _convert_to_arrow(ex_iterable, batch_size=batch_size, drop_last_batch=drop_last_batch)
             for key, pa_table in iterator:
-<<<<<<< HEAD
                 yield formatter.format_batch(pa_table)
             return
 
-=======
-                if self.features:
-                    columns = set(pa_table.colum_names)
-                    # add missing columns
-                    for column_name in self.features:
-                        if column_name not in columns:
-                            col = pa.NullArray.from_buffers(pa.null(), len(pa_table), [None])
-                            pa_table = pa_table.append_column(column_name, col)
-                    yield cast_table_to_features(pa_table, self.features)
-                else:
-                    yield pa_table
-            return
->>>>>>> 006bf33a
         iterator = iter(ex_iterable)
         for key, example in iterator:
             # If batched, first build the batch
@@ -1683,11 +1607,7 @@
             drop_last_batch=drop_last_batch,
             remove_columns=remove_columns,
             fn_kwargs=fn_kwargs,
-<<<<<<< HEAD
             formatting=self._formatting,
-=======
-            format_type=self._format_type,
->>>>>>> 006bf33a
         )
         info = self.info.copy()
         info.features = features
@@ -1767,11 +1687,7 @@
             batched=batched,
             batch_size=batch_size,
             fn_kwargs=fn_kwargs,
-<<<<<<< HEAD
             formatting=self._formatting,
-=======
-            format_type=self._format_type,
->>>>>>> 006bf33a
         )
         return IterableDataset(
             ex_iterable=ex_iterable,
