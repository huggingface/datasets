--- conflicted
+++ resolved
@@ -106,7 +106,7 @@
 If you are familiar with the great `Tensorflow Datasets`, here are the main differences between `nlp` and `tfds`:
 - the scripts in `nlp` are not provided within the library but are queried, downloaded/cached and dynamically loaded upon request
 - `nlp` also provides evaluation metrics in a similar fashion to the datasets, i.e. as dynamically installed scripts with a unified API. This gives access to the pair of a benchmark dataset and a benchmark metric for instance for benchmarks like [SQuAD](https://rajpurkar.github.io/SQuAD-explorer/) or [GLUE](https://gluebenchmark.com/).
-- the backend serialization of `nlp` is based on [Apache Arrow](https://arrow.apache.org/)/[Parquet](https://parquet.apache.org/) instead of TF Records and leverage python dataclasses for info and features with some diverging features (we mostly don't do encoding and store the raw data as much as possible in the backend serialization cache)
+- the backend serialization of `nlp` is based on [Apache Arrow](https://arrow.apache.org/) instead of TF Records and leverage python dataclasses for info and features with some diverging features (we mostly don't do encoding and store the raw data as much as possible in the backend serialization cache)
 - the user-facing dataset object of `nlp` is not a `tf.data.Dataset` but a built-in framework-agnostic dataset class with methods inspired by what we like in `tf.data` (like a `map()` method). It basically wraps a memory-mapped Arrow table cache.
 
 # Disclaimers
@@ -115,8 +115,4 @@
 
 If you're a dataset owner and wish to update any part of it (description, citation, etc.), or do not want your dataset to be included in this library, please get in touch through a [GitHub issue](https://github.com/huggingface/nlp/issues/new). Thanks for your contribution to the ML community!
 
-<<<<<<< HEAD
-If you're interested in learning more about responsible AI practices, including fairness, please see [Google AI's Responsible AI Practices](https://ai.google/responsibilities/responsible-ai-practices/).
-=======
-If you're interested in learning more about responsible AI practices, including fairness, please see Google AI's Responsible AI Practices.
->>>>>>> 36336b36
+If you're interested in learning more about responsible AI practices, including fairness, please see [Google AI's Responsible AI Practices](https://ai.google/responsibilities/responsible-ai-practices/).