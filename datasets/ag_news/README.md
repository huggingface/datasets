---
annotations_creators:
- found
language_creators:
- found
languages:
- en
licenses:
- unknown
multilinguality:
- monolingual
size_categories:
- 100K<n<1M
source_datasets:
- original
task_categories:
- text-classification
task_ids:
- topic-classification
<<<<<<< HEAD
pretty_name:
  default:
  - '"ag_news"'
=======
paperswithcode_id: ag-news
>>>>>>> 83554e41
---

# Dataset Card for "ag_news"

## Table of Contents
- [Dataset Description](#dataset-description)
  - [Dataset Summary](#dataset-summary)
  - [Supported Tasks and Leaderboards](#supported-tasks-and-leaderboards)
  - [Languages](#languages)
- [Dataset Structure](#dataset-structure)
  - [Data Instances](#data-instances)
  - [Data Fields](#data-fields)
  - [Data Splits](#data-splits)
- [Dataset Creation](#dataset-creation)
  - [Curation Rationale](#curation-rationale)
  - [Source Data](#source-data)
  - [Annotations](#annotations)
  - [Personal and Sensitive Information](#personal-and-sensitive-information)
- [Considerations for Using the Data](#considerations-for-using-the-data)
  - [Social Impact of Dataset](#social-impact-of-dataset)
  - [Discussion of Biases](#discussion-of-biases)
  - [Other Known Limitations](#other-known-limitations)
- [Additional Information](#additional-information)
  - [Dataset Curators](#dataset-curators)
  - [Licensing Information](#licensing-information)
  - [Citation Information](#citation-information)
  - [Contributions](#contributions)

## Dataset Description

- **Homepage:** [http://groups.di.unipi.it/~gulli/AG_corpus_of_news_articles.html](http://groups.di.unipi.it/~gulli/AG_corpus_of_news_articles.html)
- **Repository:** [More Information Needed](https://github.com/huggingface/datasets/blob/master/CONTRIBUTING.md#how-to-contribute-to-the-dataset-cards)
- **Paper:** [More Information Needed](https://github.com/huggingface/datasets/blob/master/CONTRIBUTING.md#how-to-contribute-to-the-dataset-cards)
- **Point of Contact:** [More Information Needed](https://github.com/huggingface/datasets/blob/master/CONTRIBUTING.md#how-to-contribute-to-the-dataset-cards)
- **Size of downloaded dataset files:** 29.88 MB
- **Size of the generated dataset:** 30.23 MB
- **Total amount of disk used:** 60.10 MB

### Dataset Summary

AG is a collection of more than 1 million news articles. News articles have been
gathered from more than 2000 news sources by ComeToMyHead in more than 1 year of
activity. ComeToMyHead is an academic news search engine which has been running
since July, 2004. The dataset is provided by the academic comunity for research
purposes in data mining (clustering, classification, etc), information retrieval
(ranking, search, etc), xml, data compression, data streaming, and any other
non-commercial activity. For more information, please refer to the link
http://www.di.unipi.it/~gulli/AG_corpus_of_news_articles.html .

The AG's news topic classification dataset is constructed by Xiang Zhang
(xiang.zhang@nyu.edu) from the dataset above. It is used as a text
classification benchmark in the following paper: Xiang Zhang, Junbo Zhao, Yann
LeCun. Character-level Convolutional Networks for Text Classification. Advances
in Neural Information Processing Systems 28 (NIPS 2015).

### Supported Tasks and Leaderboards

[More Information Needed](https://github.com/huggingface/datasets/blob/master/CONTRIBUTING.md#how-to-contribute-to-the-dataset-cards)

### Languages

[More Information Needed](https://github.com/huggingface/datasets/blob/master/CONTRIBUTING.md#how-to-contribute-to-the-dataset-cards)

## Dataset Structure

We show detailed information for up to 5 configurations of the dataset.

### Data Instances

#### default

- **Size of downloaded dataset files:** 29.88 MB
- **Size of the generated dataset:** 30.23 MB
- **Total amount of disk used:** 60.10 MB

An example of 'train' looks as follows.
```
{
    "label": 3,
    "text": "New iPad released Just like every other September, this one is no different. Apple is planning to release a bigger, heavier, fatter iPad that..."
}
```

### Data Fields

The data fields are the same among all splits.

#### default
- `text`: a `string` feature.
- `label`: a classification label, with possible values including `World` (0), `Sports` (1), `Business` (2), `Sci/Tech` (3).

### Data Splits

| name  |train |test|
|-------|-----:|---:|
|default|120000|7600|

## Dataset Creation

### Curation Rationale

[More Information Needed](https://github.com/huggingface/datasets/blob/master/CONTRIBUTING.md#how-to-contribute-to-the-dataset-cards)

### Source Data

#### Initial Data Collection and Normalization

[More Information Needed](https://github.com/huggingface/datasets/blob/master/CONTRIBUTING.md#how-to-contribute-to-the-dataset-cards)

#### Who are the source language producers?

[More Information Needed](https://github.com/huggingface/datasets/blob/master/CONTRIBUTING.md#how-to-contribute-to-the-dataset-cards)

### Annotations

#### Annotation process

[More Information Needed](https://github.com/huggingface/datasets/blob/master/CONTRIBUTING.md#how-to-contribute-to-the-dataset-cards)

#### Who are the annotators?

[More Information Needed](https://github.com/huggingface/datasets/blob/master/CONTRIBUTING.md#how-to-contribute-to-the-dataset-cards)

### Personal and Sensitive Information

[More Information Needed](https://github.com/huggingface/datasets/blob/master/CONTRIBUTING.md#how-to-contribute-to-the-dataset-cards)

## Considerations for Using the Data

### Social Impact of Dataset

[More Information Needed](https://github.com/huggingface/datasets/blob/master/CONTRIBUTING.md#how-to-contribute-to-the-dataset-cards)

### Discussion of Biases

[More Information Needed](https://github.com/huggingface/datasets/blob/master/CONTRIBUTING.md#how-to-contribute-to-the-dataset-cards)

### Other Known Limitations

[More Information Needed](https://github.com/huggingface/datasets/blob/master/CONTRIBUTING.md#how-to-contribute-to-the-dataset-cards)

## Additional Information

### Dataset Curators

[More Information Needed](https://github.com/huggingface/datasets/blob/master/CONTRIBUTING.md#how-to-contribute-to-the-dataset-cards)

### Licensing Information

[More Information Needed](https://github.com/huggingface/datasets/blob/master/CONTRIBUTING.md#how-to-contribute-to-the-dataset-cards)

### Citation Information

```
@inproceedings{Zhang2015CharacterlevelCN,
  title={Character-level Convolutional Networks for Text Classification},
  author={Xiang Zhang and Junbo Jake Zhao and Yann LeCun},
  booktitle={NIPS},
  year={2015}
}

```


### Contributions

Thanks to [@jxmorris12](https://github.com/jxmorris12), [@thomwolf](https://github.com/thomwolf), [@lhoestq](https://github.com/lhoestq), [@lewtun](https://github.com/lewtun) for adding this dataset.<|MERGE_RESOLUTION|>--- conflicted
+++ resolved
@@ -17,13 +17,7 @@
 - text-classification
 task_ids:
 - topic-classification
-<<<<<<< HEAD
-pretty_name:
-  default:
-  - '"ag_news"'
-=======
 paperswithcode_id: ag-news
->>>>>>> 83554e41
 ---
 
 # Dataset Card for "ag_news"
