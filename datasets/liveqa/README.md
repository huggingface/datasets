---
annotations_creators:
- found
language_creators:
- found
languages:
- zh
licenses:
- unknown
multilinguality:
- monolingual
size_categories:
- 1K<n<10K
source_datasets:
- original
task_categories:
- question-answering
task_ids:
- extractive-qa
---

# Dataset Card for LiveQA

## Table of Contents
- [Dataset Description](#dataset-description)
  - [Dataset Summary](#dataset-summary)
  - [Supported Tasks](#supported-tasks-and-leaderboards)
  - [Languages](#languages)
- [Dataset Structure](#dataset-structure)
  - [Data Instances](#data-instances)
  - [Data Fields](#data-instances)
  - [Data Splits](#data-instances)
- [Dataset Creation](#dataset-creation)
  - [Curation Rationale](#curation-rationale)
  - [Source Data](#source-data)
  - [Annotations](#annotations)
  - [Personal and Sensitive Information](#personal-and-sensitive-information)
- [Considerations for Using the Data](#considerations-for-using-the-data)
  - [Social Impact of Dataset](#social-impact-of-dataset)
  - [Discussion of Biases](#discussion-of-biases)
  - [Other Known Limitations](#other-known-limitations)
- [Additional Information](#additional-information)
  - [Dataset Curators](#dataset-curators)
  - [Licensing Information](#licensing-information)
  - [Citation Information](#citation-information)

## Dataset Description

<<<<<<< HEAD
- **Homepage:** [Github](https://github.com/PKU-TANGENT/LiveQA)
- **Repository:** [Github](https://github.com/PKU-TANGENT/LiveQA)
- **Paper:** [Aclweb](https://www.aclweb.org/anthology/2020.ccl-1.98)
- **Leaderboard:**
- **Point of Contact:**
=======
- **Homepage:** https://github.com/PKU-TANGENT/LiveQA
- **Repository:** https://github.com/PKU-TANGENT/LiveQA
- **Paper:** [Liu et al., 2020](https://www.aclweb.org/anthology/2020.ccl-1.98.pdf)
- **Leaderboard:** N/A
- **Point of Contact:** Qianying Liu
>>>>>>> 0abedb45

### Dataset Summary
The LiveQA dataset is a Chinese question-answering resource constructed from playby-play live broadcasts. It contains 117k multiple-choice questions written by human commentators for over 1,670 NBA games, which are collected from the Chinese Hupu website.

### Supported Tasks and Leaderboards
Question Answering. 

[More Information Needed]

### Languages
Chinese. 

## Dataset Structure

### Data Instances
Each instance represents a timeline (i.e., a game) with an identifier. The passages field comprise an array of text or question segments. In the following truncated example, user comments about the game is followed by a question about which team will be the first to reach 60 points. 
```python
{
  
    'id': 1,
    'passages': [
      {
        "is_question": False,
        "text": "'我希望两位球员都能做到！！",
        "candidate1": "",
        "candidate2": "",
        "answer": "",
      },
      {
        "is_question": False,
        "text": "新年给我们送上精彩比赛！",
        "candidate1": "",
        "candidate2": "",
        "answer": "",
      },
      {
        "is_question": True,
        "text": "先达到60分？",
        "candidate1": "火箭",
        "candidate2": "勇士",
        "answer": "勇士",
      },
      {
        "is_question": False,
        "text": "自己急停跳投！！！",
        "candidate1": "",
        "candidate2": "",
        "answer": "",
      }
    ]
}
```

### Data Fields
- id: identifier for the game
- passages: collection of text/question segments
- text: real-time text comment or binary question related to the context
- candidate1/2: one of the two answer options to the question
- answer: correct answer to the question in text

### Data Splits
There is no predefined split in this dataset. 

## Dataset Creation

### Curation Rationale

[More Information Needed]

### Source Data

#### Initial Data Collection and Normalization

[More Information Needed]

#### Who are the source language producers?

[More Information Needed]

### Annotations

#### Annotation process

[More Information Needed]

#### Who are the annotators?

[More Information Needed]

### Personal and Sensitive Information

[More Information Needed]

## Considerations for Using the Data

### Social Impact of Dataset

[More Information Needed]

### Discussion of Biases

[More Information Needed]

### Other Known Limitations

[More Information Needed]

## Additional Information

### Dataset Curators

[More Information Needed]

### Licensing Information

[More Information Needed]

### Citation Information
This resource is developed by [Liu et al., 2020](https://www.aclweb.org/anthology/2020.ccl-1.98.pdf).
```
@inproceedings{qianying-etal-2020-liveqa,
    title = "{L}ive{QA}: A Question Answering Dataset over Sports Live",
    author = "Qianying, Liu  and
      Sicong, Jiang  and
      Yizhong, Wang  and
      Sujian, Li",
    booktitle = "Proceedings of the 19th Chinese National Conference on Computational Linguistics",
    month = oct,
    year = "2020",
    address = "Haikou, China",
    publisher = "Chinese Information Processing Society of China",
    url = "https://www.aclweb.org/anthology/2020.ccl-1.98",
    pages = "1057--1067"
}
```<|MERGE_RESOLUTION|>--- conflicted
+++ resolved
@@ -46,19 +46,11 @@
 
 ## Dataset Description
 
-<<<<<<< HEAD
 - **Homepage:** [Github](https://github.com/PKU-TANGENT/LiveQA)
 - **Repository:** [Github](https://github.com/PKU-TANGENT/LiveQA)
-- **Paper:** [Aclweb](https://www.aclweb.org/anthology/2020.ccl-1.98)
-- **Leaderboard:**
-- **Point of Contact:**
-=======
-- **Homepage:** https://github.com/PKU-TANGENT/LiveQA
-- **Repository:** https://github.com/PKU-TANGENT/LiveQA
 - **Paper:** [Liu et al., 2020](https://www.aclweb.org/anthology/2020.ccl-1.98.pdf)
 - **Leaderboard:** N/A
 - **Point of Contact:** Qianying Liu
->>>>>>> 0abedb45
 
 ### Dataset Summary
 The LiveQA dataset is a Chinese question-answering resource constructed from playby-play live broadcasts. It contains 117k multiple-choice questions written by human commentators for over 1,670 NBA games, which are collected from the Chinese Hupu website.
