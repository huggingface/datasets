---
annotations_creators:
- crowdsourced
language_creators:
- found
languages:
- en
licenses:
- cc-by-sa-4.0
multilinguality:
- monolingual
size_categories:
- 10K<n<100K
source_datasets:
- original
task_categories:
- question-answering
task_ids:
- extractive-qa
- open-domain-qa
<<<<<<< HEAD
pretty_name:
  adversarialQA:
  - adversarialQA (adversarialQA)
  dbert:
  - adversarialQA (dbert)
  dbidaf:
  - adversarialQA (dbidaf)
  droberta:
  - adversarialQA (droberta)
=======
paperswithcode_id: adversarialqa
>>>>>>> 83554e41
---

# Dataset Card for adversarialQA

## Table of Contents
- [Dataset Description](#dataset-description)
  - [Dataset Summary](#dataset-summary)
  - [Supported Tasks and Leaderboards](#supported-tasks-and-leaderboards)
  - [Languages](#languages)
- [Dataset Structure](#dataset-structure)
  - [Data Instances](#data-instances)
  - [Data Fields](#data-fields)
  - [Data Splits](#data-splits)
- [Dataset Creation](#dataset-creation)
  - [Curation Rationale](#curation-rationale)
  - [Source Data](#source-data)
  - [Annotations](#annotations)
  - [Personal and Sensitive Information](#personal-and-sensitive-information)
- [Considerations for Using the Data](#considerations-for-using-the-data)
  - [Social Impact of Dataset](#social-impact-of-dataset)
  - [Discussion of Biases](#discussion-of-biases)
  - [Other Known Limitations](#other-known-limitations)
- [Additional Information](#additional-information)
  - [Dataset Curators](#dataset-curators)
  - [Licensing Information](#licensing-information)
  - [Citation Information](#citation-information)
  - [Contributions](#contributions)

## Dataset Description

- **Homepage:** [adversarialQA homepage](https://adversarialqa.github.io/)
- **Repository:** [adversarialQA repository](https://github.com/maxbartolo/adversarialQA)
- **Paper:** [Beat the AI: Investigating Adversarial Human Annotation for Reading Comprehension](https://arxiv.org/abs/2002.00293)
- **Leaderboard:** [Dynabench QA Round 1 Leaderboard](https://dynabench.org/tasks/2#overall)
- **Point of Contact:** [Max Bartolo](max.bartolo@ucl.ac.uk)

### Dataset Summary

We have created three new Reading Comprehension datasets constructed using an adversarial model-in-the-loop.

We use three different models; BiDAF (Seo et al., 2016), BERTLarge (Devlin et al., 2018), and RoBERTaLarge (Liu et al., 2019) in the annotation loop and construct three datasets; D(BiDAF), D(BERT), and D(RoBERTa), each with 10,000 training examples, 1,000 validation, and 1,000 test examples.

The adversarial human annotation paradigm ensures that these datasets consist of questions that current state-of-the-art models (at least the ones used as adversaries in the annotation loop) find challenging. The three AdversarialQA round 1 datasets provide a training and evaluation resource for such methods.

### Supported Tasks and Leaderboards

`extractive-qa`: The dataset can be used to train a model for Extractive Question Answering, which consists in selecting the answer to a question from a passage. Success on this task is typically measured by achieving a high word-overlap [F1 score](https://huggingface.co/metrics/f1). The [RoBERTa-Large](https://huggingface.co/roberta-large) model trained on all the data combined with [SQuAD](https://arxiv.org/abs/1606.05250) currently achieves 64.35% F1. This task has an active leaderboard and is available as round 1 of the QA task on [Dynabench](https://dynabench.org/tasks/2#overall) and ranks models based on F1 score.

### Languages

The text in the dataset is in English. The associated BCP-47 code is `en`.

## Dataset Structure

### Data Instances

Data is provided in the same format as SQuAD 1.1. An example is shown below:

```
{
  "data": [
    {
      "title": "Oxygen",
      "paragraphs": [
        {
          "context": "Among the most important classes of organic compounds that contain oxygen are (where \"R\" is an organic group): alcohols (R-OH); ethers (R-O-R); ketones (R-CO-R); aldehydes (R-CO-H); carboxylic acids (R-COOH); esters (R-COO-R); acid anhydrides (R-CO-O-CO-R); and amides (R-C(O)-NR2). There are many important organic solvents that contain oxygen, including: acetone, methanol, ethanol, isopropanol, furan, THF, diethyl ether, dioxane, ethyl acetate, DMF, DMSO, acetic acid, and formic acid. Acetone ((CH3)2CO) and phenol (C6H5OH) are used as feeder materials in the synthesis of many different substances. Other important organic compounds that contain oxygen are: glycerol, formaldehyde, glutaraldehyde, citric acid, acetic anhydride, and acetamide. Epoxides are ethers in which the oxygen atom is part of a ring of three atoms.",
          "qas": [
            {
              "id": "22bbe104aa72aa9b511dd53237deb11afa14d6e3",
              "question": "In addition to having oxygen, what do alcohols, ethers and esters have in common, according to the article?",
              "answers": [
                {
                  "answer_start": 36,
                  "text": "organic compounds"
                }
              ]
            },
            {
              "id": "4240a8e708c703796347a3702cf1463eed05584a",
              "question": "What letter does the abbreviation for acid anhydrides both begin and end in?",
              "answers": [
                {
                  "answer_start": 244,
                  "text": "R"
                }
              ]
            },
            {
              "id": "0681a0a5ec852ec6920d6a30f7ef65dced493366",
              "question": "Which of the organic compounds, in the article, contains nitrogen?",
              "answers": [
                {
                  "answer_start": 262,
                  "text": "amides"
                }
              ]
            },
            {
              "id": "2990efe1a56ccf81938fa5e18104f7d3803069fb",
              "question": "Which of the important classes of organic compounds, in the article, has a number in its abbreviation?",
              "answers": [
                {
                  "answer_start": 262,
                  "text": "amides"
                }
              ]
            }
          ]
        }
      ]
    }
  ]
}
```

### Data Fields

- title: the title of the Wikipedia page from which the context is sourced
- context: the context/passage
- id: a string identifier for each question
- answers: a list of all provided answers (one per question in our case, but multiple may exist in SQuAD) with an `answer_start` field which is the character index of the start of the answer span, and a `text` field which is the answer text.

Note that no answers are provided in the test set. Indeed, this dataset is part of the DynaBench benchmark, for which you can submit your predictions on the [website](https://dynabench.org/tasks/2#1).

### Data Splits

The dataset is composed of three different datasets constructed using different models in the loop: BiDAF, BERT-Large, and RoBERTa-Large. Each of these has 10,000 training examples, 1,000 validation examples, and 1,000 test examples for a total of 30,000/3,000/3,000 train/validation/test examples.

## Dataset Creation

### Curation Rationale

This dataset was collected to provide a more challenging and diverse Reading Comprehension dataset to state-of-the-art models.

### Source Data

#### Initial Data Collection and Normalization

The source passages are from Wikipedia and are the same as those used in [SQuAD v1.1](https://arxiv.org/abs/1606.05250).

#### Who are the source language producers?

The source language produces are Wikipedia editors for the passages, and human annotators on Mechanical Turk for the questions.

### Annotations

#### Annotation process

The dataset is collected through an adversarial human annotation process which pairs a human annotator and a reading comprehension model in an interactive setting. The human is presented with a passage for which they write a question and highlight the correct answer. The model then tries to answer the question, and, if it fails to answer correctly, the human wins. Otherwise, the human modifies or re-writes their question until the successfully fool the model.

#### Who are the annotators?

The annotators are from Amazon Mechanical Turk, geographically restricted the the USA, UK and Canada, having previously successfully completed at least 1,000 HITs, and having a HIT approval rate greater than 98%. Crowdworkers undergo intensive training and qualification prior to annotation.

### Personal and Sensitive Information

No annotator identifying details are provided.

## Considerations for Using the Data

### Social Impact of Dataset

The purpose of this dataset is to help develop better question answering systems.

A system that succeeds at the supported task would be able to provide an accurate extractive answer from a short passage. This dataset is to be seen as a test bed for questions which contemporary state-of-the-art models struggle to answer correctly, thus often requiring more complex comprehension abilities than say detecting phrases explicitly mentioned in the passage with high overlap to the question.

It should be noted, however, that the the source passages are both domain-restricted and linguistically specific, and that provided questions and answers do not constitute any particular social application.


### Discussion of Biases

The dataset may exhibit various biases in terms of the source passage selection, annotated questions and answers, as well as algorithmic biases resulting from the adversarial annotation protocol.

### Other Known Limitations

N/a

## Additional Information

### Dataset Curators

This dataset was initially created by Max Bartolo, Alastair Roberts, Johannes Welbl, Sebastian Riedel, and Pontus Stenetorp, during work carried out at University College London (UCL).

### Licensing Information

This dataset is distributed under [CC BY-SA 3.0](https://creativecommons.org/licenses/by-sa/3.0/).

### Citation Information

```
@article{bartolo2020beat,
    author = {Bartolo, Max and Roberts, Alastair and Welbl, Johannes and Riedel, Sebastian and Stenetorp, Pontus},
    title = {Beat the AI: Investigating Adversarial Human Annotation for Reading Comprehension},
    journal = {Transactions of the Association for Computational Linguistics},
    volume = {8},
    number = {},
    pages = {662-678},
    year = {2020},
    doi = {10.1162/tacl\_a\_00338},
    URL = { https://doi.org/10.1162/tacl_a_00338 },
    eprint = { https://doi.org/10.1162/tacl_a_00338 },
    abstract = { Innovations in annotation methodology have been a catalyst for Reading Comprehension (RC) datasets and models. One recent trend to challenge current RC models is to involve a model in the annotation process: Humans create questions adversarially, such that the model fails to answer them correctly. In this work we investigate this annotation methodology and apply it in three different settings, collecting a total of 36,000 samples with progressively stronger models in the annotation loop. This allows us to explore questions such as the reproducibility of the adversarial effect, transfer from data collected with varying model-in-the-loop strengths, and generalization to data collected without a model. We find that training on adversarially collected samples leads to strong generalization to non-adversarially collected datasets, yet with progressive performance deterioration with increasingly stronger models-in-the-loop. Furthermore, we find that stronger models can still learn from datasets collected with substantially weaker models-in-the-loop. When trained on data collected with a BiDAF model in the loop, RoBERTa achieves 39.9F1 on questions that it cannot answer when trained on SQuAD—only marginally lower than when trained on data collected using RoBERTa itself (41.0F1). }
}
```
### Contributions

Thanks to [@maxbartolo](https://github.com/maxbartolo) for adding this dataset.<|MERGE_RESOLUTION|>--- conflicted
+++ resolved
@@ -18,19 +18,7 @@
 task_ids:
 - extractive-qa
 - open-domain-qa
-<<<<<<< HEAD
-pretty_name:
-  adversarialQA:
-  - adversarialQA (adversarialQA)
-  dbert:
-  - adversarialQA (dbert)
-  dbidaf:
-  - adversarialQA (dbidaf)
-  droberta:
-  - adversarialQA (droberta)
-=======
 paperswithcode_id: adversarialqa
->>>>>>> 83554e41
 ---
 
 # Dataset Card for adversarialQA
