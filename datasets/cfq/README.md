--- conflicted
+++ resolved
@@ -1,13 +1,9 @@
 ---
-<<<<<<< HEAD
 annotations_creators:
 - no-annotation
 language_creators:
 - expert-generated
-languages:
-=======
 language:
->>>>>>> 84fc3ad7
 - en
 licenses:
 - cc-by-4.0
