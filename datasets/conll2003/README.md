---
annotations_creators:
- crowdsourced
language_creators:
- found
languages:
- en
licenses:
- unknown
multilinguality:
- monolingual
size_categories:
- 10K<n<100K
source_datasets:
- extended|other-reuters-corpus
task_categories:
- structure-prediction
task_ids:
- named-entity-recognition
- part-of-speech-tagging
---

# Dataset Card for "conll2003"

## Table of Contents
- [Dataset Description](#dataset-description)
  - [Dataset Summary](#dataset-summary)
  - [Supported Tasks](#supported-tasks)
  - [Languages](#languages)
- [Dataset Structure](#dataset-structure)
  - [Data Instances](#data-instances)
  - [Data Fields](#data-fields)
  - [Data Splits Sample Size](#data-splits-sample-size)
- [Dataset Creation](#dataset-creation)
  - [Curation Rationale](#curation-rationale)
  - [Source Data](#source-data)
  - [Annotations](#annotations)
  - [Personal and Sensitive Information](#personal-and-sensitive-information)
- [Considerations for Using the Data](#considerations-for-using-the-data)
  - [Social Impact of Dataset](#social-impact-of-dataset)
  - [Discussion of Biases](#discussion-of-biases)
  - [Other Known Limitations](#other-known-limitations)
- [Additional Information](#additional-information)
  - [Dataset Curators](#dataset-curators)
  - [Licensing Information](#licensing-information)
  - [Citation Information](#citation-information)
  - [Contributions](#contributions)

## Dataset Description

- **Homepage:** [https://www.aclweb.org/anthology/W03-0419/](https://www.aclweb.org/anthology/W03-0419/)
- **Repository:** [More Information Needed](https://github.com/huggingface/datasets/blob/master/CONTRIBUTING.md#how-to-contribute-to-the-dataset-cards)
- **Paper:** [More Information Needed](https://github.com/huggingface/datasets/blob/master/CONTRIBUTING.md#how-to-contribute-to-the-dataset-cards)
- **Point of Contact:** [More Information Needed](https://github.com/huggingface/datasets/blob/master/CONTRIBUTING.md#how-to-contribute-to-the-dataset-cards)
- **Size of downloaded dataset files:** 4.63 MB
- **Size of the generated dataset:** 9.78 MB
- **Total amount of disk used:** 14.41 MB

### Dataset Summary

The shared task of CoNLL-2003 concerns language-independent named entity recognition. We will concentrate on
four types of named entities: persons, locations, organizations and names of miscellaneous entities that do
not belong to the previous three groups.

The CoNLL-2003 shared task data files contain four columns separated by a single space. Each word has been put on
a separate line and there is an empty line after each sentence. The first item on each line is a word, the second
a part-of-speech (POS) tag, the third a syntactic chunk tag and the fourth the named entity tag. The chunk tags
and the named entity tags have the format I-TYPE which means that the word is inside a phrase of type TYPE. Only
if two phrases of the same type immediately follow each other, the first word of the second phrase will have tag
B-TYPE to show that it starts a new phrase. A word with tag O is not part of a phrase. Note the dataset uses IOB2
tagging scheme, whereas the original dataset uses IOB1.

For more details see https://www.clips.uantwerpen.be/conll2003/ner/ and https://www.aclweb.org/anthology/W03-0419

### Supported Tasks

[More Information Needed](https://github.com/huggingface/datasets/blob/master/CONTRIBUTING.md#how-to-contribute-to-the-dataset-cards)

### Languages

[More Information Needed](https://github.com/huggingface/datasets/blob/master/CONTRIBUTING.md#how-to-contribute-to-the-dataset-cards)

## Dataset Structure

### Data Instances

#### conll2003

- **Size of downloaded dataset files:** 4.63 MB
- **Size of the generated dataset:** 9.78 MB
- **Total amount of disk used:** 14.41 MB

An example of 'train' looks as follows.
```
This example was too long and was cropped:

{
    "chunk_tags": [11, 12, 12, 21, 13, 11, 11, 21, 13, 11, 12, 13, 11, 21, 22, 11, 12, 17, 11, 21, 17, 11, 12, 12, 21, 22, 22, 13, 11, 0],
    "id": "0",
    "ner_tags": [0, 3, 4, 0, 0, 0, 0, 0, 0, 7, 0, 0, 0, 0, 0, 7, 0, 0, 0, 0, 0, 0, 0, 0, 0, 0, 0, 0, 0, 0],
    "pos_tags": [12, 22, 22, 38, 15, 22, 28, 38, 15, 16, 21, 35, 24, 35, 37, 16, 21, 15, 24, 41, 15, 16, 21, 21, 20, 37, 40, 35, 21, 7],
    "tokens": "[\"The\", \"European\", \"Commission\", \"said\", \"on\", \"Thursday\", \"it\", \"disagreed\", \"with\", \"German\", \"advice\", \"to\", \"consumers\", \"t..."
}
```

<<<<<<< HEAD
Note that all lines starting with the `-DOCSTART-` token, a special token that acts as a boundary between different documents, are filtered out.
=======
The original data files have `-DOCSTART-` lines used to separate documents, but these lines are removed here.
Indeed `-DOCSTART-` is a special line that acts as a boundary between two different documents, and it is filtered out in this implementation.
>>>>>>> fc979692

### Data Fields

The data fields are the same among all splits.

#### conll2003
- `id`: a `string` feature.
- `tokens`: a `list` of `string` features.
- `pos_tags`: a `list` of classification labels, with possible values including `"` (0), `''` (1), `#` (2), `$` (3), `(` (4).
- `chunk_tags`: a `list` of classification labels, with possible values including `O` (0), `B-ADJP` (1), `I-ADJP` (2), `B-ADVP` (3), `I-ADVP` (4).
- `ner_tags`: a `list` of classification labels, with possible values including `O` (0), `B-PER` (1), `I-PER` (2), `B-ORG` (3), `I-ORG` (4).

### Data Splits Sample Size

|  name   |train|validation|test|
|---------|----:|---------:|---:|
|conll2003|14041|      3250|3453|

## Dataset Creation

### Curation Rationale

[More Information Needed](https://github.com/huggingface/datasets/blob/master/CONTRIBUTING.md#how-to-contribute-to-the-dataset-cards)

### Source Data

[More Information Needed](https://github.com/huggingface/datasets/blob/master/CONTRIBUTING.md#how-to-contribute-to-the-dataset-cards)

### Annotations

[More Information Needed](https://github.com/huggingface/datasets/blob/master/CONTRIBUTING.md#how-to-contribute-to-the-dataset-cards)

### Personal and Sensitive Information

[More Information Needed](https://github.com/huggingface/datasets/blob/master/CONTRIBUTING.md#how-to-contribute-to-the-dataset-cards)

## Considerations for Using the Data

### Social Impact of Dataset

[More Information Needed](https://github.com/huggingface/datasets/blob/master/CONTRIBUTING.md#how-to-contribute-to-the-dataset-cards)

### Discussion of Biases

[More Information Needed](https://github.com/huggingface/datasets/blob/master/CONTRIBUTING.md#how-to-contribute-to-the-dataset-cards)

### Other Known Limitations

[More Information Needed](https://github.com/huggingface/datasets/blob/master/CONTRIBUTING.md#how-to-contribute-to-the-dataset-cards)

## Additional Information

### Dataset Curators

[More Information Needed](https://github.com/huggingface/datasets/blob/master/CONTRIBUTING.md#how-to-contribute-to-the-dataset-cards)

### Licensing Information

[More Information Needed](https://github.com/huggingface/datasets/blob/master/CONTRIBUTING.md#how-to-contribute-to-the-dataset-cards)

### Citation Information

```
@inproceedings{tjong-kim-sang-de-meulder-2003-introduction,
    title = "Introduction to the {C}o{NLL}-2003 Shared Task: Language-Independent Named Entity Recognition",
    author = "Tjong Kim Sang, Erik F.  and
      De Meulder, Fien",
    booktitle = "Proceedings of the Seventh Conference on Natural Language Learning at {HLT}-{NAACL} 2003",
    year = "2003",
    url = "https://www.aclweb.org/anthology/W03-0419",
    pages = "142--147",
}

```


### Contributions

Thanks to [@jplu](https://github.com/jplu), [@vblagoje](https://github.com/vblagoje), [@lhoestq](https://github.com/lhoestq) for adding this dataset.<|MERGE_RESOLUTION|>--- conflicted
+++ resolved
@@ -103,12 +103,7 @@
 }
 ```
 
-<<<<<<< HEAD
 Note that all lines starting with the `-DOCSTART-` token, a special token that acts as a boundary between different documents, are filtered out.
-=======
-The original data files have `-DOCSTART-` lines used to separate documents, but these lines are removed here.
-Indeed `-DOCSTART-` is a special line that acts as a boundary between two different documents, and it is filtered out in this implementation.
->>>>>>> fc979692
 
 ### Data Fields
 
