--- conflicted
+++ resolved
@@ -31,19 +31,8 @@
   Ade_corpus_v2_drug_ade_relation:
   - coreference-resolution
   Ade_corpus_v2_drug_dosage_relation:
-<<<<<<< HEAD
-    - coreference-resolution
-pretty_name:
-  Ade_corpus_v2_classification:
-  - Adverse Drug Reaction Data v2 (Ade_corpus_v2_classification)
-  Ade_corpus_v2_drug_ade_relation:
-  - Adverse Drug Reaction Data v2 (Ade_corpus_v2_drug_ade_relation)
-  Ade_corpus_v2_drug_dosage_relation:
-  - Adverse Drug Reaction Data v2 (Ade_corpus_v2_drug_dosage_relation)
-=======
   - coreference-resolution
 paperswithcode_id: null
->>>>>>> 83554e41
 ---
 
 # Dataset Card for Adverse Drug Reaction Data v2
