---
annotations_creators:
- expert-generated
language_creators:
- expert-generated
languages:
- af
licenses:
- other-Creative Commons Attribution 2.5 South Africa License
multilinguality:
- monolingual
size_categories:
- 1K<n<10K
source_datasets:
- original
task_categories:
- structure-prediction
task_ids:
- named-entity-recognition
<<<<<<< HEAD
pretty_name:
  afrikaans_ner_corpus:
  - Afrikaans Ner Corpus
=======
paperswithcode_id: null
>>>>>>> 83554e41
---

# Dataset Card for Afrikaans Ner Corpus

## Table of Contents
- [Dataset Description](#dataset-description)
  - [Dataset Summary](#dataset-summary)
  - [Supported Tasks and Leaderboards](#supported-tasks-and-leaderboards)
  - [Languages](#languages)
- [Dataset Structure](#dataset-structure)
  - [Data Instances](#data-instances)
  - [Data Fields](#data-fields)
  - [Data Splits](#data-splits)
- [Dataset Creation](#dataset-creation)
  - [Curation Rationale](#curation-rationale)
  - [Source Data](#source-data)
  - [Annotations](#annotations)
  - [Personal and Sensitive Information](#personal-and-sensitive-information)
- [Considerations for Using the Data](#considerations-for-using-the-data)
  - [Social Impact of Dataset](#social-impact-of-dataset)
  - [Discussion of Biases](#discussion-of-biases)
  - [Other Known Limitations](#other-known-limitations)
- [Additional Information](#additional-information)
  - [Dataset Curators](#dataset-curators)
  - [Licensing Information](#licensing-information)
  - [Citation Information](#citation-information)
  - [Contributions](#contributions)

## Dataset Description

- **Homepage:** [Afrikaans Ner Corpus Homepage](https://repo.sadilar.org/handle/20.500.12185/299)
- **Repository:**
- **Paper:**
- **Leaderboard:**
- **Point of Contact:** [Martin Puttkammer](mailto:Martin.Puttkammer@nwu.ac.za)

### Dataset Summary
The Afrikaans Ner Corpus is an Afrikaans dataset developed by [The Centre for Text Technology (CTexT), North-West University, South Africa](http://humanities.nwu.ac.za/ctext). The data is based on documents from the South African goverment domain and crawled from gov.za websites. It was created to support NER task for Afrikaans language. The dataset uses CoNLL shared task annotation standards.

### Supported Tasks and Leaderboards

[More Information Needed]

### Languages

The language supported is Afrikaans.

## Dataset Structure

### Data Instances

A data point consists of sentences seperated by empty line and tab-seperated tokens and tags.
{'id': '0',
 'ner_tags': [0, 0, 0, 0, 0],
 'tokens': ['Vertaling', 'van', 'die', 'inligting', 'in']
}

### Data Fields

- `id`: id of the sample
- `tokens`: the tokens of the example text
- `ner_tags`: the NER tags of each token

The NER tags correspond to this list:
```
"OUT", "B-PERS", "I-PERS", "B-ORG", "I-ORG", "B-LOC", "I-LOC", "B-MISC", "I-MISC",
```
The NER tags have the same format as in the CoNLL shared task: a B denotes the first item of a phrase and an I any non-initial word. There are four types of phrases: person names (PER), organizations (ORG), locations (LOC) and miscellaneous names (MISC). (OUT) is used for tokens not considered part of any named entity.

### Data Splits

The data was not split.

## Dataset Creation

### Curation Rationale

The data was created to help introduce resources to new language - Afrikaans.

[More Information Needed]

### Source Data

#### Initial Data Collection and Normalization

The data is based on South African government domain and was crawled from gov.za websites.

[More Information Needed]

#### Who are the source language producers?

The data was produced by writers of South African government websites - gov.za

[More Information Needed]

### Annotations

#### Annotation process

[More Information Needed]

#### Who are the annotators?

The data was annotated during the NCHLT text resource development project.

[More Information Needed]

### Personal and Sensitive Information

[More Information Needed]

## Considerations for Using the Data

### Social Impact of Dataset

[More Information Needed]

### Discussion of Biases

[More Information Needed]

### Other Known Limitations

[More Information Needed]

## Additional Information

### Dataset Curators

The annotated data sets were developed by the Centre for Text Technology (CTexT, North-West University, South Africa).

See: [more information](http://www.nwu.ac.za/ctext)

### Licensing Information

The data is under the [Creative Commons Attribution 2.5 South Africa License](http://creativecommons.org/licenses/by/2.5/za/legalcode)

### Citation Information
```
@inproceedings{afrikaans_ner_corpus,
  author    = {	Gerhard van Huyssteen and
                Martin Puttkammer and
                E.B. Trollip and
                J.C. Liversage and
              Roald Eiselen},
  title     = {NCHLT Afrikaans Named Entity Annotated Corpus},
  booktitle = {Eiselen, R. 2016. Government domain named entity recognition for South African languages. Proceedings of the 10th      Language Resource and Evaluation Conference, Portorož, Slovenia.},
  year      = {2016},
  url       = {https://repo.sadilar.org/handle/20.500.12185/299},
}
```
### Contributions

Thanks to [@yvonnegitau](https://github.com/yvonnegitau) for adding this dataset.<|MERGE_RESOLUTION|>--- conflicted
+++ resolved
@@ -17,13 +17,7 @@
 - structure-prediction
 task_ids:
 - named-entity-recognition
-<<<<<<< HEAD
-pretty_name:
-  afrikaans_ner_corpus:
-  - Afrikaans Ner Corpus
-=======
 paperswithcode_id: null
->>>>>>> 83554e41
 ---
 
 # Dataset Card for Afrikaans Ner Corpus
