--- conflicted
+++ resolved
@@ -1,17 +1,4 @@
 ---
-<<<<<<< HEAD
-annotations_creators:
-- found
-language_creators:
-- found
-languages:
-- en
-licenses:
-- unknown
-multilinguality:
-- monolingual
-pretty_name: IMDB
-=======
 pretty_name: IMDB
 annotations_creators:
 - expert-generated
@@ -23,7 +10,6 @@
 - other
 multilinguality:
 - monolingual
->>>>>>> 7be3c0fa
 size_categories:
 - 10K<n<100K
 source_datasets:
