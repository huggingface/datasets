--- conflicted
+++ resolved
@@ -20,15 +20,7 @@
 - conditional-text-generation-other-dialogue-generation
 - dialogue-modeling
 - language-modeling
-<<<<<<< HEAD
-pretty_name:
-  air_dialogue_data:
-  - air_dialogue (air_dialogue_data)
-  air_dialogue_kb:
-  - air_dialogue (air_dialogue_kb)
-=======
 paperswithcode_id: null
->>>>>>> 83554e41
 ---
 
 # Dataset Card for air_dialogue
