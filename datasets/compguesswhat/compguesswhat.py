--- conflicted
+++ resolved
@@ -19,11 +19,7 @@
             **kwargs: keyword arguments forwarded to super.
         """
         super(CompguesswhatConfig, self).__init__(
-<<<<<<< HEAD
-            version=nlp.Version("0.2.0", "First CompGuessWhat?! release"), **kwargs
-=======
-            version=datasets.Version("0.1.0", "First CompGuessWhat?! release"), **kwargs
->>>>>>> f95d678c
+            version=datasets.Version("0.2.0", "First CompGuessWhat?! release"), **kwargs
         )
         assert gameplay_scenario in (
             "original",
@@ -77,11 +73,7 @@
         ),
     ]
 
-<<<<<<< HEAD
-    VERSION = nlp.Version("0.2.0")
-=======
-    VERSION = datasets.Version("0.1.0")
->>>>>>> f95d678c
+    VERSION = datasets.Version("0.2.0")
 
     def _info(self):
         if self.config.gameplay_scenario == "original":
@@ -96,45 +88,30 @@
                         "timestamp": datasets.Value("string"),
                         "status": datasets.Value("string"),
                         "image": {
-<<<<<<< HEAD
                             # this is the image ID in GuessWhat?! which corresponds to the MSCOCO id
-                            "id": nlp.Value("int32"),
-                            "file_name": nlp.Value("string"),
-                            "flickr_url": nlp.Value("string"),
-                            "coco_url": nlp.Value("string"),
-                            "height": nlp.Value("int32"),
-                            "width": nlp.Value("int32"),
-                            # this field represents the corresponding image metadata that can be found in VisualGenome
-                            # in the file image_data.json
-                            # We copy it over so that we avoid any confusion or possible wrong URL
-                            # Please use the original image files to resolve photos
-                            "visual_genome": {
-                                "width": nlp.Value("int32"),
-                                "height": nlp.Value("int32"),
-                                "url": nlp.Value("string"),
-                                "coco_id": nlp.Value("int32"),
-                                # this is the actual VisualGenome image ID
-                                # because we can't rely store it as an integer we same it as string
-                                "flickr_id": nlp.Value("string"),
-                                "image_id": nlp.Value("string")
-                            }
-=======
                             "id": datasets.Value("int32"),
                             "file_name": datasets.Value("string"),
                             "flickr_url": datasets.Value("string"),
                             "coco_url": datasets.Value("string"),
                             "height": datasets.Value("int32"),
                             "width": datasets.Value("int32"),
-                            "vg_id": datasets.Value("int32"),
-                            "vg_url": datasets.Value("string"),
->>>>>>> f95d678c
+                            # this field represents the corresponding image metadata that can be found in VisualGenome
+                            # in the file image_data.json
+                            # We copy it over so that we avoid any confusion or possible wrong URL
+                            # Please use the original image files to resolve photos
+                            "visual_genome": {
+                                "width": datasets.Value("int32"),
+                                "height": datasets.Value("int32"),
+                                "url": datasets.Value("string"),
+                                "coco_id": datasets.Value("int32"),
+                                # this is the actual VisualGenome image ID
+                                # because we can't rely store it as an integer we same it as string
+                                "flickr_id": datasets.Value("string"),
+                                "image_id": datasets.Value("string")
+                            }
                         },
                         "qas": datasets.features.Sequence(
-                            {
-                                "question": datasets.Value("string"),
-                                "answer": datasets.Value("string"),
-                                "id": datasets.Value("int32"),
-                            }
+                            {"question": datasets.Value("string"), "answer": datasets.Value("string"), "id": datasets.Value("int32")}
                         ),
                         "objects": datasets.features.Sequence(
                             {
@@ -143,9 +120,7 @@
                                 "category": datasets.Value("string"),
                                 "area": datasets.Value("float32"),
                                 "category_id": datasets.Value("int32"),
-                                "segment": datasets.features.Sequence(
-                                    datasets.features.Sequence(datasets.Value("float32"))
-                                ),
+                                "segment": datasets.features.Sequence(datasets.features.Sequence(datasets.Value("float32"))),
                             }
                         ),
                     }
