---
annotations_creators:
- expert-generated
language_creators:
- found
languages:
- en
licenses:
- cc-by-3.0
multilinguality:
- monolingual
size_categories:
- 1K<n<10K
source_datasets:
- original
task_categories:
- question-answering
task_ids:
- closed-domain-qa
---

# Dataset Card for doc2dial

## Table of Contents
- [Dataset Description](#dataset-description)
  - [Dataset Summary](#dataset-summary)
  - [Supported Tasks](#supported-tasks-and-leaderboards)
  - [Languages](#languages)
- [Dataset Structure](#dataset-structure)
  - [Data Instances](#data-instances)
  - [Data Fields](#data-instances)
  - [Data Splits](#data-instances)
- [Dataset Creation](#dataset-creation)
  - [Curation Rationale](#curation-rationale)
  - [Source Data](#source-data)
  - [Annotations](#annotations)
  - [Personal and Sensitive Information](#personal-and-sensitive-information)
- [Considerations for Using the Data](#considerations-for-using-the-data)
  - [Social Impact of Dataset](#social-impact-of-dataset)
  - [Discussion of Biases](#discussion-of-biases)
  - [Other Known Limitations](#other-known-limitations)
- [Additional Information](#additional-information)
  - [Dataset Curators](#dataset-curators)
  - [Licensing Information](#licensing-information)
  - [Citation Information](#citation-information)
  - [Contributions](#contributions)

## Dataset Description

- **Homepage:** https://doc2dial.github.io/file/doc2dial/
- **Repository:** [Needs More Information]
- **Paper:** https://www.aclweb.org/anthology/2020.emnlp-main.652.pdf
- **Leaderboard:**
- **Point of Contact:** kmfoda@gmai.com

### Dataset Summary

Doc2dial is dataset of goal-oriented dialogues that are grounded in the associated documents. It includes over 4500 annotated conversations with an average of 14 turns that are grounded in over 450 documents from four domains. Compared to the prior document-grounded dialogue datasets this dataset covers a variety of dialogue scenes in information-seeking conversations.

### Supported Tasks and Leaderboards

> Supported Task: [Shared Task](https://doc2dial.github.io/workshop2021/shared.html) hosted by DialDoc21 at ACL.

> Leaderboard: [LINK](https://eval.ai/web/challenges/challenge-page/793)

### Languages

English

## Dataset Structure

### Data Instances

Sample data instance for `dialogue_domain` :

```
{
    "dial_id": "9f44c1539efe6f7e79b02eb1b413aa43",
    "doc_id": "Top 5 DMV Mistakes and How to Avoid Them#3_0",
    "domain": "dmv",
    "turns": [
        {
<<<<<<< HEAD
            "da": "query_condition",
            "references": [
                {
                    "sp_id": "4",
                    "label": "precondition"
=======
            "da": "assert/provide/precondition_pos",
            "reference": [
                {
                    "keys": "4",
                    "values": "['precondition']"
>>>>>>> 8b2d965b
                }
            ],
            "role": "user",
            "turn_id": 1,
            "utterance": "Hello, I forgot o update my address, can you help me with that?"
        },
        {
<<<<<<< HEAD
            "da": "response_solution",
            "references": [
                {
                    "sp_id": "6",
                    "label": "solution"
                },
                {
                    "sp_id": "7",
                    "label": "solution"
                },
                {
                    "sp_id": "4",
                    "label": "references"
=======
            "da": "respond/reply/open",
            "reference": [
                {
                    "keys": "6",
                    "values": "['solution']"
                },
                {
                    "keys": "7",
                    "values": "['solution']"
                },
                {
                    "keys": "4",
                    "values": "['reference']"
>>>>>>> 8b2d965b
                }
            ],
            "role": "agent",
            "turn_id": 2,
            "utterance": "hi, you have to report any change of address to DMV within 10 days after moving. You should do this both for the address associated with your license and all the addresses associated with all your vehicles."
        },
        {
<<<<<<< HEAD
            "da": "query_solution",
            "references": [
                {
                    "sp_id": "56",
                    "label": "solution"
                },
                {
                    "sp_id": "48",
                    "label": "references"
=======
            "da": "request/query/open",
            "reference": [
                {
                    "keys": "56",
                    "values": "['solution']"
                },
                {
                    "keys": "48",
                    "values": "['reference']"
>>>>>>> 8b2d965b
                }
            ],
            "role": "user",
            "turn_id": 3,
            "utterance": "Can I do my DMV transactions online?"
        },
        {
<<<<<<< HEAD
            "da": "respond_solution",
            "references": [
                {
                    "sp_id": "56",
                    "label": "solution"
                },
                {
                    "sp_id": "48",
                    "label": "references"
=======
            "da": "respond/reply/open",
            "reference": [
                {
                    "keys": "56",
                    "values": "['solution']"
                },
                {
                    "keys": "48",
                    "values": "['reference']"
>>>>>>> 8b2d965b
                }
            ],
            "role": "agent",
            "turn_id": 4,
            "utterance": "Yes, you can sign up for MyDMV for all the online transactions needed."
        },
        {
<<<<<<< HEAD
            "da": "query_condition",
            "references": [
                {
                    "sp_id": "48",
                    "label": "precondition"
=======
            "da": "request/query/open",
            "reference": [
                {
                    "keys": "48",
                    "values": "['precondition']"
>>>>>>> 8b2d965b
                }
            ],
            "role": "user",
            "turn_id": 5,
            "utterance": "Thanks, and in case I forget to bring all of the documentation needed to the DMV office, what can I do?"
        },
        {
<<<<<<< HEAD
            "da": "respond_solution",
            "references": [
                {
                    "sp_id": "49",
                    "label": "solution"
                },
                {
                    "sp_id": "50",
                    "label": "solution"
                },
                {
                    "sp_id": "52",
                    "label": "solution"
                },
                {
                    "sp_id": "48",
                    "label": "references"
=======
            "da": "respond/reply/open",
            "reference": [
                {
                    "keys": "49",
                    "values": "['solution']"
                },
                {
                    "keys": "50",
                    "values": "['solution']"
                },
                {
                    "keys": "52",
                    "values": "['solution']"
                },
                {
                    "keys": "48",
                    "values": "['reference']"
>>>>>>> 8b2d965b
                }
            ],
            "role": "agent",
            "turn_id": 6,
            "utterance": "This happens often with our customers so that's why our website and MyDMV are so useful for our customers. Just check if you can make your transaction online so you don't have to go to the DMV Office."
        },
        {
<<<<<<< HEAD
            "da": "query_solution",
            "references": [
                {
                    "sp_id": "6",
                    "label": "solution"
                },
                {
                    "sp_id": "7",
                    "label": "solution"
                },
                {
                    "sp_id": "4",
                    "label": "references"
=======
            "da": "request/query/follow-up",
            "reference": [
                {
                    "keys": "6",
                    "values": "['solution']"
                },
                {
                    "keys": "7",
                    "values": "['solution']"
                },
                {
                    "keys": "4",
                    "values": "['reference']"
>>>>>>> 8b2d965b
                }
            ],
            "role": "user",
            "turn_id": 7,
            "utterance": "Ok, and can you tell me again where should I report my new address?"
        },
        {
<<<<<<< HEAD
            "da": "respond_solution",
            "references": [
                {
                    "sp_id": "6",
                    "label": "solution"
                },
                {
                    "sp_id": "7",
                    "label": "solution"
                },
                {
                    "sp_id": "4",
                    "label": "references"
=======
            "da": "respond/reply/open",
            "reference": [
                {
                    "keys": "6",
                    "values": "['solution']"
                },
                {
                    "keys": "7",
                    "values": "['solution']"
                },
                {
                    "keys": "4",
                    "values": "['reference']"
>>>>>>> 8b2d965b
                }
            ],
            "role": "agent",
            "turn_id": 8,
            "utterance": "Sure. Any change of address must be reported to the DMV, that's for the address associated with your license and any of your vehicles."
        },
        {
<<<<<<< HEAD
            "da": "query_condition",
            "references": [
                {
                    "sp_id": "40",
                    "label": "precondition"
=======
            "da": "request/query/open",
            "reference": [
                {
                    "keys": "40",
                    "values": "['precondition']"
>>>>>>> 8b2d965b
                }
            ],
            "role": "user",
            "turn_id": 9,
            "utterance": "Can you tell me more about Traffic points and their cost?"
        },
        {
<<<<<<< HEAD
            "da": "respond_solution",
            "references": [
                {
                    "sp_id": "41",
                    "label": "solution"
                },
                {
                    "sp_id": "43",
                    "label": "solution"
                },
                {
                    "sp_id": "40",
                    "label": "references"
=======
            "da": "respond/reply/open",
            "reference": [
                {
                    "keys": "41",
                    "values": "['solution']"
                },
                {
                    "keys": "43",
                    "values": "['solution']"
                },
                {
                    "keys": "40",
                    "values": "['reference']"
>>>>>>> 8b2d965b
                }
            ],
            "role": "agent",
            "turn_id": 10,
            "utterance": "Traffic points is the system used by DMV to track dangerous drivers. The cost of the traffic points is independent of the DRA, so you get a separate charge based on the total points you accumulate."
        }
    ]
}
```



Sample data instance for `document_domain` :

```
{
    "doc_id": "Benefits Planner: Retirement | Online Calculator (WEP Version)#1_0",
    "domain": "ssa",
    "doc_html_raw": "<main class=\"content\" id=\"content\" role=\"main\">\n\n<section>\n\n<div>\n<h2>\nBenefits Planner: Retirement\n</h2>\n</div>\n</section>\n\n\n<section>\n\n<div>\n\n<div>\n\n\n</div>\n\n<article>\n<section>\n\n<h3>Online Calculator (WEP Version)</h3>\n<p>The calculator shown below allows you to estimate your Social Security benefit.\nHowever, for the most accurate estimates, <a>use the Detailed Calculator</a>.</p>\n<p>You need to enter all your past earnings\n, which are shown on your <a>online </a>.</p>\n\n<p>Please Note:</p>\n<ul class=\"browser-default\">\n<li>The Online Calculator is updated periodically<span>*</span> with new benefit increases and other benefit amounts. Therefore, it is likely that your benefit estimates in the future will differ from those calculated today.</li>\n<li>The Online Calculator works on PCs and Macs with Javascript enabled.</li>\n<li>Some browsers may not allow you to print the table below. </li>\n</ul>\n<p></p>\n\n<div>\nThe Online Calculator temporarily stores information on your local computer while your browser is open. To protect your personal information, you should close your browser after you have finished your estimate.\n</div>\n<p></p>\n\n<div>\n<p>Note: If your birthday is on January 1st, we figure your benefit as if your birthday was in the previous year.</p>\n<p>If you qualify for benefits as a Survivor, your <a>full retirement age for survivors benefits</a> may be different.</p></div>\n\n<div>\n</div></section></article></div></section></main>",
    "doc_html_ts": "<main><section><div><h2 sent_id=\"1\" text_id=\"1\">Benefits Planner: Retirement</h2></div></section><section><div><article><section><h3 sent_id=\"2\" text_id=\"2\">Online Calculator (WEP Version)</h3><div tag_id=\"1\"><u sent_id=\"3\" tag_id=\"1\"><u sent_id=\"3\" tag_id=\"1\" text_id=\"3\">The calculator shown below allows you to estimate your Social Security benefit .</u></u><u sent_id=\"4\" tag_id=\"1\"><u sent_id=\"4\" tag_id=\"1\" text_id=\"4\">However ,</u><u sent_id=\"4\" tag_id=\"1\" text_id=\"5\">for the most accurate estimates ,</u><u sent_id=\"4\" tag_id=\"1\" text_id=\"6\">use the Detailed Calculator .</u></u></div><div tag_id=\"2\"><u sent_id=\"5\" tag_id=\"2\"><u sent_id=\"5\" tag_id=\"2\" text_id=\"7\">You need to enter all your past earnings , which are shown on your online .</u></u></div><div tag_id=\"3\"><u sent_id=\"6\" tag_id=\"3\"><u sent_id=\"6\" tag_id=\"3\" text_id=\"8\">Please Note:</u></u></div><ul class=\"browser-default\" tag_id=\"3\"><li tag_id=\"3\"><div tag_id=\"3\"><u sent_id=\"9\" tag_id=\"3\"><u sent_id=\"9\" tag_id=\"3\" text_id=\"9\">The Online Calculator is updated periodically * with new benefit increases and other benefit amounts .</u></u><u sent_id=\"10\" tag_id=\"3\"><u sent_id=\"10\" tag_id=\"3\" text_id=\"10\">Therefore ,</u><u sent_id=\"10\" tag_id=\"3\" text_id=\"11\">it is likely that your benefit estimates in the future will differ from those calculated today .</u></u></div></li><li tag_id=\"3\"><u sent_id=\"11\" tag_id=\"3\"><u sent_id=\"11\" tag_id=\"3\" text_id=\"12\">The Online Calculator works on PCs and Macs with Javascript enabled .</u></u></li><li tag_id=\"3\"><u sent_id=\"12\" tag_id=\"3\"><u sent_id=\"12\" tag_id=\"3\" text_id=\"13\">Some browsers may not allow you to print the table below .</u></u></li></ul><div>The Online Calculator temporarily stores information on your local computer while your browser is open. To protect your personal information, you should close your browser after you have finished your estimate.</div><div><div tag_id=\"4\"><u sent_id=\"13\" tag_id=\"4\"><u sent_id=\"13\" tag_id=\"4\" text_id=\"14\">Note:</u></u><u sent_id=\"14\" tag_id=\"4\"><u sent_id=\"14\" tag_id=\"4\" text_id=\"15\">If your birthday is on January 1st ,</u><u sent_id=\"14\" tag_id=\"4\" text_id=\"16\">we figure your benefit as if your birthday was in the previous year .</u></u></div><div tag_id=\"5\"><u sent_id=\"15\" tag_id=\"5\"><u sent_id=\"15\" tag_id=\"5\" text_id=\"17\">If you qualify for benefits as a Survivor ,</u><u sent_id=\"15\" tag_id=\"5\" text_id=\"18\">your full retirement age for survivors benefits may be different .</u></u></div></div></section></article></div></section></main>",
    "doc_text": "\n\nBenefits Planner: Retirement \n\n\nOnline Calculator (WEP Version) \nThe calculator shown below allows you to estimate your Social Security benefit. However , for the most accurate estimates , use the Detailed Calculator. You need to enter all your past earnings, which are shown on your online. Please Note: The Online Calculator is updated periodically * with new benefit increases and other benefit amounts. Therefore , it is likely that your benefit estimates in the future will differ from those calculated today. The Online Calculator works on PCs and Macs with Javascript enabled. Some browsers may not allow you to print the table below. Note: If your birthday is on January 1st , we figure your benefit as if your birthday was in the previous year. If you qualify for benefits as a Survivor , your full retirement age for survivors benefits may be different. ",
    "title": "Benefits Planner: Retirement | Online Calculator (WEP Version)#1",
    "spans": [
        {
            "end_sec": 32,
            "end_sp": 32,
            "id_sec": "t_0",
            "id_sp": "1",
            "parent_titles": "[]",
            "start_sec": 0,
            "start_sp": 0,
            "tag": "h2",
            "text_sec": "\n\nBenefits Planner: Retirement \n",
            "text_sp": "\n\nBenefits Planner: Retirement \n",
            "title": "Benefits Planner: Retirement"
        },
        {
            "end_sec": 67,
            "end_sp": 67,
            "id_sec": "t_1",
            "id_sp": "2",
            "parent_titles": "[{'id_sp': '1', 'text': 'Benefits Planner: Retirement', 'level': 'h2'}]",
            "start_sec": 32,
            "start_sp": 32,
            "tag": "h3",
            "text_sec": "\n\nOnline Calculator (WEP Version) \n",
            "text_sp": "\n\nOnline Calculator (WEP Version) \n",
            "title": "Online Calculator (WEP Version)"
        },
        {
            "end_sec": 220,
            "end_sp": 147,
            "id_sec": "1",
            "id_sp": "3",
            "parent_titles": "[]",
            "start_sec": 67,
            "start_sp": 67,
            "tag": "u",
            "text_sec": "The calculator shown below allows you to estimate your Social Security benefit. However , for the most accurate estimates , use the Detailed Calculator. ",
            "text_sp": "The calculator shown below allows you to estimate your Social Security benefit. ",
            "title": "Online Calculator (WEP Version)"
        }
    ]
}
```

Sample data instance for `doc2dial_rc` :

```
{
    "id": "78f72b08b43791a4a70363fe62b8de08_1",
    "is_impossible": false,
    "question": "Hello, I want to know about the retirement plan.",
    "answers": {
<<<<<<< HEAD
=======
        "sp_id": [
            [
                "1",
                "2"
            ]
        ],
        "answer_end": [
            67
        ],
>>>>>>> 8b2d965b
        "answer_start": [
            0
        ],
        "text": [
            "\n\nBenefits Planner: Retirement \n\n\nOnline Calculator (WEP Version) \n"
        ]
    },
<<<<<<< HEAD
    "context": "\n\nBenefits Planner: Retirement \n\n\nOnline Calculator (WEP Version) \nThe calculator shown below allows you to estimate your Social Security benefit. However , for the most accurate estimates , use the Detailed Calculator. You need to enter all your past earnings, which are shown on your online. Please Note: The Online Calculator is updated periodically * with new benefit increases and other benefit amounts. Therefore , it is likely that your benefit estimates in the future will differ from those calculated today. The Online Calculator works on PCs and Macs with Javascript enabled. Some browsers may not allow you to print the table below. Note: If your birthday is on January 1st , we figure your benefit as if your birthday was in the previous year. If you qualify for benefits as a Survivor , your full retirement age for survivors benefits may be different. ",
=======
    "doc_context": "\n\nBenefits Planner: Retirement \n\n\nOnline Calculator (WEP Version) \nThe calculator shown below allows you to estimate your Social Security benefit. However , for the most accurate estimates , use the Detailed Calculator. You need to enter all your past earnings, which are shown on your online. Please Note: The Online Calculator is updated periodically * with new benefit increases and other benefit amounts. Therefore , it is likely that your benefit estimates in the future will differ from those calculated today. The Online Calculator works on PCs and Macs with Javascript enabled. Some browsers may not allow you to print the table below. Note: If your birthday is on January 1st , we figure your benefit as if your birthday was in the previous year. If you qualify for benefits as a Survivor , your full retirement age for survivors benefits may be different. ",
    "dial_context": {
        "da": [
            "request/query/open"
        ],
        "references": [
            {
                "sp_id": [
                    [
                        "1"
                    ]
                ],
                "answer_end": [
                    32
                ],
                "answer_start": [
                    0
                ],
                "text": [
                    "\n\nBenefits Planner: Retirement \n"
                ]
            }
        ],
        "role": [
            "user"
        ],
        "turn_id": [
            1
        ],
        "utterance": [
            "Hello, I want to know about the retirement plan."
        ]
    },
    "end_candidates": [
        32,
        67,
        147,
        157,
        191,
        220,
        294,
        307,
        409,
        421,
        517,
        586,
        644,
        650,
        687,
        756,
        800,
        866
    ],
    "start_candidates": [
        0,
        32,
        67,
        147,
        157,
        191,
        220,
        294,
        307,
        409,
        421,
        517,
        586,
        644,
        650,
        687,
        756,
        800
    ],
>>>>>>> 8b2d965b
    "title": "Benefits Planner: Retirement | Online Calculator (WEP Version)#1_0",
    "domain": "ssa"
}
```







### Data Fields

For `document_domain`,

- `doc_id`: the ID of a document;
- `title`: the title of the document;
- `domain`: the domain of the document;
- `doc_text`: the text content of the document (without HTML markups);
- `doc_html_ts`: the document content with HTML markups and the annotated spans that are indicated by `text_id` attribute, which corresponds to `id_sp`.
- `doc_html_raw`: the document content with HTML markups and without span annotations.
- `spans`: key-value pairs of all spans in the document, with `id_sp` as key. Each span includes the following,
  - `id_sp`: the id of a  span as noted by `text_id` in  `doc_html_ts`;
  - `start_sp`/  `end_sp`: the start/end position of the text span in `doc_text`;
  - `text_sp`: the text content of the span.
  - `id_sec`: the id of the (sub)section (e.g. `<p>`) or title (`<h2>`) that contains the span.
  - `start_sec` / `end_sec`: the start/end position of the (sub)section in `doc_text`.
  - `text_sec`: the text of the (sub)section.
  - `title`: the title of the (sub)section.
  - `parent_titles`: the parent titles of the `title`.



For `dialogue_domain`:

- `dial_id`: the ID of a dialogue;
- `doc_id`: the ID of the associated document;
- `domain`: domain of the document;
- `turns`: a list of dialogue turns. Each turn includes,
  - `turn_id`: the time order of the turn;
  - `role`: either "agent" or "user";
  - `da`: dialogue act;
<<<<<<< HEAD
  - `references`: the grounding span (`id_sp`) in the associated document. If a turn is an irrelevant turn, i.e., `da` ends with "ood", `reference` is empty.  **Note** that spans with labels "*precondition*"/"*solution*" are the actual grounding spans. Spans with label "*reference*" are the related titles or contextual reference,  which is used for the purpose of describing a dialogue scene better to crowd contributors.
=======
  - `reference`: the grounding span (`id_sp`) in the associated document. If a turn is an irrelevant turn, i.e., `da` ends with "ood", `reference` is empty.  **Note** that spans with labels "*precondition*"/"*solution*" are the actual grounding spans. Spans with label "*reference*" are the related titles or contextual reference,  which is used for the purpose of describing a dialogue scene better to crowd contributors.
>>>>>>> 8b2d965b
  - `utterance`: the human-generated utterance based on the dialogue scene.



<<<<<<< HEAD
For `doc2dial_rc`, this conforms to [SQuAD](https://rajpurkar.github.io/SQuAD-explorer/) data format. For how to load Doc2Dial data for reading comprehension task, please refer [here](https://github.com/doc2dial/sharedtask-dialdoc2021).

- `id`: the ID of a QA instance;
- `question`: user query;
- `answers`: the answers that are grounded in the associated document;
  - `answer_start`: the start position of the grounding span in the associated document (`context`);
  - `text`: the text content of the grounding span;
- `title`: the title of the associated document;
- `domain`: the domain of the associated document;
- `context`: the text content of the associated document (without HTML markups).
=======
For `doc2dial_rc`,

- `id`: the ID of a QA instance;
- `question`: user query;
- `is_impossible`: if the question is answerable;
- `answers`: the answers that are grounded in the associated document;
  - `sp_id`: the ID of a document span as the grounding of an answer;
  - `answer_start` / `answer_end`: the start / end position of the grounding span in the associated document (`doc_context`);
  - `text`: the text content of the grounding span;
- `dial_context`: the dialogue history;
  - `turn_id`: the time order of the turn;
  - `role`: either "agent" or "user";
  - `da`: dialogue act;
  - `utterance`: the human-generated utterance based on the dialogue scene.
  - `references`: the grounding spans (same as `answers`).
- `title`: the title of the associated document;
- `domain`: the domain of the associated document;
- `doc_context`: the text content of the associated document (without HTML markups);
- `start_candidates` / `end_candidates`: the candidates of the start / end positions of the grounding spans.
>>>>>>> 8b2d965b



### Data Splits

Training & dev split for dialogue domain
Training split only for document domain

## Dataset Creation

### Curation Rationale

[More Information Needed]

### Source Data

#### Initial Data Collection and Normalization

[More Information Needed]

#### Who are the source language producers?

[More Information Needed]

### Annotations

#### Annotation process

[More Information Needed]

#### Who are the annotators?

[More Information Needed]

### Personal and Sensitive Information

[More Information Needed]

## Considerations for Using the Data

### Social Impact of Dataset

[More Information Needed]

### Discussion of Biases

[More Information Needed]

### Other Known Limitations

[More Information Needed]

## Additional Information

### Dataset Curators

Song Feng, Hui Wan, Chulaka Gunasekara, Siva Sankalp Patel,Sachindra Joshi. Luis A. Lastras

### Licensing Information

Creative Commons Attribution 3.0 Unported

### Citation Information

@inproceedings{feng-etal-2020-doc2dial,
    title = "doc2dial: A Goal-Oriented Document-Grounded Dialogue Dataset",
    author = "Feng, Song  and Wan, Hui  and Gunasekara, Chulaka  and Patel, Siva  and Joshi, Sachindra  and Lastras, Luis",
    booktitle = "Proceedings of the 2020 Conference on Empirical Methods in Natural Language Processing (EMNLP)",
    month = nov,
    year = "2020",
    publisher = "Association for Computational Linguistics",
    url = "https://www.aclweb.org/anthology/2020.emnlp-main.652",
}

### Contributions

Thanks to [@songfeng](https://github.com/songfeng), [@KMFODA](https://github.com/KMFODA) for adding this dataset.<|MERGE_RESOLUTION|>--- conflicted
+++ resolved
@@ -80,19 +80,11 @@
     "domain": "dmv",
     "turns": [
         {
-<<<<<<< HEAD
             "da": "query_condition",
             "references": [
                 {
                     "sp_id": "4",
                     "label": "precondition"
-=======
-            "da": "assert/provide/precondition_pos",
-            "reference": [
-                {
-                    "keys": "4",
-                    "values": "['precondition']"
->>>>>>> 8b2d965b
                 }
             ],
             "role": "user",
@@ -100,7 +92,6 @@
             "utterance": "Hello, I forgot o update my address, can you help me with that?"
         },
         {
-<<<<<<< HEAD
             "da": "response_solution",
             "references": [
                 {
@@ -114,21 +105,6 @@
                 {
                     "sp_id": "4",
                     "label": "references"
-=======
-            "da": "respond/reply/open",
-            "reference": [
-                {
-                    "keys": "6",
-                    "values": "['solution']"
-                },
-                {
-                    "keys": "7",
-                    "values": "['solution']"
-                },
-                {
-                    "keys": "4",
-                    "values": "['reference']"
->>>>>>> 8b2d965b
                 }
             ],
             "role": "agent",
@@ -136,7 +112,6 @@
             "utterance": "hi, you have to report any change of address to DMV within 10 days after moving. You should do this both for the address associated with your license and all the addresses associated with all your vehicles."
         },
         {
-<<<<<<< HEAD
             "da": "query_solution",
             "references": [
                 {
@@ -146,17 +121,6 @@
                 {
                     "sp_id": "48",
                     "label": "references"
-=======
-            "da": "request/query/open",
-            "reference": [
-                {
-                    "keys": "56",
-                    "values": "['solution']"
-                },
-                {
-                    "keys": "48",
-                    "values": "['reference']"
->>>>>>> 8b2d965b
                 }
             ],
             "role": "user",
@@ -164,7 +128,6 @@
             "utterance": "Can I do my DMV transactions online?"
         },
         {
-<<<<<<< HEAD
             "da": "respond_solution",
             "references": [
                 {
@@ -174,17 +137,6 @@
                 {
                     "sp_id": "48",
                     "label": "references"
-=======
-            "da": "respond/reply/open",
-            "reference": [
-                {
-                    "keys": "56",
-                    "values": "['solution']"
-                },
-                {
-                    "keys": "48",
-                    "values": "['reference']"
->>>>>>> 8b2d965b
                 }
             ],
             "role": "agent",
@@ -192,19 +144,11 @@
             "utterance": "Yes, you can sign up for MyDMV for all the online transactions needed."
         },
         {
-<<<<<<< HEAD
             "da": "query_condition",
             "references": [
                 {
                     "sp_id": "48",
                     "label": "precondition"
-=======
-            "da": "request/query/open",
-            "reference": [
-                {
-                    "keys": "48",
-                    "values": "['precondition']"
->>>>>>> 8b2d965b
                 }
             ],
             "role": "user",
@@ -212,7 +156,6 @@
             "utterance": "Thanks, and in case I forget to bring all of the documentation needed to the DMV office, what can I do?"
         },
         {
-<<<<<<< HEAD
             "da": "respond_solution",
             "references": [
                 {
@@ -230,25 +173,6 @@
                 {
                     "sp_id": "48",
                     "label": "references"
-=======
-            "da": "respond/reply/open",
-            "reference": [
-                {
-                    "keys": "49",
-                    "values": "['solution']"
-                },
-                {
-                    "keys": "50",
-                    "values": "['solution']"
-                },
-                {
-                    "keys": "52",
-                    "values": "['solution']"
-                },
-                {
-                    "keys": "48",
-                    "values": "['reference']"
->>>>>>> 8b2d965b
                 }
             ],
             "role": "agent",
@@ -256,7 +180,6 @@
             "utterance": "This happens often with our customers so that's why our website and MyDMV are so useful for our customers. Just check if you can make your transaction online so you don't have to go to the DMV Office."
         },
         {
-<<<<<<< HEAD
             "da": "query_solution",
             "references": [
                 {
@@ -270,21 +193,6 @@
                 {
                     "sp_id": "4",
                     "label": "references"
-=======
-            "da": "request/query/follow-up",
-            "reference": [
-                {
-                    "keys": "6",
-                    "values": "['solution']"
-                },
-                {
-                    "keys": "7",
-                    "values": "['solution']"
-                },
-                {
-                    "keys": "4",
-                    "values": "['reference']"
->>>>>>> 8b2d965b
                 }
             ],
             "role": "user",
@@ -292,7 +200,6 @@
             "utterance": "Ok, and can you tell me again where should I report my new address?"
         },
         {
-<<<<<<< HEAD
             "da": "respond_solution",
             "references": [
                 {
@@ -306,21 +213,6 @@
                 {
                     "sp_id": "4",
                     "label": "references"
-=======
-            "da": "respond/reply/open",
-            "reference": [
-                {
-                    "keys": "6",
-                    "values": "['solution']"
-                },
-                {
-                    "keys": "7",
-                    "values": "['solution']"
-                },
-                {
-                    "keys": "4",
-                    "values": "['reference']"
->>>>>>> 8b2d965b
                 }
             ],
             "role": "agent",
@@ -328,19 +220,11 @@
             "utterance": "Sure. Any change of address must be reported to the DMV, that's for the address associated with your license and any of your vehicles."
         },
         {
-<<<<<<< HEAD
             "da": "query_condition",
             "references": [
                 {
                     "sp_id": "40",
                     "label": "precondition"
-=======
-            "da": "request/query/open",
-            "reference": [
-                {
-                    "keys": "40",
-                    "values": "['precondition']"
->>>>>>> 8b2d965b
                 }
             ],
             "role": "user",
@@ -348,7 +232,6 @@
             "utterance": "Can you tell me more about Traffic points and their cost?"
         },
         {
-<<<<<<< HEAD
             "da": "respond_solution",
             "references": [
                 {
@@ -362,21 +245,6 @@
                 {
                     "sp_id": "40",
                     "label": "references"
-=======
-            "da": "respond/reply/open",
-            "reference": [
-                {
-                    "keys": "41",
-                    "values": "['solution']"
-                },
-                {
-                    "keys": "43",
-                    "values": "['solution']"
-                },
-                {
-                    "keys": "40",
-                    "values": "['reference']"
->>>>>>> 8b2d965b
                 }
             ],
             "role": "agent",
@@ -451,18 +319,6 @@
     "is_impossible": false,
     "question": "Hello, I want to know about the retirement plan.",
     "answers": {
-<<<<<<< HEAD
-=======
-        "sp_id": [
-            [
-                "1",
-                "2"
-            ]
-        ],
-        "answer_end": [
-            67
-        ],
->>>>>>> 8b2d965b
         "answer_start": [
             0
         ],
@@ -470,83 +326,7 @@
             "\n\nBenefits Planner: Retirement \n\n\nOnline Calculator (WEP Version) \n"
         ]
     },
-<<<<<<< HEAD
     "context": "\n\nBenefits Planner: Retirement \n\n\nOnline Calculator (WEP Version) \nThe calculator shown below allows you to estimate your Social Security benefit. However , for the most accurate estimates , use the Detailed Calculator. You need to enter all your past earnings, which are shown on your online. Please Note: The Online Calculator is updated periodically * with new benefit increases and other benefit amounts. Therefore , it is likely that your benefit estimates in the future will differ from those calculated today. The Online Calculator works on PCs and Macs with Javascript enabled. Some browsers may not allow you to print the table below. Note: If your birthday is on January 1st , we figure your benefit as if your birthday was in the previous year. If you qualify for benefits as a Survivor , your full retirement age for survivors benefits may be different. ",
-=======
-    "doc_context": "\n\nBenefits Planner: Retirement \n\n\nOnline Calculator (WEP Version) \nThe calculator shown below allows you to estimate your Social Security benefit. However , for the most accurate estimates , use the Detailed Calculator. You need to enter all your past earnings, which are shown on your online. Please Note: The Online Calculator is updated periodically * with new benefit increases and other benefit amounts. Therefore , it is likely that your benefit estimates in the future will differ from those calculated today. The Online Calculator works on PCs and Macs with Javascript enabled. Some browsers may not allow you to print the table below. Note: If your birthday is on January 1st , we figure your benefit as if your birthday was in the previous year. If you qualify for benefits as a Survivor , your full retirement age for survivors benefits may be different. ",
-    "dial_context": {
-        "da": [
-            "request/query/open"
-        ],
-        "references": [
-            {
-                "sp_id": [
-                    [
-                        "1"
-                    ]
-                ],
-                "answer_end": [
-                    32
-                ],
-                "answer_start": [
-                    0
-                ],
-                "text": [
-                    "\n\nBenefits Planner: Retirement \n"
-                ]
-            }
-        ],
-        "role": [
-            "user"
-        ],
-        "turn_id": [
-            1
-        ],
-        "utterance": [
-            "Hello, I want to know about the retirement plan."
-        ]
-    },
-    "end_candidates": [
-        32,
-        67,
-        147,
-        157,
-        191,
-        220,
-        294,
-        307,
-        409,
-        421,
-        517,
-        586,
-        644,
-        650,
-        687,
-        756,
-        800,
-        866
-    ],
-    "start_candidates": [
-        0,
-        32,
-        67,
-        147,
-        157,
-        191,
-        220,
-        294,
-        307,
-        409,
-        421,
-        517,
-        586,
-        644,
-        650,
-        687,
-        756,
-        800
-    ],
->>>>>>> 8b2d965b
     "title": "Benefits Planner: Retirement | Online Calculator (WEP Version)#1_0",
     "domain": "ssa"
 }
@@ -589,16 +369,11 @@
   - `turn_id`: the time order of the turn;
   - `role`: either "agent" or "user";
   - `da`: dialogue act;
-<<<<<<< HEAD
   - `references`: the grounding span (`id_sp`) in the associated document. If a turn is an irrelevant turn, i.e., `da` ends with "ood", `reference` is empty.  **Note** that spans with labels "*precondition*"/"*solution*" are the actual grounding spans. Spans with label "*reference*" are the related titles or contextual reference,  which is used for the purpose of describing a dialogue scene better to crowd contributors.
-=======
-  - `reference`: the grounding span (`id_sp`) in the associated document. If a turn is an irrelevant turn, i.e., `da` ends with "ood", `reference` is empty.  **Note** that spans with labels "*precondition*"/"*solution*" are the actual grounding spans. Spans with label "*reference*" are the related titles or contextual reference,  which is used for the purpose of describing a dialogue scene better to crowd contributors.
->>>>>>> 8b2d965b
   - `utterance`: the human-generated utterance based on the dialogue scene.
 
 
 
-<<<<<<< HEAD
 For `doc2dial_rc`, this conforms to [SQuAD](https://rajpurkar.github.io/SQuAD-explorer/) data format. For how to load Doc2Dial data for reading comprehension task, please refer [here](https://github.com/doc2dial/sharedtask-dialdoc2021).
 
 - `id`: the ID of a QA instance;
@@ -609,27 +384,6 @@
 - `title`: the title of the associated document;
 - `domain`: the domain of the associated document;
 - `context`: the text content of the associated document (without HTML markups).
-=======
-For `doc2dial_rc`,
-
-- `id`: the ID of a QA instance;
-- `question`: user query;
-- `is_impossible`: if the question is answerable;
-- `answers`: the answers that are grounded in the associated document;
-  - `sp_id`: the ID of a document span as the grounding of an answer;
-  - `answer_start` / `answer_end`: the start / end position of the grounding span in the associated document (`doc_context`);
-  - `text`: the text content of the grounding span;
-- `dial_context`: the dialogue history;
-  - `turn_id`: the time order of the turn;
-  - `role`: either "agent" or "user";
-  - `da`: dialogue act;
-  - `utterance`: the human-generated utterance based on the dialogue scene.
-  - `references`: the grounding spans (same as `answers`).
-- `title`: the title of the associated document;
-- `domain`: the domain of the associated document;
-- `doc_context`: the text content of the associated document (without HTML markups);
-- `start_candidates` / `end_candidates`: the candidates of the start / end positions of the grounding spans.
->>>>>>> 8b2d965b
 
 
 
