--- conflicted
+++ resolved
@@ -14,11 +14,7 @@
 # limitations under the License.
 
 # Lint as: python3
-<<<<<<< HEAD
 """Doc2dial: A Goal-Oriented Document-Grounded Dialogue Dataset v1.0.1"""
-=======
-"""Doc2dial: A Goal-Oriented Document-Grounded Dialogue Dataset v0.9.0"""
->>>>>>> 8b2d965b
 
 from __future__ import absolute_import, division, print_function
 
@@ -59,12 +55,6 @@
 
     VERSION = datasets.Version("1.0.1")
 
-<<<<<<< HEAD
-=======
-    # You will be able to load one or the other configurations in the following list with
-    # data = datasets.load_dataset("my_dataset", "first_domain")
-    # data = datasets.load_dataset("my_dataset", "second_domain")
->>>>>>> 8b2d965b
     BUILDER_CONFIGS = [
         datasets.BuilderConfig(
             name="dialogue_domain",
@@ -139,48 +129,16 @@
             features = datasets.Features(
                 {
                     "id": datasets.Value("string"),
-<<<<<<< HEAD
                     "title": datasets.Value("string"),
                     "context": datasets.Value("string"),
-=======
->>>>>>> 8b2d965b
                     "question": datasets.Value("string"),
                     "answers": datasets.features.Sequence(
                         {
                             "text": datasets.Value("string"),
                             "answer_start": datasets.Value("int32"),
-<<<<<<< HEAD
                         }
                     ),
                     "domain": datasets.Value("string"),
-=======
-                            "answer_end": datasets.Value("int32"),
-                            "sp_id": datasets.features.Sequence(datasets.Value("string")),
-                        }
-                    ),
-                    "is_impossible": datasets.Value("bool"),
-                    "dial_context": datasets.features.Sequence(
-                        {
-                            "turn_id": datasets.Value("int32"),
-                            "role": datasets.Value("string"),
-                            "da": datasets.Value("string"),
-                            "utterance": datasets.Value("string"),
-                            "references": datasets.features.Sequence(
-                                {
-                                    "text": datasets.Value("string"),
-                                    "answer_start": datasets.Value("int32"),
-                                    "answer_end": datasets.Value("int32"),
-                                    "sp_id": datasets.features.Sequence(datasets.Value("string")),
-                                }
-                            ),
-                        }
-                    ),
-                    "doc_context": datasets.Value("string"),
-                    "title": datasets.Value("string"),
-                    "domain": datasets.Value("string"),
-                    "start_candidates": datasets.features.Sequence(datasets.Value("int32")),
-                    "end_candidates": datasets.features.Sequence(datasets.Value("int32")),
->>>>>>> 8b2d965b
                 }
             )
 
@@ -227,45 +185,23 @@
                 datasets.SplitGenerator(
                     name=datasets.Split.VALIDATION,
                     gen_kwargs={
-<<<<<<< HEAD
                         "filepath": os.path.join(data_dir, "doc2dial/v1.0.1/doc2dial_dial_validation.json"),
-=======
-                        "filepath": os.path.join(
-                            data_dir, "doc2dial", "v0.9", "data", "woOOD", "doc2dial_dial_dev.json"
-                        ),
->>>>>>> 8b2d965b
                     },
                 ),
                 datasets.SplitGenerator(
                     name=datasets.Split.TRAIN,
                     gen_kwargs={
-<<<<<<< HEAD
                         "filepath": os.path.join(data_dir, "doc2dial/v1.0.1/doc2dial_dial_train.json"),
-=======
-                        "filepath": os.path.join(
-                            data_dir,
-                            "doc2dial",
-                            "v0.9",
-                            "data",
-                            "woOOD",
-                            "doc2dial_dial_train.json",
-                        ),
->>>>>>> 8b2d965b
                     },
                 ),
             ]
 
     def _load_doc_data_rc(self, filepath):
-<<<<<<< HEAD
         doc_filepath = os.path.join(os.path.dirname(filepath), "doc2dial_doc.json")
-=======
-        doc_filepath = os.path.join(os.path.dirname(filepath), "..", "doc2dial_doc.json")
->>>>>>> 8b2d965b
         with open(doc_filepath, encoding="utf-8") as f:
             data = json.load(f)["doc_data"]
         return data
 
-<<<<<<< HEAD
     def _get_answers_rc(self, references, spans, doc_text):
         """Obtain the grounding annotation for a given dialogue turn"""
         if not references:
@@ -285,41 +221,6 @@
             "answer_start": start,
         }
         return [answer]
-=======
-    def _get_start_end_candidates_rc(self, spans):
-        """Get the start and end positions of all the spans"""
-        start_candidates, end_candidates = [], []
-        for _, sp in spans.items():
-            start_candidates.append(sp["start_sp"])
-            end_candidates.append(sp["end_sp"])
-        return start_candidates, end_candidates
-
-    def _create_answers_merging_text_ref_rc(self, refs, spans, doc_text):
-        """Combine the consecutive spans. Create answers with the start and end position of merged spans and corresponding text content in the document."""
-        output = []
-        if not refs:
-            return output
-        all_consecutive_spans = []
-        consecutive_spans = []
-        for id_, _ in sorted(refs.items(), key=lambda x: int(x[0])):
-            if not consecutive_spans or int(id_) == int(consecutive_spans[-1]) + 1:
-                consecutive_spans.append(id_)
-            else:
-                all_consecutive_spans.append(consecutive_spans)
-                consecutive_spans = [id_]
-        all_consecutive_spans.append(consecutive_spans)
-        if len(all_consecutive_spans) > 1:
-            all_consecutive_spans.reverse()
-        for con_spans in all_consecutive_spans:
-            answer = {
-                "answer_start": spans[con_spans[0]]["start_sp"],
-                "answer_end": spans[con_spans[-1]]["end_sp"],
-                "text": doc_text[spans[con_spans[0]]["start_sp"] : spans[con_spans[-1]]["end_sp"]],
-                "sp_id": con_spans,
-            }
-            output.append(answer)
-        return output
->>>>>>> 8b2d965b
 
     def _generate_examples(self, filepath):
         """This function returns the examples in the raw (text) form."""
@@ -375,47 +276,22 @@
                                 "doc_html_ts": data["doc_data"][domain][doc_id]["doc_html_ts"],
                                 "doc_html_raw": data["doc_data"][domain][doc_id]["doc_html_raw"],
                             }
-<<<<<<< HEAD
-
-=======
->>>>>>> 8b2d965b
+
         elif self.config.name == "doc2dial_rc":
             """Load dialog data in the reading comprehension task setup, where context is the grounding document,
             input query is dialog history in reversed order, and output to predict is the next agent turn."""
 
             logging.info("generating examples from = %s", filepath)
-<<<<<<< HEAD
-=======
-
->>>>>>> 8b2d965b
             doc_data = self._load_doc_data_rc(filepath)
             with open(filepath, encoding="utf-8") as f:
                 dial_data = json.load(f)["dial_data"]
                 for domain, d_doc_dials in dial_data.items():
                     for doc_id, dials in d_doc_dials.items():
                         doc = doc_data[domain][doc_id]
-<<<<<<< HEAD
                         for dial in dials:
                             all_prev_utterances = []
                             for idx, turn in enumerate(dial["turns"]):
                                 all_prev_utterances.append("\t{}: {}".format(turn["role"], turn["utterance"]))
-=======
-                        (
-                            start_pos_char_candidates,
-                            end_pos_char_candidates,
-                        ) = self._get_start_end_candidates_rc(doc["spans"])
-                        for dial in dials:
-                            all_prev_utterances = []
-                            all_prev_turns = []
-                            for idx, turn in enumerate(dial["turns"]):
-                                all_prev_utterances.append(turn["utterance"])
-                                if "references" not in turn:
-                                    turn["references"] = self._create_answers_merging_text_ref_rc(
-                                        turn["reference"], doc["spans"], doc["doc_text"]
-                                    )
-                                turn.pop("reference", None)
-                                all_prev_turns.append(turn)
->>>>>>> 8b2d965b
                                 if turn["role"] == "agent":
                                     continue
                                 if idx + 1 < len(dial["turns"]):
@@ -423,7 +299,6 @@
                                         turn_to_predict = dial["turns"][idx + 1]
                                     else:
                                         continue
-<<<<<<< HEAD
                                 question = " ".join(list(reversed(all_prev_utterances))).strip()
                                 id_ = "{}_{}".format(dial["dial_id"], turn["turn_id"])
                                 qa = {
@@ -437,32 +312,4 @@
                                         doc["doc_text"],
                                     ),
                                     "domain": domain,
-                                }
-=======
-                                question = " ".join(list(reversed(all_prev_utterances)))
-                                id_ = dial["dial_id"] + "_" + str(turn["turn_id"])
-                                qa = {
-                                    "id": id_,
-                                    "question": question,
-                                    "answers": [],
-                                    "dial_context": all_prev_turns,
-                                    "doc_context": doc["doc_text"],
-                                    "title": doc_id,
-                                    "domain": domain,
-                                    "start_candidates": start_pos_char_candidates,
-                                    "end_candidates": end_pos_char_candidates,
-                                }
-                                if "references" not in turn_to_predict:
-                                    turn_to_predict["references"] = self._create_answers_merging_text_ref_rc(
-                                        turn_to_predict["reference"], doc["spans"], doc["doc_text"]
-                                    )
-                                if not turn_to_predict["references"]:
-                                    qa["is_impossible"] = True
-                                else:
-                                    qa["is_impossible"] = False
-                                    qa["answers"] = turn_to_predict["references"]
-                                    assert (
-                                        len((qa["answers"])) >= 1
-                                    ), "Ensure the answers are not empty if the question is answerable"
->>>>>>> 8b2d965b
                                 yield id_, qa