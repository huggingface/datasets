# Use with PyTorch

This document is a quick introduction to using `datasets` with PyTorch, with a particular focus on how to get
`torch.Tensor` objects out of our datasets, and how to use a PyTorch `DataLoader` and a Hugging Face `Dataset`
with the best performance.

## Dataset format

By default, datasets return regular python objects: integers, floats, strings, lists, etc.

To get PyTorch tensors instead, you can set the format of the dataset to `pytorch` using [`Dataset.with_format`]:

```py
>>> from datasets import Dataset
>>> data = [[1, 2],[3, 4]]
>>> ds = Dataset.from_dict({"data": data})
>>> ds = ds.with_format("torch")
>>> ds[0]
{'data': tensor([1, 2])}
>>> ds[:2]
{'data': tensor([[1, 2],
         [3, 4]])}
```

<Tip>

A [`Dataset`] object is a wrapper of an Arrow table, which allows fast zero-copy reads from arrays in the dataset to PyTorch tensors.

</Tip>


To load the data as tensors on a GPU, specify the `device` argument:
```py
>>> import torch
>>> device = torch.device("cuda" if torch.cuda.is_available() else "cpu")
>>> ds = ds.with_format("torch", device=device)
>>> ds[0]
{'data': tensor([1, 2], device='cuda:0')}
```

## N-dimensional arrays

If your dataset consists of N-dimensional arrays, you will see that by default they are considered as nested lists.
In particular, a PyTorch formatted dataset outputs nested lists instead of a single tensor:

```py
>>> from datasets import Dataset
>>> data = [[[1, 2],[3, 4]],[[5, 6],[7, 8]]]
>>> ds = Dataset.from_dict({"data": data})
>>> ds = ds.with_format("torch")
>>> ds[0]
{'data': [tensor([1, 2]), tensor([3, 4])]}
```

To get a single tensor, you must explicitly use the [`Array`] feature type and specify the shape of your tensors:

```py
>>> from datasets import Dataset, Features, Array2D
>>> data = [[[1, 2],[3, 4]],[[5, 6],[7, 8]]]
>>> features = Features({"data": Array2D(shape=(2, 2), dtype='int32')})
>>> ds = Dataset.from_dict({"data": data}, features=features)
>>> ds = ds.with_format("torch")
>>> ds[0]
{'data': tensor([[1, 2],
         [3, 4]])}
>>> ds[:2]
{'data': tensor([[[1, 2],
          [3, 4]],
 
         [[5, 6],
          [7, 8]]])}
```


## Other feature types

[`ClassLabel`] data are properly converted to tensors:

```py
>>> from datasets import Dataset, Features, ClassLabel
>>> labels = [0, 0, 1]
>>> features = Features({"label": ClassLabel(names=["negative", "positive"])})
>>> ds = Dataset.from_dict({"label": labels}, features=features) 
>>> ds = ds.with_format("torch")  
>>> ds[:3]
{'label': tensor([0, 0, 1])}
```

String and binary objects are unchanged, since PyTorch only supports numbers.

The [`Image`] and [`Audio`] feature types are also supported:

```py
>>> from datasets import Dataset, Features, Audio, Image
<<<<<<< HEAD
>>> data = ["path/to/image.png"]
>>> features = Features({"data": Image()})
>>> ds = Dataset.from_dict({"data": data}, features=features) 
>>> ds = ds.with_format("torch")  
>>> ds[0]
{'data': tensor([[[255, 215, 106, 255],
=======
>>> images = ["path/to/image.png"] * 10
>>> features = Features({"image": Image()})
>>> ds = Dataset.from_dict({"image": images}, features=features) 
>>> ds = ds.with_format("torch")
>>> ds[0]["image"].shape
torch.Size([512, 512, 4])
>>> ds[0]
{'image': tensor([[[255, 215, 106, 255],
>>>>>>> cd3169f3
         [255, 215, 106, 255],
         ...,
         [255, 255, 255, 255],
         [255, 255, 255, 255]]], dtype=torch.uint8)}
<<<<<<< HEAD
=======
>>> ds[:2]["image"].shape
torch.Size([2, 512, 512, 4])
>>> ds[:2]
{'image': tensor([[[[255, 215, 106, 255],
          [255, 215, 106, 255],
          ...,
          [255, 255, 255, 255],
          [255, 255, 255, 255]]]], dtype=torch.uint8)}
>>>>>>> cd3169f3
```

```py
>>> from datasets import Dataset, Features, Audio, Image
<<<<<<< HEAD
>>> data = ["path/to/audio.wav"]
>>> features = Features({"data": Audio()})
>>> ds = Dataset.from_dict({"data": data}, features=features) 
>>> ds = ds.with_format("torch")  
>>> ds[0]["data"]["array"]
tensor([ 6.1035e-05,  1.5259e-05,  1.6785e-04,  ..., -1.5259e-05,
        -1.5259e-05,  1.5259e-05])
>>> ds[0]["data"]["sampling_rate"]
=======
>>> audio = ["path/to/audio.wav"] * 10
>>> features = Features({"audio": Audio()})
>>> ds = Dataset.from_dict({"audio": audio}, features=features) 
>>> ds = ds.with_format("torch")  
>>> ds[0]["audio"]["array"]
tensor([ 6.1035e-05,  1.5259e-05,  1.6785e-04,  ..., -1.5259e-05,
        -1.5259e-05,  1.5259e-05])
>>> ds[0]["audio"]["sampling_rate"]
>>>>>>> cd3169f3
tensor(44100)
```

## Data loading

Like `torch.utils.data.Dataset` objects, a [`Dataset`] can be passed directly to a PyTorch `DataLoader`:

```py
>>> import numpy as np
>>> from datasets import Dataset 
>>> from torch.utils.data import DataLoader
>>> data = np.random.rand(16)
>>> label = np.random.randint(0, 2, size=16)
>>> ds = Dataset.from_dict({"data": data, "label": label}).with_format("torch")
>>> dataloader = DataLoader(ds, batch_size=4)
>>> for batch in dataloader:
...     print(batch)                                                                                            
{'data': tensor([0.0047, 0.4979, 0.6726, 0.8105]), 'label': tensor([0, 1, 0, 1])}
{'data': tensor([0.4832, 0.2723, 0.4259, 0.2224]), 'label': tensor([0, 0, 0, 0])}
{'data': tensor([0.5837, 0.3444, 0.4658, 0.6417]), 'label': tensor([0, 1, 0, 0])}
{'data': tensor([0.7022, 0.1225, 0.7228, 0.8259]), 'label': tensor([1, 1, 1, 1])}
```

### Optimize data loading

There are several ways you can increase the speed your data is loaded which can save you time, especially if you are working with large datasets.
PyTorch offers parallelized data loading, retrieving batches of indices instead of individually, and streaming to progressively download datasets.

#### Use multiple Workers

You can parallelize data loading with the `num_workers` argument of a PyTorch `DataLoader` and get a higher throughput.

Under the hood, the `DataLoader` starts `num_workers` processes.
Each process reloads the dataset passed to the `DataLoader` and is used to query examples.
Reloading the dataset inside a worker doesn't fill up your RAM, since it simply memory-maps the dataset again from your disk.

```py
>>> import numpy as np
>>> from datasets import Dataset, load_from_disk
>>> from torch.utils.data import DataLoader
>>> data = np.random.rand(10_000)
>>> Dataset.from_dict({"data": data}).save_to_disk("my_dataset")
>>> ds = load_from_disk("my_dataset").with_format("torch")
>>> dataloader = DataLoader(ds, batch_size=32, num_workers=4)
```

#### Use a BatchSampler

By default, the PyTorch `DataLoader` load batches of data from a dataset one by one like this:

```py
batch = [dataset[idx] for idx in range(start, end)]
```

Unfortunately, this does numerous read operations on the dataset.
It is more efficient to query batches of examples using a list:

```py
batch = dataset[start:end]
# or
batch = dataset[list_of_indices]
```

For the PyTorch `DataLoader` to query batches using a list, you can use a `BatchSampler`:

```py
>>> from torch.utils.data.sampler import BatchSampler, RandomSampler
>>> sampler = BatchSampler(RandomSampler(ds), batch_size=32, drop_last=False)
>>> dataloader = DataLoader(ds, sampler=sampler)
```

Moreover, this is particularly useful if you used [`set_transform`] to apply a transform on-the-fly when examples are accessed.
You must use a `BatchSampler` if you want the transform to be given full batches instead of receiving `batch_size` times one single element.

### Stream data

Loading a dataset in streaming mode is useful to progressively download the data you need while iterating over the dataset.
Set the format of a streaming dataset to `torch`, and it inherits from `torch.utils.data.IterableDataset` so you can pass it to a `DataLoader`:

```py
>>> import numpy as np
>>> from datasets import Dataset, load_dataset
>>> from torch.utils.data import DataLoader
>>> data = np.random.rand(10_000)
>>> Dataset.from_dict({"data": data}).push_to_hub("<username>/my_dataset")  # Upload to the Hugging Face Hub
>>> ds = load_dataset("<username>/my_dataset", streaming=True, split="train").with_format("torch")
>>> dataloader = DataLoader(ds, batch_size=32)
```

If the dataset is split in several shards (i.e. if the dataset consists of multiple data files), then you can stream in parallel using `num_workers`:

```py
>>> ds = load_dataset("c4", "en", streaming=True, split="train").with_format("torch")
>>> ds.n_shards
1024
>>> dataloader = DataLoader(ds, batch_size=32, num_workers=4)
```

In this case each worker will be given a subset of the list of shards to stream from.<|MERGE_RESOLUTION|>--- conflicted
+++ resolved
@@ -92,14 +92,6 @@
 
 ```py
 >>> from datasets import Dataset, Features, Audio, Image
-<<<<<<< HEAD
->>> data = ["path/to/image.png"]
->>> features = Features({"data": Image()})
->>> ds = Dataset.from_dict({"data": data}, features=features) 
->>> ds = ds.with_format("torch")  
->>> ds[0]
-{'data': tensor([[[255, 215, 106, 255],
-=======
 >>> images = ["path/to/image.png"] * 10
 >>> features = Features({"image": Image()})
 >>> ds = Dataset.from_dict({"image": images}, features=features) 
@@ -108,13 +100,10 @@
 torch.Size([512, 512, 4])
 >>> ds[0]
 {'image': tensor([[[255, 215, 106, 255],
->>>>>>> cd3169f3
          [255, 215, 106, 255],
          ...,
          [255, 255, 255, 255],
          [255, 255, 255, 255]]], dtype=torch.uint8)}
-<<<<<<< HEAD
-=======
 >>> ds[:2]["image"].shape
 torch.Size([2, 512, 512, 4])
 >>> ds[:2]
@@ -123,21 +112,10 @@
           ...,
           [255, 255, 255, 255],
           [255, 255, 255, 255]]]], dtype=torch.uint8)}
->>>>>>> cd3169f3
 ```
 
 ```py
 >>> from datasets import Dataset, Features, Audio, Image
-<<<<<<< HEAD
->>> data = ["path/to/audio.wav"]
->>> features = Features({"data": Audio()})
->>> ds = Dataset.from_dict({"data": data}, features=features) 
->>> ds = ds.with_format("torch")  
->>> ds[0]["data"]["array"]
-tensor([ 6.1035e-05,  1.5259e-05,  1.6785e-04,  ..., -1.5259e-05,
-        -1.5259e-05,  1.5259e-05])
->>> ds[0]["data"]["sampling_rate"]
-=======
 >>> audio = ["path/to/audio.wav"] * 10
 >>> features = Features({"audio": Audio()})
 >>> ds = Dataset.from_dict({"audio": audio}, features=features) 
@@ -146,7 +124,6 @@
 tensor([ 6.1035e-05,  1.5259e-05,  1.6785e-04,  ..., -1.5259e-05,
         -1.5259e-05,  1.5259e-05])
 >>> ds[0]["audio"]["sampling_rate"]
->>>>>>> cd3169f3
 tensor(44100)
 ```
 
