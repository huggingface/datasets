# Cloud storage

🤗 Datasets supports access to cloud storage providers through a `fsspec` FileSystem implementations.
You can save and load datasets from any cloud storage in a Pythonic way.
Take a look at the following table for some example of supported cloud storage providers:

| Storage provider     | Filesystem implementation                                     |
|----------------------|---------------------------------------------------------------|
| Amazon S3            | [s3fs](https://s3fs.readthedocs.io/en/latest/)                |
| Google Cloud Storage | [gcsfs](https://gcsfs.readthedocs.io/en/latest/)              |
| Azure Blob/DataLake  | [adlfs](https://github.com/fsspec/adlfs)                      |
| Dropbox              | [dropboxdrivefs](https://github.com/MarineChap/dropboxdrivefs)|
| Google Drive         | [gdrivefs](https://github.com/intake/gdrivefs)                |

This guide will show you how to save and load datasets with any cloud storage.
Here are examples for S3, Google Cloud Storage and Azure Blob Storage.

## Set up your cloud storage FileSystem

### Amazon S3

1. Install the S3 dependency with 🤗 Datasets:

```
>>> pip install datasets[s3]
```

2. Define your credentials

To use an anonymous connection, use `anon=True`.
Otherwise, include your `aws_access_key_id` and `aws_secret_access_key` whenever you are interacting with a private S3 bucket.

```py
>>> storage_options = {"anon": True}  # for anonymous connection
# or use your credentials
>>> storage_options = {"key": aws_access_key_id, "secret": aws_secret_access_key}  # for private buckets
# or use a botocore session
>>> import botocore
>>> s3_session = botocore.session.Session(profile="my_profile_name")
>>> storage_options = {"session": s3_session}
```

3. Create your FileSystem instance

```py
>>> import s3fs
>>> fs = s3fs.S3FileSystem(**storage_options)
```

### Google Cloud Storage

1. Install the Google Cloud Storage implementation:

```
>>> conda install -c conda-forge gcsfs
# or install with pip
>>> pip install gcsfs
```

2. Define your credentials

```py
>>> storage_options={"token": "anon"}  # for anonymous connection
# or use your credentials of your default gcloud credentials or from the google metadata service
>>> storage_options={"project": "my-google-project"}
# or use your credentials from elsewhere, see the documentation at https://gcsfs.readthedocs.io/
>>> storage_options={"project": "my-google-project", "token": TOKEN}
```

3. Create your FileSystem instance

```py
>>> import gcsfs
>>> fs = gcsfs.GCSFileSystem(**storage_options)
```

### Azure Blob Storage

1. Install the Azure Blob Storage implementation:

```
>>> conda install -c conda-forge adlfs
# or install with pip
>>> pip install adlfs
```

2. Define your credentials

```py
>>> storage_options = {"anon": True}  # for anonymous connection
# or use your credentials
>>> storage_options = {"account_name": ACCOUNT_NAME, "account_key": ACCOUNT_KEY)  # gen 2 filesystem
# or use your credentials with the gen 1 filesystem
>>> storage_options={"tenant_id": TENANT_ID, "client_id": CLIENT_ID, "client_secret": CLIENT_SECRET}
```

3. Create your FileSystem instance

```py
>>> import adlfs
>>> fs = adlfs.AzureBlobFileSystem(**storage_options)
```

## Load and Save your datasets using your cloud storage FileSystem

### Download and prepare a dataset into a cloud storage

You can download and prepare a dataset into your cloud storage by specifying a remote `output_dir` in `download_and_prepare`.
Don't forget to use the previously defined `storage_options` containing your credentials to write into a private cloud storage.

The `download_and_prepare` method works in two steps:
1. it first downloads the raw data files (if any) in your local cache. You can set your cache directory by passing `cache_dir` to [`load_dataset_builder`]
2. then it generates the dataset in Arrow or Parquet format in your cloud storage by iterating over the raw data files.

Load a dataset builder from the Hugging Face Hub (see [how to load from the Hugging Face Hub](./loading#hugging-face-hub)):

```py
>>> output_dir = "s3://my-bucket/imdb"
>>> builder = load_dataset_builder("imdb")
>>> builder.download_and_prepare(output_dir, storage_options=storage_options, file_format="parquet")
```

Load a dataset builder using a loading script (see [how to load a local loading script](./loading#local-loading-script)):

```py
>>> output_dir = "s3://my-bucket/imdb"
>>> builder = load_dataset_builder("path/to/local/loading_script/loading_script.py")
>>> builder.download_and_prepare(output_dir, storage_options=storage_options, file_format="parquet")
```

Use your own data files (see [how to load local and remote files](./loading#local-and-remote-files)):

```py
>>> data_files = {"train": ["path/to/train.csv"]}
>>> output_dir = "s3://my-bucket/imdb"
>>> builder = load_dataset_builder("csv", data_files=data_files)
>>> builder.download_and_prepare(output_dir, storage_options=storage_options, file_format="parquet")
```

<<<<<<< HEAD
It is highly recommended to save the files as compressed sharded Parquet files to optimize I/O by specifying `file_format="parquet"`.
Otherwize the dataset is saved as an uncompressed Arrow file.
=======
It is highly recommended to save the files as compressed Parquet files to optimize I/O by specifying `file_format="parquet"`.
Otherwise the dataset is saved as an uncompressed Arrow file.
>>>>>>> 606951f4

You can also specify the size of the Parquet shard using `max_shard_size` (default is 500MB):

```py
>>> builder.download_and_prepare(output_dir, storage_options=storage_options, file_format="parquet", max_shard_size="1GB")
```

#### Dask

Dask is a parallel computing library and it has a pandas-like API for working with larger than memory Parquet datasets in parallel.
Dask can use multiple threads or processes on a single machine, or a cluster of machines to process data in parallel.
Dask supports local data but also data from a cloud storage.

Therefore you can load a dataset saved as sharded Parquet files in Dask with

```py
import dask.dataframe as dd

df = dd.read_parquet(output_dir, storage_options=storage_options)

# or if your dataset is split into train/valid/test
df_train = dd.read_parquet(output_dir + f"/{builder.name}-train-*.parquet", storage_options=storage_options)
df_valid = dd.read_parquet(output_dir + f"/{builder.name}-validation-*.parquet", storage_options=storage_options)
df_test = dd.read_parquet(output_dir + f"/{builder.name}-test-*.parquet", storage_options=storage_options)
```

You can find more about dask dataframes in their [documentation](https://docs.dask.org/en/stable/dataframe.html).

## Saving serialized datasets

After you have processed your dataset, you can save it to your cloud storage with [`Dataset.save_to_disk`]:

```py
# saves encoded_dataset to amazon s3
>>> encoded_dataset.save_to_disk("s3://my-private-datasets/imdb/train", fs=fs)
# saves encoded_dataset to google cloud storage
>>> encoded_dataset.save_to_disk("gcs://my-private-datasets/imdb/train", fs=fs)
# saves encoded_dataset to microsoft azure blob/datalake
>>> encoded_dataset.save_to_disk("adl://my-private-datasets/imdb/train", fs=fs)
```

<Tip>

Remember to define your credentials in your [FileSystem instance](#set-up-your-cloud-storage-filesystem) `fs` whenever you are interacting with a private cloud storage.

</Tip>

## Listing serialized datasets

List files from a cloud storage with your FileSystem instance `fs`, using `fs.ls`:

```py
>>> fs.ls("my-private-datasets/imdb/train")
["dataset_info.json.json","dataset.arrow","state.json"]
```

### Load serialized datasets

When you are ready to use your dataset again, reload it with [`Dataset.load_from_disk`]:

```py
>>> from datasets import load_from_disk
# load encoded_dataset from cloud storage
>>> dataset = load_from_disk("s3://a-public-datasets/imdb/train", fs=fs)  
>>> print(len(dataset))
25000
```<|MERGE_RESOLUTION|>--- conflicted
+++ resolved
@@ -137,13 +137,8 @@
 >>> builder.download_and_prepare(output_dir, storage_options=storage_options, file_format="parquet")
 ```
 
-<<<<<<< HEAD
-It is highly recommended to save the files as compressed sharded Parquet files to optimize I/O by specifying `file_format="parquet"`.
-Otherwize the dataset is saved as an uncompressed Arrow file.
-=======
 It is highly recommended to save the files as compressed Parquet files to optimize I/O by specifying `file_format="parquet"`.
 Otherwise the dataset is saved as an uncompressed Arrow file.
->>>>>>> 606951f4
 
 You can also specify the size of the Parquet shard using `max_shard_size` (default is 500MB):
 
