--- conflicted
+++ resolved
@@ -1,10 +1,6 @@
 # Installation
 
-<<<<<<< HEAD
-Before you start, you will need to setup your environment and install the appropriate packages. 🤗 Datasets is tested on **Python 3.7+**.
-=======
-Before you start, you'll need to setup your environment and install the appropriate packages. 🤗 Datasets is tested on **Python 3.6+**.
->>>>>>> c91cb8c4
+Before you start, you'll need to setup your environment and install the appropriate packages. 🤗 Datasets is tested on **Python 3.7+**.
 
 <Tip>
 
