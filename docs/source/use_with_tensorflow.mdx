--- conflicted
+++ resolved
@@ -117,28 +117,17 @@
 
 ```py
 >>> from datasets import Dataset, Features, Audio, Image
-<<<<<<< HEAD
->>> data = ["path/to/image.png"]
->>> features = Features({"data": Image()})
->>> ds = Dataset.from_dict({"data": data}, features=features) 
->>> ds = ds.with_format("tf")  
->>> ds[0]
-{'data': <tf.Tensor: shape=(215, 1200, 4), dtype=uint8, numpy=
-=======
 >>> images = ["path/to/image.png"] * 10
 >>> features = Features({"image": Image()})
 >>> ds = Dataset.from_dict({"image": images}, features=features) 
 >>> ds = ds.with_format("tf")  
 >>> ds[0]
 {'image': <tf.Tensor: shape=(512, 512, 4), dtype=uint8, numpy=
->>>>>>> cd3169f3
  array([[[255, 215, 106, 255],
          [255, 215, 106, 255],
          ...,
          [255, 255, 255, 255],
          [255, 255, 255, 255]]], dtype=uint8)>}
-<<<<<<< HEAD
-=======
 >>> ds[:2]
 {'image': <tf.Tensor: shape=(2, 512, 512, 4), dtype=uint8, numpy=
  array([[[[255, 215, 106, 255],
@@ -146,22 +135,10 @@
           ...,
           [255, 255, 255, 255],
           [255, 255, 255, 255]]]], dtype=uint8)>}
->>>>>>> cd3169f3
 ```
 
 ```py
 >>> from datasets import Dataset, Features, Audio, Image
-<<<<<<< HEAD
->>> data = ["path/to/audio.wav"]
->>> features = Features({"data": Audio()})
->>> ds = Dataset.from_dict({"data": data}, features=features) 
->>> ds = ds.with_format("tf")  
->>> ds[0]["data"]["array"]
-<tf.Tensor: shape=(202311,), dtype=float32, numpy=
-array([ 6.1035156e-05,  1.5258789e-05,  1.6784668e-04, ...,
-       -1.5258789e-05, -1.5258789e-05,  1.5258789e-05], dtype=float32)>
->>> ds[0]["data"]["sampling_rate"]
-=======
 >>> audio = ["path/to/audio.wav"] * 10
 >>> features = Features({"audio": Audio()})
 >>> ds = Dataset.from_dict({"audio": audio}, features=features) 
@@ -171,7 +148,6 @@
 array([ 6.1035156e-05,  1.5258789e-05,  1.6784668e-04, ...,
        -1.5258789e-05, -1.5258789e-05,  1.5258789e-05], dtype=float32)>
 >>> ds[0]["audio"]["sampling_rate"]
->>>>>>> cd3169f3
 <tf.Tensor: shape=(), dtype=int32, numpy=44100>
 ```
 
